--- conflicted
+++ resolved
@@ -494,11 +494,7 @@
     ext
     simp only [zero_apply, smul_apply, smul_zero]
 
-<<<<<<< HEAD
-instance [Semiring S] [Module S R] [SMulCommClass S R R] [SMulCommClass R S R] :
-=======
 instance [Semiring S] [Module S R] [SMulCommClass S R R] :
->>>>>>> 207098c1
     Module S (QuadraticForm R M) where
   zero_smul Q := by
     ext
@@ -578,14 +574,8 @@
   toFun_smul b x := by simp only [Q.map_smul_of_tower b x, f.map_smul, smul_eq_mul]
   exists_companion' :=
     let ⟨B, h⟩ := Q.exists_companion
-<<<<<<< HEAD
-    ⟨(LinearMap.restrictScalars S (LinearMap.restrictScalars S B.flip).flip).compr₂ f, fun x y => by
-      simp_rw [h, f.map_add]
-      rfl⟩
-=======
     ⟨(B.restrictScalars₂ S).compr₂ f, fun x y => by
       simp_rw [h, f.map_add, LinearMap.compr₂_apply, LinearMap.restrictScalars₂_apply_apply]⟩
->>>>>>> 207098c1
 #align linear_map.comp_quadratic_form LinearMap.compQuadraticForm
 
 end Comp
@@ -601,15 +591,9 @@
     simp only [smul_eq_mul, RingHom.id_apply, Pi.mul_apply, LinearMap.map_smulₛₗ]
     ring
   exists_companion' :=
-<<<<<<< HEAD
-    ⟨LinearMap.linMulLin f g + LinearMap.linMulLin g f, fun x y => by
-      simp only [Pi.mul_apply, map_add, LinearMap.linMulLin, LinearMap.add_apply,
-        LinearMap.mk₂_apply]
-=======
     ⟨(LinearMap.mul R R).compl₁₂ f g + (LinearMap.mul R R).compl₁₂ g f, fun x y => by
       simp only [Pi.mul_apply, map_add, LinearMap.compl₁₂_apply, LinearMap.mul_apply',
         LinearMap.add_apply]
->>>>>>> 207098c1
       ring_nf⟩
 #align quadratic_form.lin_mul_lin QuadraticForm.linMulLin
 
@@ -676,29 +660,18 @@
 variable [CommSemiring R] [AddCommMonoid M] [Module R M]
 
 /-- A bilinear map into `R` gives a quadratic form by applying the argument twice. -/
-<<<<<<< HEAD
-def toQuadraticForm (B: M →ₗ[R] M →ₗ[R] R) : QuadraticForm R M where
-=======
 def _root_.LinearMap.toQuadraticForm (B : M →ₗ[R] M →ₗ[R] R) : QuadraticForm R M where
->>>>>>> 207098c1
   toFun x := B x x
   toFun_smul a x := by
     simp only [SMulHomClass.map_smul, LinearMap.smul_apply, smul_eq_mul, mul_assoc]
   exists_companion' := ⟨B + B.flip,
     fun x y => by simp only [map_add, LinearMap.add_apply, LinearMap.flip_apply]; abel⟩
 
-<<<<<<< HEAD
 variable {B : M →ₗ[R] M →ₗ[R] R}
 
 /-- A bilinear form gives a quadratic form by applying the argument twice. -/
-def _root_.BilinForm.toQuadraticForm (B : BilinForm R M) : QuadraticForm R M :=
-=======
-variable {B : BilinForm R M}
-
-/-- A bilinear form gives a quadratic form by applying the argument twice. -/
-def toQuadraticForm (B : BilinForm R M) : QuadraticForm R M :=
->>>>>>> 207098c1
-  B.toLin.toQuadraticForm
+def toQuadraticForm (B : M →ₗ[R] M →ₗ[R] R) : QuadraticForm R M :=
+  B.toQuadraticForm
 #align bilin_form.to_quadratic_form BilinForm.toQuadraticForm
 
 @[simp]
@@ -725,11 +698,7 @@
 
 @[simp]
 theorem toQuadraticForm_smul [Monoid S] [DistribMulAction S R] [SMulCommClass S R R]
-<<<<<<< HEAD
-    [SMulCommClass R S R] (a : S) (B : M →ₗ[R] M →ₗ[R] R) :
-=======
-    (a : S) (B : BilinForm R M) :
->>>>>>> 207098c1
+    (a : S) (B : B : M →ₗ[R] M →ₗ[R] R) :
     (a • B).toQuadraticForm = a • B.toQuadraticForm :=
   rfl
 -- #align bilin_form.to_quadratic_form_smul BilinForm.toQuadraticForm_smul
@@ -1337,11 +1306,7 @@
 
 @[simp]
 theorem weightedSumSquares_apply [Monoid S] [DistribMulAction S R] [SMulCommClass S R R]
-<<<<<<< HEAD
-    [SMulCommClass R S R] (w : ι → S) (v : ι → R) :
-=======
     (w : ι → S) (v : ι → R) :
->>>>>>> 207098c1
     weightedSumSquares R w v = ∑ i : ι, w i • (v i * v i) :=
   QuadraticForm.sum_apply _ _ _
 #align quadratic_form.weighted_sum_squares_apply QuadraticForm.weightedSumSquares_apply
