--- conflicted
+++ resolved
@@ -412,11 +412,7 @@
 /-- Composing an alternating map with a linear map on the left gives again an alternating map. -/
 def compAlternatingMap (g : N →ₗ[R] N₂) (f : M [⋀^ι]→ₗ[R] N) : M [⋀^ι]→ₗ[R] N₂ where
   __ := g.compMultilinearMap (f : MultilinearMap R (fun _ : ι => M) N)
-<<<<<<< HEAD
-  map_eq_zero_of_eq' := fun v i j h hij => by simp [f.map_eq_zero_of_eq v h hij]
-=======
   map_eq_zero_of_eq' v i j h hij := by simp [f.map_eq_zero_of_eq v h hij]
->>>>>>> 6e38c664
 
 @[simp]
 theorem coe_compAlternatingMap (g : N →ₗ[R] N₂) (f : M [⋀^ι]→ₗ[R] N) :
@@ -458,8 +454,6 @@
     (g : N →ₗ[R] N₂) (s : S) (f : M [⋀^ι]→ₗ[R] N) :
     (s • g).compAlternatingMap f = s • g.compAlternatingMap f := rfl
 
-<<<<<<< HEAD
-=======
 variable (S) in
 /-- `LinearMap.compAlternatingMap` as an `S`-linear map. -/
 @[simps]
@@ -471,7 +465,6 @@
   map_add' := g.compAlternatingMap_add
   map_smul' := g.compAlternatingMap_smul
 
->>>>>>> 6e38c664
 theorem smulRight_eq_comp {R M₁ M₂ ι : Type*} [CommSemiring R] [AddCommMonoid M₁]
     [AddCommMonoid M₂] [Module R M₁] [Module R M₂] (f : M₁ [⋀^ι]→ₗ[R] R) (z : M₂) :
     f.smulRight z = (LinearMap.id.smulRight z).compAlternatingMap f :=
