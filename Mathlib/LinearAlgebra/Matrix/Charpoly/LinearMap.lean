--- conflicted
+++ resolved
@@ -125,10 +125,6 @@
     (r : R) : (r • A).Represents b (r • f) := by
   delta Matrix.Represents at h ⊢
   rw [_root_.map_smul, _root_.map_smul, h]
-<<<<<<< HEAD
-#align matrix.represents.smul Matrix.Represents.smul
-=======
->>>>>>> 59de845a
 
 theorem Matrix.Represents.algebraMap (r : R) :
     (algebraMap _ (Matrix ι ι R) r).Represents b (algebraMap _ (Module.End R M) r) := by
