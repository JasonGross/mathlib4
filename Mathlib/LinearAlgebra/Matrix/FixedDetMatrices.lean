--- conflicted
+++ resolved
@@ -5,6 +5,7 @@
 -/
 
 import Mathlib.LinearAlgebra.Matrix.SpecialLinearGroup
+import Mathlib.Data.Int.Interval
 
 /-!
 # Matrices with fixed determinant
@@ -12,12 +13,8 @@
 This file defines the type of matrices with fixed determinant `m` and proves some basic results
 about them.
 
-<<<<<<< HEAD
-Note: Some of this was done originally in Lean 3 in the kbb repository, so credit to those authors.
-=======
 Note: Some of this was done originally in Lean 3 in the
 kbb (https://github.com/kim-em/kbb/tree/master) repository, so credit to those authors.
->>>>>>> 51f40b9c
 -/
 
 variable (n : Type*) [DecidableEq n] [Fintype n] (R : Type*) [CommRing R]
@@ -54,10 +51,9 @@
     (g • A).1 = g * A.1 := by
   rw [smul_def]
 
-<<<<<<< HEAD
 section IntegralFixedDetMatrices
 
-local notation:1024 "Δ" m : 1024 => (FixedDetMatrices (Fin 2) ℤ m)
+local notation:1024 "Δ" m : 1024 => (FixedDetMatrix (Fin 2) ℤ m)
 
 variable (m : ℤ)
 
@@ -298,7 +294,4 @@
 
 end IntegralFixedDetMatrices
 
-end FixedDetMatrices
-=======
-end FixedDetMatrix
->>>>>>> 51f40b9c
+end FixedDetMatrices