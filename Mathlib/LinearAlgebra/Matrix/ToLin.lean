/-
Copyright (c) 2019 Johannes Hölzl. All rights reserved.
Released under Apache 2.0 license as described in the file LICENSE.
Authors: Johannes Hölzl, Patrick Massot, Casper Putz, Anne Baanen
-/
import Mathlib.Data.Matrix.Block
import Mathlib.Data.Matrix.Notation
import Mathlib.LinearAlgebra.StdBasis
import Mathlib.RingTheory.AlgebraTower
import Mathlib.Algebra.Algebra.Subalgebra.Tower

/-!
# Linear maps and matrices

This file defines the maps to send matrices to a linear map,
and to send linear maps between modules with a finite bases
to matrices. This defines a linear equivalence between linear maps
between finite-dimensional vector spaces and matrices indexed by
the respective bases.

## Main definitions

In the list below, and in all this file, `R` is a commutative ring (semiring
is sometimes enough), `M` and its variations are `R`-modules, `ι`, `κ`, `n` and `m` are finite
types used for indexing.

 * `LinearMap.toMatrix`: given bases `v₁ : ι → M₁` and `v₂ : κ → M₂`,
   the `R`-linear equivalence from `M₁ →ₗ[R] M₂` to `Matrix κ ι R`
 * `Matrix.toLin`: the inverse of `LinearMap.toMatrix`
 * `LinearMap.toMatrix'`: the `R`-linear equivalence from `(m → R) →ₗ[R] (n → R)`
   to `Matrix m n R` (with the standard basis on `m → R` and `n → R`)
 * `Matrix.toLin'`: the inverse of `LinearMap.toMatrix'`
 * `algEquivMatrix`: given a basis indexed by `n`, the `R`-algebra equivalence between
   `R`-endomorphisms of `M` and `Matrix n n R`

## Issues

This file was originally written without attention to non-commutative rings,
and so mostly only works in the commutative setting. This should be fixed.

In particular, `Matrix.mulVec` gives us a linear equivalence
`Matrix m n R ≃ₗ[R] (n → R) →ₗ[Rᵐᵒᵖ] (m → R)`
while `Matrix.vecMul` gives us a linear equivalence
`Matrix m n R ≃ₗ[Rᵐᵒᵖ] (m → R) →ₗ[R] (n → R)`.
At present, the first equivalence is developed in detail but only for commutative rings
(and we omit the distinction between `Rᵐᵒᵖ` and `R`),
while the second equivalence is developed only in brief, but for not-necessarily-commutative rings.

Naming is slightly inconsistent between the two developments.
In the original (commutative) development `linear` is abbreviated to `lin`,
although this is not consistent with the rest of mathlib.
In the new (non-commutative) development `linear` is not abbreviated, and declarations use `_right`
to indicate they use the right action of matrices on vectors (via `Matrix.vecMul`).
When the two developments are made uniform, the names should be made uniform, too,
by choosing between `linear` and `lin` consistently,
and (presumably) adding `_left` where necessary.

## Tags

linear_map, matrix, linear_equiv, diagonal, det, trace
-/


noncomputable section

open LinearMap Matrix Set Submodule

section ToMatrixRight

variable {R : Type*} [Semiring R]
variable {l m n : Type*}

/-- `Matrix.vecMul M` is a linear map. -/
def Matrix.vecMulLinear [Fintype m] (M : Matrix m n R) : (m → R) →ₗ[R] n → R where
  toFun x := x ᵥ* M
  map_add' _ _ := funext fun _ ↦ add_dotProduct _ _ _
  map_smul' _ _ := funext fun _ ↦ smul_dotProduct _ _ _

@[simp] theorem Matrix.vecMulLinear_apply [Fintype m] (M : Matrix m n R) (x : m → R) :
    M.vecMulLinear x = x ᵥ* M := rfl

theorem Matrix.coe_vecMulLinear [Fintype m] (M : Matrix m n R) :
    (M.vecMulLinear : _ → _) = M.vecMul := rfl

variable [Fintype m] [DecidableEq m]

@[simp]
theorem Matrix.vecMul_stdBasis (M : Matrix m n R) (i j) :
    (LinearMap.stdBasis R (fun _ ↦ R) i 1 ᵥ* M) j = M i j := by
  have : (∑ i', (if i = i' then 1 else 0) * M i' j) = M i j := by
    simp_rw [boole_mul, Finset.sum_ite_eq, Finset.mem_univ, if_true]
  simp only [vecMul, dotProduct]
  convert this
  split_ifs with h <;> simp only [stdBasis_apply]
  · rw [h, Function.update_same]
  · rw [Function.update_noteq (Ne.symm h), Pi.zero_apply]

theorem range_vecMulLinear (M : Matrix m n R) :
    LinearMap.range M.vecMulLinear = span R (range M) := by
  letI := Classical.decEq m
  simp_rw [range_eq_map, ← iSup_range_stdBasis, Submodule.map_iSup, range_eq_map, ←
    Ideal.span_singleton_one, Ideal.span, Submodule.map_span, image_image, image_singleton,
    Matrix.vecMulLinear_apply, iSup_span, range_eq_iUnion, iUnion_singleton_eq_range,
    LinearMap.stdBasis, coe_single]
  unfold vecMul
  simp_rw [single_dotProduct, one_mul]

theorem Matrix.vecMul_injective_iff {R : Type*} [CommRing R] {M : Matrix m n R} :
    Function.Injective M.vecMul ↔ LinearIndependent R (fun i ↦ M i) := by
  rw [← coe_vecMulLinear]
  simp only [← LinearMap.ker_eq_bot, Fintype.linearIndependent_iff, Submodule.eq_bot_iff,
    LinearMap.mem_ker, vecMulLinear_apply]
  refine ⟨fun h c h0 ↦ congr_fun <| h c ?_, fun h c h0 ↦ funext <| h c ?_⟩
  · rw [← h0]
    ext i
    simp [vecMul, dotProduct]
  · rw [← h0]
    ext j
    simp [vecMul, dotProduct]

/-- Linear maps `(m → R) →ₗ[R] (n → R)` are linearly equivalent over `Rᵐᵒᵖ` to `Matrix m n R`,
by having matrices act by right multiplication.
 -/
def LinearMap.toMatrixRight' : ((m → R) →ₗ[R] n → R) ≃ₗ[Rᵐᵒᵖ] Matrix m n R where
  toFun f i j := f (stdBasis R (fun _ ↦ R) i 1) j
  invFun := Matrix.vecMulLinear
  right_inv M := by
    ext i j
    simp only [Matrix.vecMul_stdBasis, Matrix.vecMulLinear_apply]
  left_inv f := by
    apply (Pi.basisFun R m).ext
    intro j; ext i
    simp only [Pi.basisFun_apply, Matrix.vecMul_stdBasis, Matrix.vecMulLinear_apply]
  map_add' f g := by
    ext i j
    simp only [Pi.add_apply, LinearMap.add_apply, Matrix.add_apply]
  map_smul' c f := by
    ext i j
    simp only [Pi.smul_apply, LinearMap.smul_apply, RingHom.id_apply, Matrix.smul_apply]

/-- A `Matrix m n R` is linearly equivalent over `Rᵐᵒᵖ` to a linear map `(m → R) →ₗ[R] (n → R)`,
by having matrices act by right multiplication. -/
abbrev Matrix.toLinearMapRight' : Matrix m n R ≃ₗ[Rᵐᵒᵖ] (m → R) →ₗ[R] n → R :=
  LinearEquiv.symm LinearMap.toMatrixRight'

@[simp]
theorem Matrix.toLinearMapRight'_apply (M : Matrix m n R) (v : m → R) :
    (Matrix.toLinearMapRight') M v = v ᵥ* M := rfl

@[simp]
theorem Matrix.toLinearMapRight'_mul [Fintype l] [DecidableEq l] (M : Matrix l m R)
    (N : Matrix m n R) :
    Matrix.toLinearMapRight' (M * N) =
      (Matrix.toLinearMapRight' N).comp (Matrix.toLinearMapRight' M) :=
  LinearMap.ext fun _x ↦ (vecMul_vecMul _ M N).symm

theorem Matrix.toLinearMapRight'_mul_apply [Fintype l] [DecidableEq l] (M : Matrix l m R)
    (N : Matrix m n R) (x) :
    Matrix.toLinearMapRight' (M * N) x =
      Matrix.toLinearMapRight' N (Matrix.toLinearMapRight' M x) :=
  (vecMul_vecMul _ M N).symm

@[simp]
theorem Matrix.toLinearMapRight'_one :
    Matrix.toLinearMapRight' (1 : Matrix m m R) = LinearMap.id := by
  ext
  simp [LinearMap.one_apply, stdBasis_apply]

/-- If `M` and `M'` are each other's inverse matrices, they provide an equivalence between `n → A`
and `m → A` corresponding to `M.vecMul` and `M'.vecMul`. -/
@[simps]
def Matrix.toLinearEquivRight'OfInv [Fintype n] [DecidableEq n] {M : Matrix m n R}
    {M' : Matrix n m R} (hMM' : M * M' = 1) (hM'M : M' * M = 1) : (n → R) ≃ₗ[R] m → R :=
  { LinearMap.toMatrixRight'.symm M' with
    toFun := Matrix.toLinearMapRight' M'
    invFun := Matrix.toLinearMapRight' M
    left_inv := fun x ↦ by
      rw [← Matrix.toLinearMapRight'_mul_apply, hM'M, Matrix.toLinearMapRight'_one, id_apply]
    right_inv := fun x ↦ by
      dsimp only -- Porting note: needed due to non-flat structures
      rw [← Matrix.toLinearMapRight'_mul_apply, hMM', Matrix.toLinearMapRight'_one, id_apply] }

end ToMatrixRight

/-!
From this point on, we only work with commutative rings,
and fail to distinguish between `Rᵐᵒᵖ` and `R`.
This should eventually be remedied.
-/


section mulVec

variable {R : Type*} [CommSemiring R]
variable {k l m n : Type*}

/-- `Matrix.mulVec M` is a linear map. -/
def Matrix.mulVecLin [Fintype n] (M : Matrix m n R) : (n → R) →ₗ[R] m → R where
  toFun := M.mulVec
  map_add' _ _ := funext fun _ ↦ dotProduct_add _ _ _
  map_smul' _ _ := funext fun _ ↦ dotProduct_smul _ _ _

theorem Matrix.coe_mulVecLin [Fintype n] (M : Matrix m n R) :
    (M.mulVecLin : _ → _) = M.mulVec := rfl

@[simp]
theorem Matrix.mulVecLin_apply [Fintype n] (M : Matrix m n R) (v : n → R) :
    M.mulVecLin v = M *ᵥ v :=
  rfl

@[simp]
theorem Matrix.mulVecLin_zero [Fintype n] : Matrix.mulVecLin (0 : Matrix m n R) = 0 :=
  LinearMap.ext zero_mulVec

@[simp]
theorem Matrix.mulVecLin_add [Fintype n] (M N : Matrix m n R) :
    (M + N).mulVecLin = M.mulVecLin + N.mulVecLin :=
  LinearMap.ext fun _ ↦ add_mulVec _ _ _

@[simp] theorem Matrix.mulVecLin_transpose [Fintype m] (M : Matrix m n R) :
    Mᵀ.mulVecLin = M.vecMulLinear := by
  ext; simp [mulVec_transpose]

@[simp] theorem Matrix.vecMulLinear_transpose [Fintype n] (M : Matrix m n R) :
    Mᵀ.vecMulLinear = M.mulVecLin := by
  ext; simp [vecMul_transpose]

theorem Matrix.mulVecLin_submatrix [Fintype n] [Fintype l] (f₁ : m → k) (e₂ : n ≃ l)
    (M : Matrix k l R) :
    (M.submatrix f₁ e₂).mulVecLin = funLeft R R f₁ ∘ₗ M.mulVecLin ∘ₗ funLeft _ _ e₂.symm :=
  LinearMap.ext fun _ ↦ submatrix_mulVec_equiv _ _ _ _

/-- A variant of `Matrix.mulVecLin_submatrix` that keeps around `LinearEquiv`s. -/
theorem Matrix.mulVecLin_reindex [Fintype n] [Fintype l] (e₁ : k ≃ m) (e₂ : l ≃ n)
    (M : Matrix k l R) :
    (reindex e₁ e₂ M).mulVecLin =
      ↑(LinearEquiv.funCongrLeft R R e₁.symm) ∘ₗ
        M.mulVecLin ∘ₗ ↑(LinearEquiv.funCongrLeft R R e₂) :=
  Matrix.mulVecLin_submatrix _ _ _

variable [Fintype n]

@[simp]
theorem Matrix.mulVecLin_one [DecidableEq n] :
    Matrix.mulVecLin (1 : Matrix n n R) = LinearMap.id := by
  ext; simp [Matrix.one_apply, Pi.single_apply]

@[simp]
theorem Matrix.mulVecLin_mul [Fintype m] (M : Matrix l m R) (N : Matrix m n R) :
    Matrix.mulVecLin (M * N) = (Matrix.mulVecLin M).comp (Matrix.mulVecLin N) :=
  LinearMap.ext fun _ ↦ (mulVec_mulVec _ _ _).symm

theorem Matrix.ker_mulVecLin_eq_bot_iff {M : Matrix m n R} :
    (LinearMap.ker M.mulVecLin) = ⊥ ↔ ∀ v, M *ᵥ v = 0 → v = 0 := by
  simp only [Submodule.eq_bot_iff, LinearMap.mem_ker, Matrix.mulVecLin_apply]

theorem Matrix.mulVec_stdBasis [DecidableEq n] (M : Matrix m n R) (i j) :
    (M *ᵥ LinearMap.stdBasis R (fun _ ↦ R) j 1) i = M i j :=
  (congr_fun (Matrix.mulVec_single _ _ (1 : R)) i).trans <| mul_one _

@[simp]
theorem Matrix.mulVec_stdBasis_apply [DecidableEq n] (M : Matrix m n R) (j) :
    M *ᵥ LinearMap.stdBasis R (fun _ ↦ R) j 1 = Mᵀ j :=
  funext fun i ↦ Matrix.mulVec_stdBasis M i j

theorem Matrix.range_mulVecLin (M : Matrix m n R) :
    LinearMap.range M.mulVecLin = span R (range Mᵀ) := by
  rw [← vecMulLinear_transpose, range_vecMulLinear]

theorem Matrix.mulVec_injective_iff {R : Type*} [CommRing R] {M : Matrix m n R} :
    Function.Injective M.mulVec ↔ LinearIndependent R (fun i ↦ Mᵀ i) := by
  change Function.Injective (fun x ↦ _) ↔ _
  simp_rw [← M.vecMul_transpose, vecMul_injective_iff]

end mulVec

section ToMatrix'

variable {R : Type*} [CommSemiring R]
variable {k l m n : Type*} [DecidableEq n] [Fintype n]

/-- Linear maps `(n → R) →ₗ[R] (m → R)` are linearly equivalent to `Matrix m n R`. -/
def LinearMap.toMatrix' : ((n → R) →ₗ[R] m → R) ≃ₗ[R] Matrix m n R where
  toFun f := of fun i j ↦ f (stdBasis R (fun _ ↦ R) j 1) i
  invFun := Matrix.mulVecLin
  right_inv M := by
    ext i j
    simp only [Matrix.mulVec_stdBasis, Matrix.mulVecLin_apply, of_apply]
  left_inv f := by
    apply (Pi.basisFun R n).ext
    intro j; ext i
    simp only [Pi.basisFun_apply, Matrix.mulVec_stdBasis, Matrix.mulVecLin_apply, of_apply]
  map_add' f g := by
    ext i j
    simp only [Pi.add_apply, LinearMap.add_apply, of_apply, Matrix.add_apply]
  map_smul' c f := by
    ext i j
    simp only [Pi.smul_apply, LinearMap.smul_apply, RingHom.id_apply, of_apply, Matrix.smul_apply]

/-- A `Matrix m n R` is linearly equivalent to a linear map `(n → R) →ₗ[R] (m → R)`.

Note that the forward-direction does not require `DecidableEq` and is `Matrix.vecMulLin`. -/
def Matrix.toLin' : Matrix m n R ≃ₗ[R] (n → R) →ₗ[R] m → R :=
  LinearMap.toMatrix'.symm

theorem Matrix.toLin'_apply' (M : Matrix m n R) : Matrix.toLin' M = M.mulVecLin :=
  rfl

@[simp]
theorem LinearMap.toMatrix'_symm :
    (LinearMap.toMatrix'.symm : Matrix m n R ≃ₗ[R] _) = Matrix.toLin' :=
  rfl

@[simp]
theorem Matrix.toLin'_symm :
    (Matrix.toLin'.symm : ((n → R) →ₗ[R] m → R) ≃ₗ[R] _) = LinearMap.toMatrix' :=
  rfl

@[simp]
theorem LinearMap.toMatrix'_toLin' (M : Matrix m n R) : LinearMap.toMatrix' (Matrix.toLin' M) = M :=
  LinearMap.toMatrix'.apply_symm_apply M

@[simp]
theorem Matrix.toLin'_toMatrix' (f : (n → R) →ₗ[R] m → R) :
    Matrix.toLin' (LinearMap.toMatrix' f) = f :=
  Matrix.toLin'.apply_symm_apply f

@[simp]
theorem LinearMap.toMatrix'_apply (f : (n → R) →ₗ[R] m → R) (i j) :
    LinearMap.toMatrix' f i j = f (fun j' ↦ if j' = j then 1 else 0) i := by
  simp only [LinearMap.toMatrix', LinearEquiv.coe_mk, of_apply]
  refine congr_fun ?_ _  -- Porting note: `congr` didn't do this
  congr
  ext j'
  split_ifs with h
  · rw [h, stdBasis_same]
  apply stdBasis_ne _ _ _ _ h

@[simp]
theorem Matrix.toLin'_apply (M : Matrix m n R) (v : n → R) : Matrix.toLin' M v = M *ᵥ v :=
  rfl

@[simp]
theorem Matrix.toLin'_one : Matrix.toLin' (1 : Matrix n n R) = LinearMap.id :=
  Matrix.mulVecLin_one

@[simp]
theorem LinearMap.toMatrix'_id : LinearMap.toMatrix' (LinearMap.id : (n → R) →ₗ[R] n → R) = 1 := by
  ext
  rw [Matrix.one_apply, LinearMap.toMatrix'_apply, id_apply]

@[simp]
theorem LinearMap.toMatrix'_one : LinearMap.toMatrix' (1 : (n → R) →ₗ[R] n → R) = 1 :=
  LinearMap.toMatrix'_id

@[simp]
theorem Matrix.toLin'_mul [Fintype m] [DecidableEq m] (M : Matrix l m R) (N : Matrix m n R) :
    Matrix.toLin' (M * N) = (Matrix.toLin' M).comp (Matrix.toLin' N) :=
  Matrix.mulVecLin_mul _ _

@[simp]
theorem Matrix.toLin'_submatrix [Fintype l] [DecidableEq l] (f₁ : m → k) (e₂ : n ≃ l)
    (M : Matrix k l R) :
    Matrix.toLin' (M.submatrix f₁ e₂) =
      funLeft R R f₁ ∘ₗ (Matrix.toLin' M) ∘ₗ funLeft _ _ e₂.symm :=
  Matrix.mulVecLin_submatrix _ _ _

/-- A variant of `Matrix.toLin'_submatrix` that keeps around `LinearEquiv`s. -/
theorem Matrix.toLin'_reindex [Fintype l] [DecidableEq l] (e₁ : k ≃ m) (e₂ : l ≃ n)
    (M : Matrix k l R) :
    Matrix.toLin' (reindex e₁ e₂ M) =
      ↑(LinearEquiv.funCongrLeft R R e₁.symm) ∘ₗ (Matrix.toLin' M) ∘ₗ
        ↑(LinearEquiv.funCongrLeft R R e₂) :=
  Matrix.mulVecLin_reindex _ _ _

/-- Shortcut lemma for `Matrix.toLin'_mul` and `LinearMap.comp_apply` -/
theorem Matrix.toLin'_mul_apply [Fintype m] [DecidableEq m] (M : Matrix l m R) (N : Matrix m n R)
    (x) : Matrix.toLin' (M * N) x = Matrix.toLin' M (Matrix.toLin' N x) := by
  rw [Matrix.toLin'_mul, LinearMap.comp_apply]

theorem LinearMap.toMatrix'_comp [Fintype l] [DecidableEq l] (f : (n → R) →ₗ[R] m → R)
    (g : (l → R) →ₗ[R] n → R) :
    LinearMap.toMatrix' (f.comp g) = LinearMap.toMatrix' f * LinearMap.toMatrix' g := by
  suffices f.comp g = Matrix.toLin' (LinearMap.toMatrix' f * LinearMap.toMatrix' g) by
    rw [this, LinearMap.toMatrix'_toLin']
  rw [Matrix.toLin'_mul, Matrix.toLin'_toMatrix', Matrix.toLin'_toMatrix']

theorem LinearMap.toMatrix'_mul [Fintype m] [DecidableEq m] (f g : (m → R) →ₗ[R] m → R) :
    LinearMap.toMatrix' (f * g) = LinearMap.toMatrix' f * LinearMap.toMatrix' g :=
  LinearMap.toMatrix'_comp f g

@[simp]
theorem LinearMap.toMatrix'_algebraMap (x : R) :
    LinearMap.toMatrix' (algebraMap R (Module.End R (n → R)) x) = scalar n x := by
  simp [Module.algebraMap_end_eq_smul_id, smul_eq_diagonal_mul]

theorem Matrix.ker_toLin'_eq_bot_iff {M : Matrix n n R} :
    LinearMap.ker (Matrix.toLin' M) = ⊥ ↔ ∀ v, M *ᵥ v = 0 → v = 0 :=
  Matrix.ker_mulVecLin_eq_bot_iff

theorem Matrix.range_toLin' (M : Matrix m n R) :
    LinearMap.range (Matrix.toLin' M) = span R (range Mᵀ) :=
  Matrix.range_mulVecLin _

/-- If `M` and `M'` are each other's inverse matrices, they provide an equivalence between `m → A`
and `n → A` corresponding to `M.mulVec` and `M'.mulVec`. -/
@[simps]
def Matrix.toLin'OfInv [Fintype m] [DecidableEq m] {M : Matrix m n R} {M' : Matrix n m R}
    (hMM' : M * M' = 1) (hM'M : M' * M = 1) : (m → R) ≃ₗ[R] n → R :=
  { Matrix.toLin' M' with
    toFun := Matrix.toLin' M'
    invFun := Matrix.toLin' M
    left_inv := fun x ↦ by rw [← Matrix.toLin'_mul_apply, hMM', Matrix.toLin'_one, id_apply]
    right_inv := fun x ↦ by
      simp only
      rw [← Matrix.toLin'_mul_apply, hM'M, Matrix.toLin'_one, id_apply] }

/-- Linear maps `(n → R) →ₗ[R] (n → R)` are algebra equivalent to `Matrix n n R`. -/
def LinearMap.toMatrixAlgEquiv' : ((n → R) →ₗ[R] n → R) ≃ₐ[R] Matrix n n R :=
  AlgEquiv.ofLinearEquiv LinearMap.toMatrix' LinearMap.toMatrix'_one LinearMap.toMatrix'_mul

/-- A `Matrix n n R` is algebra equivalent to a linear map `(n → R) →ₗ[R] (n → R)`. -/
def Matrix.toLinAlgEquiv' : Matrix n n R ≃ₐ[R] (n → R) →ₗ[R] n → R :=
  LinearMap.toMatrixAlgEquiv'.symm

@[simp]
theorem LinearMap.toMatrixAlgEquiv'_symm :
    (LinearMap.toMatrixAlgEquiv'.symm : Matrix n n R ≃ₐ[R] _) = Matrix.toLinAlgEquiv' :=
  rfl

@[simp]
theorem Matrix.toLinAlgEquiv'_symm :
    (Matrix.toLinAlgEquiv'.symm : ((n → R) →ₗ[R] n → R) ≃ₐ[R] _) = LinearMap.toMatrixAlgEquiv' :=
  rfl

@[simp]
theorem LinearMap.toMatrixAlgEquiv'_toLinAlgEquiv' (M : Matrix n n R) :
    LinearMap.toMatrixAlgEquiv' (Matrix.toLinAlgEquiv' M) = M :=
  LinearMap.toMatrixAlgEquiv'.apply_symm_apply M

@[simp]
theorem Matrix.toLinAlgEquiv'_toMatrixAlgEquiv' (f : (n → R) →ₗ[R] n → R) :
    Matrix.toLinAlgEquiv' (LinearMap.toMatrixAlgEquiv' f) = f :=
  Matrix.toLinAlgEquiv'.apply_symm_apply f

@[simp]
theorem LinearMap.toMatrixAlgEquiv'_apply (f : (n → R) →ₗ[R] n → R) (i j) :
    LinearMap.toMatrixAlgEquiv' f i j = f (fun j' ↦ if j' = j then 1 else 0) i := by
  simp [LinearMap.toMatrixAlgEquiv']

@[simp]
theorem Matrix.toLinAlgEquiv'_apply (M : Matrix n n R) (v : n → R) :
    Matrix.toLinAlgEquiv' M v = M *ᵥ v :=
  rfl

-- Porting note: the simpNF linter rejects this, as `simp` already simplifies the lhs
-- to `(1 : (n → R) →ₗ[R] n → R)`.
-- @[simp]
theorem Matrix.toLinAlgEquiv'_one : Matrix.toLinAlgEquiv' (1 : Matrix n n R) = LinearMap.id :=
  Matrix.toLin'_one

@[simp]
theorem LinearMap.toMatrixAlgEquiv'_id :
    LinearMap.toMatrixAlgEquiv' (LinearMap.id : (n → R) →ₗ[R] n → R) = 1 :=
  LinearMap.toMatrix'_id

theorem LinearMap.toMatrixAlgEquiv'_comp (f g : (n → R) →ₗ[R] n → R) :
    LinearMap.toMatrixAlgEquiv' (f.comp g) =
      LinearMap.toMatrixAlgEquiv' f * LinearMap.toMatrixAlgEquiv' g :=
  LinearMap.toMatrix'_comp _ _

theorem LinearMap.toMatrixAlgEquiv'_mul (f g : (n → R) →ₗ[R] n → R) :
    LinearMap.toMatrixAlgEquiv' (f * g) =
      LinearMap.toMatrixAlgEquiv' f * LinearMap.toMatrixAlgEquiv' g :=
  LinearMap.toMatrixAlgEquiv'_comp f g

end ToMatrix'

section ToMatrix

section Finite

variable {R : Type*} [CommSemiring R]
variable {l m n : Type*} [Fintype n] [Finite m] [DecidableEq n]
variable {M₁ M₂ : Type*} [AddCommMonoid M₁] [AddCommMonoid M₂] [Module R M₁] [Module R M₂]
variable (v₁ : Basis n R M₁) (v₂ : Basis m R M₂)

/-- Given bases of two modules `M₁` and `M₂` over a commutative ring `R`, we get a linear
equivalence between linear maps `M₁ →ₗ M₂` and matrices over `R` indexed by the bases. -/
def LinearMap.toMatrix : (M₁ →ₗ[R] M₂) ≃ₗ[R] Matrix m n R :=
  LinearEquiv.trans (LinearEquiv.arrowCongr v₁.equivFun v₂.equivFun) LinearMap.toMatrix'

/-- `LinearMap.toMatrix'` is a particular case of `LinearMap.toMatrix`, for the standard basis
`Pi.basisFun R n`. -/
theorem LinearMap.toMatrix_eq_toMatrix' :
    LinearMap.toMatrix (Pi.basisFun R n) (Pi.basisFun R n) = LinearMap.toMatrix' :=
  rfl

/-- Given bases of two modules `M₁` and `M₂` over a commutative ring `R`, we get a linear
equivalence between matrices over `R` indexed by the bases and linear maps `M₁ →ₗ M₂`. -/
def Matrix.toLin : Matrix m n R ≃ₗ[R] M₁ →ₗ[R] M₂ :=
  (LinearMap.toMatrix v₁ v₂).symm

/-- `Matrix.toLin'` is a particular case of `Matrix.toLin`, for the standard basis
`Pi.basisFun R n`. -/
theorem Matrix.toLin_eq_toLin' : Matrix.toLin (Pi.basisFun R n) (Pi.basisFun R m) = Matrix.toLin' :=
  rfl

@[simp]
theorem LinearMap.toMatrix_symm : (LinearMap.toMatrix v₁ v₂).symm = Matrix.toLin v₁ v₂ :=
  rfl

@[simp]
theorem Matrix.toLin_symm : (Matrix.toLin v₁ v₂).symm = LinearMap.toMatrix v₁ v₂ :=
  rfl

@[simp]
theorem Matrix.toLin_toMatrix (f : M₁ →ₗ[R] M₂) :
    Matrix.toLin v₁ v₂ (LinearMap.toMatrix v₁ v₂ f) = f := by
  rw [← Matrix.toLin_symm, LinearEquiv.apply_symm_apply]

@[simp]
theorem LinearMap.toMatrix_toLin (M : Matrix m n R) :
    LinearMap.toMatrix v₁ v₂ (Matrix.toLin v₁ v₂ M) = M := by
  rw [← Matrix.toLin_symm, LinearEquiv.symm_apply_apply]

theorem LinearMap.toMatrix_apply (f : M₁ →ₗ[R] M₂) (i : m) (j : n) :
    LinearMap.toMatrix v₁ v₂ f i j = v₂.repr (f (v₁ j)) i := by
  rw [LinearMap.toMatrix, LinearEquiv.trans_apply, LinearMap.toMatrix'_apply,
    LinearEquiv.arrowCongr_apply, Basis.equivFun_symm_apply, Finset.sum_eq_single j, if_pos rfl,
    one_smul, Basis.equivFun_apply]
  · intro j' _ hj'
    rw [if_neg hj', zero_smul]
  · intro hj
    have := Finset.mem_univ j
    contradiction

theorem LinearMap.toMatrix_transpose_apply (f : M₁ →ₗ[R] M₂) (j : n) :
    (LinearMap.toMatrix v₁ v₂ f)ᵀ j = v₂.repr (f (v₁ j)) :=
  funext fun i ↦ f.toMatrix_apply _ _ i j

theorem LinearMap.toMatrix_apply' (f : M₁ →ₗ[R] M₂) (i : m) (j : n) :
    LinearMap.toMatrix v₁ v₂ f i j = v₂.repr (f (v₁ j)) i :=
  LinearMap.toMatrix_apply v₁ v₂ f i j

theorem LinearMap.toMatrix_transpose_apply' (f : M₁ →ₗ[R] M₂) (j : n) :
    (LinearMap.toMatrix v₁ v₂ f)ᵀ j = v₂.repr (f (v₁ j)) :=
  LinearMap.toMatrix_transpose_apply v₁ v₂ f j
<<<<<<< HEAD
#align linear_map.to_matrix_transpose_apply' LinearMap.toMatrix_transpose_apply'
=======
>>>>>>> 59de845a

/-- This will be a special case of `LinearMap.toMatrix_id_eq_basis_toMatrix`. -/
theorem LinearMap.toMatrix_id : LinearMap.toMatrix v₁ v₁ id = 1 := by
  ext i j
  simp [LinearMap.toMatrix_apply, Matrix.one_apply, Finsupp.single_apply, eq_comm]

@[simp]
theorem LinearMap.toMatrix_one : LinearMap.toMatrix v₁ v₁ 1 = 1 :=
  LinearMap.toMatrix_id v₁

@[simp]
theorem Matrix.toLin_one : Matrix.toLin v₁ v₁ 1 = LinearMap.id := by
  rw [← LinearMap.toMatrix_id v₁, Matrix.toLin_toMatrix]

theorem LinearMap.toMatrix_reindexRange [DecidableEq M₁] (f : M₁ →ₗ[R] M₂) (k : m) (i : n) :
    LinearMap.toMatrix v₁.reindexRange v₂.reindexRange f ⟨v₂ k, Set.mem_range_self k⟩
        ⟨v₁ i, Set.mem_range_self i⟩ =
      LinearMap.toMatrix v₁ v₂ f k i := by
  simp_rw [LinearMap.toMatrix_apply, Basis.reindexRange_self, Basis.reindexRange_repr]
<<<<<<< HEAD
#align linear_map.to_matrix_reindex_range LinearMap.toMatrix_reindexRange
=======
>>>>>>> 59de845a

@[simp]
theorem LinearMap.toMatrix_algebraMap (x : R) :
    LinearMap.toMatrix v₁ v₁ (algebraMap R (Module.End R M₁) x) = scalar n x := by
  simp [Module.algebraMap_end_eq_smul_id, LinearMap.toMatrix_id, smul_eq_diagonal_mul]

theorem LinearMap.toMatrix_mulVec_repr (f : M₁ →ₗ[R] M₂) (x : M₁) :
    LinearMap.toMatrix v₁ v₂ f *ᵥ v₁.repr x = v₂.repr (f x) := by
  ext i
  rw [← Matrix.toLin'_apply, LinearMap.toMatrix, LinearEquiv.trans_apply, Matrix.toLin'_toMatrix',
    LinearEquiv.arrowCongr_apply, v₂.equivFun_apply]
  congr
  exact v₁.equivFun.symm_apply_apply x

@[simp]
theorem LinearMap.toMatrix_basis_equiv [Fintype l] [DecidableEq l] (b : Basis l R M₁)
    (b' : Basis l R M₂) :
    LinearMap.toMatrix b' b (b'.equiv b (Equiv.refl l) : M₂ →ₗ[R] M₁) = 1 := by
  ext i j
  simp [LinearMap.toMatrix_apply, Matrix.one_apply, Finsupp.single_apply, eq_comm]

end Finite

variable {R : Type*} [CommSemiring R]
variable {l m n : Type*} [Fintype n] [Fintype m] [DecidableEq n]
variable {M₁ M₂ : Type*} [AddCommMonoid M₁] [AddCommMonoid M₂] [Module R M₁] [Module R M₂]
variable (v₁ : Basis n R M₁) (v₂ : Basis m R M₂)

theorem Matrix.toLin_apply (M : Matrix m n R) (v : M₁) :
    Matrix.toLin v₁ v₂ M v = ∑ j, (M *ᵥ v₁.repr v) j • v₂ j :=
  show v₂.equivFun.symm (Matrix.toLin' M (v₁.repr v)) = _ by
    rw [Matrix.toLin'_apply, v₂.equivFun_symm_apply]
<<<<<<< HEAD
#align matrix.to_lin_apply Matrix.toLin_apply
=======
>>>>>>> 59de845a

@[simp]
theorem Matrix.toLin_self (M : Matrix m n R) (i : n) :
    Matrix.toLin v₁ v₂ M (v₁ i) = ∑ j, M j i • v₂ j := by
  rw [Matrix.toLin_apply, Finset.sum_congr rfl fun j _hj ↦ ?_]
  rw [Basis.repr_self, Matrix.mulVec, dotProduct, Finset.sum_eq_single i, Finsupp.single_eq_same,
    mul_one]
  · intro i' _ i'_ne
    rw [Finsupp.single_eq_of_ne i'_ne.symm, mul_zero]
  · intros
    have := Finset.mem_univ i
    contradiction
<<<<<<< HEAD
#align matrix.to_lin_self Matrix.toLin_self
=======
>>>>>>> 59de845a

variable {M₃ : Type*} [AddCommMonoid M₃] [Module R M₃] (v₃ : Basis l R M₃)

theorem LinearMap.toMatrix_comp [Finite l] [DecidableEq m] (f : M₂ →ₗ[R] M₃) (g : M₁ →ₗ[R] M₂) :
    LinearMap.toMatrix v₁ v₃ (f.comp g) =
    LinearMap.toMatrix v₂ v₃ f * LinearMap.toMatrix v₁ v₂ g := by
  simp_rw [LinearMap.toMatrix, LinearEquiv.trans_apply, LinearEquiv.arrowCongr_comp _ v₂.equivFun,
    LinearMap.toMatrix'_comp]
<<<<<<< HEAD
#align linear_map.to_matrix_comp LinearMap.toMatrix_comp
=======
>>>>>>> 59de845a

theorem LinearMap.toMatrix_mul (f g : M₁ →ₗ[R] M₁) :
    LinearMap.toMatrix v₁ v₁ (f * g) = LinearMap.toMatrix v₁ v₁ f * LinearMap.toMatrix v₁ v₁ g := by
  rw [LinearMap.mul_eq_comp, LinearMap.toMatrix_comp v₁ v₁ v₁ f g]
<<<<<<< HEAD
#align linear_map.to_matrix_mul LinearMap.toMatrix_mul

lemma LinearMap.toMatrix_pow (f : M₁ →ₗ[R] M₁) (k : ℕ) :
    (toMatrix v₁ v₁ f) ^ k = toMatrix v₁ v₁ (f ^ k) := by
  induction' k with k ih; simp
  rw [pow_succ, pow_succ, ih, ← toMatrix_mul]
=======

lemma LinearMap.toMatrix_pow (f : M₁ →ₗ[R] M₁) (k : ℕ) :
    (toMatrix v₁ v₁ f) ^ k = toMatrix v₁ v₁ (f ^ k) := by
  induction k with
  | zero => simp
  | succ k ih => rw [pow_succ, pow_succ, ih, ← toMatrix_mul]
>>>>>>> 59de845a

theorem Matrix.toLin_mul [Finite l] [DecidableEq m] (A : Matrix l m R) (B : Matrix m n R) :
    Matrix.toLin v₁ v₃ (A * B) = (Matrix.toLin v₂ v₃ A).comp (Matrix.toLin v₁ v₂ B) := by
  apply (LinearMap.toMatrix v₁ v₃).injective
  haveI : DecidableEq l := fun _ _ ↦ Classical.propDecidable _
  rw [LinearMap.toMatrix_comp v₁ v₂ v₃]
  repeat' rw [LinearMap.toMatrix_toLin]

/-- Shortcut lemma for `Matrix.toLin_mul` and `LinearMap.comp_apply`. -/
theorem Matrix.toLin_mul_apply [Finite l] [DecidableEq m] (A : Matrix l m R) (B : Matrix m n R)
    (x) : Matrix.toLin v₁ v₃ (A * B) x = (Matrix.toLin v₂ v₃ A) (Matrix.toLin v₁ v₂ B x) := by
  rw [Matrix.toLin_mul v₁ v₂, LinearMap.comp_apply]

/-- If `M` and `M` are each other's inverse matrices, `Matrix.toLin M` and `Matrix.toLin M'`
form a linear equivalence. -/
@[simps]
def Matrix.toLinOfInv [DecidableEq m] {M : Matrix m n R} {M' : Matrix n m R} (hMM' : M * M' = 1)
    (hM'M : M' * M = 1) : M₁ ≃ₗ[R] M₂ :=
  { Matrix.toLin v₁ v₂ M with
    toFun := Matrix.toLin v₁ v₂ M
    invFun := Matrix.toLin v₂ v₁ M'
    left_inv := fun x ↦ by rw [← Matrix.toLin_mul_apply, hM'M, Matrix.toLin_one, id_apply]
    right_inv := fun x ↦ by
      simp only
      rw [← Matrix.toLin_mul_apply, hMM', Matrix.toLin_one, id_apply] }

/-- Given a basis of a module `M₁` over a commutative ring `R`, we get an algebra
equivalence between linear maps `M₁ →ₗ M₁` and square matrices over `R` indexed by the basis. -/
def LinearMap.toMatrixAlgEquiv : (M₁ →ₗ[R] M₁) ≃ₐ[R] Matrix n n R :=
  AlgEquiv.ofLinearEquiv
    (LinearMap.toMatrix v₁ v₁) (LinearMap.toMatrix_one v₁) (LinearMap.toMatrix_mul v₁)

/-- Given a basis of a module `M₁` over a commutative ring `R`, we get an algebra
equivalence between square matrices over `R` indexed by the basis and linear maps `M₁ →ₗ M₁`. -/
def Matrix.toLinAlgEquiv : Matrix n n R ≃ₐ[R] M₁ →ₗ[R] M₁ :=
  (LinearMap.toMatrixAlgEquiv v₁).symm

@[simp]
theorem LinearMap.toMatrixAlgEquiv_symm :
    (LinearMap.toMatrixAlgEquiv v₁).symm = Matrix.toLinAlgEquiv v₁ :=
  rfl

@[simp]
theorem Matrix.toLinAlgEquiv_symm :
    (Matrix.toLinAlgEquiv v₁).symm = LinearMap.toMatrixAlgEquiv v₁ :=
  rfl

@[simp]
theorem Matrix.toLinAlgEquiv_toMatrixAlgEquiv (f : M₁ →ₗ[R] M₁) :
    Matrix.toLinAlgEquiv v₁ (LinearMap.toMatrixAlgEquiv v₁ f) = f := by
  rw [← Matrix.toLinAlgEquiv_symm, AlgEquiv.apply_symm_apply]

@[simp]
theorem LinearMap.toMatrixAlgEquiv_toLinAlgEquiv (M : Matrix n n R) :
    LinearMap.toMatrixAlgEquiv v₁ (Matrix.toLinAlgEquiv v₁ M) = M := by
  rw [← Matrix.toLinAlgEquiv_symm, AlgEquiv.symm_apply_apply]

theorem LinearMap.toMatrixAlgEquiv_apply (f : M₁ →ₗ[R] M₁) (i j : n) :
    LinearMap.toMatrixAlgEquiv v₁ f i j = v₁.repr (f (v₁ j)) i := by
  simp [LinearMap.toMatrixAlgEquiv, LinearMap.toMatrix_apply]

theorem LinearMap.toMatrixAlgEquiv_transpose_apply (f : M₁ →ₗ[R] M₁) (j : n) :
    (LinearMap.toMatrixAlgEquiv v₁ f)ᵀ j = v₁.repr (f (v₁ j)) :=
  funext fun i ↦ f.toMatrix_apply _ _ i j

theorem LinearMap.toMatrixAlgEquiv_apply' (f : M₁ →ₗ[R] M₁) (i j : n) :
    LinearMap.toMatrixAlgEquiv v₁ f i j = v₁.repr (f (v₁ j)) i :=
  LinearMap.toMatrixAlgEquiv_apply v₁ f i j

theorem LinearMap.toMatrixAlgEquiv_transpose_apply' (f : M₁ →ₗ[R] M₁) (j : n) :
    (LinearMap.toMatrixAlgEquiv v₁ f)ᵀ j = v₁.repr (f (v₁ j)) :=
  LinearMap.toMatrixAlgEquiv_transpose_apply v₁ f j

theorem Matrix.toLinAlgEquiv_apply (M : Matrix n n R) (v : M₁) :
    Matrix.toLinAlgEquiv v₁ M v = ∑ j, (M *ᵥ v₁.repr v) j • v₁ j :=
  show v₁.equivFun.symm (Matrix.toLinAlgEquiv' M (v₁.repr v)) = _ by
    rw [Matrix.toLinAlgEquiv'_apply, v₁.equivFun_symm_apply]

@[simp]
theorem Matrix.toLinAlgEquiv_self (M : Matrix n n R) (i : n) :
    Matrix.toLinAlgEquiv v₁ M (v₁ i) = ∑ j, M j i • v₁ j :=
  Matrix.toLin_self _ _ _ _

theorem LinearMap.toMatrixAlgEquiv_id : LinearMap.toMatrixAlgEquiv v₁ id = 1 := by
  simp_rw [LinearMap.toMatrixAlgEquiv, AlgEquiv.ofLinearEquiv_apply, LinearMap.toMatrix_id]

-- Porting note: the simpNF linter rejects this, as `simp` already simplifies the lhs
-- to `(1 : M₁ →ₗ[R] M₁)`.
-- @[simp]
theorem Matrix.toLinAlgEquiv_one : Matrix.toLinAlgEquiv v₁ 1 = LinearMap.id := by
  rw [← LinearMap.toMatrixAlgEquiv_id v₁, Matrix.toLinAlgEquiv_toMatrixAlgEquiv]

theorem LinearMap.toMatrixAlgEquiv_reindexRange [DecidableEq M₁] (f : M₁ →ₗ[R] M₁) (k i : n) :
    LinearMap.toMatrixAlgEquiv v₁.reindexRange f
        ⟨v₁ k, Set.mem_range_self k⟩ ⟨v₁ i, Set.mem_range_self i⟩ =
      LinearMap.toMatrixAlgEquiv v₁ f k i := by
  simp_rw [LinearMap.toMatrixAlgEquiv_apply, Basis.reindexRange_self, Basis.reindexRange_repr]
<<<<<<< HEAD
#align linear_map.to_matrix_alg_equiv_reindex_range LinearMap.toMatrixAlgEquiv_reindexRange
=======
>>>>>>> 59de845a

theorem LinearMap.toMatrixAlgEquiv_comp (f g : M₁ →ₗ[R] M₁) :
    LinearMap.toMatrixAlgEquiv v₁ (f.comp g) =
      LinearMap.toMatrixAlgEquiv v₁ f * LinearMap.toMatrixAlgEquiv v₁ g := by
  simp [LinearMap.toMatrixAlgEquiv, LinearMap.toMatrix_comp v₁ v₁ v₁ f g]
<<<<<<< HEAD
#align linear_map.to_matrix_alg_equiv_comp LinearMap.toMatrixAlgEquiv_comp
=======
>>>>>>> 59de845a

theorem LinearMap.toMatrixAlgEquiv_mul (f g : M₁ →ₗ[R] M₁) :
    LinearMap.toMatrixAlgEquiv v₁ (f * g) =
      LinearMap.toMatrixAlgEquiv v₁ f * LinearMap.toMatrixAlgEquiv v₁ g := by
  rw [LinearMap.mul_eq_comp, LinearMap.toMatrixAlgEquiv_comp v₁ f g]

theorem Matrix.toLinAlgEquiv_mul (A B : Matrix n n R) :
    Matrix.toLinAlgEquiv v₁ (A * B) =
      (Matrix.toLinAlgEquiv v₁ A).comp (Matrix.toLinAlgEquiv v₁ B) := by
  convert Matrix.toLin_mul v₁ v₁ v₁ A B
<<<<<<< HEAD
#align matrix.to_lin_alg_equiv_mul Matrix.toLinAlgEquiv_mul
=======
>>>>>>> 59de845a

@[simp]
theorem Matrix.toLin_finTwoProd_apply (a b c d : R) (x : R × R) :
    Matrix.toLin (Basis.finTwoProd R) (Basis.finTwoProd R) !![a, b; c, d] x =
      (a * x.fst + b * x.snd, c * x.fst + d * x.snd) := by
  simp [Matrix.toLin_apply, Matrix.mulVec, Matrix.dotProduct]
<<<<<<< HEAD
#align matrix.to_lin_fin_two_prod_apply Matrix.toLin_finTwoProd_apply
=======
>>>>>>> 59de845a

theorem Matrix.toLin_finTwoProd (a b c d : R) :
    Matrix.toLin (Basis.finTwoProd R) (Basis.finTwoProd R) !![a, b; c, d] =
      (a • LinearMap.fst R R R + b • LinearMap.snd R R R).prod
        (c • LinearMap.fst R R R + d • LinearMap.snd R R R) :=
  LinearMap.ext <| Matrix.toLin_finTwoProd_apply _ _ _ _

@[simp]
theorem toMatrix_distrib_mul_action_toLinearMap (x : R) :
    LinearMap.toMatrix v₁ v₁ (DistribMulAction.toLinearMap R M₁ x) =
    Matrix.diagonal fun _ ↦ x := by
  ext
  rw [LinearMap.toMatrix_apply, DistribMulAction.toLinearMap_apply, LinearEquiv.map_smul,
    Basis.repr_self, Finsupp.smul_single_one, Finsupp.single_eq_pi_single, Matrix.diagonal_apply,
    Pi.single_apply]

lemma LinearMap.toMatrix_prodMap [DecidableEq n] [DecidableEq m] [DecidableEq (n ⊕ m)]
    (φ₁ : Module.End R M₁) (φ₂ : Module.End R M₂) :
    toMatrix (v₁.prod v₂) (v₁.prod v₂) (φ₁.prodMap φ₂) =
      Matrix.fromBlocks (toMatrix v₁ v₁ φ₁) 0 0 (toMatrix v₂ v₂ φ₂) := by
  ext (i|i) (j|j) <;> simp [toMatrix]

end ToMatrix

namespace Algebra

section Lmul

variable {R S : Type*} [CommRing R] [Ring S] [Algebra R S]
variable {m : Type*} [Fintype m] [DecidableEq m] (b : Basis m R S)

theorem toMatrix_lmul' (x : S) (i j) :
    LinearMap.toMatrix b b (lmul R S x) i j = b.repr (x * b j) i := by
  simp only [LinearMap.toMatrix_apply', coe_lmul_eq_mul, LinearMap.mul_apply']

@[simp]
theorem toMatrix_lsmul (x : R) :
    LinearMap.toMatrix b b (Algebra.lsmul R R S x) = Matrix.diagonal fun _ ↦ x :=
  toMatrix_distrib_mul_action_toLinearMap b x

/-- `leftMulMatrix b x` is the matrix corresponding to the linear map `fun y ↦ x * y`.

`leftMulMatrix_eq_repr_mul` gives a formula for the entries of `leftMulMatrix`.

This definition is useful for doing (more) explicit computations with `LinearMap.mulLeft`,
such as the trace form or norm map for algebras.
-/
noncomputable def leftMulMatrix : S →ₐ[R] Matrix m m R where
  toFun x := LinearMap.toMatrix b b (Algebra.lmul R S x)
  map_zero' := by
    dsimp only  -- porting node: needed due to new-style structures
    rw [_root_.map_zero, LinearEquiv.map_zero]
  map_one' := by
    dsimp only  -- porting node: needed due to new-style structures
    rw [_root_.map_one, LinearMap.toMatrix_one]
  map_add' x y := by
    dsimp only  -- porting node: needed due to new-style structures
    rw [map_add, LinearEquiv.map_add]
  map_mul' x y := by
    dsimp only  -- porting node: needed due to new-style structures
    rw [_root_.map_mul, LinearMap.toMatrix_mul]
  commutes' r := by
    dsimp only  -- porting node: needed due to new-style structures
    ext
    rw [lmul_algebraMap, toMatrix_lsmul, algebraMap_eq_diagonal, Pi.algebraMap_def,
      Algebra.id.map_eq_self]

theorem leftMulMatrix_apply (x : S) : leftMulMatrix b x = LinearMap.toMatrix b b (lmul R S x) :=
  rfl

theorem leftMulMatrix_eq_repr_mul (x : S) (i j) : leftMulMatrix b x i j = b.repr (x * b j) i := by
  -- This is defeq to just `toMatrix_lmul' b x i j`,
  -- but the unfolding goes a lot faster with this explicit `rw`.
  rw [leftMulMatrix_apply, toMatrix_lmul' b x i j]

theorem leftMulMatrix_mulVec_repr (x y : S) :
    leftMulMatrix b x *ᵥ b.repr y = b.repr (x * y) :=
  (LinearMap.mulLeft R x).toMatrix_mulVec_repr b b y

@[simp]
theorem toMatrix_lmul_eq (x : S) :
    LinearMap.toMatrix b b (LinearMap.mulLeft R x) = leftMulMatrix b x :=
  rfl

theorem leftMulMatrix_injective : Function.Injective (leftMulMatrix b) := fun x x' h ↦
  calc
    x = Algebra.lmul R S x 1 := (mul_one x).symm
    _ = Algebra.lmul R S x' 1 := by rw [(LinearMap.toMatrix b b).injective h]
    _ = x' := mul_one x'

end Lmul

section LmulTower

variable {R S T : Type*} [CommRing R] [CommRing S] [Ring T]
variable [Algebra R S] [Algebra S T] [Algebra R T] [IsScalarTower R S T]
variable {m n : Type*} [Fintype m] [Fintype n] [DecidableEq m] [DecidableEq n]
variable (b : Basis m R S) (c : Basis n S T)

theorem smul_leftMulMatrix (x) (ik jk) :
    leftMulMatrix (b.smul c) x ik jk = leftMulMatrix b (leftMulMatrix c x ik.2 jk.2) ik.1 jk.1 := by
  simp only [leftMulMatrix_apply, LinearMap.toMatrix_apply, mul_comm, Basis.smul_apply,
    Basis.smul_repr, Finsupp.smul_apply, id.smul_eq_mul, LinearEquiv.map_smul, mul_smul_comm,
    coe_lmul_eq_mul, LinearMap.mul_apply']

theorem smul_leftMulMatrix_algebraMap (x : S) :
    leftMulMatrix (b.smul c) (algebraMap _ _ x) = blockDiagonal fun _ ↦ leftMulMatrix b x := by
  ext ⟨i, k⟩ ⟨j, k'⟩
  rw [smul_leftMulMatrix, AlgHom.commutes, blockDiagonal_apply, algebraMap_matrix_apply]
  split_ifs with h <;> simp only at h <;> simp [h]

theorem smul_leftMulMatrix_algebraMap_eq (x : S) (i j k) :
    leftMulMatrix (b.smul c) (algebraMap _ _ x) (i, k) (j, k) = leftMulMatrix b x i j := by
  rw [smul_leftMulMatrix_algebraMap, blockDiagonal_apply_eq]

theorem smul_leftMulMatrix_algebraMap_ne (x : S) (i j) {k k'} (h : k ≠ k') :
    leftMulMatrix (b.smul c) (algebraMap _ _ x) (i, k) (j, k') = 0 := by
  rw [smul_leftMulMatrix_algebraMap, blockDiagonal_apply_ne _ _ _ h]

end LmulTower

end Algebra

section

variable {R : Type*} [CommRing R] {n : Type*} [DecidableEq n]
variable {M M₁ M₂ : Type*} [AddCommGroup M] [Module R M]
variable [AddCommGroup M₁] [Module R M₁] [AddCommGroup M₂] [Module R M₂]

/-- The natural equivalence between linear endomorphisms of finite free modules and square matrices
is compatible with the algebra structures. -/
def algEquivMatrix' [Fintype n] : Module.End R (n → R) ≃ₐ[R] Matrix n n R :=
  { LinearMap.toMatrix' with
    map_mul' := LinearMap.toMatrix'_comp
    commutes' := LinearMap.toMatrix'_algebraMap }

/-- A linear equivalence of two modules induces an equivalence of algebras of their
endomorphisms. -/
def LinearEquiv.algConj (e : M₁ ≃ₗ[R] M₂) : Module.End R M₁ ≃ₐ[R] Module.End R M₂ :=
  { e.conj with
    map_mul' := fun f g ↦ by apply e.arrowCongr_comp
    commutes' := fun r ↦ by
      change e.conj (r • LinearMap.id) = r • LinearMap.id
      rw [LinearEquiv.map_smul, LinearEquiv.conj_id] }

/-- A basis of a module induces an equivalence of algebras from the endomorphisms of the module to
square matrices. -/
def algEquivMatrix [Fintype n] (h : Basis n R M) : Module.End R M ≃ₐ[R] Matrix n n R :=
  h.equivFun.algConj.trans algEquivMatrix'

end

namespace Basis

variable {R M M₁ M₂ ι ι₁ ι₂ : Type*} [CommSemiring R]
variable [AddCommMonoid M] [AddCommMonoid M₁] [AddCommMonoid M₂]
variable [Module R M] [Module R M₁] [Module R M₂]
variable [Fintype ι] [Fintype ι₁] [Fintype ι₂]
variable [DecidableEq ι] [DecidableEq ι₁] [DecidableEq ι₂]
variable (b : Basis ι R M) (b₁ : Basis ι₁ R M₁) (b₂ : Basis ι₂ R M₂)

/-- The standard basis of the space linear maps between two modules
induced by a basis of the domain and codomain.

If `M₁` and `M₂` are modules with basis `b₁` and `b₂` respectively indexed
by finite types `ι₁` and `ι₂`,
then `Basis.linearMap b₁ b₂` is the basis of `M₁ →ₗ[R] M₂` indexed by `ι₂ × ι₁`
where `(i, j)` indexes the linear map that sends `b j` to `b i`
and sends all other basis vectors to `0`.  -/
@[simps! (config := .lemmasOnly) repr_apply repr_symm_apply]
noncomputable
def linearMap (b₁ : Basis ι₁ R M₁) (b₂ : Basis ι₂ R M₂) :
    Basis (ι₂ × ι₁) R (M₁ →ₗ[R] M₂) :=
  (Matrix.stdBasis R ι₂ ι₁).map (LinearMap.toMatrix b₁ b₂).symm

attribute [simp] linearMap_repr_apply

lemma linearMap_apply (ij : ι₂ × ι₁) :
    (b₁.linearMap b₂ ij) = (Matrix.toLin b₁ b₂) (Matrix.stdBasis R ι₂ ι₁ ij) := by
  erw [linearMap_repr_symm_apply, Finsupp.total_single, one_smul]

lemma linearMap_apply_apply (ij : ι₂ × ι₁) (k : ι₁) :
    (b₁.linearMap b₂ ij) (b₁ k) = if ij.2 = k then b₂ ij.1 else 0 := by
  have := Classical.decEq ι₂
  rcases ij with ⟨i, j⟩
  rw [linearMap_apply, Matrix.stdBasis_eq_stdBasisMatrix, Matrix.toLin_self]
  dsimp only [Matrix.stdBasisMatrix]
  simp_rw [ite_smul, one_smul, zero_smul, ite_and, Finset.sum_ite_eq, Finset.mem_univ, if_true]

/-- The standard basis of the endomorphism algebra of a module
induced by a basis of the module.

If `M` is a module with basis `b` indexed by a finite type `ι`,
then `Basis.end b` is the basis of `Module.End R M` indexed by `ι × ι`
where `(i, j)` indexes the linear map that sends `b j` to `b i`
and sends all other basis vectors to `0`.  -/
@[simps! (config := .lemmasOnly) repr_apply repr_symm_apply]
noncomputable
abbrev _root_.Basis.end (b : Basis ι R M) : Basis (ι × ι) R (Module.End R M) :=
  b.linearMap b

attribute [simp] end_repr_apply

lemma end_apply (ij : ι × ι) : (b.end ij) = (Matrix.toLin b b) (Matrix.stdBasis R ι ι ij) :=
  linearMap_apply b b ij

lemma end_apply_apply (ij : ι × ι) (k : ι) : (b.end ij) (b k) = if ij.2 = k then b ij.1 else 0 :=
  linearMap_apply_apply b b ij k

end Basis<|MERGE_RESOLUTION|>--- conflicted
+++ resolved
@@ -546,10 +546,6 @@
 theorem LinearMap.toMatrix_transpose_apply' (f : M₁ →ₗ[R] M₂) (j : n) :
     (LinearMap.toMatrix v₁ v₂ f)ᵀ j = v₂.repr (f (v₁ j)) :=
   LinearMap.toMatrix_transpose_apply v₁ v₂ f j
-<<<<<<< HEAD
-#align linear_map.to_matrix_transpose_apply' LinearMap.toMatrix_transpose_apply'
-=======
->>>>>>> 59de845a
 
 /-- This will be a special case of `LinearMap.toMatrix_id_eq_basis_toMatrix`. -/
 theorem LinearMap.toMatrix_id : LinearMap.toMatrix v₁ v₁ id = 1 := by
@@ -569,10 +565,6 @@
         ⟨v₁ i, Set.mem_range_self i⟩ =
       LinearMap.toMatrix v₁ v₂ f k i := by
   simp_rw [LinearMap.toMatrix_apply, Basis.reindexRange_self, Basis.reindexRange_repr]
-<<<<<<< HEAD
-#align linear_map.to_matrix_reindex_range LinearMap.toMatrix_reindexRange
-=======
->>>>>>> 59de845a
 
 @[simp]
 theorem LinearMap.toMatrix_algebraMap (x : R) :
@@ -605,10 +597,6 @@
     Matrix.toLin v₁ v₂ M v = ∑ j, (M *ᵥ v₁.repr v) j • v₂ j :=
   show v₂.equivFun.symm (Matrix.toLin' M (v₁.repr v)) = _ by
     rw [Matrix.toLin'_apply, v₂.equivFun_symm_apply]
-<<<<<<< HEAD
-#align matrix.to_lin_apply Matrix.toLin_apply
-=======
->>>>>>> 59de845a
 
 @[simp]
 theorem Matrix.toLin_self (M : Matrix m n R) (i : n) :
@@ -621,10 +609,6 @@
   · intros
     have := Finset.mem_univ i
     contradiction
-<<<<<<< HEAD
-#align matrix.to_lin_self Matrix.toLin_self
-=======
->>>>>>> 59de845a
 
 variable {M₃ : Type*} [AddCommMonoid M₃] [Module R M₃] (v₃ : Basis l R M₃)
 
@@ -633,29 +617,16 @@
     LinearMap.toMatrix v₂ v₃ f * LinearMap.toMatrix v₁ v₂ g := by
   simp_rw [LinearMap.toMatrix, LinearEquiv.trans_apply, LinearEquiv.arrowCongr_comp _ v₂.equivFun,
     LinearMap.toMatrix'_comp]
-<<<<<<< HEAD
-#align linear_map.to_matrix_comp LinearMap.toMatrix_comp
-=======
->>>>>>> 59de845a
 
 theorem LinearMap.toMatrix_mul (f g : M₁ →ₗ[R] M₁) :
     LinearMap.toMatrix v₁ v₁ (f * g) = LinearMap.toMatrix v₁ v₁ f * LinearMap.toMatrix v₁ v₁ g := by
   rw [LinearMap.mul_eq_comp, LinearMap.toMatrix_comp v₁ v₁ v₁ f g]
-<<<<<<< HEAD
-#align linear_map.to_matrix_mul LinearMap.toMatrix_mul
-
-lemma LinearMap.toMatrix_pow (f : M₁ →ₗ[R] M₁) (k : ℕ) :
-    (toMatrix v₁ v₁ f) ^ k = toMatrix v₁ v₁ (f ^ k) := by
-  induction' k with k ih; simp
-  rw [pow_succ, pow_succ, ih, ← toMatrix_mul]
-=======
 
 lemma LinearMap.toMatrix_pow (f : M₁ →ₗ[R] M₁) (k : ℕ) :
     (toMatrix v₁ v₁ f) ^ k = toMatrix v₁ v₁ (f ^ k) := by
   induction k with
   | zero => simp
   | succ k ih => rw [pow_succ, pow_succ, ih, ← toMatrix_mul]
->>>>>>> 59de845a
 
 theorem Matrix.toLin_mul [Finite l] [DecidableEq m] (A : Matrix l m R) (B : Matrix m n R) :
     Matrix.toLin v₁ v₃ (A * B) = (Matrix.toLin v₂ v₃ A).comp (Matrix.toLin v₁ v₂ B) := by
@@ -753,19 +724,11 @@
         ⟨v₁ k, Set.mem_range_self k⟩ ⟨v₁ i, Set.mem_range_self i⟩ =
       LinearMap.toMatrixAlgEquiv v₁ f k i := by
   simp_rw [LinearMap.toMatrixAlgEquiv_apply, Basis.reindexRange_self, Basis.reindexRange_repr]
-<<<<<<< HEAD
-#align linear_map.to_matrix_alg_equiv_reindex_range LinearMap.toMatrixAlgEquiv_reindexRange
-=======
->>>>>>> 59de845a
 
 theorem LinearMap.toMatrixAlgEquiv_comp (f g : M₁ →ₗ[R] M₁) :
     LinearMap.toMatrixAlgEquiv v₁ (f.comp g) =
       LinearMap.toMatrixAlgEquiv v₁ f * LinearMap.toMatrixAlgEquiv v₁ g := by
   simp [LinearMap.toMatrixAlgEquiv, LinearMap.toMatrix_comp v₁ v₁ v₁ f g]
-<<<<<<< HEAD
-#align linear_map.to_matrix_alg_equiv_comp LinearMap.toMatrixAlgEquiv_comp
-=======
->>>>>>> 59de845a
 
 theorem LinearMap.toMatrixAlgEquiv_mul (f g : M₁ →ₗ[R] M₁) :
     LinearMap.toMatrixAlgEquiv v₁ (f * g) =
@@ -776,20 +739,12 @@
     Matrix.toLinAlgEquiv v₁ (A * B) =
       (Matrix.toLinAlgEquiv v₁ A).comp (Matrix.toLinAlgEquiv v₁ B) := by
   convert Matrix.toLin_mul v₁ v₁ v₁ A B
-<<<<<<< HEAD
-#align matrix.to_lin_alg_equiv_mul Matrix.toLinAlgEquiv_mul
-=======
->>>>>>> 59de845a
 
 @[simp]
 theorem Matrix.toLin_finTwoProd_apply (a b c d : R) (x : R × R) :
     Matrix.toLin (Basis.finTwoProd R) (Basis.finTwoProd R) !![a, b; c, d] x =
       (a * x.fst + b * x.snd, c * x.fst + d * x.snd) := by
   simp [Matrix.toLin_apply, Matrix.mulVec, Matrix.dotProduct]
-<<<<<<< HEAD
-#align matrix.to_lin_fin_two_prod_apply Matrix.toLin_finTwoProd_apply
-=======
->>>>>>> 59de845a
 
 theorem Matrix.toLin_finTwoProd (a b c d : R) :
     Matrix.toLin (Basis.finTwoProd R) (Basis.finTwoProd R) !![a, b; c, d] =
