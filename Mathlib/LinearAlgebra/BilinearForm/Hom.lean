--- conflicted
+++ resolved
@@ -1,4 +1,4 @@
-/-
+  /-
 Copyright (c) 2018 Andreas Swerdlow. All rights reserved.
 Released under Apache 2.0 license as described in the file LICENSE.
 Authors: Andreas Swerdlow, Kexing Ying
@@ -262,20 +262,8 @@
 section congr
 
 /-- Apply a linear equivalence on the arguments of a bilinear form. -/
-<<<<<<< HEAD
 def congr (e : M ≃ₗ[R] M') : BilinForm R M ≃ₗ[R] BilinForm R M' :=
   LinearEquiv.congrRight (LinearEquiv.congrLeft _ _ e) ≪≫ₗ LinearEquiv.congrLeft _ _ e
-=======
-def congr (e : M ≃ₗ[R] M') : BilinForm R M ≃ₗ[R] BilinForm R M' where
-  toFun B := B.comp e.symm e.symm
-  invFun B := B.comp e e
-  left_inv B := ext₂ fun x => by
-    simp only [comp_apply, LinearEquiv.coe_coe, LinearEquiv.symm_apply_apply, forall_const]
-  right_inv B := ext₂ fun x => by
-    simp only [comp_apply, LinearEquiv.coe_coe, LinearEquiv.apply_symm_apply, forall_const]
-  map_add' _ _ := ext₂ fun _ _ => rfl
-  map_smul' _ _ := ext₂ fun _ _ => rfl
->>>>>>> 00d0c1fc
 
 @[simp]
 theorem congr_apply (e : M ≃ₗ[R] M') (B : BilinForm R M) (x y : M') :
