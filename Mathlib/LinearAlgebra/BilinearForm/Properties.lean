/-
Copyright (c) 2018 Andreas Swerdlow. All rights reserved.
Released under Apache 2.0 license as described in the file LICENSE.
Authors: Andreas Swerdlow, Kexing Ying
-/
import Mathlib.LinearAlgebra.BilinearForm.Hom
import Mathlib.LinearAlgebra.Dual

/-!
# Bilinear form

This file defines various properties of bilinear forms, including reflexivity, symmetry,
alternativity, adjoint, and non-degeneracy.
For orthogonality, see `LinearAlgebra/BilinearForm/Orthogonal.lean`.

## Notations

Given any term `B` of type `BilinForm`, due to a coercion, can use
the notation `B x y` to refer to the function field, ie. `B x y = B.bilin x y`.

In this file we use the following type variables:
 - `M`, `M'`, ... are modules over the commutative semiring `R`,
 - `M₁`, `M₁'`, ... are modules over the commutative ring `R₁`,
 - `V`, ... is a vector space over the field `K`.

## References

* <https://en.wikipedia.org/wiki/Bilinear_form>

## Tags

Bilinear form,
-/


open LinearMap (BilinForm)

open LinearMap (BilinForm)

universe u v w

variable {R : Type*} {M : Type*} [CommSemiring R] [AddCommMonoid M] [Module R M]
variable {R₁ : Type*} {M₁ : Type*} [CommRing R₁] [AddCommGroup M₁] [Module R₁ M₁]
variable {V : Type*} {K : Type*} [Field K] [AddCommGroup V] [Module K V]
variable {M' M'' : Type*}
variable [AddCommMonoid M'] [AddCommMonoid M''] [Module R M'] [Module R M'']
variable {B : BilinForm R M} {B₁ : BilinForm R₁ M₁}

namespace LinearMap

namespace BilinForm

/-! ### Reflexivity, symmetry, and alternativity -/


/-- The proposition that a bilinear form is reflexive -/
<<<<<<< HEAD
def IsRefl (B : BilinForm R M) : Prop :=
  ∀ x y : M, B x y = 0 → B y x = 0
#align bilin_form.is_refl LinearMap.BilinForm.IsRefl
=======
def IsRefl (B : BilinForm R M) : Prop := LinearMap.IsRefl B
>>>>>>> 59de845a

namespace IsRefl

variable (H : B.IsRefl)

theorem eq_zero : ∀ {x y : M}, B x y = 0 → B y x = 0 := fun {x y} => H x y
<<<<<<< HEAD
#align bilin_form.is_refl.eq_zero LinearMap.BilinForm.IsRefl.eq_zero

protected theorem neg {B : BilinForm R₁ M₁} (hB : B.IsRefl) : (-B).IsRefl := fun x y =>
  neg_eq_zero.mpr ∘ hB x y ∘ neg_eq_zero.mp
#align bilin_form.is_refl.neg LinearMap.BilinForm.IsRefl.neg
=======

protected theorem neg {B : BilinForm R₁ M₁} (hB : B.IsRefl) : (-B).IsRefl := fun x y =>
  neg_eq_zero.mpr ∘ hB x y ∘ neg_eq_zero.mp
>>>>>>> 59de845a

protected theorem smul {α} [CommSemiring α] [Module α R] [SMulCommClass R α R]
    [NoZeroSMulDivisors α R] (a : α) {B : BilinForm R M} (hB : B.IsRefl) :
    (a • B).IsRefl := fun _ _ h =>
  (smul_eq_zero.mp h).elim (fun ha => smul_eq_zero_of_left ha _) fun hBz =>
    smul_eq_zero_of_right _ (hB _ _ hBz)
<<<<<<< HEAD
#align bilin_form.is_refl.smul LinearMap.BilinForm.IsRefl.smul
=======
>>>>>>> 59de845a

protected theorem groupSMul {α} [Group α] [DistribMulAction α R] [SMulCommClass R α R] (a : α)
    {B : BilinForm R M} (hB : B.IsRefl) : (a • B).IsRefl := fun x y =>
  (smul_eq_zero_iff_eq _).mpr ∘ hB x y ∘ (smul_eq_zero_iff_eq _).mp
<<<<<<< HEAD
#align bilin_form.is_refl.group_smul LinearMap.BilinForm.IsRefl.groupSMul
=======
>>>>>>> 59de845a

end IsRefl

@[simp]
theorem isRefl_zero : (0 : BilinForm R M).IsRefl := fun _ _ _ => rfl
<<<<<<< HEAD
#align bilin_form.is_refl_zero LinearMap.BilinForm.isRefl_zero
=======
>>>>>>> 59de845a

@[simp]
theorem isRefl_neg {B : BilinForm R₁ M₁} : (-B).IsRefl ↔ B.IsRefl :=
  ⟨fun h => neg_neg B ▸ h.neg, IsRefl.neg⟩
<<<<<<< HEAD
#align bilin_form.is_refl_neg LinearMap.BilinForm.isRefl_neg

/-- The proposition that a bilinear form is symmetric -/
def IsSymm (B : BilinForm R M) : Prop :=
  ∀ x y : M, B x y = B y x
#align bilin_form.is_symm LinearMap.BilinForm.IsSymm
=======

/-- The proposition that a bilinear form is symmetric -/
def IsSymm (B : BilinForm R M) : Prop := LinearMap.IsSymm B
>>>>>>> 59de845a

namespace IsSymm

variable (H : B.IsSymm)

protected theorem eq (x y : M) : B x y = B y x :=
  H x y
<<<<<<< HEAD
#align bilin_form.is_symm.eq LinearMap.BilinForm.IsSymm.eq

theorem isRefl : B.IsRefl := fun x y H1 => H x y ▸ H1
#align bilin_form.is_symm.is_refl LinearMap.BilinForm.IsSymm.isRefl

protected theorem add {B₁ B₂ : BilinForm R M} (hB₁ : B₁.IsSymm) (hB₂ : B₂.IsSymm) :
    (B₁ + B₂).IsSymm := fun x y => (congr_arg₂ (· + ·) (hB₁ x y) (hB₂ x y) : _)
#align bilin_form.is_symm.add LinearMap.BilinForm.IsSymm.add

protected theorem sub {B₁ B₂ : BilinForm R₁ M₁} (hB₁ : B₁.IsSymm) (hB₂ : B₂.IsSymm) :
    (B₁ - B₂).IsSymm := fun x y => (congr_arg₂ Sub.sub (hB₁ x y) (hB₂ x y) : _)
#align bilin_form.is_symm.sub LinearMap.BilinForm.IsSymm.sub

protected theorem neg {B : BilinForm R₁ M₁} (hB : B.IsSymm) : (-B).IsSymm := fun x y =>
  congr_arg Neg.neg (hB x y)
#align bilin_form.is_symm.neg LinearMap.BilinForm.IsSymm.neg
=======

theorem isRefl : B.IsRefl := fun x y H1 => H x y ▸ H1

protected theorem add {B₁ B₂ : BilinForm R M} (hB₁ : B₁.IsSymm) (hB₂ : B₂.IsSymm) :
    (B₁ + B₂).IsSymm := fun x y => (congr_arg₂ (· + ·) (hB₁ x y) (hB₂ x y) : _)

protected theorem sub {B₁ B₂ : BilinForm R₁ M₁} (hB₁ : B₁.IsSymm) (hB₂ : B₂.IsSymm) :
    (B₁ - B₂).IsSymm := fun x y => (congr_arg₂ Sub.sub (hB₁ x y) (hB₂ x y) : _)

protected theorem neg {B : BilinForm R₁ M₁} (hB : B.IsSymm) : (-B).IsSymm := fun x y =>
  congr_arg Neg.neg (hB x y)
>>>>>>> 59de845a

protected theorem smul {α} [Monoid α] [DistribMulAction α R] [SMulCommClass R α R] (a : α)
    {B : BilinForm R M} (hB : B.IsSymm) : (a • B).IsSymm := fun x y =>
  congr_arg (a • ·) (hB x y)
<<<<<<< HEAD
#align bilin_form.is_symm.smul LinearMap.BilinForm.IsSymm.smul
=======
>>>>>>> 59de845a

/-- The restriction of a symmetric bilinear form on a submodule is also symmetric. -/
theorem restrict {B : BilinForm R M} (b : B.IsSymm) (W : Submodule R M) :
    (B.restrict W).IsSymm := fun x y => b x y
<<<<<<< HEAD
#align bilin_form.restrict_symm LinearMap.BilinForm.IsSymm.restrict
=======
>>>>>>> 59de845a

end IsSymm

@[simp]
theorem isSymm_zero : (0 : BilinForm R M).IsSymm := fun _ _ => rfl
<<<<<<< HEAD
#align bilin_form.is_symm_zero LinearMap.BilinForm.isSymm_zero
=======
>>>>>>> 59de845a

@[simp]
theorem isSymm_neg {B : BilinForm R₁ M₁} : (-B).IsSymm ↔ B.IsSymm :=
  ⟨fun h => neg_neg B ▸ h.neg, IsSymm.neg⟩
<<<<<<< HEAD
#align bilin_form.is_symm_neg LinearMap.BilinForm.isSymm_neg
=======
>>>>>>> 59de845a

variable (R₂) in
theorem isSymm_iff_flip : B.IsSymm ↔ flipHom B = B :=
  (forall₂_congr fun _ _ => by exact eq_comm).trans ext_iff.symm
<<<<<<< HEAD
#align bilin_form.is_symm_iff_flip' LinearMap.BilinForm.isSymm_iff_flip

/-- The proposition that a bilinear form is alternating -/
def IsAlt (B : BilinForm R M) : Prop :=
  ∀ x : M, B x x = 0
#align bilin_form.is_alt LinearMap.BilinForm.IsAlt

namespace IsAlt

theorem self_eq_zero (H : B.IsAlt) (x : M) : B x x = 0 :=
  H x
#align bilin_form.is_alt.self_eq_zero LinearMap.BilinForm.IsAlt.self_eq_zero

theorem neg_eq (H : B₁.IsAlt) (x y : M₁) : -B₁ x y = B₁ y x := by
  have H1 : B₁ (x + y) (x + y) = 0 := self_eq_zero H (x + y)
  rw [add_left, add_right, add_right, self_eq_zero H, self_eq_zero H, zero_add, add_zero,
    add_eq_zero_iff_neg_eq] at H1
  exact H1
#align bilin_form.is_alt.neg_eq LinearMap.BilinForm.IsAlt.neg_eq

theorem isRefl (H : B₁.IsAlt) : B₁.IsRefl := by
  intro x y h
  rw [← neg_eq H, h, neg_zero]
#align bilin_form.is_alt.is_refl LinearMap.BilinForm.IsAlt.isRefl

protected theorem add {B₁ B₂ : BilinForm R M} (hB₁ : B₁.IsAlt) (hB₂ : B₂.IsAlt) : (B₁ + B₂).IsAlt :=
  fun x => (congr_arg₂ (· + ·) (hB₁ x) (hB₂ x) : _).trans <| add_zero _
#align bilin_form.is_alt.add LinearMap.BilinForm.IsAlt.add

protected theorem sub {B₁ B₂ : BilinForm R₁ M₁} (hB₁ : B₁.IsAlt) (hB₂ : B₂.IsAlt) :
    (B₁ - B₂).IsAlt := fun x => (congr_arg₂ Sub.sub (hB₁ x) (hB₂ x)).trans <| sub_zero _
#align bilin_form.is_alt.sub LinearMap.BilinForm.IsAlt.sub

protected theorem neg {B : BilinForm R₁ M₁} (hB : B.IsAlt) : (-B).IsAlt := fun x =>
  neg_eq_zero.mpr <| hB x
#align bilin_form.is_alt.neg LinearMap.BilinForm.IsAlt.neg
=======

/-- The proposition that a bilinear form is alternating -/
def IsAlt (B : BilinForm R M) : Prop := LinearMap.IsAlt B

namespace IsAlt

theorem self_eq_zero (H : B.IsAlt) (x : M) : B x x = 0 := LinearMap.IsAlt.self_eq_zero H x

theorem neg_eq (H : B₁.IsAlt) (x y : M₁) : -B₁ x y = B₁ y x := LinearMap.IsAlt.neg H x y

theorem isRefl (H : B₁.IsAlt) : B₁.IsRefl := LinearMap.IsAlt.isRefl H

theorem eq_of_add_add_eq_zero [IsCancelAdd R] {a b c : M} (H : B.IsAlt) (hAdd : a + b + c = 0) :
    B a b = B b c := LinearMap.IsAlt.eq_of_add_add_eq_zero H hAdd

protected theorem add {B₁ B₂ : BilinForm R M} (hB₁ : B₁.IsAlt) (hB₂ : B₂.IsAlt) : (B₁ + B₂).IsAlt :=
  fun x => (congr_arg₂ (· + ·) (hB₁ x) (hB₂ x) : _).trans <| add_zero _

protected theorem sub {B₁ B₂ : BilinForm R₁ M₁} (hB₁ : B₁.IsAlt) (hB₂ : B₂.IsAlt) :
    (B₁ - B₂).IsAlt := fun x => (congr_arg₂ Sub.sub (hB₁ x) (hB₂ x)).trans <| sub_zero _

protected theorem neg {B : BilinForm R₁ M₁} (hB : B.IsAlt) : (-B).IsAlt := fun x =>
  neg_eq_zero.mpr <| hB x
>>>>>>> 59de845a

protected theorem smul {α} [Monoid α] [DistribMulAction α R] [SMulCommClass R α R] (a : α)
    {B : BilinForm R M} (hB : B.IsAlt) : (a • B).IsAlt := fun x =>
  (congr_arg (a • ·) (hB x)).trans <| smul_zero _
<<<<<<< HEAD
#align bilin_form.is_alt.smul LinearMap.BilinForm.IsAlt.smul
=======
>>>>>>> 59de845a

end IsAlt

@[simp]
theorem isAlt_zero : (0 : BilinForm R M).IsAlt := fun _ => rfl
<<<<<<< HEAD
#align bilin_form.is_alt_zero LinearMap.BilinForm.isAlt_zero
=======
>>>>>>> 59de845a

@[simp]
theorem isAlt_neg {B : BilinForm R₁ M₁} : (-B).IsAlt ↔ B.IsAlt :=
  ⟨fun h => neg_neg B ▸ h.neg, IsAlt.neg⟩
<<<<<<< HEAD
#align bilin_form.is_alt_neg LinearMap.BilinForm.isAlt_neg
=======
>>>>>>> 59de845a

/-! ### Linear adjoints -/


section LinearAdjoints

variable (B) (F : BilinForm R M)
variable {M' : Type*} [AddCommMonoid M'] [Module R M']
variable (B' : BilinForm R M') (f f' : M →ₗ[R] M') (g g' : M' →ₗ[R] M)

/-- Given a pair of modules equipped with bilinear forms, this is the condition for a pair of
maps between them to be mutually adjoint. -/
def IsAdjointPair :=
  ∀ ⦃x y⦄, B' (f x) y = B x (g y)
<<<<<<< HEAD
#align bilin_form.is_adjoint_pair LinearMap.BilinForm.IsAdjointPair
=======
>>>>>>> 59de845a

variable {B B' f f' g g'}

theorem IsAdjointPair.eq (h : IsAdjointPair B B' f g) : ∀ {x y}, B' (f x) y = B x (g y) :=
  @h
<<<<<<< HEAD
#align bilin_form.is_adjoint_pair.eq LinearMap.BilinForm.IsAdjointPair.eq
=======
>>>>>>> 59de845a

theorem isAdjointPair_iff_compLeft_eq_compRight (f g : Module.End R M) :
    IsAdjointPair B F f g ↔ F.compLeft f = B.compRight g := by
  constructor <;> intro h
  · ext x
    simp only [compLeft_apply, compRight_apply]
    apply h
  · intro x y
    rw [← compLeft_apply, ← compRight_apply]
    rw [h]
<<<<<<< HEAD
#align bilin_form.is_adjoint_pair_iff_comp_left_eq_comp_right LinearMap.BilinForm.isAdjointPair_iff_compLeft_eq_compRight

theorem isAdjointPair_zero : IsAdjointPair B B' 0 0 := fun x y => by
  simp only [BilinForm.zero_left, BilinForm.zero_right, LinearMap.zero_apply]
#align bilin_form.is_adjoint_pair_zero LinearMap.BilinForm.isAdjointPair_zero

theorem isAdjointPair_id : IsAdjointPair B B 1 1 := fun _ _ => rfl
#align bilin_form.is_adjoint_pair_id LinearMap.BilinForm.isAdjointPair_id
=======

theorem isAdjointPair_zero : IsAdjointPair B B' 0 0 := fun x y => by
  simp only [BilinForm.zero_left, BilinForm.zero_right, LinearMap.zero_apply]

theorem isAdjointPair_id : IsAdjointPair B B 1 1 := fun _ _ => rfl
>>>>>>> 59de845a

theorem IsAdjointPair.add (h : IsAdjointPair B B' f g) (h' : IsAdjointPair B B' f' g') :
    IsAdjointPair B B' (f + f') (g + g') := fun x y => by
  rw [LinearMap.add_apply, LinearMap.add_apply, add_left, add_right, h, h']
<<<<<<< HEAD
#align bilin_form.is_adjoint_pair.add LinearMap.BilinForm.IsAdjointPair.add
=======
>>>>>>> 59de845a

variable {M₁' : Type*} [AddCommGroup M₁'] [Module R₁ M₁']
variable {B₁' : BilinForm R₁ M₁'} {f₁ f₁' : M₁ →ₗ[R₁] M₁'} {g₁ g₁' : M₁' →ₗ[R₁] M₁}

theorem IsAdjointPair.sub (h : IsAdjointPair B₁ B₁' f₁ g₁) (h' : IsAdjointPair B₁ B₁' f₁' g₁') :
    IsAdjointPair B₁ B₁' (f₁ - f₁') (g₁ - g₁') := fun x y => by
  rw [LinearMap.sub_apply, LinearMap.sub_apply, sub_left, sub_right, h, h']
<<<<<<< HEAD
#align bilin_form.is_adjoint_pair.sub LinearMap.BilinForm.IsAdjointPair.sub
=======
>>>>>>> 59de845a

variable {B₂' : BilinForm R M'} {f₂ f₂' : M →ₗ[R] M'} {g₂ g₂' : M' →ₗ[R] M}

theorem IsAdjointPair.smul (c : R) (h : IsAdjointPair B B₂' f₂ g₂) :
    IsAdjointPair B B₂' (c • f₂) (c • g₂) := fun x y => by
  rw [LinearMap.smul_apply, LinearMap.smul_apply, smul_left, smul_right, h]
<<<<<<< HEAD
#align bilin_form.is_adjoint_pair.smul LinearMap.BilinForm.IsAdjointPair.smul
=======
>>>>>>> 59de845a

variable {M'' : Type*} [AddCommMonoid M''] [Module R M'']
variable (B'' : BilinForm R M'')

theorem IsAdjointPair.comp {f' : M' →ₗ[R] M''} {g' : M'' →ₗ[R] M'} (h : IsAdjointPair B B' f g)
    (h' : IsAdjointPair B' B'' f' g') : IsAdjointPair B B'' (f'.comp f) (g.comp g') := fun x y => by
  rw [LinearMap.comp_apply, LinearMap.comp_apply, h', h]
<<<<<<< HEAD
#align bilin_form.is_adjoint_pair.comp LinearMap.BilinForm.IsAdjointPair.comp
=======
>>>>>>> 59de845a

theorem IsAdjointPair.mul {f g f' g' : Module.End R M} (h : IsAdjointPair B B f g)
    (h' : IsAdjointPair B B f' g') : IsAdjointPair B B (f * f') (g' * g) := fun x y => by
  rw [LinearMap.mul_apply, LinearMap.mul_apply, h, h']
<<<<<<< HEAD
#align bilin_form.is_adjoint_pair.mul LinearMap.BilinForm.IsAdjointPair.mul
=======
>>>>>>> 59de845a

variable (B B' B₁ B₂) (F₂ : BilinForm R M)

/-- The condition for an endomorphism to be "self-adjoint" with respect to a pair of bilinear forms
on the underlying module. In the case that these two forms are identical, this is the usual concept
of self adjointness. In the case that one of the forms is the negation of the other, this is the
usual concept of skew adjointness. -/
def IsPairSelfAdjoint (f : Module.End R M) :=
  IsAdjointPair B F f f
<<<<<<< HEAD
#align bilin_form.is_pair_self_adjoint LinearMap.BilinForm.IsPairSelfAdjoint
=======
>>>>>>> 59de845a

/-- The set of pair-self-adjoint endomorphisms are a submodule of the type of all endomorphisms. -/
def isPairSelfAdjointSubmodule : Submodule R (Module.End R M) where
  carrier := { f | IsPairSelfAdjoint B₂ F₂ f }
  zero_mem' := isAdjointPair_zero
  add_mem' hf hg := hf.add hg
  smul_mem' c _ h := h.smul c
<<<<<<< HEAD
#align bilin_form.is_pair_self_adjoint_submodule LinearMap.BilinForm.isPairSelfAdjointSubmodule
=======
>>>>>>> 59de845a

@[simp]
theorem mem_isPairSelfAdjointSubmodule (f : Module.End R M) :
    f ∈ isPairSelfAdjointSubmodule B₂ F₂ ↔ IsPairSelfAdjoint B₂ F₂ f := Iff.rfl
<<<<<<< HEAD
#align bilin_form.mem_is_pair_self_adjoint_submodule LinearMap.BilinForm.mem_isPairSelfAdjointSubmodule
=======
>>>>>>> 59de845a

theorem isPairSelfAdjoint_equiv (e : M' ≃ₗ[R] M) (f : Module.End R M) :
    IsPairSelfAdjoint B₂ F₂ f ↔
      IsPairSelfAdjoint (B₂.comp ↑e ↑e) (F₂.comp ↑e ↑e) (e.symm.conj f) := by
  have hₗ : (F₂.comp ↑e ↑e).compLeft (e.symm.conj f) = (F₂.compLeft f).comp ↑e ↑e := by
    ext
    simp [LinearEquiv.symm_conj_apply]
  have hᵣ : (B₂.comp ↑e ↑e).compRight (e.symm.conj f) = (B₂.compRight f).comp ↑e ↑e := by
    ext
    simp [LinearEquiv.conj_apply]
  have he : Function.Surjective (⇑(↑e : M' →ₗ[R] M) : M' → M) := e.surjective
  show BilinForm.IsAdjointPair _ _ _ _ ↔ BilinForm.IsAdjointPair _ _ _ _
  rw [isAdjointPair_iff_compLeft_eq_compRight, isAdjointPair_iff_compLeft_eq_compRight, hᵣ,
    hₗ, comp_inj _ _ he he]
<<<<<<< HEAD
#align bilin_form.is_pair_self_adjoint_equiv LinearMap.BilinForm.isPairSelfAdjoint_equiv
=======
>>>>>>> 59de845a

/-- An endomorphism of a module is self-adjoint with respect to a bilinear form if it serves as an
adjoint for itself. -/
def IsSelfAdjoint (f : Module.End R M) :=
  IsAdjointPair B B f f
<<<<<<< HEAD
#align bilin_form.is_self_adjoint LinearMap.BilinForm.IsSelfAdjoint
=======
>>>>>>> 59de845a

/-- An endomorphism of a module is skew-adjoint with respect to a bilinear form if its negation
serves as an adjoint. -/
def IsSkewAdjoint (f : Module.End R₁ M₁) :=
  IsAdjointPair B₁ B₁ f (-f)
<<<<<<< HEAD
#align bilin_form.is_skew_adjoint LinearMap.BilinForm.IsSkewAdjoint
=======
>>>>>>> 59de845a

theorem isSkewAdjoint_iff_neg_self_adjoint (f : Module.End R₁ M₁) :
    B₁.IsSkewAdjoint f ↔ IsAdjointPair (-B₁) B₁ f f :=
  show (∀ x y, B₁ (f x) y = B₁ x ((-f) y)) ↔ ∀ x y, B₁ (f x) y = (-B₁) x (f y) by
    simp only [LinearMap.neg_apply, BilinForm.neg_apply, BilinForm.neg_right]
<<<<<<< HEAD
#align bilin_form.is_skew_adjoint_iff_neg_self_adjoint LinearMap.BilinForm.isSkewAdjoint_iff_neg_self_adjoint
=======
>>>>>>> 59de845a

/-- The set of self-adjoint endomorphisms of a module with bilinear form is a submodule. (In fact
it is a Jordan subalgebra.) -/
def selfAdjointSubmodule :=
  isPairSelfAdjointSubmodule B B
<<<<<<< HEAD
#align bilin_form.self_adjoint_submodule LinearMap.BilinForm.selfAdjointSubmodule
=======
>>>>>>> 59de845a

@[simp]
theorem mem_selfAdjointSubmodule (f : Module.End R M) :
    f ∈ B.selfAdjointSubmodule ↔ B.IsSelfAdjoint f :=
  Iff.rfl
<<<<<<< HEAD
#align bilin_form.mem_self_adjoint_submodule LinearMap.BilinForm.mem_selfAdjointSubmodule
=======
>>>>>>> 59de845a

/-- The set of skew-adjoint endomorphisms of a module with bilinear form is a submodule. (In fact
it is a Lie subalgebra.) -/
def skewAdjointSubmodule :=
  isPairSelfAdjointSubmodule (-B₁) B₁
<<<<<<< HEAD
#align bilin_form.skew_adjoint_submodule LinearMap.BilinForm.skewAdjointSubmodule
=======
>>>>>>> 59de845a

@[simp]
theorem mem_skewAdjointSubmodule (f : Module.End R₁ M₁) :
    f ∈ B₁.skewAdjointSubmodule ↔ B₁.IsSkewAdjoint f := by
  rw [isSkewAdjoint_iff_neg_self_adjoint]
  exact Iff.rfl
<<<<<<< HEAD
#align bilin_form.mem_skew_adjoint_submodule LinearMap.BilinForm.mem_skewAdjointSubmodule
=======
>>>>>>> 59de845a

end LinearAdjoints

end BilinForm

namespace BilinForm

/-- A nondegenerate bilinear form is a bilinear form such that the only element that is orthogonal
to every other element is `0`; i.e., for all nonzero `m` in `M`, there exists `n` in `M` with
`B m n ≠ 0`.

Note that for general (neither symmetric nor antisymmetric) bilinear forms this definition has a
chirality; in addition to this "left" nondegeneracy condition one could define a "right"
nondegeneracy condition that in the situation described, `B n m ≠ 0`.  This variant definition is
not currently provided in mathlib. In finite dimension either definition implies the other. -/
def Nondegenerate (B : BilinForm R M) : Prop :=
  ∀ m : M, (∀ n : M, B m n = 0) → m = 0
<<<<<<< HEAD
#align bilin_form.nondegenerate LinearMap.BilinForm.Nondegenerate
=======
>>>>>>> 59de845a

section

variable (R M)

/-- In a non-trivial module, zero is not non-degenerate. -/
theorem not_nondegenerate_zero [Nontrivial M] : ¬(0 : BilinForm R M).Nondegenerate :=
  let ⟨m, hm⟩ := exists_ne (0 : M)
  fun h => hm (h m fun _ => rfl)
<<<<<<< HEAD
#align bilin_form.not_nondegenerate_zero LinearMap.BilinForm.not_nondegenerate_zero
=======
>>>>>>> 59de845a

end

variable {M' : Type*}
variable [AddCommMonoid M'] [Module R M']

theorem Nondegenerate.ne_zero [Nontrivial M] {B : BilinForm R M} (h : B.Nondegenerate) : B ≠ 0 :=
  fun h0 => not_nondegenerate_zero R M <| h0 ▸ h
<<<<<<< HEAD
#align bilin_form.nondegenerate.ne_zero LinearMap.BilinForm.Nondegenerate.ne_zero
=======
>>>>>>> 59de845a

theorem Nondegenerate.congr {B : BilinForm R M} (e : M ≃ₗ[R] M') (h : B.Nondegenerate) :
    (congr e B).Nondegenerate := fun m hm =>
  e.symm.map_eq_zero_iff.1 <|
    h (e.symm m) fun n => (congr_arg _ (e.symm_apply_apply n).symm).trans (hm (e n))
<<<<<<< HEAD
#align bilin_form.nondegenerate.congr LinearMap.BilinForm.Nondegenerate.congr
=======
>>>>>>> 59de845a

@[simp]
theorem nondegenerate_congr_iff {B : BilinForm R M} (e : M ≃ₗ[R] M') :
    (congr e B).Nondegenerate ↔ B.Nondegenerate :=
  ⟨fun h => by
    convert h.congr e.symm
    rw [congr_congr, e.self_trans_symm, congr_refl, LinearEquiv.refl_apply], Nondegenerate.congr e⟩
<<<<<<< HEAD
#align bilin_form.nondegenerate_congr_iff LinearMap.BilinForm.nondegenerate_congr_iff
=======
>>>>>>> 59de845a

/-- A bilinear form is nondegenerate if and only if it has a trivial kernel. -/
theorem nondegenerate_iff_ker_eq_bot {B : BilinForm R M} :
    B.Nondegenerate ↔ LinearMap.ker B = ⊥ := by
  rw [LinearMap.ker_eq_bot']
  constructor <;> intro h
<<<<<<< HEAD
  · refine' fun m hm => h _ fun x => _
=======
  · refine fun m hm => h _ fun x => ?_
>>>>>>> 59de845a
    rw [hm]
    rfl
  · intro m hm
    apply h
    ext x
    exact hm x
<<<<<<< HEAD
#align bilin_form.nondegenerate_iff_ker_eq_bot LinearMap.BilinForm.nondegenerate_iff_ker_eq_bot

theorem Nondegenerate.ker_eq_bot {B : BilinForm R M} (h : B.Nondegenerate) :
    LinearMap.ker (BilinForm.toLin B) = ⊥ :=
  nondegenerate_iff_ker_eq_bot.mp h
#align bilin_form.nondegenerate.ker_eq_bot LinearMap.BilinForm.Nondegenerate.ker_eq_bot
=======

theorem Nondegenerate.ker_eq_bot {B : BilinForm R M} (h : B.Nondegenerate) :
    LinearMap.ker B = ⊥ := nondegenerate_iff_ker_eq_bot.mp h
>>>>>>> 59de845a

theorem compLeft_injective (B : BilinForm R₁ M₁) (b : B.Nondegenerate) :
    Function.Injective B.compLeft := fun φ ψ h => by
  ext w
  refine eq_of_sub_eq_zero (b _ ?_)
  intro v
  rw [sub_left, ← compLeft_apply, ← compLeft_apply, ← h, sub_self]
<<<<<<< HEAD
#align bilin_form.comp_left_injective LinearMap.BilinForm.compLeft_injective
=======
>>>>>>> 59de845a

theorem isAdjointPair_unique_of_nondegenerate (B : BilinForm R₁ M₁) (b : B.Nondegenerate)
    (φ ψ₁ ψ₂ : M₁ →ₗ[R₁] M₁) (hψ₁ : IsAdjointPair B B ψ₁ φ) (hψ₂ : IsAdjointPair B B ψ₂ φ) :
    ψ₁ = ψ₂ :=
  B.compLeft_injective b <| ext fun v w => by rw [compLeft_apply, compLeft_apply, hψ₁, hψ₂]
<<<<<<< HEAD
#align bilin_form.is_adjoint_pair_unique_of_nondegenerate LinearMap.BilinForm.isAdjointPair_unique_of_nondegenerate
=======
>>>>>>> 59de845a

section FiniteDimensional

variable [FiniteDimensional K V]

/-- Given a nondegenerate bilinear form `B` on a finite-dimensional vector space, `B.toDual` is
the linear equivalence between a vector space and its dual. -/
noncomputable def toDual (B : BilinForm K V) (b : B.Nondegenerate) : V ≃ₗ[K] Module.Dual K V :=
  B.linearEquivOfInjective (LinearMap.ker_eq_bot.mp <| b.ker_eq_bot)
    Subspace.dual_finrank_eq.symm
<<<<<<< HEAD
#align bilin_form.to_dual LinearMap.BilinForm.toDual

theorem toDual_def {B : BilinForm K V} (b : B.SeparatingLeft) {m n : V} : B.toDual b m n = B m n :=
  rfl
#align bilin_form.to_dual_def LinearMap.BilinForm.toDual_def
=======

theorem toDual_def {B : BilinForm K V} (b : B.SeparatingLeft) {m n : V} : B.toDual b m n = B m n :=
  rfl

@[simp]
lemma apply_toDual_symm_apply {B : BilinForm K V} {hB : B.Nondegenerate}
    (f : Module.Dual K V) (v : V) :
    B ((B.toDual hB).symm f) v = f v := by
  change B.toDual hB ((B.toDual hB).symm f) v = f v
  simp only [LinearEquiv.apply_symm_apply]
>>>>>>> 59de845a

lemma Nondegenerate.flip {B : BilinForm K V} (hB : B.Nondegenerate) :
    B.flip.Nondegenerate := by
  intro x hx
  apply (Module.evalEquiv K V).injective
  ext f
  obtain ⟨y, rfl⟩ := (B.toDual hB).surjective f
  simpa using hx y

lemma nonDegenerateFlip_iff {B : BilinForm K V} :
    B.flip.Nondegenerate ↔ B.Nondegenerate := ⟨Nondegenerate.flip, Nondegenerate.flip⟩

section DualBasis

variable {ι : Type*} [DecidableEq ι] [Finite ι]

/-- The `B`-dual basis `B.dualBasis hB b` to a finite basis `b` satisfies
`B (B.dualBasis hB b i) (b j) = B (b i) (B.dualBasis hB b j) = if i = j then 1 else 0`,
where `B` is a nondegenerate (symmetric) bilinear form and `b` is a finite basis. -/
noncomputable def dualBasis (B : BilinForm K V) (hB : B.Nondegenerate) (b : Basis ι K V) :
    Basis ι K V :=
  haveI := FiniteDimensional.of_fintype_basis b
  b.dualBasis.map (B.toDual hB).symm
<<<<<<< HEAD
#align bilin_form.dual_basis LinearMap.BilinForm.dualBasis
=======
>>>>>>> 59de845a

@[simp]
theorem dualBasis_repr_apply (B : BilinForm K V) (hB : B.Nondegenerate) (b : Basis ι K V) (x i) :
    (B.dualBasis hB b).repr x i = B x (b i) := by
  rw [dualBasis, Basis.map_repr, LinearEquiv.symm_symm, LinearEquiv.trans_apply,
    Basis.dualBasis_repr, toDual_def]
<<<<<<< HEAD
#align bilin_form.dual_basis_repr_apply LinearMap.BilinForm.dualBasis_repr_apply
=======
>>>>>>> 59de845a

theorem apply_dualBasis_left (B : BilinForm K V) (hB : B.Nondegenerate) (b : Basis ι K V) (i j) :
    B (B.dualBasis hB b i) (b j) = if j = i then 1 else 0 := by
  have := FiniteDimensional.of_fintype_basis b
  rw [dualBasis, Basis.map_apply, Basis.coe_dualBasis, ← toDual_def hB,
    LinearEquiv.apply_symm_apply, Basis.coord_apply, Basis.repr_self, Finsupp.single_apply]
<<<<<<< HEAD
#align bilin_form.apply_dual_basis_left LinearMap.BilinForm.apply_dualBasis_left

theorem apply_dualBasis_right (B : BilinForm K V) (hB : B.Nondegenerate) (sym : B.IsSymm)
    (b : Basis ι K V) (i j) : B (b i) (B.dualBasis hB b j) = if i = j then 1 else 0 := by
  rw [sym, apply_dualBasis_left]
#align bilin_form.apply_dual_basis_right LinearMap.BilinForm.apply_dualBasis_right
=======

theorem apply_dualBasis_right (B : BilinForm K V) (hB : B.Nondegenerate) (sym : B.IsSymm)
    (b : Basis ι K V) (i j) : B (b i) (B.dualBasis hB b j) = if i = j then 1 else 0 := by
  rw [sym.eq, apply_dualBasis_left]
>>>>>>> 59de845a

@[simp]
lemma dualBasis_dualBasis_flip (B : BilinForm K V) (hB : B.Nondegenerate) {ι}
    [Finite ι] [DecidableEq ι] (b : Basis ι K V) :
    B.dualBasis hB (B.flip.dualBasis hB.flip b) = b := by
  ext i
  refine LinearMap.ker_eq_bot.mp hB.ker_eq_bot ((B.flip.dualBasis hB.flip b).ext (fun j ↦ ?_))
<<<<<<< HEAD
  simp_rw [BilinForm.toLin_apply, apply_dualBasis_left, ← B.flip_apply,
    apply_dualBasis_left, @eq_comm _ i j]
=======
  simp_rw [apply_dualBasis_left, ← B.flip_apply, apply_dualBasis_left, @eq_comm _ i j]
>>>>>>> 59de845a

@[simp]
lemma dualBasis_flip_dualBasis (B : BilinForm K V) (hB : B.Nondegenerate) {ι}
    [Finite ι] [DecidableEq ι] [FiniteDimensional K V] (b : Basis ι K V) :
    B.flip.dualBasis hB.flip (B.dualBasis hB b) = b :=
  dualBasis_dualBasis_flip _ hB.flip b

@[simp]
lemma dualBasis_dualBasis (B : BilinForm K V) (hB : B.Nondegenerate) (hB' : B.IsSymm) {ι}
    [Finite ι] [DecidableEq ι] [FiniteDimensional K V] (b : Basis ι K V) :
    B.dualBasis hB (B.dualBasis hB b) = b := by
  convert dualBasis_dualBasis_flip _ hB.flip b
  rwa [eq_comm, ← isSymm_iff_flip]

end DualBasis

section LinearAdjoints

/-- Given bilinear forms `B₁, B₂` where `B₂` is nondegenerate, `symmCompOfNondegenerate`
is the linear map `B₂ ∘ B₁`. -/
noncomputable def symmCompOfNondegenerate (B₁ B₂ : BilinForm K V) (b₂ : B₂.Nondegenerate) :
    V →ₗ[K] V :=
<<<<<<< HEAD
  (B₂.toDual b₂).symm.toLinearMap.comp (BilinForm.toLin B₁)
#align bilin_form.symm_comp_of_nondegenerate LinearMap.BilinForm.symmCompOfNondegenerate
=======
  (B₂.toDual b₂).symm.toLinearMap.comp B₁
>>>>>>> 59de845a

theorem comp_symmCompOfNondegenerate_apply (B₁ : BilinForm K V) {B₂ : BilinForm K V}
    (b₂ : B₂.Nondegenerate) (v : V) :
    B₂ (B₁.symmCompOfNondegenerate B₂ b₂ v) = B₁ v := by
  erw [symmCompOfNondegenerate]
  simp only [coe_comp, LinearEquiv.coe_coe, Function.comp_apply, DFunLike.coe_fn_eq]
  erw [LinearEquiv.apply_symm_apply (B₂.toDual b₂)]
<<<<<<< HEAD
  rfl
#align bilin_form.comp_symm_comp_of_nondegenerate_apply LinearMap.BilinForm.comp_symmCompOfNondegenerate_apply
=======
>>>>>>> 59de845a

@[simp]
theorem symmCompOfNondegenerate_left_apply (B₁ : BilinForm K V) {B₂ : BilinForm K V}
    (b₂ : B₂.Nondegenerate) (v w : V) : B₂ (symmCompOfNondegenerate B₁ B₂ b₂ w) v = B₁ w v := by
  conv_lhs => rw [comp_symmCompOfNondegenerate_apply]
<<<<<<< HEAD
#align bilin_form.symm_comp_of_nondegenerate_left_apply LinearMap.BilinForm.symmCompOfNondegenerate_left_apply
=======
>>>>>>> 59de845a

/-- Given the nondegenerate bilinear form `B` and the linear map `φ`,
`leftAdjointOfNondegenerate` provides the left adjoint of `φ` with respect to `B`.
The lemma proving this property is `BilinForm.isAdjointPairLeftAdjointOfNondegenerate`. -/
noncomputable def leftAdjointOfNondegenerate (B : BilinForm K V) (b : B.Nondegenerate)
    (φ : V →ₗ[K] V) : V →ₗ[K] V :=
  symmCompOfNondegenerate (B.compRight φ) B b
<<<<<<< HEAD
#align bilin_form.left_adjoint_of_nondegenerate LinearMap.BilinForm.leftAdjointOfNondegenerate
=======
>>>>>>> 59de845a

theorem isAdjointPairLeftAdjointOfNondegenerate (B : BilinForm K V) (b : B.Nondegenerate)
    (φ : V →ₗ[K] V) : IsAdjointPair B B (B.leftAdjointOfNondegenerate b φ) φ := fun x y =>
  (B.compRight φ).symmCompOfNondegenerate_left_apply b y x
<<<<<<< HEAD
#align bilin_form.is_adjoint_pair_left_adjoint_of_nondegenerate LinearMap.BilinForm.isAdjointPairLeftAdjointOfNondegenerate
=======
>>>>>>> 59de845a

/-- Given the nondegenerate bilinear form `B`, the linear map `φ` has a unique left adjoint given by
`BilinForm.leftAdjointOfNondegenerate`. -/
theorem isAdjointPair_iff_eq_of_nondegenerate (B : BilinForm K V) (b : B.Nondegenerate)
    (ψ φ : V →ₗ[K] V) : IsAdjointPair B B ψ φ ↔ ψ = B.leftAdjointOfNondegenerate b φ :=
  ⟨fun h =>
    B.isAdjointPair_unique_of_nondegenerate b φ ψ _ h
      (isAdjointPairLeftAdjointOfNondegenerate _ _ _),
    fun h => h.symm ▸ isAdjointPairLeftAdjointOfNondegenerate _ _ _⟩
<<<<<<< HEAD
#align bilin_form.is_adjoint_pair_iff_eq_of_nondegenerate LinearMap.BilinForm.isAdjointPair_iff_eq_of_nondegenerate
=======
>>>>>>> 59de845a

end LinearAdjoints

end FiniteDimensional

end BilinForm

end LinearMap<|MERGE_RESOLUTION|>--- conflicted
+++ resolved
@@ -35,8 +35,6 @@
 
 open LinearMap (BilinForm)
 
-open LinearMap (BilinForm)
-
 universe u v w
 
 variable {R : Type*} {M : Type*} [CommSemiring R] [AddCommMonoid M] [Module R M]
@@ -54,73 +52,38 @@
 
 
 /-- The proposition that a bilinear form is reflexive -/
-<<<<<<< HEAD
-def IsRefl (B : BilinForm R M) : Prop :=
-  ∀ x y : M, B x y = 0 → B y x = 0
-#align bilin_form.is_refl LinearMap.BilinForm.IsRefl
-=======
 def IsRefl (B : BilinForm R M) : Prop := LinearMap.IsRefl B
->>>>>>> 59de845a
 
 namespace IsRefl
 
 variable (H : B.IsRefl)
 
 theorem eq_zero : ∀ {x y : M}, B x y = 0 → B y x = 0 := fun {x y} => H x y
-<<<<<<< HEAD
-#align bilin_form.is_refl.eq_zero LinearMap.BilinForm.IsRefl.eq_zero
 
 protected theorem neg {B : BilinForm R₁ M₁} (hB : B.IsRefl) : (-B).IsRefl := fun x y =>
   neg_eq_zero.mpr ∘ hB x y ∘ neg_eq_zero.mp
-#align bilin_form.is_refl.neg LinearMap.BilinForm.IsRefl.neg
-=======
-
-protected theorem neg {B : BilinForm R₁ M₁} (hB : B.IsRefl) : (-B).IsRefl := fun x y =>
-  neg_eq_zero.mpr ∘ hB x y ∘ neg_eq_zero.mp
->>>>>>> 59de845a
 
 protected theorem smul {α} [CommSemiring α] [Module α R] [SMulCommClass R α R]
     [NoZeroSMulDivisors α R] (a : α) {B : BilinForm R M} (hB : B.IsRefl) :
     (a • B).IsRefl := fun _ _ h =>
   (smul_eq_zero.mp h).elim (fun ha => smul_eq_zero_of_left ha _) fun hBz =>
     smul_eq_zero_of_right _ (hB _ _ hBz)
-<<<<<<< HEAD
-#align bilin_form.is_refl.smul LinearMap.BilinForm.IsRefl.smul
-=======
->>>>>>> 59de845a
 
 protected theorem groupSMul {α} [Group α] [DistribMulAction α R] [SMulCommClass R α R] (a : α)
     {B : BilinForm R M} (hB : B.IsRefl) : (a • B).IsRefl := fun x y =>
   (smul_eq_zero_iff_eq _).mpr ∘ hB x y ∘ (smul_eq_zero_iff_eq _).mp
-<<<<<<< HEAD
-#align bilin_form.is_refl.group_smul LinearMap.BilinForm.IsRefl.groupSMul
-=======
->>>>>>> 59de845a
 
 end IsRefl
 
 @[simp]
 theorem isRefl_zero : (0 : BilinForm R M).IsRefl := fun _ _ _ => rfl
-<<<<<<< HEAD
-#align bilin_form.is_refl_zero LinearMap.BilinForm.isRefl_zero
-=======
->>>>>>> 59de845a
 
 @[simp]
 theorem isRefl_neg {B : BilinForm R₁ M₁} : (-B).IsRefl ↔ B.IsRefl :=
   ⟨fun h => neg_neg B ▸ h.neg, IsRefl.neg⟩
-<<<<<<< HEAD
-#align bilin_form.is_refl_neg LinearMap.BilinForm.isRefl_neg
-
-/-- The proposition that a bilinear form is symmetric -/
-def IsSymm (B : BilinForm R M) : Prop :=
-  ∀ x y : M, B x y = B y x
-#align bilin_form.is_symm LinearMap.BilinForm.IsSymm
-=======
 
 /-- The proposition that a bilinear form is symmetric -/
 def IsSymm (B : BilinForm R M) : Prop := LinearMap.IsSymm B
->>>>>>> 59de845a
 
 namespace IsSymm
 
@@ -128,160 +91,74 @@
 
 protected theorem eq (x y : M) : B x y = B y x :=
   H x y
-<<<<<<< HEAD
-#align bilin_form.is_symm.eq LinearMap.BilinForm.IsSymm.eq
 
 theorem isRefl : B.IsRefl := fun x y H1 => H x y ▸ H1
-#align bilin_form.is_symm.is_refl LinearMap.BilinForm.IsSymm.isRefl
 
 protected theorem add {B₁ B₂ : BilinForm R M} (hB₁ : B₁.IsSymm) (hB₂ : B₂.IsSymm) :
     (B₁ + B₂).IsSymm := fun x y => (congr_arg₂ (· + ·) (hB₁ x y) (hB₂ x y) : _)
-#align bilin_form.is_symm.add LinearMap.BilinForm.IsSymm.add
 
 protected theorem sub {B₁ B₂ : BilinForm R₁ M₁} (hB₁ : B₁.IsSymm) (hB₂ : B₂.IsSymm) :
     (B₁ - B₂).IsSymm := fun x y => (congr_arg₂ Sub.sub (hB₁ x y) (hB₂ x y) : _)
-#align bilin_form.is_symm.sub LinearMap.BilinForm.IsSymm.sub
 
 protected theorem neg {B : BilinForm R₁ M₁} (hB : B.IsSymm) : (-B).IsSymm := fun x y =>
   congr_arg Neg.neg (hB x y)
-#align bilin_form.is_symm.neg LinearMap.BilinForm.IsSymm.neg
-=======
-
-theorem isRefl : B.IsRefl := fun x y H1 => H x y ▸ H1
-
-protected theorem add {B₁ B₂ : BilinForm R M} (hB₁ : B₁.IsSymm) (hB₂ : B₂.IsSymm) :
-    (B₁ + B₂).IsSymm := fun x y => (congr_arg₂ (· + ·) (hB₁ x y) (hB₂ x y) : _)
-
-protected theorem sub {B₁ B₂ : BilinForm R₁ M₁} (hB₁ : B₁.IsSymm) (hB₂ : B₂.IsSymm) :
-    (B₁ - B₂).IsSymm := fun x y => (congr_arg₂ Sub.sub (hB₁ x y) (hB₂ x y) : _)
-
-protected theorem neg {B : BilinForm R₁ M₁} (hB : B.IsSymm) : (-B).IsSymm := fun x y =>
-  congr_arg Neg.neg (hB x y)
->>>>>>> 59de845a
 
 protected theorem smul {α} [Monoid α] [DistribMulAction α R] [SMulCommClass R α R] (a : α)
     {B : BilinForm R M} (hB : B.IsSymm) : (a • B).IsSymm := fun x y =>
   congr_arg (a • ·) (hB x y)
-<<<<<<< HEAD
-#align bilin_form.is_symm.smul LinearMap.BilinForm.IsSymm.smul
-=======
->>>>>>> 59de845a
 
 /-- The restriction of a symmetric bilinear form on a submodule is also symmetric. -/
 theorem restrict {B : BilinForm R M} (b : B.IsSymm) (W : Submodule R M) :
     (B.restrict W).IsSymm := fun x y => b x y
-<<<<<<< HEAD
-#align bilin_form.restrict_symm LinearMap.BilinForm.IsSymm.restrict
-=======
->>>>>>> 59de845a
 
 end IsSymm
 
 @[simp]
 theorem isSymm_zero : (0 : BilinForm R M).IsSymm := fun _ _ => rfl
-<<<<<<< HEAD
-#align bilin_form.is_symm_zero LinearMap.BilinForm.isSymm_zero
-=======
->>>>>>> 59de845a
 
 @[simp]
 theorem isSymm_neg {B : BilinForm R₁ M₁} : (-B).IsSymm ↔ B.IsSymm :=
   ⟨fun h => neg_neg B ▸ h.neg, IsSymm.neg⟩
-<<<<<<< HEAD
-#align bilin_form.is_symm_neg LinearMap.BilinForm.isSymm_neg
-=======
->>>>>>> 59de845a
 
 variable (R₂) in
 theorem isSymm_iff_flip : B.IsSymm ↔ flipHom B = B :=
   (forall₂_congr fun _ _ => by exact eq_comm).trans ext_iff.symm
-<<<<<<< HEAD
-#align bilin_form.is_symm_iff_flip' LinearMap.BilinForm.isSymm_iff_flip
 
 /-- The proposition that a bilinear form is alternating -/
-def IsAlt (B : BilinForm R M) : Prop :=
-  ∀ x : M, B x x = 0
-#align bilin_form.is_alt LinearMap.BilinForm.IsAlt
+def IsAlt (B : BilinForm R M) : Prop := LinearMap.IsAlt B
 
 namespace IsAlt
 
-theorem self_eq_zero (H : B.IsAlt) (x : M) : B x x = 0 :=
-  H x
-#align bilin_form.is_alt.self_eq_zero LinearMap.BilinForm.IsAlt.self_eq_zero
-
-theorem neg_eq (H : B₁.IsAlt) (x y : M₁) : -B₁ x y = B₁ y x := by
-  have H1 : B₁ (x + y) (x + y) = 0 := self_eq_zero H (x + y)
-  rw [add_left, add_right, add_right, self_eq_zero H, self_eq_zero H, zero_add, add_zero,
-    add_eq_zero_iff_neg_eq] at H1
-  exact H1
-#align bilin_form.is_alt.neg_eq LinearMap.BilinForm.IsAlt.neg_eq
-
-theorem isRefl (H : B₁.IsAlt) : B₁.IsRefl := by
-  intro x y h
-  rw [← neg_eq H, h, neg_zero]
-#align bilin_form.is_alt.is_refl LinearMap.BilinForm.IsAlt.isRefl
+theorem self_eq_zero (H : B.IsAlt) (x : M) : B x x = 0 := LinearMap.IsAlt.self_eq_zero H x
+
+theorem neg_eq (H : B₁.IsAlt) (x y : M₁) : -B₁ x y = B₁ y x := LinearMap.IsAlt.neg H x y
+
+theorem isRefl (H : B₁.IsAlt) : B₁.IsRefl := LinearMap.IsAlt.isRefl H
+
+theorem eq_of_add_add_eq_zero [IsCancelAdd R] {a b c : M} (H : B.IsAlt) (hAdd : a + b + c = 0) :
+    B a b = B b c := LinearMap.IsAlt.eq_of_add_add_eq_zero H hAdd
 
 protected theorem add {B₁ B₂ : BilinForm R M} (hB₁ : B₁.IsAlt) (hB₂ : B₂.IsAlt) : (B₁ + B₂).IsAlt :=
   fun x => (congr_arg₂ (· + ·) (hB₁ x) (hB₂ x) : _).trans <| add_zero _
-#align bilin_form.is_alt.add LinearMap.BilinForm.IsAlt.add
 
 protected theorem sub {B₁ B₂ : BilinForm R₁ M₁} (hB₁ : B₁.IsAlt) (hB₂ : B₂.IsAlt) :
     (B₁ - B₂).IsAlt := fun x => (congr_arg₂ Sub.sub (hB₁ x) (hB₂ x)).trans <| sub_zero _
-#align bilin_form.is_alt.sub LinearMap.BilinForm.IsAlt.sub
 
 protected theorem neg {B : BilinForm R₁ M₁} (hB : B.IsAlt) : (-B).IsAlt := fun x =>
   neg_eq_zero.mpr <| hB x
-#align bilin_form.is_alt.neg LinearMap.BilinForm.IsAlt.neg
-=======
-
-/-- The proposition that a bilinear form is alternating -/
-def IsAlt (B : BilinForm R M) : Prop := LinearMap.IsAlt B
-
-namespace IsAlt
-
-theorem self_eq_zero (H : B.IsAlt) (x : M) : B x x = 0 := LinearMap.IsAlt.self_eq_zero H x
-
-theorem neg_eq (H : B₁.IsAlt) (x y : M₁) : -B₁ x y = B₁ y x := LinearMap.IsAlt.neg H x y
-
-theorem isRefl (H : B₁.IsAlt) : B₁.IsRefl := LinearMap.IsAlt.isRefl H
-
-theorem eq_of_add_add_eq_zero [IsCancelAdd R] {a b c : M} (H : B.IsAlt) (hAdd : a + b + c = 0) :
-    B a b = B b c := LinearMap.IsAlt.eq_of_add_add_eq_zero H hAdd
-
-protected theorem add {B₁ B₂ : BilinForm R M} (hB₁ : B₁.IsAlt) (hB₂ : B₂.IsAlt) : (B₁ + B₂).IsAlt :=
-  fun x => (congr_arg₂ (· + ·) (hB₁ x) (hB₂ x) : _).trans <| add_zero _
-
-protected theorem sub {B₁ B₂ : BilinForm R₁ M₁} (hB₁ : B₁.IsAlt) (hB₂ : B₂.IsAlt) :
-    (B₁ - B₂).IsAlt := fun x => (congr_arg₂ Sub.sub (hB₁ x) (hB₂ x)).trans <| sub_zero _
-
-protected theorem neg {B : BilinForm R₁ M₁} (hB : B.IsAlt) : (-B).IsAlt := fun x =>
-  neg_eq_zero.mpr <| hB x
->>>>>>> 59de845a
 
 protected theorem smul {α} [Monoid α] [DistribMulAction α R] [SMulCommClass R α R] (a : α)
     {B : BilinForm R M} (hB : B.IsAlt) : (a • B).IsAlt := fun x =>
   (congr_arg (a • ·) (hB x)).trans <| smul_zero _
-<<<<<<< HEAD
-#align bilin_form.is_alt.smul LinearMap.BilinForm.IsAlt.smul
-=======
->>>>>>> 59de845a
 
 end IsAlt
 
 @[simp]
 theorem isAlt_zero : (0 : BilinForm R M).IsAlt := fun _ => rfl
-<<<<<<< HEAD
-#align bilin_form.is_alt_zero LinearMap.BilinForm.isAlt_zero
-=======
->>>>>>> 59de845a
 
 @[simp]
 theorem isAlt_neg {B : BilinForm R₁ M₁} : (-B).IsAlt ↔ B.IsAlt :=
   ⟨fun h => neg_neg B ▸ h.neg, IsAlt.neg⟩
-<<<<<<< HEAD
-#align bilin_form.is_alt_neg LinearMap.BilinForm.isAlt_neg
-=======
->>>>>>> 59de845a
 
 /-! ### Linear adjoints -/
 
@@ -296,19 +173,11 @@
 maps between them to be mutually adjoint. -/
 def IsAdjointPair :=
   ∀ ⦃x y⦄, B' (f x) y = B x (g y)
-<<<<<<< HEAD
-#align bilin_form.is_adjoint_pair LinearMap.BilinForm.IsAdjointPair
-=======
->>>>>>> 59de845a
 
 variable {B B' f f' g g'}
 
 theorem IsAdjointPair.eq (h : IsAdjointPair B B' f g) : ∀ {x y}, B' (f x) y = B x (g y) :=
   @h
-<<<<<<< HEAD
-#align bilin_form.is_adjoint_pair.eq LinearMap.BilinForm.IsAdjointPair.eq
-=======
->>>>>>> 59de845a
 
 theorem isAdjointPair_iff_compLeft_eq_compRight (f g : Module.End R M) :
     IsAdjointPair B F f g ↔ F.compLeft f = B.compRight g := by
@@ -319,30 +188,15 @@
   · intro x y
     rw [← compLeft_apply, ← compRight_apply]
     rw [h]
-<<<<<<< HEAD
-#align bilin_form.is_adjoint_pair_iff_comp_left_eq_comp_right LinearMap.BilinForm.isAdjointPair_iff_compLeft_eq_compRight
 
 theorem isAdjointPair_zero : IsAdjointPair B B' 0 0 := fun x y => by
   simp only [BilinForm.zero_left, BilinForm.zero_right, LinearMap.zero_apply]
-#align bilin_form.is_adjoint_pair_zero LinearMap.BilinForm.isAdjointPair_zero
 
 theorem isAdjointPair_id : IsAdjointPair B B 1 1 := fun _ _ => rfl
-#align bilin_form.is_adjoint_pair_id LinearMap.BilinForm.isAdjointPair_id
-=======
-
-theorem isAdjointPair_zero : IsAdjointPair B B' 0 0 := fun x y => by
-  simp only [BilinForm.zero_left, BilinForm.zero_right, LinearMap.zero_apply]
-
-theorem isAdjointPair_id : IsAdjointPair B B 1 1 := fun _ _ => rfl
->>>>>>> 59de845a
 
 theorem IsAdjointPair.add (h : IsAdjointPair B B' f g) (h' : IsAdjointPair B B' f' g') :
     IsAdjointPair B B' (f + f') (g + g') := fun x y => by
   rw [LinearMap.add_apply, LinearMap.add_apply, add_left, add_right, h, h']
-<<<<<<< HEAD
-#align bilin_form.is_adjoint_pair.add LinearMap.BilinForm.IsAdjointPair.add
-=======
->>>>>>> 59de845a
 
 variable {M₁' : Type*} [AddCommGroup M₁'] [Module R₁ M₁']
 variable {B₁' : BilinForm R₁ M₁'} {f₁ f₁' : M₁ →ₗ[R₁] M₁'} {g₁ g₁' : M₁' →ₗ[R₁] M₁}
@@ -350,20 +204,12 @@
 theorem IsAdjointPair.sub (h : IsAdjointPair B₁ B₁' f₁ g₁) (h' : IsAdjointPair B₁ B₁' f₁' g₁') :
     IsAdjointPair B₁ B₁' (f₁ - f₁') (g₁ - g₁') := fun x y => by
   rw [LinearMap.sub_apply, LinearMap.sub_apply, sub_left, sub_right, h, h']
-<<<<<<< HEAD
-#align bilin_form.is_adjoint_pair.sub LinearMap.BilinForm.IsAdjointPair.sub
-=======
->>>>>>> 59de845a
 
 variable {B₂' : BilinForm R M'} {f₂ f₂' : M →ₗ[R] M'} {g₂ g₂' : M' →ₗ[R] M}
 
 theorem IsAdjointPair.smul (c : R) (h : IsAdjointPair B B₂' f₂ g₂) :
     IsAdjointPair B B₂' (c • f₂) (c • g₂) := fun x y => by
   rw [LinearMap.smul_apply, LinearMap.smul_apply, smul_left, smul_right, h]
-<<<<<<< HEAD
-#align bilin_form.is_adjoint_pair.smul LinearMap.BilinForm.IsAdjointPair.smul
-=======
->>>>>>> 59de845a
 
 variable {M'' : Type*} [AddCommMonoid M''] [Module R M'']
 variable (B'' : BilinForm R M'')
@@ -371,18 +217,10 @@
 theorem IsAdjointPair.comp {f' : M' →ₗ[R] M''} {g' : M'' →ₗ[R] M'} (h : IsAdjointPair B B' f g)
     (h' : IsAdjointPair B' B'' f' g') : IsAdjointPair B B'' (f'.comp f) (g.comp g') := fun x y => by
   rw [LinearMap.comp_apply, LinearMap.comp_apply, h', h]
-<<<<<<< HEAD
-#align bilin_form.is_adjoint_pair.comp LinearMap.BilinForm.IsAdjointPair.comp
-=======
->>>>>>> 59de845a
 
 theorem IsAdjointPair.mul {f g f' g' : Module.End R M} (h : IsAdjointPair B B f g)
     (h' : IsAdjointPair B B f' g') : IsAdjointPair B B (f * f') (g' * g) := fun x y => by
   rw [LinearMap.mul_apply, LinearMap.mul_apply, h, h']
-<<<<<<< HEAD
-#align bilin_form.is_adjoint_pair.mul LinearMap.BilinForm.IsAdjointPair.mul
-=======
->>>>>>> 59de845a
 
 variable (B B' B₁ B₂) (F₂ : BilinForm R M)
 
@@ -392,10 +230,6 @@
 usual concept of skew adjointness. -/
 def IsPairSelfAdjoint (f : Module.End R M) :=
   IsAdjointPair B F f f
-<<<<<<< HEAD
-#align bilin_form.is_pair_self_adjoint LinearMap.BilinForm.IsPairSelfAdjoint
-=======
->>>>>>> 59de845a
 
 /-- The set of pair-self-adjoint endomorphisms are a submodule of the type of all endomorphisms. -/
 def isPairSelfAdjointSubmodule : Submodule R (Module.End R M) where
@@ -403,18 +237,10 @@
   zero_mem' := isAdjointPair_zero
   add_mem' hf hg := hf.add hg
   smul_mem' c _ h := h.smul c
-<<<<<<< HEAD
-#align bilin_form.is_pair_self_adjoint_submodule LinearMap.BilinForm.isPairSelfAdjointSubmodule
-=======
->>>>>>> 59de845a
 
 @[simp]
 theorem mem_isPairSelfAdjointSubmodule (f : Module.End R M) :
     f ∈ isPairSelfAdjointSubmodule B₂ F₂ ↔ IsPairSelfAdjoint B₂ F₂ f := Iff.rfl
-<<<<<<< HEAD
-#align bilin_form.mem_is_pair_self_adjoint_submodule LinearMap.BilinForm.mem_isPairSelfAdjointSubmodule
-=======
->>>>>>> 59de845a
 
 theorem isPairSelfAdjoint_equiv (e : M' ≃ₗ[R] M) (f : Module.End R M) :
     IsPairSelfAdjoint B₂ F₂ f ↔
@@ -429,74 +255,42 @@
   show BilinForm.IsAdjointPair _ _ _ _ ↔ BilinForm.IsAdjointPair _ _ _ _
   rw [isAdjointPair_iff_compLeft_eq_compRight, isAdjointPair_iff_compLeft_eq_compRight, hᵣ,
     hₗ, comp_inj _ _ he he]
-<<<<<<< HEAD
-#align bilin_form.is_pair_self_adjoint_equiv LinearMap.BilinForm.isPairSelfAdjoint_equiv
-=======
->>>>>>> 59de845a
 
 /-- An endomorphism of a module is self-adjoint with respect to a bilinear form if it serves as an
 adjoint for itself. -/
 def IsSelfAdjoint (f : Module.End R M) :=
   IsAdjointPair B B f f
-<<<<<<< HEAD
-#align bilin_form.is_self_adjoint LinearMap.BilinForm.IsSelfAdjoint
-=======
->>>>>>> 59de845a
 
 /-- An endomorphism of a module is skew-adjoint with respect to a bilinear form if its negation
 serves as an adjoint. -/
 def IsSkewAdjoint (f : Module.End R₁ M₁) :=
   IsAdjointPair B₁ B₁ f (-f)
-<<<<<<< HEAD
-#align bilin_form.is_skew_adjoint LinearMap.BilinForm.IsSkewAdjoint
-=======
->>>>>>> 59de845a
 
 theorem isSkewAdjoint_iff_neg_self_adjoint (f : Module.End R₁ M₁) :
     B₁.IsSkewAdjoint f ↔ IsAdjointPair (-B₁) B₁ f f :=
   show (∀ x y, B₁ (f x) y = B₁ x ((-f) y)) ↔ ∀ x y, B₁ (f x) y = (-B₁) x (f y) by
     simp only [LinearMap.neg_apply, BilinForm.neg_apply, BilinForm.neg_right]
-<<<<<<< HEAD
-#align bilin_form.is_skew_adjoint_iff_neg_self_adjoint LinearMap.BilinForm.isSkewAdjoint_iff_neg_self_adjoint
-=======
->>>>>>> 59de845a
 
 /-- The set of self-adjoint endomorphisms of a module with bilinear form is a submodule. (In fact
 it is a Jordan subalgebra.) -/
 def selfAdjointSubmodule :=
   isPairSelfAdjointSubmodule B B
-<<<<<<< HEAD
-#align bilin_form.self_adjoint_submodule LinearMap.BilinForm.selfAdjointSubmodule
-=======
->>>>>>> 59de845a
 
 @[simp]
 theorem mem_selfAdjointSubmodule (f : Module.End R M) :
     f ∈ B.selfAdjointSubmodule ↔ B.IsSelfAdjoint f :=
   Iff.rfl
-<<<<<<< HEAD
-#align bilin_form.mem_self_adjoint_submodule LinearMap.BilinForm.mem_selfAdjointSubmodule
-=======
->>>>>>> 59de845a
 
 /-- The set of skew-adjoint endomorphisms of a module with bilinear form is a submodule. (In fact
 it is a Lie subalgebra.) -/
 def skewAdjointSubmodule :=
   isPairSelfAdjointSubmodule (-B₁) B₁
-<<<<<<< HEAD
-#align bilin_form.skew_adjoint_submodule LinearMap.BilinForm.skewAdjointSubmodule
-=======
->>>>>>> 59de845a
 
 @[simp]
 theorem mem_skewAdjointSubmodule (f : Module.End R₁ M₁) :
     f ∈ B₁.skewAdjointSubmodule ↔ B₁.IsSkewAdjoint f := by
   rw [isSkewAdjoint_iff_neg_self_adjoint]
   exact Iff.rfl
-<<<<<<< HEAD
-#align bilin_form.mem_skew_adjoint_submodule LinearMap.BilinForm.mem_skewAdjointSubmodule
-=======
->>>>>>> 59de845a
 
 end LinearAdjoints
 
@@ -514,10 +308,6 @@
 not currently provided in mathlib. In finite dimension either definition implies the other. -/
 def Nondegenerate (B : BilinForm R M) : Prop :=
   ∀ m : M, (∀ n : M, B m n = 0) → m = 0
-<<<<<<< HEAD
-#align bilin_form.nondegenerate LinearMap.BilinForm.Nondegenerate
-=======
->>>>>>> 59de845a
 
 section
 
@@ -527,10 +317,6 @@
 theorem not_nondegenerate_zero [Nontrivial M] : ¬(0 : BilinForm R M).Nondegenerate :=
   let ⟨m, hm⟩ := exists_ne (0 : M)
   fun h => hm (h m fun _ => rfl)
-<<<<<<< HEAD
-#align bilin_form.not_nondegenerate_zero LinearMap.BilinForm.not_nondegenerate_zero
-=======
->>>>>>> 59de845a
 
 end
 
@@ -539,19 +325,11 @@
 
 theorem Nondegenerate.ne_zero [Nontrivial M] {B : BilinForm R M} (h : B.Nondegenerate) : B ≠ 0 :=
   fun h0 => not_nondegenerate_zero R M <| h0 ▸ h
-<<<<<<< HEAD
-#align bilin_form.nondegenerate.ne_zero LinearMap.BilinForm.Nondegenerate.ne_zero
-=======
->>>>>>> 59de845a
 
 theorem Nondegenerate.congr {B : BilinForm R M} (e : M ≃ₗ[R] M') (h : B.Nondegenerate) :
     (congr e B).Nondegenerate := fun m hm =>
   e.symm.map_eq_zero_iff.1 <|
     h (e.symm m) fun n => (congr_arg _ (e.symm_apply_apply n).symm).trans (hm (e n))
-<<<<<<< HEAD
-#align bilin_form.nondegenerate.congr LinearMap.BilinForm.Nondegenerate.congr
-=======
->>>>>>> 59de845a
 
 @[simp]
 theorem nondegenerate_congr_iff {B : BilinForm R M} (e : M ≃ₗ[R] M') :
@@ -559,39 +337,22 @@
   ⟨fun h => by
     convert h.congr e.symm
     rw [congr_congr, e.self_trans_symm, congr_refl, LinearEquiv.refl_apply], Nondegenerate.congr e⟩
-<<<<<<< HEAD
-#align bilin_form.nondegenerate_congr_iff LinearMap.BilinForm.nondegenerate_congr_iff
-=======
->>>>>>> 59de845a
 
 /-- A bilinear form is nondegenerate if and only if it has a trivial kernel. -/
 theorem nondegenerate_iff_ker_eq_bot {B : BilinForm R M} :
     B.Nondegenerate ↔ LinearMap.ker B = ⊥ := by
   rw [LinearMap.ker_eq_bot']
   constructor <;> intro h
-<<<<<<< HEAD
-  · refine' fun m hm => h _ fun x => _
-=======
   · refine fun m hm => h _ fun x => ?_
->>>>>>> 59de845a
     rw [hm]
     rfl
   · intro m hm
     apply h
     ext x
     exact hm x
-<<<<<<< HEAD
-#align bilin_form.nondegenerate_iff_ker_eq_bot LinearMap.BilinForm.nondegenerate_iff_ker_eq_bot
-
-theorem Nondegenerate.ker_eq_bot {B : BilinForm R M} (h : B.Nondegenerate) :
-    LinearMap.ker (BilinForm.toLin B) = ⊥ :=
-  nondegenerate_iff_ker_eq_bot.mp h
-#align bilin_form.nondegenerate.ker_eq_bot LinearMap.BilinForm.Nondegenerate.ker_eq_bot
-=======
 
 theorem Nondegenerate.ker_eq_bot {B : BilinForm R M} (h : B.Nondegenerate) :
     LinearMap.ker B = ⊥ := nondegenerate_iff_ker_eq_bot.mp h
->>>>>>> 59de845a
 
 theorem compLeft_injective (B : BilinForm R₁ M₁) (b : B.Nondegenerate) :
     Function.Injective B.compLeft := fun φ ψ h => by
@@ -599,19 +360,11 @@
   refine eq_of_sub_eq_zero (b _ ?_)
   intro v
   rw [sub_left, ← compLeft_apply, ← compLeft_apply, ← h, sub_self]
-<<<<<<< HEAD
-#align bilin_form.comp_left_injective LinearMap.BilinForm.compLeft_injective
-=======
->>>>>>> 59de845a
 
 theorem isAdjointPair_unique_of_nondegenerate (B : BilinForm R₁ M₁) (b : B.Nondegenerate)
     (φ ψ₁ ψ₂ : M₁ →ₗ[R₁] M₁) (hψ₁ : IsAdjointPair B B ψ₁ φ) (hψ₂ : IsAdjointPair B B ψ₂ φ) :
     ψ₁ = ψ₂ :=
   B.compLeft_injective b <| ext fun v w => by rw [compLeft_apply, compLeft_apply, hψ₁, hψ₂]
-<<<<<<< HEAD
-#align bilin_form.is_adjoint_pair_unique_of_nondegenerate LinearMap.BilinForm.isAdjointPair_unique_of_nondegenerate
-=======
->>>>>>> 59de845a
 
 section FiniteDimensional
 
@@ -622,13 +375,6 @@
 noncomputable def toDual (B : BilinForm K V) (b : B.Nondegenerate) : V ≃ₗ[K] Module.Dual K V :=
   B.linearEquivOfInjective (LinearMap.ker_eq_bot.mp <| b.ker_eq_bot)
     Subspace.dual_finrank_eq.symm
-<<<<<<< HEAD
-#align bilin_form.to_dual LinearMap.BilinForm.toDual
-
-theorem toDual_def {B : BilinForm K V} (b : B.SeparatingLeft) {m n : V} : B.toDual b m n = B m n :=
-  rfl
-#align bilin_form.to_dual_def LinearMap.BilinForm.toDual_def
-=======
 
 theorem toDual_def {B : BilinForm K V} (b : B.SeparatingLeft) {m n : V} : B.toDual b m n = B m n :=
   rfl
@@ -639,7 +385,6 @@
     B ((B.toDual hB).symm f) v = f v := by
   change B.toDual hB ((B.toDual hB).symm f) v = f v
   simp only [LinearEquiv.apply_symm_apply]
->>>>>>> 59de845a
 
 lemma Nondegenerate.flip {B : BilinForm K V} (hB : B.Nondegenerate) :
     B.flip.Nondegenerate := by
@@ -663,39 +408,22 @@
     Basis ι K V :=
   haveI := FiniteDimensional.of_fintype_basis b
   b.dualBasis.map (B.toDual hB).symm
-<<<<<<< HEAD
-#align bilin_form.dual_basis LinearMap.BilinForm.dualBasis
-=======
->>>>>>> 59de845a
 
 @[simp]
 theorem dualBasis_repr_apply (B : BilinForm K V) (hB : B.Nondegenerate) (b : Basis ι K V) (x i) :
     (B.dualBasis hB b).repr x i = B x (b i) := by
   rw [dualBasis, Basis.map_repr, LinearEquiv.symm_symm, LinearEquiv.trans_apply,
     Basis.dualBasis_repr, toDual_def]
-<<<<<<< HEAD
-#align bilin_form.dual_basis_repr_apply LinearMap.BilinForm.dualBasis_repr_apply
-=======
->>>>>>> 59de845a
 
 theorem apply_dualBasis_left (B : BilinForm K V) (hB : B.Nondegenerate) (b : Basis ι K V) (i j) :
     B (B.dualBasis hB b i) (b j) = if j = i then 1 else 0 := by
   have := FiniteDimensional.of_fintype_basis b
   rw [dualBasis, Basis.map_apply, Basis.coe_dualBasis, ← toDual_def hB,
     LinearEquiv.apply_symm_apply, Basis.coord_apply, Basis.repr_self, Finsupp.single_apply]
-<<<<<<< HEAD
-#align bilin_form.apply_dual_basis_left LinearMap.BilinForm.apply_dualBasis_left
-
-theorem apply_dualBasis_right (B : BilinForm K V) (hB : B.Nondegenerate) (sym : B.IsSymm)
-    (b : Basis ι K V) (i j) : B (b i) (B.dualBasis hB b j) = if i = j then 1 else 0 := by
-  rw [sym, apply_dualBasis_left]
-#align bilin_form.apply_dual_basis_right LinearMap.BilinForm.apply_dualBasis_right
-=======
 
 theorem apply_dualBasis_right (B : BilinForm K V) (hB : B.Nondegenerate) (sym : B.IsSymm)
     (b : Basis ι K V) (i j) : B (b i) (B.dualBasis hB b j) = if i = j then 1 else 0 := by
   rw [sym.eq, apply_dualBasis_left]
->>>>>>> 59de845a
 
 @[simp]
 lemma dualBasis_dualBasis_flip (B : BilinForm K V) (hB : B.Nondegenerate) {ι}
@@ -703,12 +431,7 @@
     B.dualBasis hB (B.flip.dualBasis hB.flip b) = b := by
   ext i
   refine LinearMap.ker_eq_bot.mp hB.ker_eq_bot ((B.flip.dualBasis hB.flip b).ext (fun j ↦ ?_))
-<<<<<<< HEAD
-  simp_rw [BilinForm.toLin_apply, apply_dualBasis_left, ← B.flip_apply,
-    apply_dualBasis_left, @eq_comm _ i j]
-=======
   simp_rw [apply_dualBasis_left, ← B.flip_apply, apply_dualBasis_left, @eq_comm _ i j]
->>>>>>> 59de845a
 
 @[simp]
 lemma dualBasis_flip_dualBasis (B : BilinForm K V) (hB : B.Nondegenerate) {ι}
@@ -731,12 +454,7 @@
 is the linear map `B₂ ∘ B₁`. -/
 noncomputable def symmCompOfNondegenerate (B₁ B₂ : BilinForm K V) (b₂ : B₂.Nondegenerate) :
     V →ₗ[K] V :=
-<<<<<<< HEAD
-  (B₂.toDual b₂).symm.toLinearMap.comp (BilinForm.toLin B₁)
-#align bilin_form.symm_comp_of_nondegenerate LinearMap.BilinForm.symmCompOfNondegenerate
-=======
   (B₂.toDual b₂).symm.toLinearMap.comp B₁
->>>>>>> 59de845a
 
 theorem comp_symmCompOfNondegenerate_apply (B₁ : BilinForm K V) {B₂ : BilinForm K V}
     (b₂ : B₂.Nondegenerate) (v : V) :
@@ -744,20 +462,11 @@
   erw [symmCompOfNondegenerate]
   simp only [coe_comp, LinearEquiv.coe_coe, Function.comp_apply, DFunLike.coe_fn_eq]
   erw [LinearEquiv.apply_symm_apply (B₂.toDual b₂)]
-<<<<<<< HEAD
-  rfl
-#align bilin_form.comp_symm_comp_of_nondegenerate_apply LinearMap.BilinForm.comp_symmCompOfNondegenerate_apply
-=======
->>>>>>> 59de845a
 
 @[simp]
 theorem symmCompOfNondegenerate_left_apply (B₁ : BilinForm K V) {B₂ : BilinForm K V}
     (b₂ : B₂.Nondegenerate) (v w : V) : B₂ (symmCompOfNondegenerate B₁ B₂ b₂ w) v = B₁ w v := by
   conv_lhs => rw [comp_symmCompOfNondegenerate_apply]
-<<<<<<< HEAD
-#align bilin_form.symm_comp_of_nondegenerate_left_apply LinearMap.BilinForm.symmCompOfNondegenerate_left_apply
-=======
->>>>>>> 59de845a
 
 /-- Given the nondegenerate bilinear form `B` and the linear map `φ`,
 `leftAdjointOfNondegenerate` provides the left adjoint of `φ` with respect to `B`.
@@ -765,18 +474,10 @@
 noncomputable def leftAdjointOfNondegenerate (B : BilinForm K V) (b : B.Nondegenerate)
     (φ : V →ₗ[K] V) : V →ₗ[K] V :=
   symmCompOfNondegenerate (B.compRight φ) B b
-<<<<<<< HEAD
-#align bilin_form.left_adjoint_of_nondegenerate LinearMap.BilinForm.leftAdjointOfNondegenerate
-=======
->>>>>>> 59de845a
 
 theorem isAdjointPairLeftAdjointOfNondegenerate (B : BilinForm K V) (b : B.Nondegenerate)
     (φ : V →ₗ[K] V) : IsAdjointPair B B (B.leftAdjointOfNondegenerate b φ) φ := fun x y =>
   (B.compRight φ).symmCompOfNondegenerate_left_apply b y x
-<<<<<<< HEAD
-#align bilin_form.is_adjoint_pair_left_adjoint_of_nondegenerate LinearMap.BilinForm.isAdjointPairLeftAdjointOfNondegenerate
-=======
->>>>>>> 59de845a
 
 /-- Given the nondegenerate bilinear form `B`, the linear map `φ` has a unique left adjoint given by
 `BilinForm.leftAdjointOfNondegenerate`. -/
@@ -786,10 +487,6 @@
     B.isAdjointPair_unique_of_nondegenerate b φ ψ _ h
       (isAdjointPairLeftAdjointOfNondegenerate _ _ _),
     fun h => h.symm ▸ isAdjointPairLeftAdjointOfNondegenerate _ _ _⟩
-<<<<<<< HEAD
-#align bilin_form.is_adjoint_pair_iff_eq_of_nondegenerate LinearMap.BilinForm.isAdjointPair_iff_eq_of_nondegenerate
-=======
->>>>>>> 59de845a
 
 end LinearAdjoints
 
