--- conflicted
+++ resolved
@@ -99,11 +99,7 @@
 
 theorem finsuppLeft_apply (t : (ι →₀ M) ⊗[R] N) (i : ι) :
     finsuppLeft R M N ι t i = rTensor N (Finsupp.lapply i) t := by
-<<<<<<< HEAD
-  induction t using TensorProduct.induction_on with
-=======
   induction t with
->>>>>>> 59de845a
   | zero => simp
   | tmul f n => simp only [finsuppLeft_apply_tmul_apply, rTensor_tmul, Finsupp.lapply_apply]
   | add x y hx hy => simp [map_add, hx, hy]
@@ -122,7 +118,6 @@
     directSumRight R M (fun _ : ι ↦ N) ≪≫ₗ (finsuppLEquivDirectSum R _ ι).symm
 
 variable {R M N ι}
-<<<<<<< HEAD
 
 lemma finsuppRight_apply_tmul (m : M) (p : ι →₀ N) :
     finsuppRight R M N ι (m ⊗ₜ[R] p) = p.sum fun i n ↦ Finsupp.single i (m ⊗ₜ[R] n) := by
@@ -139,7 +134,7 @@
 
 theorem finsuppRight_apply (t : M ⊗[R] (ι →₀ N)) (i : ι) :
     finsuppRight R M N ι t i = lTensor M (Finsupp.lapply i) t := by
-  induction t using TensorProduct.induction_on with
+  induction t with
   | zero => simp
   | tmul m f => simp [finsuppRight_apply_tmul_apply]
   | add x y hx hy => simp [map_add, hx, hy]
@@ -155,7 +150,7 @@
 
 lemma finsuppLeft_smul' (s : S) (t : (ι →₀ M) ⊗[R] N) :
     finsuppLeft R M N ι (s • t) = s • finsuppLeft R M N ι t := by
-  induction t using TensorProduct.induction_on with
+  induction t with
   | zero => simp
   | add x y hx hy => simp [hx, hy]
   | tmul p n => ext; simp [smul_tmul', finsuppLeft_apply_tmul_apply]
@@ -241,126 +236,6 @@
 end TensorProduct
 
 end TensorProduct
-=======
->>>>>>> 59de845a
-
-lemma finsuppRight_apply_tmul (m : M) (p : ι →₀ N) :
-    finsuppRight R M N ι (m ⊗ₜ[R] p) = p.sum fun i n ↦ Finsupp.single i (m ⊗ₜ[R] n) := by
-  apply p.induction_linear
-  · simp
-  · intros f g hf hg; simp [tmul_add, map_add, hf, hg, Finsupp.sum_add_index]
-  · simp [finsuppRight]
-
-@[simp]
-lemma finsuppRight_apply_tmul_apply (m : M) (p : ι →₀ N) (i : ι) :
-    finsuppRight R M N ι (m ⊗ₜ[R] p) i = m ⊗ₜ[R] p i := by
-  rw [finsuppRight_apply_tmul, Finsupp.sum_apply,
-    Finsupp.sum_eq_single i (fun _ _ ↦ Finsupp.single_eq_of_ne) (by simp), Finsupp.single_eq_same]
-
-theorem finsuppRight_apply (t : M ⊗[R] (ι →₀ N)) (i : ι) :
-    finsuppRight R M N ι t i = lTensor M (Finsupp.lapply i) t := by
-  induction t with
-  | zero => simp
-  | tmul m f => simp [finsuppRight_apply_tmul_apply]
-  | add x y hx hy => simp [map_add, hx, hy]
-
-@[simp]
-lemma finsuppRight_symm_apply_single (i : ι) (m : M) (n : N) :
-    (finsuppRight R M N ι).symm (Finsupp.single i (m ⊗ₜ[R] n)) =
-      m ⊗ₜ[R] Finsupp.single i n := by
-  simp [finsuppRight, Finsupp.lsum]
-
-variable {S : Type*} [CommSemiring S] [Algebra R S]
-  [Module S M] [IsScalarTower R S M]
-
-lemma finsuppLeft_smul' (s : S) (t : (ι →₀ M) ⊗[R] N) :
-    finsuppLeft R M N ι (s • t) = s • finsuppLeft R M N ι t := by
-  induction t with
-  | zero => simp
-  | add x y hx hy => simp [hx, hy]
-  | tmul p n => ext; simp [smul_tmul', finsuppLeft_apply_tmul_apply]
-
-variable (R M N ι S)
-/-- When `M` is also an `S`-module, then `TensorProduct.finsuppLeft R M N``
-  is an `S`-linear equiv -/
-noncomputable def finsuppLeft' :
-    (ι →₀ M) ⊗[R] N ≃ₗ[S] ι →₀ M ⊗[R] N where
-  __ := finsuppLeft R M N ι
-  map_smul' := finsuppLeft_smul'
-
-variable {R M N ι S}
-lemma finsuppLeft'_apply (x : (ι →₀ M) ⊗[R] N) :
-    finsuppLeft' R M N ι S x = finsuppLeft R M N ι x := rfl
-
-/- -- TODO : reprove using the existing heterobasic lemmas
-noncomputable example :
-    (ι →₀ M) ⊗[R] N ≃ₗ[S] ι →₀ (M ⊗[R] N) := by
-  have f : (⨁ (i₁ : ι), M) ⊗[R] N ≃ₗ[S] ⨁ (i : ι), M ⊗[R] N := sorry
-  exact (AlgebraTensorModule.congr
-    (finsuppLEquivDirectSum S M ι) (.refl R N)).trans
-    (f.trans (finsuppLEquivDirectSum S (M ⊗[R] N) ι).symm) -/
-
-variable (R M N ι)
-/-- The tensor product of `ι →₀ R` and `N` is linearly equivalent to `ι →₀ N` -/
-noncomputable def finsuppScalarLeft :
-    (ι →₀ R) ⊗[R] N ≃ₗ[R] ι →₀ N :=
-  finsuppLeft R R N ι ≪≫ₗ (Finsupp.mapRange.linearEquiv (TensorProduct.lid R N))
-
-variable {R M N ι}
-@[simp]
-lemma finsuppScalarLeft_apply_tmul_apply (p : ι →₀ R) (n : N) (i : ι) :
-    finsuppScalarLeft R N ι (p ⊗ₜ[R] n) i = p i • n := by
-  simp [finsuppScalarLeft]
-
-lemma finsuppScalarLeft_apply_tmul (p : ι →₀ R) (n : N) :
-    finsuppScalarLeft R N ι (p ⊗ₜ[R] n) = p.sum fun i m ↦ Finsupp.single i (m • n) := by
-  ext i
-  rw [finsuppScalarLeft_apply_tmul_apply, Finsupp.sum_apply,
-    Finsupp.sum_eq_single i (fun _ _ ↦ Finsupp.single_eq_of_ne) (by simp), Finsupp.single_eq_same]
-
-lemma finsuppScalarLeft_apply (pn : (ι →₀ R) ⊗[R] N) (i : ι) :
-    finsuppScalarLeft R N ι pn i = TensorProduct.lid R N ((Finsupp.lapply i).rTensor N pn) := by
-  simp [finsuppScalarLeft, finsuppLeft_apply]
-
-@[simp]
-lemma finsuppScalarLeft_symm_apply_single (i : ι) (n : N) :
-    (finsuppScalarLeft R N ι).symm (Finsupp.single i n) =
-      (Finsupp.single i 1) ⊗ₜ[R] n := by
-  simp [finsuppScalarLeft, finsuppLeft_symm_apply_single]
-
-variable (R M N ι)
-
-/-- The tensor product of `M` and `ι →₀ R` is linearly equivalent to `ι →₀ N` -/
-noncomputable def finsuppScalarRight :
-    M ⊗[R] (ι →₀ R) ≃ₗ[R] ι →₀ M :=
-  finsuppRight R M R ι ≪≫ₗ Finsupp.mapRange.linearEquiv (TensorProduct.rid R M)
-
-variable {R M N ι}
-
-@[simp]
-lemma finsuppScalarRight_apply_tmul_apply (m : M) (p : ι →₀ R) (i : ι) :
-    finsuppScalarRight R M ι (m ⊗ₜ[R] p) i = p i • m := by
-  simp [finsuppScalarRight]
-
-lemma finsuppScalarRight_apply_tmul (m : M) (p : ι →₀ R) :
-    finsuppScalarRight R M ι (m ⊗ₜ[R] p) = p.sum fun i n ↦ Finsupp.single i (n • m) := by
-  ext i
-  rw [finsuppScalarRight_apply_tmul_apply, Finsupp.sum_apply,
-    Finsupp.sum_eq_single i (fun _ _ ↦ Finsupp.single_eq_of_ne) (by simp), Finsupp.single_eq_same]
-
-lemma finsuppScalarRight_apply (t : M ⊗[R] (ι →₀ R)) (i : ι) :
-    finsuppScalarRight R M ι t i = TensorProduct.rid R M ((Finsupp.lapply i).lTensor M t) := by
-  simp [finsuppScalarRight, finsuppRight_apply]
-
-@[simp]
-lemma finsuppScalarRight_symm_apply_single (i : ι) (m : M) :
-    (finsuppScalarRight R M ι).symm (Finsupp.single i m) =
-      m ⊗ₜ[R] (Finsupp.single i 1) := by
-  simp [finsuppScalarRight, finsuppRight_symm_apply_single]
-
-end TensorProduct
-
-end TensorProduct
 
 variable (R S M N ι κ : Type*)
   [CommSemiring R] [AddCommMonoid M] [Module R M] [AddCommMonoid N] [Module R N]
@@ -368,19 +243,11 @@
 
 open scoped Classical in
 /-- The tensor product of `ι →₀ M` and `κ →₀ N` is linearly equivalent to `(ι × κ) →₀ (M ⊗ N)`. -/
-<<<<<<< HEAD
-noncomputable def finsuppTensorFinsupp :
-    (ι →₀ M) ⊗[R] (κ →₀ N) ≃ₗ[R] ι × κ →₀ M ⊗[R] N :=
-  TensorProduct.congr (finsuppLEquivDirectSum R M ι) (finsuppLEquivDirectSum R N κ) ≪≫ₗ
-    (TensorProduct.directSum R (fun _ ↦ M) fun _ ↦ N) ≪≫ₗ (finsuppLEquivDirectSum R _ _).symm
-#align finsupp_tensor_finsupp finsuppTensorFinsupp
-=======
 def finsuppTensorFinsupp : (ι →₀ M) ⊗[R] (κ →₀ N) ≃ₗ[S] ι × κ →₀ M ⊗[R] N :=
   TensorProduct.AlgebraTensorModule.congr
     (finsuppLEquivDirectSum S M ι) (finsuppLEquivDirectSum R N κ) ≪≫ₗ
     ((TensorProduct.directSum R S (fun _ : ι => M) fun _ : κ => N) ≪≫ₗ
       (finsuppLEquivDirectSum S (M ⊗[R] N) (ι × κ)).symm)
->>>>>>> 59de845a
 
 @[simp]
 theorem finsuppTensorFinsupp_single (i : ι) (m : M) (k : κ) (n : N) :
@@ -404,10 +271,6 @@
   classical
   simp_rw [finsuppTensorFinsupp_single, Finsupp.single_apply, Prod.mk.inj_iff, ite_and]
   split_ifs <;> simp
-<<<<<<< HEAD
-#align finsupp_tensor_finsupp_apply finsuppTensorFinsupp_apply
-=======
->>>>>>> 59de845a
 
 @[simp]
 theorem finsuppTensorFinsupp_symm_single (i : ι × κ) (m : M) (n : N) :
