/-
Copyright (c) 2019 Johannes Hölzl. All rights reserved.
Released under Apache 2.0 license as described in the file LICENSE.
Authors: Johannes Hölzl, Antoine Chambert-Loir
-/
import Mathlib.Algebra.DirectSum.Finsupp
import Mathlib.LinearAlgebra.Finsupp
import Mathlib.LinearAlgebra.DirectSum.TensorProduct

#align_import linear_algebra.direct_sum.finsupp from "leanprover-community/mathlib"@"9b9d125b7be0930f564a68f1d73ace10cf46064d"

/-!
# Results on finitely supported functions.

* `TensorProduct.finsuppLeft`, the tensor product of `ι →₀ M` and `N`
  is linearly equivalent to `ι →₀ M ⊗[R] N`

* `TensorProduct.finsuppScalarLeft`, the tensor product of `ι →₀ R` and `N`
  is linearly equivalent to `ι →₀ N`

* `TensorProduct.finsuppRight`, the tensor product of `M` and `ι →₀ N`
  is linearly equivalent to `ι →₀ M ⊗[R] N`

* `TensorProduct.finsuppScalarRight`, the tensor product of `M` and `ι →₀ R`
  is linearly equivalent to `ι →₀ N`

<<<<<<< HEAD

=======
>>>>>>> e8433a6b
* `TensorProduct.finsuppLeft'`, if `M` is an `S`-module,
  then the tensor product of `ι →₀ M` and `N` is `S`-linearly equivalent
  to `ι →₀ M ⊗[R] N`

* `finsuppTensorFinsupp`, the tensor product of `ι →₀ M` and `κ →₀ N`
  is linearly equivalent to `(ι × κ) →₀ (M ⊗ N)`.

## Case of MvPolynomial

These functions apply to `MvPolynomial`, one can define
```
noncomputable def MvPolynomial.rTensor' :
    MvPolynomial σ S ⊗[R] N ≃ₗ[S] (σ →₀ ℕ) →₀ (S ⊗[R] N) :=
  TensorProduct.finsuppLeft'

noncomputable def MvPolynomial.rTensor :
    MvPolynomial σ R ⊗[R] N ≃ₗ[R] (σ →₀ ℕ) →₀ N :=
  TensorProduct.finsuppScalarLeft
 ```

<<<<<<< HEAD
=======
However, to be actually usable, these definitions need lemmas to be given in companion PR.

>>>>>>> e8433a6b
## Case of `Polynomial`

`Polynomial` is a structure containing a `Finsupp`, so these functions
can't be applied directly to `Polynomial`.

Some linear equivs need to be added to mathlib for that.
<<<<<<< HEAD
=======
This belongs to a companion PR.
>>>>>>> e8433a6b

## TODO

* generalize to `MonoidAlgebra`, `AlgHom `

* reprove `TensorProduct.finsuppLeft'` using existing heterobasic version of `TensorProduct.congr`
-/


noncomputable section

open DirectSum TensorProduct

open Set LinearMap Submodule

section TensorProduct

<<<<<<< HEAD
variable {R : Type*} [CommSemiring R]
  {M : Type*} [AddCommMonoid M] [Module R M]
  {N : Type*} [AddCommMonoid N] [Module R N]

namespace TensorProduct

variable {ι : Type*} [DecidableEq ι]

/-- The tensor product of `ι →₀ M` and `N` is linearly equivalent to `ι →₀ M ⊗[R] N` -/
noncomputable def finsuppLeft :
    (ι →₀ M) ⊗[R] N ≃ₗ[R] ι →₀ (M ⊗[R] N) :=
  (congr (finsuppLEquivDirectSum R M ι) (LinearEquiv.refl R N)).trans
    ((directSumLeft R (fun _ : ι => M) N).trans
      (finsuppLEquivDirectSum R (M ⊗[R] N) ι).symm)

lemma finsuppLeft_apply_tmul (p : ι →₀ M) (n : N) :
    finsuppLeft (p ⊗ₜ[R] n) = p.sum (fun i m ↦ Finsupp.single i (m ⊗ₜ[R] n)) := by
  simp only [finsuppLeft, LinearEquiv.trans_apply, congr_tmul, LinearEquiv.refl_apply]
  conv_lhs => rw [← Finsupp.sum_single p]
  rw [LinearEquiv.symm_apply_eq]
  simp only [map_finsupp_sum]
  simp only [finsuppLEquivDirectSum_single]
  rw [← LinearEquiv.eq_symm_apply]
  simp only [map_finsupp_sum]
  simp only [directSumLeft_symm_lof_tmul]
  simp only [Finsupp.sum, sum_tmul]

lemma finsuppLeft_apply_tmul_apply (p : ι →₀ M) (n : N) (i : ι) :
    finsuppLeft (p ⊗ₜ[R] n) i = p i ⊗ₜ[R] n := by
  rw [finsuppLeft_apply_tmul]
  simp only [Finsupp.sum_apply]
  conv_rhs => rw [← Finsupp.single_eq_same (a := i) (b := p i ⊗ₜ[R] n)]
  apply Finsupp.sum_eq_single i
  · exact fun _ _ ↦ Finsupp.single_eq_of_ne
  · intro _
    simp

theorem finsuppLeft_apply (t : (ι →₀ M) ⊗[R] N) (i : ι) :
    (finsuppLeft t) i = (rTensor N (Finsupp.lapply i)) t := by
  induction t using TensorProduct.induction_on with
  | zero => simp
  | tmul f n => simp [finsuppLeft_apply_tmul_apply]
  | add x y hx hy => simp [LinearEquiv.map_add, hx, hy]

lemma finsuppLeft_symm_apply_single (i : ι) (m : M) (n : N) :
    finsuppLeft.symm (Finsupp.single i (m ⊗ₜ[R] n)) =
      Finsupp.single i m ⊗ₜ[R] n := by
  simp [finsuppLeft, Finsupp.lsum]

/-- The tensor product of `M` and `ι →₀ N` is linearly equivalent to `ι →₀ M ⊗[R] N` -/
noncomputable def finsuppRight :
    M ⊗[R] (ι →₀ N) ≃ₗ[R] ι →₀ (M ⊗[R] N) :=
  (congr (LinearEquiv.refl R M) (finsuppLEquivDirectSum R N ι)).trans
    ((directSumRight R M (fun _ : ι => N)).trans
      (finsuppLEquivDirectSum R (M ⊗[R] N) ι).symm)

lemma finsuppRight_apply_tmul (m : M) (p : ι →₀ N) :
    finsuppRight (m ⊗ₜ[R] p) = p.sum (fun i n ↦ Finsupp.single i (m ⊗ₜ[R] n)) := by
  simp [finsuppRight]
  conv_lhs => rw [← Finsupp.sum_single p]
  rw [LinearEquiv.symm_apply_eq]
  simp only [map_finsupp_sum]
  simp only [finsuppLEquivDirectSum_single]
  rw [← LinearEquiv.eq_symm_apply]
  simp only [map_finsupp_sum]
  simp only [directSumRight_symm_lof_tmul]
  simp only [Finsupp.sum, tmul_sum]

lemma finsuppRight_apply_tmul_apply (m : M) (p : ι →₀ N) (i : ι) :
    finsuppRight (m ⊗ₜ[R] p) i = m ⊗ₜ[R] p i := by
  rw [finsuppRight_apply_tmul]
  simp only [Finsupp.sum_apply]
  conv_rhs => rw [← Finsupp.single_eq_same (a := i) (b := m ⊗ₜ[R] p i)]
  apply Finsupp.sum_eq_single i
  · exact fun _ _ ↦ Finsupp.single_eq_of_ne
  · intro _
    simp

theorem finsuppRight_apply (t : M ⊗[R] (ι →₀ N)) (i : ι) :
    (finsuppRight t) i = (lTensor M (Finsupp.lapply i)) t := by
  induction t using TensorProduct.induction_on with
  | zero => simp
  | tmul m f => simp [finsuppRight_apply_tmul_apply]
  | add x y hx hy => simp [LinearEquiv.map_add, hx, hy]

lemma finsuppRight_symm_apply_single (i : ι) (m : M) (n : N) :
    finsuppRight.symm (Finsupp.single i (m ⊗ₜ[R] n)) =
=======
variable (R : Type*) [CommSemiring R]
  (M : Type*) [AddCommMonoid M] [Module R M]
  (N : Type*) [AddCommMonoid N] [Module R N]

namespace TensorProduct

variable (ι : Type*) [DecidableEq ι]

/-- The tensor product of `ι →₀ M` and `N` is linearly equivalent to `ι →₀ M ⊗[R] N` -/
noncomputable def finsuppLeft :
    (ι →₀ M) ⊗[R] N ≃ₗ[R] ι →₀ M ⊗[R] N :=
  congr (finsuppLEquivDirectSum R M ι) (.refl R N) ≪≫ₗ
    directSumLeft R (fun _ ↦ M) N ≪≫ₗ (finsuppLEquivDirectSum R _ ι).symm

variable {R M N ι}

lemma finsuppLeft_apply_tmul (p : ι →₀ M) (n : N) :
    finsuppLeft R M N ι (p ⊗ₜ[R] n) = p.sum fun i m ↦ Finsupp.single i (m ⊗ₜ[R] n) := by
  apply p.induction_linear
  · simp
  · intros f g hf hg; simp [add_tmul, map_add, hf, hg, Finsupp.sum_add_index]
  · simp [finsuppLeft]

@[simp]
lemma finsuppLeft_apply_tmul_apply (p : ι →₀ M) (n : N) (i : ι) :
    finsuppLeft R M N ι (p ⊗ₜ[R] n) i = p i ⊗ₜ[R] n := by
  rw [finsuppLeft_apply_tmul, Finsupp.sum_apply,
    Finsupp.sum_eq_single i (fun _ _ ↦ Finsupp.single_eq_of_ne) (by simp), Finsupp.single_eq_same]

theorem finsuppLeft_apply (t : (ι →₀ M) ⊗[R] N) (i : ι) :
    finsuppLeft R M N ι t i = rTensor N (Finsupp.lapply i) t := by
  induction t using TensorProduct.induction_on with
  | zero => simp
  | tmul f n => simp only [finsuppLeft_apply_tmul_apply, rTensor_tmul, Finsupp.lapply_apply]
  | add x y hx hy => simp [map_add, hx, hy]

@[simp]
lemma finsuppLeft_symm_apply_single (i : ι) (m : M) (n : N) :
    (finsuppLeft R M N ι).symm (Finsupp.single i (m ⊗ₜ[R] n)) =
      Finsupp.single i m ⊗ₜ[R] n := by
  simp [finsuppLeft, Finsupp.lsum]

variable (R M N ι)
/-- The tensor product of `M` and `ι →₀ N` is linearly equivalent to `ι →₀ M ⊗[R] N` -/
noncomputable def finsuppRight :
    M ⊗[R] (ι →₀ N) ≃ₗ[R] ι →₀ M ⊗[R] N :=
  congr (.refl R M) (finsuppLEquivDirectSum R N ι) ≪≫ₗ
    directSumRight R M (fun _ : ι ↦ N) ≪≫ₗ (finsuppLEquivDirectSum R _ ι).symm

variable {R M N ι}

lemma finsuppRight_apply_tmul (m : M) (p : ι →₀ N) :
    finsuppRight R M N ι (m ⊗ₜ[R] p) = p.sum fun i n ↦ Finsupp.single i (m ⊗ₜ[R] n) := by
  apply p.induction_linear
  · simp
  · intros f g hf hg; simp [tmul_add, map_add, hf, hg, Finsupp.sum_add_index]
  · simp [finsuppRight]

@[simp]
lemma finsuppRight_apply_tmul_apply (m : M) (p : ι →₀ N) (i : ι) :
    finsuppRight R M N ι (m ⊗ₜ[R] p) i = m ⊗ₜ[R] p i := by
  rw [finsuppRight_apply_tmul, Finsupp.sum_apply,
    Finsupp.sum_eq_single i (fun _ _ ↦ Finsupp.single_eq_of_ne) (by simp), Finsupp.single_eq_same]

theorem finsuppRight_apply (t : M ⊗[R] (ι →₀ N)) (i : ι) :
    finsuppRight R M N ι t i = lTensor M (Finsupp.lapply i) t := by
  induction t using TensorProduct.induction_on with
  | zero => simp
  | tmul m f => simp [finsuppRight_apply_tmul_apply]
  | add x y hx hy => simp [map_add, hx, hy]

@[simp]
lemma finsuppRight_symm_apply_single (i : ι) (m : M) (n : N) :
    (finsuppRight R M N ι).symm (Finsupp.single i (m ⊗ₜ[R] n)) =
>>>>>>> e8433a6b
      m ⊗ₜ[R] Finsupp.single i n := by
  simp [finsuppRight, Finsupp.lsum]

variable {S : Type*} [CommSemiring S] [Algebra R S]
  [Module S M] [IsScalarTower R S M]

lemma finsuppLeft_smul' (s : S) (t : (ι →₀ M) ⊗[R] N) :
<<<<<<< HEAD
    finsuppLeft (s • t) = s • finsuppLeft t := by
  induction t using TensorProduct.induction_on with
  | zero => simp
  | add x y hx hy =>
    simp only [AddHom.toFun_eq_coe, coe_toAddHom, LinearEquiv.coe_coe, RingHom.id_apply] at hx hy ⊢
    simp only [smul_add, map_add, hx, hy]
  | tmul p n =>
    simp only [smul_tmul', finsuppLeft_apply_tmul]
    rw [Finsupp.smul_sum]
    simp only [Finsupp.smul_single]
    apply Finsupp.sum_smul_index'
    simp

/-- When `M` is also an `S`-module, then `TensorProduct.finsuppLeft R M N``
  is an `S`-linear equiv -/
noncomputable def finsuppLeft' :
    (ι →₀ M) ⊗[R] N ≃ₗ[S] ι →₀ (M ⊗[R] N) := {
  finsuppLeft with
  map_smul' := finsuppLeft_smul' }

lemma finsuppLeft'_apply (x : (ι →₀ M) ⊗[R] N) :
    finsuppLeft' (S := S) x = finsuppLeft x := rfl
=======
    finsuppLeft R M N ι (s • t) = s • finsuppLeft R M N ι t := by
  induction t using TensorProduct.induction_on with
  | zero => simp
  | add x y hx hy => simp [hx, hy]
  | tmul p n => ext; simp [smul_tmul', finsuppLeft_apply_tmul_apply]

variable (R M N ι S)
/-- When `M` is also an `S`-module, then `TensorProduct.finsuppLeft R M N``
  is an `S`-linear equiv -/
noncomputable def finsuppLeft' :
    (ι →₀ M) ⊗[R] N ≃ₗ[S] ι →₀ M ⊗[R] N where
  __ := finsuppLeft R M N ι
  map_smul' := finsuppLeft_smul'

variable {R M N ι S}
lemma finsuppLeft'_apply (x : (ι →₀ M) ⊗[R] N) :
    finsuppLeft' R M N ι S x = finsuppLeft R M N ι x := rfl
>>>>>>> e8433a6b

/- -- TODO : reprove using the existing heterobasic lemmas
noncomputable example :
    (ι →₀ M) ⊗[R] N ≃ₗ[S] ι →₀ (M ⊗[R] N) := by
  have f : (⨁ (i₁ : ι), M) ⊗[R] N ≃ₗ[S] ⨁ (i : ι), M ⊗[R] N := sorry
  exact (AlgebraTensorModule.congr
<<<<<<< HEAD
    (finsuppLEquivDirectSum S M ι) (LinearEquiv.refl R N)).trans
    (f.trans (finsuppLEquivDirectSum S (M ⊗[R] N) ι).symm) -/

/-- The tensor product of `ι →₀ R` and `N` is linearly equivalent to `ι →₀ N` -/
noncomputable def finsuppScalarLeft :
    (ι →₀ R) ⊗[R] N ≃ₗ[R] ι →₀ N :=
  finsuppLeft.trans (Finsupp.mapRange.linearEquiv (TensorProduct.lid R N))

lemma finsuppScalarLeft_apply_tmul_apply (p : ι →₀ R) (n : N) (i : ι) :
    finsuppScalarLeft (p ⊗ₜ[R] n) i = (p i) • n := by
  simp only [finsuppScalarLeft, LinearEquiv.trans_apply, finsuppLeft_apply_tmul,
    Finsupp.mapRange.linearEquiv_apply, Finsupp.mapRange.linearMap_apply, LinearEquiv.coe_coe,
    Finsupp.mapRange_apply, Finsupp.sum_apply]
  apply symm
  rw [← LinearEquiv.symm_apply_eq, lid_symm_apply]
  rw [Finsupp.sum_eq_single i (fun _ _ => Finsupp.single_eq_of_ne) (fun _ => by simp)]
  simp only [Finsupp.single_eq_same]
  rw [tmul_smul, smul_tmul', smul_eq_mul, mul_one]

lemma finsuppScalarLeft_apply_tmul (p : ι →₀ R) (n : N) :
    finsuppScalarLeft (p ⊗ₜ[R] n) = p.sum (fun i m ↦ Finsupp.single i (m • n)) := by
  ext i
  rw [finsuppScalarLeft_apply_tmul_apply]
  simp only [Finsupp.sum_apply]
  rw [Finsupp.sum_eq_single i (fun _ _ => Finsupp.single_eq_of_ne) (fun _ => by simp)]
  simp only [Finsupp.single_eq_same]

lemma finsuppScalarLeft_apply (pn : (ι →₀ R) ⊗[R] N) (i : ι) :
    finsuppScalarLeft pn i = TensorProduct.lid R N ((Finsupp.lapply i).rTensor N pn) := by
  simp [finsuppScalarLeft, finsuppLeft_apply]

lemma finsuppScalarLeft_symm_apply_single (i : ι) (n : N) :
    finsuppScalarLeft.symm (Finsupp.single i n) =
      (Finsupp.single i 1) ⊗ₜ[R] n := by
  simp [finsuppScalarLeft, finsuppLeft_symm_apply_single]

/-- The tensor product of `M` and `ι →₀ R` is linearly equivalent to `ι →₀ N` -/
noncomputable def finsuppScalarRight :
    M ⊗[R] (ι →₀ R) ≃ₗ[R] ι →₀ M :=
  finsuppRight.trans (Finsupp.mapRange.linearEquiv (TensorProduct.rid R M))

lemma finsuppScalarRight_apply_tmul_apply (m : M) (p : ι →₀ R) (i : ι) :
    finsuppScalarRight (m ⊗ₜ[R] p) i = (p i) • m := by
  simp only [finsuppScalarRight, LinearEquiv.trans_apply, finsuppRight_apply_tmul,
    Finsupp.mapRange.linearEquiv_apply, Finsupp.mapRange.linearMap_apply, LinearEquiv.coe_coe,
    Finsupp.mapRange_apply, Finsupp.sum_apply]
  apply symm
  rw [← LinearEquiv.symm_apply_eq, rid_symm_apply]
  rw [Finsupp.sum_eq_single i (fun _ _ => Finsupp.single_eq_of_ne) (fun _ => by simp)]
  simp only [Finsupp.single_eq_same]
  rw [smul_tmul, smul_eq_mul, mul_one]

lemma finsuppScalarRight_apply_tmul (m : M) (p : ι →₀ R) :
    finsuppScalarRight (m ⊗ₜ[R] p) = p.sum (fun i n ↦ Finsupp.single i (n • m)) := by
  ext i
  rw [finsuppScalarRight_apply_tmul_apply]
  simp only [Finsupp.sum_apply]
  rw [Finsupp.sum_eq_single i (fun _ _ => Finsupp.single_eq_of_ne) (fun _ => by simp)]
  simp only [Finsupp.single_eq_same]

lemma finsuppScalarRight_apply (t : M ⊗[R] (ι →₀ R)) (i : ι) :
    finsuppScalarRight t i = TensorProduct.rid R M ((Finsupp.lapply i).lTensor M t) := by
  simp [finsuppScalarRight, finsuppRight_apply]

lemma finsuppScalarRight_symm_apply_single (i : ι) (m : M) :
    finsuppScalarRight.symm (Finsupp.single i m) =
=======
    (finsuppLEquivDirectSum S M ι) (.refl R N)).trans
    (f.trans (finsuppLEquivDirectSum S (M ⊗[R] N) ι).symm) -/

variable (R M N ι)
/-- The tensor product of `ι →₀ R` and `N` is linearly equivalent to `ι →₀ N` -/
noncomputable def finsuppScalarLeft :
    (ι →₀ R) ⊗[R] N ≃ₗ[R] ι →₀ N :=
  finsuppLeft R R N ι ≪≫ₗ (Finsupp.mapRange.linearEquiv (TensorProduct.lid R N))

variable {R M N ι}
@[simp]
lemma finsuppScalarLeft_apply_tmul_apply (p : ι →₀ R) (n : N) (i : ι) :
    finsuppScalarLeft R N ι (p ⊗ₜ[R] n) i = p i • n := by
  simp [finsuppScalarLeft]

lemma finsuppScalarLeft_apply_tmul (p : ι →₀ R) (n : N) :
    finsuppScalarLeft R N ι (p ⊗ₜ[R] n) = p.sum fun i m ↦ Finsupp.single i (m • n) := by
  ext i
  rw [finsuppScalarLeft_apply_tmul_apply, Finsupp.sum_apply,
    Finsupp.sum_eq_single i (fun _ _ ↦ Finsupp.single_eq_of_ne) (by simp), Finsupp.single_eq_same]

lemma finsuppScalarLeft_apply (pn : (ι →₀ R) ⊗[R] N) (i : ι) :
    finsuppScalarLeft R N ι pn i = TensorProduct.lid R N ((Finsupp.lapply i).rTensor N pn) := by
  simp [finsuppScalarLeft, finsuppLeft_apply]

@[simp]
lemma finsuppScalarLeft_symm_apply_single (i : ι) (n : N) :
    (finsuppScalarLeft R N ι).symm (Finsupp.single i n) =
      (Finsupp.single i 1) ⊗ₜ[R] n := by
  simp [finsuppScalarLeft, finsuppLeft_symm_apply_single]

variable (R M N ι)

/-- The tensor product of `M` and `ι →₀ R` is linearly equivalent to `ι →₀ N` -/
noncomputable def finsuppScalarRight :
    M ⊗[R] (ι →₀ R) ≃ₗ[R] ι →₀ M :=
  finsuppRight R M R ι ≪≫ₗ Finsupp.mapRange.linearEquiv (TensorProduct.rid R M)

variable {R M N ι}

@[simp]
lemma finsuppScalarRight_apply_tmul_apply (m : M) (p : ι →₀ R) (i : ι) :
    finsuppScalarRight R M ι (m ⊗ₜ[R] p) i = p i • m := by
  simp [finsuppScalarRight]

lemma finsuppScalarRight_apply_tmul (m : M) (p : ι →₀ R) :
    finsuppScalarRight R M ι (m ⊗ₜ[R] p) = p.sum fun i n ↦ Finsupp.single i (n • m) := by
  ext i
  rw [finsuppScalarRight_apply_tmul_apply, Finsupp.sum_apply,
    Finsupp.sum_eq_single i (fun _ _ ↦ Finsupp.single_eq_of_ne) (by simp), Finsupp.single_eq_same]

lemma finsuppScalarRight_apply (t : M ⊗[R] (ι →₀ R)) (i : ι) :
    finsuppScalarRight R M ι t i = TensorProduct.rid R M ((Finsupp.lapply i).lTensor M t) := by
  simp [finsuppScalarRight, finsuppRight_apply]

@[simp]
lemma finsuppScalarRight_symm_apply_single (i : ι) (m : M) :
    (finsuppScalarRight R M ι).symm (Finsupp.single i m) =
>>>>>>> e8433a6b
      m ⊗ₜ[R] (Finsupp.single i 1) := by
  simp [finsuppScalarRight, finsuppRight_symm_apply_single]

end TensorProduct

end TensorProduct

variable (R M N ι κ : Type*)
  [CommSemiring R] [AddCommMonoid M] [Module R M] [AddCommMonoid N] [Module R N]

open scoped Classical in
/-- The tensor product of `ι →₀ M` and `κ →₀ N` is linearly equivalent to `(ι × κ) →₀ (M ⊗ N)`. -/
noncomputable def finsuppTensorFinsupp :
    (ι →₀ M) ⊗[R] (κ →₀ N) ≃ₗ[R] ι × κ →₀ M ⊗[R] N :=
  TensorProduct.congr (finsuppLEquivDirectSum R M ι) (finsuppLEquivDirectSum R N κ) ≪≫ₗ
    (TensorProduct.directSum R (fun _ ↦ M) fun _ ↦ N) ≪≫ₗ (finsuppLEquivDirectSum R _ _).symm
#align finsupp_tensor_finsupp finsuppTensorFinsupp

@[simp]
theorem finsuppTensorFinsupp_single (i : ι) (m : M) (k : κ) (n : N) :
    finsuppTensorFinsupp R M N ι κ (Finsupp.single i m ⊗ₜ Finsupp.single k n) =
      Finsupp.single (i, k) (m ⊗ₜ n) := by
  simp [finsuppTensorFinsupp]
#align finsupp_tensor_finsupp_single finsuppTensorFinsupp_single

@[simp]
theorem finsuppTensorFinsupp_apply (f : ι →₀ M) (g : κ →₀ N) (i : ι) (k : κ) :
    finsuppTensorFinsupp R M N ι κ (f ⊗ₜ g) (i, k) = f i ⊗ₜ g k := by
  apply Finsupp.induction_linear f
  · simp
  · intro f₁ f₂ hf₁ hf₂
    simp [add_tmul, hf₁, hf₂]
  intro i' m
  apply Finsupp.induction_linear g
  · simp
  · intro g₁ g₂ hg₁ hg₂
    simp [tmul_add, hg₁, hg₂]
  intro k' n
  classical
  simp_rw [finsuppTensorFinsupp_single, Finsupp.single_apply, Prod.mk.inj_iff, ite_and]
  split_ifs <;> simp
#align finsupp_tensor_finsupp_apply finsuppTensorFinsupp_apply

@[simp]
theorem finsuppTensorFinsupp_symm_single (i : ι × κ) (m : M) (n : N) :
    (finsuppTensorFinsupp R M N ι κ).symm (Finsupp.single i (m ⊗ₜ n)) =
      Finsupp.single i.1 m ⊗ₜ Finsupp.single i.2 n :=
  Prod.casesOn i fun _ _ =>
    (LinearEquiv.symm_apply_eq _).2 (finsuppTensorFinsupp_single _ _ _ _ _ _ _ _ _).symm
#align finsupp_tensor_finsupp_symm_single finsuppTensorFinsupp_symm_single

/-- A variant of `finsuppTensorFinsupp` where the first module is the ground ring. -/
def finsuppTensorFinsuppLid : (ι →₀ R) ⊗[R] (κ →₀ N) ≃ₗ[R] ι × κ →₀ N :=
  finsuppTensorFinsupp R R N ι κ ≪≫ₗ Finsupp.lcongr (Equiv.refl _) (TensorProduct.lid R N)

@[simp]
theorem finsuppTensorFinsuppLid_apply_apply (f : ι →₀ R) (g : κ →₀ N) (a : ι) (b : κ) :
    finsuppTensorFinsuppLid R N ι κ (f ⊗ₜ[R] g) (a, b) = f a • g b := by
  simp [finsuppTensorFinsuppLid]

@[simp]
theorem finsuppTensorFinsuppLid_single_tmul_single (a : ι) (b : κ) (r : R) (n : N) :
    finsuppTensorFinsuppLid R N ι κ (Finsupp.single a r ⊗ₜ[R] Finsupp.single b n) =
      Finsupp.single (a, b) (r • n) := by
  simp [finsuppTensorFinsuppLid]

@[simp]
theorem finsuppTensorFinsuppLid_symm_single_smul (i : ι × κ) (r : R) (n : N) :
    (finsuppTensorFinsuppLid R N ι κ).symm (Finsupp.single i (r • n)) =
      Finsupp.single i.1 r ⊗ₜ Finsupp.single i.2 n :=
  Prod.casesOn i fun _ _ =>
    (LinearEquiv.symm_apply_eq _).2 (finsuppTensorFinsuppLid_single_tmul_single ..).symm

/-- A variant of `finsuppTensorFinsupp` where the second module is the ground ring. -/
def finsuppTensorFinsuppRid : (ι →₀ M) ⊗[R] (κ →₀ R) ≃ₗ[R] ι × κ →₀ M :=
  finsuppTensorFinsupp R M R ι κ ≪≫ₗ Finsupp.lcongr (Equiv.refl _) (TensorProduct.rid R M)

@[simp]
theorem finsuppTensorFinsuppRid_apply_apply (f : ι →₀ M) (g : κ →₀ R) (a : ι) (b : κ) :
    finsuppTensorFinsuppRid R M ι κ (f ⊗ₜ[R] g) (a, b) = g b • f a := by
  simp [finsuppTensorFinsuppRid]

@[simp]
theorem finsuppTensorFinsuppRid_single_tmul_single (a : ι) (b : κ) (m : M) (r : R) :
    finsuppTensorFinsuppRid R M ι κ (Finsupp.single a m ⊗ₜ[R] Finsupp.single b r) =
      Finsupp.single (a, b) (r • m) := by
  simp [finsuppTensorFinsuppRid]

@[simp]
theorem finsuppTensorFinsuppRid_symm_single_smul (i : ι × κ) (m : M) (r : R) :
    (finsuppTensorFinsuppRid R M ι κ).symm (Finsupp.single i (r • m)) =
      Finsupp.single i.1 m ⊗ₜ Finsupp.single i.2 r :=
  Prod.casesOn i fun _ _ =>
    (LinearEquiv.symm_apply_eq _).2 (finsuppTensorFinsuppRid_single_tmul_single ..).symm

/-- A variant of `finsuppTensorFinsupp` where both modules are the ground ring. -/
def finsuppTensorFinsupp' : (ι →₀ R) ⊗[R] (κ →₀ R) ≃ₗ[R] ι × κ →₀ R :=
  finsuppTensorFinsuppLid R R ι κ
#align finsupp_tensor_finsupp' finsuppTensorFinsupp'

@[simp]
theorem finsuppTensorFinsupp'_apply_apply (f : ι →₀ R) (g : κ →₀ R) (a : ι) (b : κ) :
    finsuppTensorFinsupp' R ι κ (f ⊗ₜ[R] g) (a, b) = f a * g b :=
  finsuppTensorFinsuppLid_apply_apply R R ι κ f g a b
#align finsupp_tensor_finsupp'_apply_apply finsuppTensorFinsupp'_apply_apply

@[simp]
theorem finsuppTensorFinsupp'_single_tmul_single (a : ι) (b : κ) (r₁ r₂ : R) :
    finsuppTensorFinsupp' R ι κ (Finsupp.single a r₁ ⊗ₜ[R] Finsupp.single b r₂) =
      Finsupp.single (a, b) (r₁ * r₂) :=
  finsuppTensorFinsuppLid_single_tmul_single R R ι κ a b r₁ r₂
#align finsupp_tensor_finsupp'_single_tmul_single finsuppTensorFinsupp'_single_tmul_single

theorem finsuppTensorFinsupp'_symm_single_mul (i : ι × κ) (r₁ r₂ : R) :
    (finsuppTensorFinsupp' R ι κ).symm (Finsupp.single i (r₁ * r₂)) =
      Finsupp.single i.1 r₁ ⊗ₜ Finsupp.single i.2 r₂ :=
  finsuppTensorFinsuppLid_symm_single_smul R R ι κ i r₁ r₂

theorem finsuppTensorFinsupp'_symm_single_eq_single_one_tmul (i : ι × κ) (r : R) :
    (finsuppTensorFinsupp' R ι κ).symm (Finsupp.single i r) =
      Finsupp.single i.1 1 ⊗ₜ Finsupp.single i.2 r := by
  nth_rw 1 [← one_mul r]
  exact finsuppTensorFinsupp'_symm_single_mul R ι κ i _ _

theorem finsuppTensorFinsupp'_symm_single_eq_tmul_single_one (i : ι × κ) (r : R) :
    (finsuppTensorFinsupp' R ι κ).symm (Finsupp.single i r) =
      Finsupp.single i.1 r ⊗ₜ Finsupp.single i.2 1 := by
  nth_rw 1 [← mul_one r]
  exact finsuppTensorFinsupp'_symm_single_mul R ι κ i _ _

theorem finsuppTensorFinsuppLid_self :
    finsuppTensorFinsuppLid R R ι κ = finsuppTensorFinsupp' R ι κ := rfl

theorem finsuppTensorFinsuppRid_self :
    finsuppTensorFinsuppRid R R ι κ = finsuppTensorFinsupp' R ι κ := by
  rw [finsuppTensorFinsupp', finsuppTensorFinsuppLid, finsuppTensorFinsuppRid,
    TensorProduct.lid_eq_rid]<|MERGE_RESOLUTION|>--- conflicted
+++ resolved
@@ -24,10 +24,6 @@
 * `TensorProduct.finsuppScalarRight`, the tensor product of `M` and `ι →₀ R`
   is linearly equivalent to `ι →₀ N`
 
-<<<<<<< HEAD
-
-=======
->>>>>>> e8433a6b
 * `TensorProduct.finsuppLeft'`, if `M` is an `S`-module,
   then the tensor product of `ι →₀ M` and `N` is `S`-linearly equivalent
   to `ι →₀ M ⊗[R] N`
@@ -48,21 +44,15 @@
   TensorProduct.finsuppScalarLeft
  ```
 
-<<<<<<< HEAD
-=======
 However, to be actually usable, these definitions need lemmas to be given in companion PR.
 
->>>>>>> e8433a6b
 ## Case of `Polynomial`
 
 `Polynomial` is a structure containing a `Finsupp`, so these functions
 can't be applied directly to `Polynomial`.
 
 Some linear equivs need to be added to mathlib for that.
-<<<<<<< HEAD
-=======
 This belongs to a companion PR.
->>>>>>> e8433a6b
 
 ## TODO
 
@@ -80,95 +70,6 @@
 
 section TensorProduct
 
-<<<<<<< HEAD
-variable {R : Type*} [CommSemiring R]
-  {M : Type*} [AddCommMonoid M] [Module R M]
-  {N : Type*} [AddCommMonoid N] [Module R N]
-
-namespace TensorProduct
-
-variable {ι : Type*} [DecidableEq ι]
-
-/-- The tensor product of `ι →₀ M` and `N` is linearly equivalent to `ι →₀ M ⊗[R] N` -/
-noncomputable def finsuppLeft :
-    (ι →₀ M) ⊗[R] N ≃ₗ[R] ι →₀ (M ⊗[R] N) :=
-  (congr (finsuppLEquivDirectSum R M ι) (LinearEquiv.refl R N)).trans
-    ((directSumLeft R (fun _ : ι => M) N).trans
-      (finsuppLEquivDirectSum R (M ⊗[R] N) ι).symm)
-
-lemma finsuppLeft_apply_tmul (p : ι →₀ M) (n : N) :
-    finsuppLeft (p ⊗ₜ[R] n) = p.sum (fun i m ↦ Finsupp.single i (m ⊗ₜ[R] n)) := by
-  simp only [finsuppLeft, LinearEquiv.trans_apply, congr_tmul, LinearEquiv.refl_apply]
-  conv_lhs => rw [← Finsupp.sum_single p]
-  rw [LinearEquiv.symm_apply_eq]
-  simp only [map_finsupp_sum]
-  simp only [finsuppLEquivDirectSum_single]
-  rw [← LinearEquiv.eq_symm_apply]
-  simp only [map_finsupp_sum]
-  simp only [directSumLeft_symm_lof_tmul]
-  simp only [Finsupp.sum, sum_tmul]
-
-lemma finsuppLeft_apply_tmul_apply (p : ι →₀ M) (n : N) (i : ι) :
-    finsuppLeft (p ⊗ₜ[R] n) i = p i ⊗ₜ[R] n := by
-  rw [finsuppLeft_apply_tmul]
-  simp only [Finsupp.sum_apply]
-  conv_rhs => rw [← Finsupp.single_eq_same (a := i) (b := p i ⊗ₜ[R] n)]
-  apply Finsupp.sum_eq_single i
-  · exact fun _ _ ↦ Finsupp.single_eq_of_ne
-  · intro _
-    simp
-
-theorem finsuppLeft_apply (t : (ι →₀ M) ⊗[R] N) (i : ι) :
-    (finsuppLeft t) i = (rTensor N (Finsupp.lapply i)) t := by
-  induction t using TensorProduct.induction_on with
-  | zero => simp
-  | tmul f n => simp [finsuppLeft_apply_tmul_apply]
-  | add x y hx hy => simp [LinearEquiv.map_add, hx, hy]
-
-lemma finsuppLeft_symm_apply_single (i : ι) (m : M) (n : N) :
-    finsuppLeft.symm (Finsupp.single i (m ⊗ₜ[R] n)) =
-      Finsupp.single i m ⊗ₜ[R] n := by
-  simp [finsuppLeft, Finsupp.lsum]
-
-/-- The tensor product of `M` and `ι →₀ N` is linearly equivalent to `ι →₀ M ⊗[R] N` -/
-noncomputable def finsuppRight :
-    M ⊗[R] (ι →₀ N) ≃ₗ[R] ι →₀ (M ⊗[R] N) :=
-  (congr (LinearEquiv.refl R M) (finsuppLEquivDirectSum R N ι)).trans
-    ((directSumRight R M (fun _ : ι => N)).trans
-      (finsuppLEquivDirectSum R (M ⊗[R] N) ι).symm)
-
-lemma finsuppRight_apply_tmul (m : M) (p : ι →₀ N) :
-    finsuppRight (m ⊗ₜ[R] p) = p.sum (fun i n ↦ Finsupp.single i (m ⊗ₜ[R] n)) := by
-  simp [finsuppRight]
-  conv_lhs => rw [← Finsupp.sum_single p]
-  rw [LinearEquiv.symm_apply_eq]
-  simp only [map_finsupp_sum]
-  simp only [finsuppLEquivDirectSum_single]
-  rw [← LinearEquiv.eq_symm_apply]
-  simp only [map_finsupp_sum]
-  simp only [directSumRight_symm_lof_tmul]
-  simp only [Finsupp.sum, tmul_sum]
-
-lemma finsuppRight_apply_tmul_apply (m : M) (p : ι →₀ N) (i : ι) :
-    finsuppRight (m ⊗ₜ[R] p) i = m ⊗ₜ[R] p i := by
-  rw [finsuppRight_apply_tmul]
-  simp only [Finsupp.sum_apply]
-  conv_rhs => rw [← Finsupp.single_eq_same (a := i) (b := m ⊗ₜ[R] p i)]
-  apply Finsupp.sum_eq_single i
-  · exact fun _ _ ↦ Finsupp.single_eq_of_ne
-  · intro _
-    simp
-
-theorem finsuppRight_apply (t : M ⊗[R] (ι →₀ N)) (i : ι) :
-    (finsuppRight t) i = (lTensor M (Finsupp.lapply i)) t := by
-  induction t using TensorProduct.induction_on with
-  | zero => simp
-  | tmul m f => simp [finsuppRight_apply_tmul_apply]
-  | add x y hx hy => simp [LinearEquiv.map_add, hx, hy]
-
-lemma finsuppRight_symm_apply_single (i : ι) (m : M) (n : N) :
-    finsuppRight.symm (Finsupp.single i (m ⊗ₜ[R] n)) =
-=======
 variable (R : Type*) [CommSemiring R]
   (M : Type*) [AddCommMonoid M] [Module R M]
   (N : Type*) [AddCommMonoid N] [Module R N]
@@ -243,7 +144,6 @@
 @[simp]
 lemma finsuppRight_symm_apply_single (i : ι) (m : M) (n : N) :
     (finsuppRight R M N ι).symm (Finsupp.single i (m ⊗ₜ[R] n)) =
->>>>>>> e8433a6b
       m ⊗ₜ[R] Finsupp.single i n := by
   simp [finsuppRight, Finsupp.lsum]
 
@@ -251,30 +151,6 @@
   [Module S M] [IsScalarTower R S M]
 
 lemma finsuppLeft_smul' (s : S) (t : (ι →₀ M) ⊗[R] N) :
-<<<<<<< HEAD
-    finsuppLeft (s • t) = s • finsuppLeft t := by
-  induction t using TensorProduct.induction_on with
-  | zero => simp
-  | add x y hx hy =>
-    simp only [AddHom.toFun_eq_coe, coe_toAddHom, LinearEquiv.coe_coe, RingHom.id_apply] at hx hy ⊢
-    simp only [smul_add, map_add, hx, hy]
-  | tmul p n =>
-    simp only [smul_tmul', finsuppLeft_apply_tmul]
-    rw [Finsupp.smul_sum]
-    simp only [Finsupp.smul_single]
-    apply Finsupp.sum_smul_index'
-    simp
-
-/-- When `M` is also an `S`-module, then `TensorProduct.finsuppLeft R M N``
-  is an `S`-linear equiv -/
-noncomputable def finsuppLeft' :
-    (ι →₀ M) ⊗[R] N ≃ₗ[S] ι →₀ (M ⊗[R] N) := {
-  finsuppLeft with
-  map_smul' := finsuppLeft_smul' }
-
-lemma finsuppLeft'_apply (x : (ι →₀ M) ⊗[R] N) :
-    finsuppLeft' (S := S) x = finsuppLeft x := rfl
-=======
     finsuppLeft R M N ι (s • t) = s • finsuppLeft R M N ι t := by
   induction t using TensorProduct.induction_on with
   | zero => simp
@@ -292,81 +168,12 @@
 variable {R M N ι S}
 lemma finsuppLeft'_apply (x : (ι →₀ M) ⊗[R] N) :
     finsuppLeft' R M N ι S x = finsuppLeft R M N ι x := rfl
->>>>>>> e8433a6b
 
 /- -- TODO : reprove using the existing heterobasic lemmas
 noncomputable example :
     (ι →₀ M) ⊗[R] N ≃ₗ[S] ι →₀ (M ⊗[R] N) := by
   have f : (⨁ (i₁ : ι), M) ⊗[R] N ≃ₗ[S] ⨁ (i : ι), M ⊗[R] N := sorry
   exact (AlgebraTensorModule.congr
-<<<<<<< HEAD
-    (finsuppLEquivDirectSum S M ι) (LinearEquiv.refl R N)).trans
-    (f.trans (finsuppLEquivDirectSum S (M ⊗[R] N) ι).symm) -/
-
-/-- The tensor product of `ι →₀ R` and `N` is linearly equivalent to `ι →₀ N` -/
-noncomputable def finsuppScalarLeft :
-    (ι →₀ R) ⊗[R] N ≃ₗ[R] ι →₀ N :=
-  finsuppLeft.trans (Finsupp.mapRange.linearEquiv (TensorProduct.lid R N))
-
-lemma finsuppScalarLeft_apply_tmul_apply (p : ι →₀ R) (n : N) (i : ι) :
-    finsuppScalarLeft (p ⊗ₜ[R] n) i = (p i) • n := by
-  simp only [finsuppScalarLeft, LinearEquiv.trans_apply, finsuppLeft_apply_tmul,
-    Finsupp.mapRange.linearEquiv_apply, Finsupp.mapRange.linearMap_apply, LinearEquiv.coe_coe,
-    Finsupp.mapRange_apply, Finsupp.sum_apply]
-  apply symm
-  rw [← LinearEquiv.symm_apply_eq, lid_symm_apply]
-  rw [Finsupp.sum_eq_single i (fun _ _ => Finsupp.single_eq_of_ne) (fun _ => by simp)]
-  simp only [Finsupp.single_eq_same]
-  rw [tmul_smul, smul_tmul', smul_eq_mul, mul_one]
-
-lemma finsuppScalarLeft_apply_tmul (p : ι →₀ R) (n : N) :
-    finsuppScalarLeft (p ⊗ₜ[R] n) = p.sum (fun i m ↦ Finsupp.single i (m • n)) := by
-  ext i
-  rw [finsuppScalarLeft_apply_tmul_apply]
-  simp only [Finsupp.sum_apply]
-  rw [Finsupp.sum_eq_single i (fun _ _ => Finsupp.single_eq_of_ne) (fun _ => by simp)]
-  simp only [Finsupp.single_eq_same]
-
-lemma finsuppScalarLeft_apply (pn : (ι →₀ R) ⊗[R] N) (i : ι) :
-    finsuppScalarLeft pn i = TensorProduct.lid R N ((Finsupp.lapply i).rTensor N pn) := by
-  simp [finsuppScalarLeft, finsuppLeft_apply]
-
-lemma finsuppScalarLeft_symm_apply_single (i : ι) (n : N) :
-    finsuppScalarLeft.symm (Finsupp.single i n) =
-      (Finsupp.single i 1) ⊗ₜ[R] n := by
-  simp [finsuppScalarLeft, finsuppLeft_symm_apply_single]
-
-/-- The tensor product of `M` and `ι →₀ R` is linearly equivalent to `ι →₀ N` -/
-noncomputable def finsuppScalarRight :
-    M ⊗[R] (ι →₀ R) ≃ₗ[R] ι →₀ M :=
-  finsuppRight.trans (Finsupp.mapRange.linearEquiv (TensorProduct.rid R M))
-
-lemma finsuppScalarRight_apply_tmul_apply (m : M) (p : ι →₀ R) (i : ι) :
-    finsuppScalarRight (m ⊗ₜ[R] p) i = (p i) • m := by
-  simp only [finsuppScalarRight, LinearEquiv.trans_apply, finsuppRight_apply_tmul,
-    Finsupp.mapRange.linearEquiv_apply, Finsupp.mapRange.linearMap_apply, LinearEquiv.coe_coe,
-    Finsupp.mapRange_apply, Finsupp.sum_apply]
-  apply symm
-  rw [← LinearEquiv.symm_apply_eq, rid_symm_apply]
-  rw [Finsupp.sum_eq_single i (fun _ _ => Finsupp.single_eq_of_ne) (fun _ => by simp)]
-  simp only [Finsupp.single_eq_same]
-  rw [smul_tmul, smul_eq_mul, mul_one]
-
-lemma finsuppScalarRight_apply_tmul (m : M) (p : ι →₀ R) :
-    finsuppScalarRight (m ⊗ₜ[R] p) = p.sum (fun i n ↦ Finsupp.single i (n • m)) := by
-  ext i
-  rw [finsuppScalarRight_apply_tmul_apply]
-  simp only [Finsupp.sum_apply]
-  rw [Finsupp.sum_eq_single i (fun _ _ => Finsupp.single_eq_of_ne) (fun _ => by simp)]
-  simp only [Finsupp.single_eq_same]
-
-lemma finsuppScalarRight_apply (t : M ⊗[R] (ι →₀ R)) (i : ι) :
-    finsuppScalarRight t i = TensorProduct.rid R M ((Finsupp.lapply i).lTensor M t) := by
-  simp [finsuppScalarRight, finsuppRight_apply]
-
-lemma finsuppScalarRight_symm_apply_single (i : ι) (m : M) :
-    finsuppScalarRight.symm (Finsupp.single i m) =
-=======
     (finsuppLEquivDirectSum S M ι) (.refl R N)).trans
     (f.trans (finsuppLEquivDirectSum S (M ⊗[R] N) ι).symm) -/
 
@@ -425,7 +232,6 @@
 @[simp]
 lemma finsuppScalarRight_symm_apply_single (i : ι) (m : M) :
     (finsuppScalarRight R M ι).symm (Finsupp.single i m) =
->>>>>>> e8433a6b
       m ⊗ₜ[R] (Finsupp.single i 1) := by
   simp [finsuppScalarRight, finsuppRight_symm_apply_single]
 
