--- conflicted
+++ resolved
@@ -236,10 +236,6 @@
     coe_restrictScalars, compl₁₂_apply, compr₂_apply, flip_apply, llcomp_apply',
     comp_dualTensorHom, LinearMapClass.map_smul, trace_eq_contract_apply,
     contractLeft_apply, smul_eq_mul, mul_comm]
-<<<<<<< HEAD
-#align linear_map.trace_comp_comm LinearMap.trace_comp_comm
-=======
->>>>>>> 59de845a
 
 variable {R M N P}
 
