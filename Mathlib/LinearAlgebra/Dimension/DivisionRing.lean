--- conflicted
+++ resolved
@@ -8,11 +8,6 @@
 import Mathlib.LinearAlgebra.Dimension.Finite
 import Mathlib.SetTheory.Cardinal.Subfield
 import Mathlib.LinearAlgebra.Dimension.RankNullity
-<<<<<<< HEAD
-
-#align_import linear_algebra.dimension from "leanprover-community/mathlib"@"47a5f8186becdbc826190ced4312f8199f9db6a5"
-=======
->>>>>>> 59de845a
 
 /-!
 # Dimension of vector spaces
@@ -108,10 +103,6 @@
     rcases h hde with ⟨c, h₁, h₂⟩
     refine ⟨c, h₁, ?_⟩
     rw [h₂, _root_.neg_neg]
-<<<<<<< HEAD
-#align rank_add_rank_split rank_add_rank_split
-=======
->>>>>>> 59de845a
 
 end
 
