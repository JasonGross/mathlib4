/-
Copyright (c) 2020 Joseph Myers. All rights reserved.
Released under Apache 2.0 license as described in the file LICENSE.
Authors: Joseph Myers
-/
import Mathlib.Data.Set.Pointwise.Interval
import Mathlib.LinearAlgebra.AffineSpace.Basic
import Mathlib.LinearAlgebra.BilinearMap
import Mathlib.LinearAlgebra.Pi
import Mathlib.LinearAlgebra.Prod
import Mathlib.Tactic.Abel

/-!
# Affine maps

This file defines affine maps.

## Main definitions

* `AffineMap` is the type of affine maps between two affine spaces with the same ring `k`.  Various
  basic examples of affine maps are defined, including `const`, `id`, `lineMap` and `homothety`.

## Notations

* `P1 →ᵃ[k] P2` is a notation for `AffineMap k P1 P2`;
* `AffineSpace V P`: a localized notation for `AddTorsor V P` defined in
  `LinearAlgebra.AffineSpace.Basic`.

## Implementation notes

`outParam` is used in the definition of `[AddTorsor V P]` to make `V` an implicit argument
(deduced from `P`) in most cases. As for modules, `k` is an explicit argument rather than implied by
`P` or `V`.

This file only provides purely algebraic definitions and results. Those depending on analysis or
topology are defined elsewhere; see `Analysis.Normed.Affine.AddTorsor` and
`Topology.Algebra.Affine`.

## References

* https://en.wikipedia.org/wiki/Affine_space
* https://en.wikipedia.org/wiki/Principal_homogeneous_space
-/

open Affine

/-- An `AffineMap k P1 P2` (notation: `P1 →ᵃ[k] P2`) is a map from `P1` to `P2` that
induces a corresponding linear map from `V1` to `V2`. -/
structure AffineMap (k : Type*) {V1 : Type*} (P1 : Type*) {V2 : Type*} (P2 : Type*) [Ring k]
  [AddCommGroup V1] [Module k V1] [AffineSpace V1 P1] [AddCommGroup V2] [Module k V2]
  [AffineSpace V2 P2] where
  toFun : P1 → P2
  linear : V1 →ₗ[k] V2
  map_vadd' : ∀ (p : P1) (v : V1), toFun (v +ᵥ p) = linear v +ᵥ toFun p

/-- An `AffineMap k P1 P2` (notation: `P1 →ᵃ[k] P2`) is a map from `P1` to `P2` that
induces a corresponding linear map from `V1` to `V2`. -/
notation:25 P1 " →ᵃ[" k:25 "] " P2:0 => AffineMap k P1 P2

instance AffineMap.instFunLike (k : Type*) {V1 : Type*} (P1 : Type*) {V2 : Type*} (P2 : Type*)
    [Ring k] [AddCommGroup V1] [Module k V1] [AffineSpace V1 P1] [AddCommGroup V2] [Module k V2]
    [AffineSpace V2 P2] : FunLike (P1 →ᵃ[k] P2) P1 P2 where
  coe := AffineMap.toFun
  coe_injective' := fun ⟨f, f_linear, f_add⟩ ⟨g, g_linear, g_add⟩ => fun (h : f = g) => by
    cases' (AddTorsor.nonempty : Nonempty P1) with p
    congr with v
    apply vadd_right_cancel (f p)
    erw [← f_add, h, ← g_add]

instance AffineMap.hasCoeToFun (k : Type*) {V1 : Type*} (P1 : Type*) {V2 : Type*} (P2 : Type*)
    [Ring k] [AddCommGroup V1] [Module k V1] [AffineSpace V1 P1] [AddCommGroup V2] [Module k V2]
    [AffineSpace V2 P2] : CoeFun (P1 →ᵃ[k] P2) fun _ => P1 → P2 :=
  DFunLike.hasCoeToFun

namespace LinearMap

variable {k : Type*} {V₁ : Type*} {V₂ : Type*} [Ring k] [AddCommGroup V₁] [Module k V₁]
  [AddCommGroup V₂] [Module k V₂] (f : V₁ →ₗ[k] V₂)

/-- Reinterpret a linear map as an affine map. -/
def toAffineMap : V₁ →ᵃ[k] V₂ where
  toFun := f
  linear := f
  map_vadd' p v := f.map_add v p

@[simp]
theorem coe_toAffineMap : ⇑f.toAffineMap = f :=
  rfl

@[simp]
theorem toAffineMap_linear : f.toAffineMap.linear = f :=
  rfl

end LinearMap

namespace AffineMap

variable {k : Type*} {V1 : Type*} {P1 : Type*} {V2 : Type*} {P2 : Type*} {V3 : Type*}
  {P3 : Type*} {V4 : Type*} {P4 : Type*} [Ring k] [AddCommGroup V1] [Module k V1]
  [AffineSpace V1 P1] [AddCommGroup V2] [Module k V2] [AffineSpace V2 P2] [AddCommGroup V3]
  [Module k V3] [AffineSpace V3 P3] [AddCommGroup V4] [Module k V4] [AffineSpace V4 P4]

/-- Constructing an affine map and coercing back to a function
produces the same map. -/
@[simp]
theorem coe_mk (f : P1 → P2) (linear add) : ((mk f linear add : P1 →ᵃ[k] P2) : P1 → P2) = f :=
  rfl

/-- `toFun` is the same as the result of coercing to a function. -/
@[simp]
theorem toFun_eq_coe (f : P1 →ᵃ[k] P2) : f.toFun = ⇑f :=
  rfl

/-- An affine map on the result of adding a vector to a point produces
the same result as the linear map applied to that vector, added to the
affine map applied to that point. -/
@[simp]
theorem map_vadd (f : P1 →ᵃ[k] P2) (p : P1) (v : V1) : f (v +ᵥ p) = f.linear v +ᵥ f p :=
  f.map_vadd' p v

/-- The linear map on the result of subtracting two points is the
result of subtracting the result of the affine map on those two
points. -/
@[simp]
theorem linearMap_vsub (f : P1 →ᵃ[k] P2) (p1 p2 : P1) : f.linear (p1 -ᵥ p2) = f p1 -ᵥ f p2 := by
  conv_rhs => rw [← vsub_vadd p1 p2, map_vadd, vadd_vsub]

/-- Two affine maps are equal if they coerce to the same function. -/
@[ext]
theorem ext {f g : P1 →ᵃ[k] P2} (h : ∀ p, f p = g p) : f = g :=
  DFunLike.ext _ _ h

theorem coeFn_injective : @Function.Injective (P1 →ᵃ[k] P2) (P1 → P2) (⇑) :=
  DFunLike.coe_injective

protected theorem congr_arg (f : P1 →ᵃ[k] P2) {x y : P1} (h : x = y) : f x = f y :=
  congr_arg _ h

protected theorem congr_fun {f g : P1 →ᵃ[k] P2} (h : f = g) (x : P1) : f x = g x :=
  h ▸ rfl

/-- Two affine maps are equal if they have equal linear maps and are equal at some point. -/
theorem ext_linear {f g : P1 →ᵃ[k] P2} (h₁ : f.linear = g.linear) {p : P1} (h₂ : f p = g p) :
    f = g := by
  ext q
  have hgl : g.linear (q -ᵥ p) = toFun g ((q -ᵥ p) +ᵥ q) -ᵥ toFun g q := by simp
  have := f.map_vadd' q (q -ᵥ p)
  rw [h₁, hgl, toFun_eq_coe, map_vadd, linearMap_vsub, h₂] at this
  simpa

/-- Two affine maps are equal if they have equal linear maps and are equal at some point. -/
theorem ext_linear_iff {f g : P1 →ᵃ[k] P2} : f = g ↔ (f.linear = g.linear) ∧ (∃ p, f p = g p) :=
  ⟨fun h ↦ ⟨congrArg _ h, by inhabit P1; exact default, by rw [h]⟩,
  fun h ↦ Exists.casesOn h.2 fun _ hp ↦ ext_linear h.1 hp⟩

variable (k P1)

/-- The constant function as an `AffineMap`. -/
def const (p : P2) : P1 →ᵃ[k] P2 where
  toFun := Function.const P1 p
  linear := 0
  map_vadd' _ _ :=
    letI : AddAction V2 P2 := inferInstance
    by simp

@[simp]
theorem coe_const (p : P2) : ⇑(const k P1 p) = Function.const P1 p :=
  rfl

@[simp]
theorem const_apply (p : P2) (q : P1) : (const k P1 p) q = p := rfl

@[simp]
theorem const_linear (p : P2) : (const k P1 p).linear = 0 :=
  rfl

variable {k P1}

theorem linear_eq_zero_iff_exists_const (f : P1 →ᵃ[k] P2) :
    f.linear = 0 ↔ ∃ q, f = const k P1 q := by
  refine ⟨fun h => ?_, fun h => ?_⟩
  · use f (Classical.arbitrary P1)
    ext
    rw [coe_const, Function.const_apply, ← @vsub_eq_zero_iff_eq V2, ← f.linearMap_vsub, h,
      LinearMap.zero_apply]
  · rcases h with ⟨q, rfl⟩
    exact const_linear k P1 q

instance nonempty : Nonempty (P1 →ᵃ[k] P2) :=
  (AddTorsor.nonempty : Nonempty P2).map <| const k P1

/-- Construct an affine map by verifying the relation between the map and its linear part at one
base point. Namely, this function takes a map `f : P₁ → P₂`, a linear map `f' : V₁ →ₗ[k] V₂`, and
a point `p` such that for any other point `p'` we have `f p' = f' (p' -ᵥ p) +ᵥ f p`. -/
def mk' (f : P1 → P2) (f' : V1 →ₗ[k] V2) (p : P1) (h : ∀ p' : P1, f p' = f' (p' -ᵥ p) +ᵥ f p) :
    P1 →ᵃ[k] P2 where
  toFun := f
  linear := f'
  map_vadd' p' v := by rw [h, h p', vadd_vsub_assoc, f'.map_add, vadd_vadd]

@[simp]
theorem coe_mk' (f : P1 → P2) (f' : V1 →ₗ[k] V2) (p h) : ⇑(mk' f f' p h) = f :=
  rfl

@[simp]
theorem mk'_linear (f : P1 → P2) (f' : V1 →ₗ[k] V2) (p h) : (mk' f f' p h).linear = f' :=
  rfl

section SMul

variable {R : Type*} [Monoid R] [DistribMulAction R V2] [SMulCommClass k R V2]
/-- The space of affine maps to a module inherits an `R`-action from the action on its codomain. -/
instance mulAction : MulAction R (P1 →ᵃ[k] V2) where
  -- Porting note: `map_vadd` is `simp`, but we still have to pass it explicitly
  smul c f := ⟨c • ⇑f, c • f.linear, fun p v => by simp [smul_add, map_vadd f]⟩
  one_smul f := ext fun p => one_smul _ _
  mul_smul c₁ c₂ f := ext fun p => mul_smul _ _ _

@[simp, norm_cast]
theorem coe_smul (c : R) (f : P1 →ᵃ[k] V2) : ⇑(c • f) = c • ⇑f :=
  rfl

@[simp]
theorem smul_linear (t : R) (f : P1 →ᵃ[k] V2) : (t • f).linear = t • f.linear :=
  rfl

instance isCentralScalar [DistribMulAction Rᵐᵒᵖ V2] [IsCentralScalar R V2] :
  IsCentralScalar R (P1 →ᵃ[k] V2) where
    op_smul_eq_smul _r _x := ext fun _ => op_smul_eq_smul _ _

end SMul

instance : Zero (P1 →ᵃ[k] V2) where zero := ⟨0, 0, fun _ _ => (zero_vadd _ _).symm⟩

instance : Add (P1 →ᵃ[k] V2) where
  add f g := ⟨f + g, f.linear + g.linear, fun p v => by simp [add_add_add_comm]⟩

instance : Sub (P1 →ᵃ[k] V2) where
  sub f g := ⟨f - g, f.linear - g.linear, fun p v => by simp [sub_add_sub_comm]⟩

instance : Neg (P1 →ᵃ[k] V2) where
  neg f := ⟨-f, -f.linear, fun p v => by simp [add_comm, map_vadd f]⟩

@[simp, norm_cast]
theorem coe_zero : ⇑(0 : P1 →ᵃ[k] V2) = 0 :=
  rfl

@[simp, norm_cast]
theorem coe_add (f g : P1 →ᵃ[k] V2) : ⇑(f + g) = f + g :=
  rfl

@[simp, norm_cast]
theorem coe_neg (f : P1 →ᵃ[k] V2) : ⇑(-f) = -f :=
  rfl

@[simp, norm_cast]
theorem coe_sub (f g : P1 →ᵃ[k] V2) : ⇑(f - g) = f - g :=
  rfl

@[simp]
theorem zero_linear : (0 : P1 →ᵃ[k] V2).linear = 0 :=
  rfl

@[simp]
theorem add_linear (f g : P1 →ᵃ[k] V2) : (f + g).linear = f.linear + g.linear :=
  rfl

@[simp]
theorem sub_linear (f g : P1 →ᵃ[k] V2) : (f - g).linear = f.linear - g.linear :=
  rfl

@[simp]
theorem neg_linear (f : P1 →ᵃ[k] V2) : (-f).linear = -f.linear :=
  rfl

/-- The set of affine maps to a vector space is an additive commutative group. -/
instance : AddCommGroup (P1 →ᵃ[k] V2) :=
  coeFn_injective.addCommGroup _ coe_zero coe_add coe_neg coe_sub (fun _ _ => coe_smul _ _)
    fun _ _ => coe_smul _ _

/-- The space of affine maps from `P1` to `P2` is an affine space over the space of affine maps
from `P1` to the vector space `V2` corresponding to `P2`. -/
instance : AffineSpace (P1 →ᵃ[k] V2) (P1 →ᵃ[k] P2) where
  vadd f g :=
    ⟨fun p => f p +ᵥ g p, f.linear + g.linear,
      fun p v => by simp [vadd_vadd, add_right_comm]⟩
  zero_vadd f := ext fun p => zero_vadd _ (f p)
  add_vadd f₁ f₂ f₃ := ext fun p => add_vadd (f₁ p) (f₂ p) (f₃ p)
  vsub f g :=
    ⟨fun p => f p -ᵥ g p, f.linear - g.linear, fun p v => by
      simp [vsub_vadd_eq_vsub_sub, vadd_vsub_assoc, add_sub, sub_add_eq_add_sub]⟩
  vsub_vadd' f g := ext fun p => vsub_vadd (f p) (g p)
  vadd_vsub' f g := ext fun p => vadd_vsub (f p) (g p)

@[simp]
theorem vadd_apply (f : P1 →ᵃ[k] V2) (g : P1 →ᵃ[k] P2) (p : P1) : (f +ᵥ g) p = f p +ᵥ g p :=
  rfl

@[simp]
theorem vsub_apply (f g : P1 →ᵃ[k] P2) (p : P1) : (f -ᵥ g : P1 →ᵃ[k] V2) p = f p -ᵥ g p :=
  rfl

/-- `Prod.fst` as an `AffineMap`. -/
def fst : P1 × P2 →ᵃ[k] P1 where
  toFun := Prod.fst
  linear := LinearMap.fst k V1 V2
  map_vadd' _ _ := rfl

@[simp]
theorem coe_fst : ⇑(fst : P1 × P2 →ᵃ[k] P1) = Prod.fst :=
  rfl

@[simp]
theorem fst_linear : (fst : P1 × P2 →ᵃ[k] P1).linear = LinearMap.fst k V1 V2 :=
  rfl

/-- `Prod.snd` as an `AffineMap`. -/
def snd : P1 × P2 →ᵃ[k] P2 where
  toFun := Prod.snd
  linear := LinearMap.snd k V1 V2
  map_vadd' _ _ := rfl

@[simp]
theorem coe_snd : ⇑(snd : P1 × P2 →ᵃ[k] P2) = Prod.snd :=
  rfl

@[simp]
theorem snd_linear : (snd : P1 × P2 →ᵃ[k] P2).linear = LinearMap.snd k V1 V2 :=
  rfl

variable (k P1)
/-- Identity map as an affine map. -/
nonrec def id : P1 →ᵃ[k] P1 where
  toFun := id
  linear := LinearMap.id
  map_vadd' _ _ := rfl

/-- The identity affine map acts as the identity. -/
@[simp]
theorem coe_id : ⇑(id k P1) = _root_.id :=
  rfl

@[simp]
theorem id_linear : (id k P1).linear = LinearMap.id :=
  rfl

variable {P1}

/-- The identity affine map acts as the identity. -/
theorem id_apply (p : P1) : id k P1 p = p :=
  rfl

variable {k}

instance : Inhabited (P1 →ᵃ[k] P1) :=
  ⟨id k P1⟩

/-- Composition of affine maps. -/
def comp (f : P2 →ᵃ[k] P3) (g : P1 →ᵃ[k] P2) : P1 →ᵃ[k] P3 where
  toFun := f ∘ g
  linear := f.linear.comp g.linear
  map_vadd' := by
    intro p v
    rw [Function.comp_apply, g.map_vadd, f.map_vadd]
    rfl

/-- Composition of affine maps acts as applying the two functions. -/
@[simp]
theorem coe_comp (f : P2 →ᵃ[k] P3) (g : P1 →ᵃ[k] P2) : ⇑(f.comp g) = f ∘ g :=
  rfl

/-- Composition of affine maps acts as applying the two functions. -/
theorem comp_apply (f : P2 →ᵃ[k] P3) (g : P1 →ᵃ[k] P2) (p : P1) : f.comp g p = f (g p) :=
  rfl

@[simp]
theorem comp_id (f : P1 →ᵃ[k] P2) : f.comp (id k P1) = f :=
  ext fun _ => rfl

@[simp]
theorem id_comp (f : P1 →ᵃ[k] P2) : (id k P2).comp f = f :=
  ext fun _ => rfl

theorem comp_assoc (f₃₄ : P3 →ᵃ[k] P4) (f₂₃ : P2 →ᵃ[k] P3) (f₁₂ : P1 →ᵃ[k] P2) :
    (f₃₄.comp f₂₃).comp f₁₂ = f₃₄.comp (f₂₃.comp f₁₂) :=
  rfl

instance : Monoid (P1 →ᵃ[k] P1) where
  one := id k P1
  mul := comp
  one_mul := id_comp
  mul_one := comp_id
  mul_assoc := comp_assoc

@[simp]
theorem coe_mul (f g : P1 →ᵃ[k] P1) : ⇑(f * g) = f ∘ g :=
  rfl

@[simp]
theorem coe_one : ⇑(1 : P1 →ᵃ[k] P1) = _root_.id :=
  rfl

/-- `AffineMap.linear` on endomorphisms is a `MonoidHom`. -/
@[simps]
def linearHom : (P1 →ᵃ[k] P1) →* V1 →ₗ[k] V1 where
  toFun := linear
  map_one' := rfl
  map_mul' _ _ := rfl

@[simp]
theorem linear_injective_iff (f : P1 →ᵃ[k] P2) :
    Function.Injective f.linear ↔ Function.Injective f := by
  obtain ⟨p⟩ := (inferInstance : Nonempty P1)
  have h : ⇑f.linear = (Equiv.vaddConst (f p)).symm ∘ f ∘ Equiv.vaddConst p := by
    ext v
    simp [f.map_vadd, vadd_vsub_assoc]
  rw [h, Equiv.comp_injective, Equiv.injective_comp]

@[simp]
theorem linear_surjective_iff (f : P1 →ᵃ[k] P2) :
    Function.Surjective f.linear ↔ Function.Surjective f := by
  obtain ⟨p⟩ := (inferInstance : Nonempty P1)
  have h : ⇑f.linear = (Equiv.vaddConst (f p)).symm ∘ f ∘ Equiv.vaddConst p := by
    ext v
    simp [f.map_vadd, vadd_vsub_assoc]
  rw [h, Equiv.comp_surjective, Equiv.surjective_comp]

@[simp]
theorem linear_bijective_iff (f : P1 →ᵃ[k] P2) :
    Function.Bijective f.linear ↔ Function.Bijective f :=
  and_congr f.linear_injective_iff f.linear_surjective_iff

theorem image_vsub_image {s t : Set P1} (f : P1 →ᵃ[k] P2) :
    f '' s -ᵥ f '' t = f.linear '' (s -ᵥ t) := by
  ext v
  -- Porting note: `simp` needs `Set.mem_vsub` to be an expression
  simp only [(Set.mem_vsub), Set.mem_image,
    exists_exists_and_eq_and, exists_and_left, ← f.linearMap_vsub]
  constructor
  · rintro ⟨x, hx, y, hy, hv⟩
    exact ⟨x -ᵥ y, ⟨x, hx, y, hy, rfl⟩, hv⟩
  · rintro ⟨-, ⟨x, hx, y, hy, rfl⟩, rfl⟩
    exact ⟨x, hx, y, hy, rfl⟩

/-! ### Definition of `AffineMap.lineMap` and lemmas about it -/

/-- The affine map from `k` to `P1` sending `0` to `p₀` and `1` to `p₁`. -/
def lineMap (p₀ p₁ : P1) : k →ᵃ[k] P1 :=
  ((LinearMap.id : k →ₗ[k] k).smulRight (p₁ -ᵥ p₀)).toAffineMap +ᵥ const k k p₀

theorem coe_lineMap (p₀ p₁ : P1) : (lineMap p₀ p₁ : k → P1) = fun c => c • (p₁ -ᵥ p₀) +ᵥ p₀ :=
  rfl

theorem lineMap_apply (p₀ p₁ : P1) (c : k) : lineMap p₀ p₁ c = c • (p₁ -ᵥ p₀) +ᵥ p₀ :=
  rfl

theorem lineMap_apply_module' (p₀ p₁ : V1) (c : k) : lineMap p₀ p₁ c = c • (p₁ - p₀) + p₀ :=
  rfl

theorem lineMap_apply_module (p₀ p₁ : V1) (c : k) : lineMap p₀ p₁ c = (1 - c) • p₀ + c • p₁ := by
  simp [lineMap_apply_module', smul_sub, sub_smul]; abel

theorem lineMap_apply_ring' (a b c : k) : lineMap a b c = c * (b - a) + a :=
  rfl

theorem lineMap_apply_ring (a b c : k) : lineMap a b c = (1 - c) * a + c * b :=
  lineMap_apply_module a b c

theorem lineMap_vadd_apply (p : P1) (v : V1) (c : k) : lineMap p (v +ᵥ p) c = c • v +ᵥ p := by
  rw [lineMap_apply, vadd_vsub]

@[simp]
theorem lineMap_linear (p₀ p₁ : P1) :
    (lineMap p₀ p₁ : k →ᵃ[k] P1).linear = LinearMap.id.smulRight (p₁ -ᵥ p₀) :=
  add_zero _

theorem lineMap_same_apply (p : P1) (c : k) : lineMap p p c = p := by
  simp [lineMap_apply]

@[simp]
theorem lineMap_same (p : P1) : lineMap p p = const k k p :=
  ext <| lineMap_same_apply p

@[simp]
theorem lineMap_apply_zero (p₀ p₁ : P1) : lineMap p₀ p₁ (0 : k) = p₀ := by
  simp [lineMap_apply]

@[simp]
theorem lineMap_apply_one (p₀ p₁ : P1) : lineMap p₀ p₁ (1 : k) = p₁ := by
  simp [lineMap_apply]

@[simp]
theorem lineMap_eq_lineMap_iff [NoZeroSMulDivisors k V1] {p₀ p₁ : P1} {c₁ c₂ : k} :
    lineMap p₀ p₁ c₁ = lineMap p₀ p₁ c₂ ↔ p₀ = p₁ ∨ c₁ = c₂ := by
  rw [lineMap_apply, lineMap_apply, ← @vsub_eq_zero_iff_eq V1, vadd_vsub_vadd_cancel_right, ←
    sub_smul, smul_eq_zero, sub_eq_zero, vsub_eq_zero_iff_eq, or_comm, eq_comm]

@[simp]
theorem lineMap_eq_left_iff [NoZeroSMulDivisors k V1] {p₀ p₁ : P1} {c : k} :
    lineMap p₀ p₁ c = p₀ ↔ p₀ = p₁ ∨ c = 0 := by
  rw [← @lineMap_eq_lineMap_iff k V1, lineMap_apply_zero]

@[simp]
theorem lineMap_eq_right_iff [NoZeroSMulDivisors k V1] {p₀ p₁ : P1} {c : k} :
    lineMap p₀ p₁ c = p₁ ↔ p₀ = p₁ ∨ c = 1 := by
  rw [← @lineMap_eq_lineMap_iff k V1, lineMap_apply_one]

variable (k)

theorem lineMap_injective [NoZeroSMulDivisors k V1] {p₀ p₁ : P1} (h : p₀ ≠ p₁) :
    Function.Injective (lineMap p₀ p₁ : k → P1) := fun _c₁ _c₂ hc =>
  (lineMap_eq_lineMap_iff.mp hc).resolve_left h

variable {k}

@[simp]
theorem apply_lineMap (f : P1 →ᵃ[k] P2) (p₀ p₁ : P1) (c : k) :
    f (lineMap p₀ p₁ c) = lineMap (f p₀) (f p₁) c := by
  simp [lineMap_apply]

@[simp]
theorem comp_lineMap (f : P1 →ᵃ[k] P2) (p₀ p₁ : P1) :
    f.comp (lineMap p₀ p₁) = lineMap (f p₀) (f p₁) :=
  ext <| f.apply_lineMap p₀ p₁

@[simp]
theorem fst_lineMap (p₀ p₁ : P1 × P2) (c : k) : (lineMap p₀ p₁ c).1 = lineMap p₀.1 p₁.1 c :=
  fst.apply_lineMap p₀ p₁ c

@[simp]
theorem snd_lineMap (p₀ p₁ : P1 × P2) (c : k) : (lineMap p₀ p₁ c).2 = lineMap p₀.2 p₁.2 c :=
  snd.apply_lineMap p₀ p₁ c

theorem lineMap_symm (p₀ p₁ : P1) :
    lineMap p₀ p₁ = (lineMap p₁ p₀).comp (lineMap (1 : k) (0 : k)) := by
  rw [comp_lineMap]
  simp

theorem lineMap_apply_one_sub (p₀ p₁ : P1) (c : k) : lineMap p₀ p₁ (1 - c) = lineMap p₁ p₀ c := by
  rw [lineMap_symm p₀, comp_apply]
  congr
  simp [lineMap_apply]

@[simp]
theorem lineMap_vsub_left (p₀ p₁ : P1) (c : k) : lineMap p₀ p₁ c -ᵥ p₀ = c • (p₁ -ᵥ p₀) :=
  vadd_vsub _ _

@[simp]
theorem left_vsub_lineMap (p₀ p₁ : P1) (c : k) : p₀ -ᵥ lineMap p₀ p₁ c = c • (p₀ -ᵥ p₁) := by
  rw [← neg_vsub_eq_vsub_rev, lineMap_vsub_left, ← smul_neg, neg_vsub_eq_vsub_rev]

@[simp]
theorem lineMap_vsub_right (p₀ p₁ : P1) (c : k) : lineMap p₀ p₁ c -ᵥ p₁ = (1 - c) • (p₀ -ᵥ p₁) := by
  rw [← lineMap_apply_one_sub, lineMap_vsub_left]

@[simp]
theorem right_vsub_lineMap (p₀ p₁ : P1) (c : k) : p₁ -ᵥ lineMap p₀ p₁ c = (1 - c) • (p₁ -ᵥ p₀) := by
  rw [← lineMap_apply_one_sub, left_vsub_lineMap]

theorem lineMap_vadd_lineMap (v₁ v₂ : V1) (p₁ p₂ : P1) (c : k) :
    lineMap v₁ v₂ c +ᵥ lineMap p₁ p₂ c = lineMap (v₁ +ᵥ p₁) (v₂ +ᵥ p₂) c :=
  ((fst : V1 × P1 →ᵃ[k] V1) +ᵥ (snd : V1 × P1 →ᵃ[k] P1)).apply_lineMap (v₁, p₁) (v₂, p₂) c

theorem lineMap_vsub_lineMap (p₁ p₂ p₃ p₄ : P1) (c : k) :
    lineMap p₁ p₂ c -ᵥ lineMap p₃ p₄ c = lineMap (p₁ -ᵥ p₃) (p₂ -ᵥ p₄) c :=
  ((fst : P1 × P1 →ᵃ[k] P1) -ᵥ (snd : P1 × P1 →ᵃ[k] P1)).apply_lineMap (_, _) (_, _) c

/-- Decomposition of an affine map in the special case when the point space and vector space
are the same. -/
theorem decomp (f : V1 →ᵃ[k] V2) : (f : V1 → V2) = ⇑f.linear + fun _ => f 0 := by
  ext x
  calc
    f x = f.linear x +ᵥ f 0 := by rw [← f.map_vadd, vadd_eq_add, add_zero]
    _ = (f.linear + fun _ : V1 => f 0) x := rfl

/-- Decomposition of an affine map in the special case when the point space and vector space
are the same. -/
theorem decomp' (f : V1 →ᵃ[k] V2) : (f.linear : V1 → V2) = ⇑f - fun _ => f 0 := by
  rw [decomp]
  simp only [LinearMap.map_zero, Pi.add_apply, add_sub_cancel_right, zero_add]

theorem image_uIcc {k : Type*} [LinearOrderedField k] (f : k →ᵃ[k] k) (a b : k) :
    f '' Set.uIcc a b = Set.uIcc (f a) (f b) := by
  have : ⇑f = (fun x => x + f 0) ∘ fun x => x * (f 1 - f 0) := by
    ext x
    change f x = x • (f 1 -ᵥ f 0) +ᵥ f 0
    rw [← f.linearMap_vsub, ← f.linear.map_smul, ← f.map_vadd]
    simp only [vsub_eq_sub, add_zero, mul_one, vadd_eq_add, sub_zero, smul_eq_mul]
  rw [this, Set.image_comp]
  simp only [Set.image_add_const_uIcc, Set.image_mul_const_uIcc, Function.comp_apply]

section

variable {ι : Type*} {V : ι → Type*} {P : ι → Type*} [∀ i, AddCommGroup (V i)]
  [∀ i, Module k (V i)] [∀ i, AddTorsor (V i) (P i)]

/-- Evaluation at a point as an affine map. -/
def proj (i : ι) : (∀ i : ι, P i) →ᵃ[k] P i where
  toFun f := f i
  linear := @LinearMap.proj k ι _ V _ _ i
  map_vadd' _ _ := rfl

@[simp]
theorem proj_apply (i : ι) (f : ∀ i, P i) : @proj k _ ι V P _ _ _ i f = f i :=
  rfl

@[simp]
theorem proj_linear (i : ι) : (@proj k _ ι V P _ _ _ i).linear = @LinearMap.proj k ι _ V _ _ i :=
  rfl

theorem pi_lineMap_apply (f g : ∀ i, P i) (c : k) (i : ι) :
    lineMap f g c i = lineMap (f i) (g i) c :=
  (proj i : (∀ i, P i) →ᵃ[k] P i).apply_lineMap f g c

end

end AffineMap

namespace AffineMap

variable {R k V1 P1 V2 P2 V3 P3 : Type*}

section Ring

variable [Ring k] [AddCommGroup V1] [AffineSpace V1 P1] [AddCommGroup V2] [AffineSpace V2 P2]
variable [AddCommGroup V3] [AffineSpace V3 P3] [Module k V1] [Module k V2] [Module k V3]

section DistribMulAction

variable [Monoid R] [DistribMulAction R V2] [SMulCommClass k R V2]

/-- The space of affine maps to a module inherits an `R`-action from the action on its codomain. -/
instance distribMulAction : DistribMulAction R (P1 →ᵃ[k] V2) where
  smul_add _ _ _ := ext fun _ => smul_add _ _ _
  smul_zero _ := ext fun _ => smul_zero _

end DistribMulAction

section Module

variable [Semiring R] [Module R V2] [SMulCommClass k R V2]

/-- The space of affine maps taking values in an `R`-module is an `R`-module. -/
instance : Module R (P1 →ᵃ[k] V2) :=
  { AffineMap.distribMulAction with
    add_smul := fun _ _ _ => ext fun _ => add_smul _ _ _
    zero_smul := fun _ => ext fun _ => zero_smul _ _ }

variable (R)

/-- The space of affine maps between two modules is linearly equivalent to the product of the
domain with the space of linear maps, by taking the value of the affine map at `(0 : V1)` and the
linear part.

See note [bundled maps over different rings]-/
@[simps]
def toConstProdLinearMap : (V1 →ᵃ[k] V2) ≃ₗ[R] V2 × (V1 →ₗ[k] V2) where
  toFun f := ⟨f 0, f.linear⟩
  invFun p := p.2.toAffineMap + const k V1 p.1
  left_inv f := by
    ext
    rw [f.decomp]
    simp [const_apply _ _]  -- Porting note: `simp` needs `_`s to use this lemma
  right_inv := by
    rintro ⟨v, f⟩
    ext <;> simp [const_apply _ _, const_linear _ _]  -- Porting note: `simp` needs `_`s
  map_add' := by simp
  map_smul' := by simp

end Module

section Pi

variable {ι : Type*} {φv φp : ι → Type*} [(i : ι) → AddCommGroup (φv i)]
  [(i : ι) → Module k (φv i)] [(i : ι) → AffineSpace (φv i) (φp i)]
/-- `pi` construction for affine maps. From a family of affine maps it produces an affine
map into a family of affine spaces.

This is the affine version of `LinearMap.pi`.
-/
def pi (f : (i : ι) → (P1 →ᵃ[k] φp i)) : P1 →ᵃ[k] ((i : ι) → φp i) where
  toFun m a := f a m
  linear := LinearMap.pi (fun a ↦ (f a).linear)
  map_vadd' _ _ := funext fun _ ↦ map_vadd _ _ _

--fp for when the image is a dependent AffineSpace φp i, fv for when the
--image is a Module φv i, f' for when the image isn't dependent.
variable (fp : (i : ι) → (P1 →ᵃ[k] φp i)) (fv : (i : ι) → (P1 →ᵃ[k] φv i))
  (f' : ι → P1 →ᵃ[k] P2)

@[simp]
theorem pi_apply (c : P1) (i : ι) : pi fp c i = fp i c :=
  rfl

theorem pi_comp (g : P3 →ᵃ[k] P1) : (pi fp).comp g = pi (fun i => (fp i).comp g) :=
  rfl

theorem pi_eq_zero : pi fv = 0 ↔ ∀ i, fv i = 0 := by
  simp only [AffineMap.ext_iff, Function.funext_iff, pi_apply]
  exact forall_comm

theorem pi_zero : pi (fun _ ↦ 0 : (i : ι) → P1 →ᵃ[k] φv i) = 0 := by
  ext; rfl

theorem proj_pi (i : ι) : (proj i).comp (pi fp) = fp i :=
  ext fun _ => rfl
section Ext

variable [Finite ι] [DecidableEq ι] {f g : ((i : ι) → φv i) →ᵃ[k] P2}

/-- Two affine maps from a Pi-tyoe of modules `(i : ι) → φv i` are equal if they are equal in their
  operation on `Pi.single` and at zero. Analogous to `LinearMap.pi_ext`. See also `pi_ext_nonempty`,
  which instead of agrement at zero requires `Nonempty ι`. -/
theorem pi_ext_zero (h : ∀ i x, f (Pi.single i x) = g (Pi.single i x)) (h₂ : f 0 = g 0) :
    f = g := by
  apply ext_linear
  · apply LinearMap.pi_ext
    intro i x
    have s₁ := h i x
    have s₂ := f.map_vadd 0 (Pi.single i x)
    have s₃ := g.map_vadd 0 (Pi.single i x)
    rw [vadd_eq_add, add_zero] at s₂ s₃
    replace h₂ := h i 0
    simp only [Pi.single_zero] at h₂
    rwa [s₂, s₃, h₂, vadd_right_cancel_iff] at s₁
  · exact h₂

/-- Two affine maps from a Pi-tyoe of modules `(i : ι) → φv i` are equal if they are equal in their
  operation on `Pi.single` and `ι` is nonempty.  Analogous to `LinearMap.pi_ext`. See also
  `pi_ext_zero`, which instead `Nonempty ι` requires agreement at 0.-/
theorem pi_ext_nonempty [Nonempty ι] (h : ∀ i x, f (Pi.single i x) = g (Pi.single i x)) :
    f = g := by
  apply pi_ext_zero h
  inhabit ι
  rw [← Pi.single_zero default]
  apply h

/-- This is used as the ext lemma instead of `AffineMap.pi_ext_nonempty` for reasons explained in
note [partially-applied ext lemmas]. Analogous to `LinearMap.pi_ext'`-/
@[ext (iff := false)]
<<<<<<< HEAD
theorem pi_ext_nonempty' [Nonempty ι] (h : ∀ i, f.comp (LinearMap.single i).toAffineMap =
    g.comp (LinearMap.single i).toAffineMap) : f = g := by
=======
theorem pi_ext_nonempty' [Nonempty ι] (h : ∀ i, f.comp (LinearMap.single _ _ i).toAffineMap =
    g.comp (LinearMap.single _ _ i).toAffineMap) : f = g := by
>>>>>>> 08570c45
  refine pi_ext_nonempty fun i x => ?_
  convert AffineMap.congr_fun (h i) x

end Ext

end Pi

end Ring

section CommRing

variable [CommRing k] [AddCommGroup V1] [AffineSpace V1 P1] [AddCommGroup V2]
variable [Module k V1] [Module k V2]

/-- `homothety c r` is the homothety (also known as dilation) about `c` with scale factor `r`. -/
def homothety (c : P1) (r : k) : P1 →ᵃ[k] P1 :=
  r • (id k P1 -ᵥ const k P1 c) +ᵥ const k P1 c

theorem homothety_def (c : P1) (r : k) :
    homothety c r = r • (id k P1 -ᵥ const k P1 c) +ᵥ const k P1 c :=
  rfl

theorem homothety_apply (c : P1) (r : k) (p : P1) : homothety c r p = r • (p -ᵥ c : V1) +ᵥ c :=
  rfl

theorem homothety_eq_lineMap (c : P1) (r : k) (p : P1) : homothety c r p = lineMap c p r :=
  rfl

@[simp]
theorem homothety_one (c : P1) : homothety c (1 : k) = id k P1 := by
  ext p
  simp [homothety_apply]

@[simp]
theorem homothety_apply_same (c : P1) (r : k) : homothety c r c = c :=
  lineMap_same_apply c r

theorem homothety_mul_apply (c : P1) (r₁ r₂ : k) (p : P1) :
    homothety c (r₁ * r₂) p = homothety c r₁ (homothety c r₂ p) := by
  simp only [homothety_apply, mul_smul, vadd_vsub]

theorem homothety_mul (c : P1) (r₁ r₂ : k) :
    homothety c (r₁ * r₂) = (homothety c r₁).comp (homothety c r₂) :=
  ext <| homothety_mul_apply c r₁ r₂

@[simp]
theorem homothety_zero (c : P1) : homothety c (0 : k) = const k P1 c := by
  ext p
  simp [homothety_apply]

@[simp]
theorem homothety_add (c : P1) (r₁ r₂ : k) :
    homothety c (r₁ + r₂) = r₁ • (id k P1 -ᵥ const k P1 c) +ᵥ homothety c r₂ := by
  simp only [homothety_def, add_smul, vadd_vadd]

/-- `homothety` as a multiplicative monoid homomorphism. -/
def homothetyHom (c : P1) : k →* P1 →ᵃ[k] P1 where
  toFun := homothety c
  map_one' := homothety_one c
  map_mul' := homothety_mul c

@[simp]
theorem coe_homothetyHom (c : P1) : ⇑(homothetyHom c : k →* _) = homothety c :=
  rfl

/-- `homothety` as an affine map. -/
def homothetyAffine (c : P1) : k →ᵃ[k] P1 →ᵃ[k] P1 :=
  ⟨homothety c, (LinearMap.lsmul k _).flip (id k P1 -ᵥ const k P1 c),
    Function.swap (homothety_add c)⟩

@[simp]
theorem coe_homothetyAffine (c : P1) : ⇑(homothetyAffine c : k →ᵃ[k] _) = homothety c :=
  rfl

end CommRing

end AffineMap

section

variable {𝕜 E F : Type*} [Ring 𝕜] [AddCommGroup E] [AddCommGroup F] [Module 𝕜 E] [Module 𝕜 F]

/-- Applying an affine map to an affine combination of two points yields an affine combination of
the images. -/
theorem Convex.combo_affine_apply {x y : E} {a b : 𝕜} {f : E →ᵃ[𝕜] F} (h : a + b = 1) :
    f (a • x + b • y) = a • f x + b • f y := by
  simp only [Convex.combo_eq_smul_sub_add h, ← vsub_eq_sub]
  exact f.apply_lineMap _ _ _

end<|MERGE_RESOLUTION|>--- conflicted
+++ resolved
@@ -738,13 +738,8 @@
 /-- This is used as the ext lemma instead of `AffineMap.pi_ext_nonempty` for reasons explained in
 note [partially-applied ext lemmas]. Analogous to `LinearMap.pi_ext'`-/
 @[ext (iff := false)]
-<<<<<<< HEAD
-theorem pi_ext_nonempty' [Nonempty ι] (h : ∀ i, f.comp (LinearMap.single i).toAffineMap =
-    g.comp (LinearMap.single i).toAffineMap) : f = g := by
-=======
 theorem pi_ext_nonempty' [Nonempty ι] (h : ∀ i, f.comp (LinearMap.single _ _ i).toAffineMap =
     g.comp (LinearMap.single _ _ i).toAffineMap) : f = g := by
->>>>>>> 08570c45
   refine pi_ext_nonempty fun i x => ?_
   convert AffineMap.congr_fun (h i) x
 
