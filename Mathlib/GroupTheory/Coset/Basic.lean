/-
Copyright (c) 2018 Mitchell Rowett. All rights reserved.
Released under Apache 2.0 license as described in the file LICENSE.
Authors: Mitchell Rowett, Scott Morrison
-/
import Mathlib.Algebra.Quotient
import Mathlib.Algebra.Group.Subgroup.MulOpposite
import Mathlib.GroupTheory.GroupAction.Basic

/-!
# Cosets

This file develops the basic theory of left and right cosets.

When `G` is a group and `a : G`, `s : Set G`, with  `open scoped Pointwise` we can write:
* the left coset of `s` by `a` as `a • s`
* the right coset of `s` by `a` as `MulOpposite.op a • s` (or `op a • s` with `open MulOpposite`)

If instead `G` is an additive group, we can write (with  `open scoped Pointwise` still)
* the left coset of `s` by `a` as `a +ᵥ s`
* the right coset of `s` by `a` as `AddOpposite.op a +ᵥ s` (or `op a • s` with `open AddOpposite`)

## Main definitions

* `QuotientGroup.quotient s`: the quotient type representing the left cosets with respect to a
  subgroup `s`, for an `AddGroup` this is `QuotientAddGroup.quotient s`.
* `QuotientGroup.mk`: the canonical map from `α` to `α/s` for a subgroup `s` of `α`, for an
  `AddGroup` this is `QuotientAddGroup.mk`.
* `Subgroup.leftCosetEquivSubgroup`: the natural bijection between a left coset and the subgroup,
  for an `AddGroup` this is `AddSubgroup.leftCosetEquivAddSubgroup`.

## Notation

* `G ⧸ H` is the quotient of the (additive) group `G` by the (additive) subgroup `H`

## TODO

Properly merge with pointwise actions on sets, by renaming and deduplicating lemmas as appropriate.
-/

assert_not_exists Cardinal

open Function MulOpposite Set
open scoped Pointwise

variable {α : Type*}

section CosetMul

variable [Mul α]

@[to_additive mem_leftAddCoset]
theorem mem_leftCoset {s : Set α} {x : α} (a : α) (hxS : x ∈ s) : a * x ∈ a • s :=
  mem_image_of_mem (fun b : α => a * b) hxS

@[to_additive mem_rightAddCoset]
theorem mem_rightCoset {s : Set α} {x : α} (a : α) (hxS : x ∈ s) : x * a ∈ op a • s :=
  mem_image_of_mem (fun b : α => b * a) hxS

/-- Equality of two left cosets `a * s` and `b * s`. -/
@[to_additive LeftAddCosetEquivalence "Equality of two left cosets `a + s` and `b + s`."]
def LeftCosetEquivalence (s : Set α) (a b : α) :=
  a • s = b • s

@[to_additive leftAddCosetEquivalence_rel]
theorem leftCosetEquivalence_rel (s : Set α) : Equivalence (LeftCosetEquivalence s) :=
  @Equivalence.mk _ (LeftCosetEquivalence s) (fun _ => rfl) Eq.symm Eq.trans

/-- Equality of two right cosets `s * a` and `s * b`. -/
@[to_additive RightAddCosetEquivalence "Equality of two right cosets `s + a` and `s + b`."]
def RightCosetEquivalence (s : Set α) (a b : α) :=
  op a • s = op b • s

@[to_additive rightAddCosetEquivalence_rel]
theorem rightCosetEquivalence_rel (s : Set α) : Equivalence (RightCosetEquivalence s) :=
  @Equivalence.mk _ (RightCosetEquivalence s) (fun _a => rfl) Eq.symm Eq.trans

end CosetMul

section CosetSemigroup

variable [Semigroup α]

@[to_additive leftAddCoset_assoc]
theorem leftCoset_assoc (s : Set α) (a b : α) : a • (b • s) = (a * b) • s := by
  simp [← image_smul, (image_comp _ _ _).symm, Function.comp, mul_assoc]

@[to_additive rightAddCoset_assoc]
theorem rightCoset_assoc (s : Set α) (a b : α) : op b • op a • s = op (a * b) • s := by
  simp [← image_smul, (image_comp _ _ _).symm, Function.comp, mul_assoc]

@[to_additive leftAddCoset_rightAddCoset]
theorem leftCoset_rightCoset (s : Set α) (a b : α) : op b • a • s = a • (op b • s) := by
  simp [← image_smul, (image_comp _ _ _).symm, Function.comp, mul_assoc]

end CosetSemigroup

section CosetMonoid

variable [Monoid α] (s : Set α)

@[to_additive zero_leftAddCoset]
theorem one_leftCoset : (1 : α) • s = s :=
  Set.ext <| by simp [← image_smul]

@[to_additive rightAddCoset_zero]
theorem rightCoset_one : op (1 : α) • s = s :=
  Set.ext <| by simp [← image_smul]

end CosetMonoid

section CosetSubmonoid

open Submonoid

variable [Monoid α] (s : Submonoid α)

@[to_additive mem_own_leftAddCoset]
theorem mem_own_leftCoset (a : α) : a ∈ a • (s : Set α) :=
  suffices a * 1 ∈ a • (s : Set α) by simpa
  mem_leftCoset a (one_mem s : 1 ∈ s)

@[to_additive mem_own_rightAddCoset]
theorem mem_own_rightCoset (a : α) : a ∈ op a • (s : Set α) :=
  suffices 1 * a ∈ op a • (s : Set α) by simpa
  mem_rightCoset a (one_mem s : 1 ∈ s)

@[to_additive mem_leftAddCoset_leftAddCoset]
theorem mem_leftCoset_leftCoset {a : α} (ha : a • (s : Set α) = s) : a ∈ s := by
  rw [← SetLike.mem_coe, ← ha]; exact mem_own_leftCoset s a

@[to_additive mem_rightAddCoset_rightAddCoset]
theorem mem_rightCoset_rightCoset {a : α} (ha : op a • (s : Set α) = s) : a ∈ s := by
  rw [← SetLike.mem_coe, ← ha]; exact mem_own_rightCoset s a

end CosetSubmonoid

section CosetGroup

variable [Group α] {s : Set α} {x : α}

@[to_additive mem_leftAddCoset_iff]
theorem mem_leftCoset_iff (a : α) : x ∈ a • s ↔ a⁻¹ * x ∈ s :=
  Iff.intro (fun ⟨b, hb, Eq⟩ => by simp [Eq.symm, hb]) fun h => ⟨a⁻¹ * x, h, by simp⟩

@[to_additive mem_rightAddCoset_iff]
theorem mem_rightCoset_iff (a : α) : x ∈ op a • s ↔ x * a⁻¹ ∈ s :=
  Iff.intro (fun ⟨b, hb, Eq⟩ => by simp [Eq.symm, hb]) fun h => ⟨x * a⁻¹, h, by simp⟩

end CosetGroup

section CosetSubgroup

open Subgroup

variable [Group α] (s : Subgroup α)

@[to_additive leftAddCoset_mem_leftAddCoset]
theorem leftCoset_mem_leftCoset {a : α} (ha : a ∈ s) : a • (s : Set α) = s :=
  Set.ext <| by simp [mem_leftCoset_iff, mul_mem_cancel_left (s.inv_mem ha)]

@[to_additive rightAddCoset_mem_rightAddCoset]
theorem rightCoset_mem_rightCoset {a : α} (ha : a ∈ s) : op a • (s : Set α) = s :=
  Set.ext fun b => by simp [mem_rightCoset_iff, mul_mem_cancel_right (s.inv_mem ha)]

@[to_additive]
theorem orbit_subgroup_eq_rightCoset (a : α) : MulAction.orbit s a = op a • s :=
  Set.ext fun _b => ⟨fun ⟨c, d⟩ => ⟨c, c.2, d⟩, fun ⟨c, d, e⟩ => ⟨⟨c, d⟩, e⟩⟩

@[to_additive]
theorem orbit_subgroup_eq_self_of_mem {a : α} (ha : a ∈ s) : MulAction.orbit s a = s :=
  (orbit_subgroup_eq_rightCoset s a).trans (rightCoset_mem_rightCoset s ha)

@[to_additive]
theorem orbit_subgroup_one_eq_self : MulAction.orbit s (1 : α) = s :=
  orbit_subgroup_eq_self_of_mem s s.one_mem

@[to_additive eq_addCosets_of_normal]
theorem eq_cosets_of_normal (N : s.Normal) (g : α) : g • (s : Set α) = op g • s :=
  Set.ext fun a => by simp [mem_leftCoset_iff, mem_rightCoset_iff, N.mem_comm_iff]

@[to_additive normal_of_eq_addCosets]
theorem normal_of_eq_cosets (h : ∀ g : α, g • (s : Set α) = op g • s) : s.Normal :=
  ⟨fun a ha g =>
    show g * a * g⁻¹ ∈ (s : Set α) by rw [← mem_rightCoset_iff, ← h]; exact mem_leftCoset g ha⟩

@[to_additive normal_iff_eq_addCosets]
theorem normal_iff_eq_cosets : s.Normal ↔ ∀ g : α, g • (s : Set α) = op g • s :=
  ⟨@eq_cosets_of_normal _ _ s, normal_of_eq_cosets s⟩

@[to_additive leftAddCoset_eq_iff]
theorem leftCoset_eq_iff {x y : α} : x • (s : Set α) = y • s ↔ x⁻¹ * y ∈ s := by
  rw [Set.ext_iff]
  simp_rw [mem_leftCoset_iff, SetLike.mem_coe]
  constructor
  · intro h
    apply (h y).mpr
    rw [inv_mul_cancel]
    exact s.one_mem
  · intro h z
    rw [← mul_inv_cancel_right x⁻¹ y]
    rw [mul_assoc]
    exact s.mul_mem_cancel_left h

@[to_additive rightAddCoset_eq_iff]
theorem rightCoset_eq_iff {x y : α} : op x • (s : Set α) = op y • s ↔ y * x⁻¹ ∈ s := by
  rw [Set.ext_iff]
  simp_rw [mem_rightCoset_iff, SetLike.mem_coe]
  constructor
  · intro h
    apply (h y).mpr
    rw [mul_inv_cancel]
    exact s.one_mem
  · intro h z
    rw [← inv_mul_cancel_left y x⁻¹]
    rw [← mul_assoc]
    exact s.mul_mem_cancel_right h

end CosetSubgroup

-- Porting note: see https://leanprover.zulipchat.com/#narrow/stream/287929-mathlib4/topic/.E2.9C.94.20to_additive.2Emap_namespace
run_cmd Lean.Elab.Command.liftCoreM <| ToAdditive.insertTranslation `QuotientGroup `QuotientAddGroup

namespace QuotientGroup

variable [Group α] (s : Subgroup α)

/-- The equivalence relation corresponding to the partition of a group by left cosets
of a subgroup. -/
@[to_additive "The equivalence relation corresponding to the partition of a group by left cosets
 of a subgroup."]
def leftRel : Setoid α :=
  MulAction.orbitRel s.op α

variable {s}

@[to_additive]
theorem leftRel_apply {x y : α} : @Setoid.r _ (leftRel s) x y ↔ x⁻¹ * y ∈ s :=
  calc
    (∃ a : s.op, y * MulOpposite.unop a = x) ↔ ∃ a : s, y * a = x :=
      s.equivOp.symm.exists_congr_left
    _ ↔ ∃ a : s, x⁻¹ * y = a⁻¹ := by
      simp only [inv_mul_eq_iff_eq_mul, Subgroup.coe_inv, eq_mul_inv_iff_mul_eq]
    _ ↔ x⁻¹ * y ∈ s := by simp [exists_inv_mem_iff_exists_mem]

variable (s)

@[to_additive]
theorem leftRel_eq : @Setoid.r _ (leftRel s) = fun x y => x⁻¹ * y ∈ s :=
  funext₂ <| by
    simp only [eq_iff_iff]
    apply leftRel_apply

theorem leftRel_r_eq_leftCosetEquivalence :
    @Setoid.r _ (QuotientGroup.leftRel s) = LeftCosetEquivalence s := by
  ext
  rw [leftRel_eq]
  exact (leftCoset_eq_iff s).symm

@[to_additive]
instance leftRelDecidable [DecidablePred (· ∈ s)] : DecidableRel (leftRel s).r := fun x y => by
  rw [leftRel_eq]
  exact ‹DecidablePred (· ∈ s)› _

/-- `α ⧸ s` is the quotient type representing the left cosets of `s`.
  If `s` is a normal subgroup, `α ⧸ s` is a group -/
@[to_additive "`α ⧸ s` is the quotient type representing the left cosets of `s`.  If `s` is a normal
 subgroup, `α ⧸ s` is a group"]
instance instHasQuotientSubgroup : HasQuotient α (Subgroup α) :=
  ⟨fun s => Quotient (leftRel s)⟩

/-- The equivalence relation corresponding to the partition of a group by right cosets of a
subgroup. -/
@[to_additive "The equivalence relation corresponding to the partition of a group by right cosets
 of a subgroup."]
def rightRel : Setoid α :=
  MulAction.orbitRel s α

variable {s}

@[to_additive]
theorem rightRel_apply {x y : α} : @Setoid.r _ (rightRel s) x y ↔ y * x⁻¹ ∈ s :=
  calc
    (∃ a : s, (a : α) * y = x) ↔ ∃ a : s, y * x⁻¹ = a⁻¹ := by
      simp only [mul_inv_eq_iff_eq_mul, Subgroup.coe_inv, eq_inv_mul_iff_mul_eq]
    _ ↔ y * x⁻¹ ∈ s := by simp [exists_inv_mem_iff_exists_mem]

variable (s)

@[to_additive]
theorem rightRel_eq : @Setoid.r _ (rightRel s) = fun x y => y * x⁻¹ ∈ s :=
  funext₂ <| by
    simp only [eq_iff_iff]
    apply rightRel_apply

theorem rightRel_r_eq_rightCosetEquivalence :
    @Setoid.r _ (QuotientGroup.rightRel s) = RightCosetEquivalence s := by
  ext
  rw [rightRel_eq]
  exact (rightCoset_eq_iff s).symm

@[to_additive]
instance rightRelDecidable [DecidablePred (· ∈ s)] : DecidableRel (rightRel s).r := fun x y => by
  rw [rightRel_eq]
  exact ‹DecidablePred (· ∈ s)› _

/-- Right cosets are in bijection with left cosets. -/
@[to_additive "Right cosets are in bijection with left cosets."]
def quotientRightRelEquivQuotientLeftRel : Quotient (QuotientGroup.rightRel s) ≃ α ⧸ s where
  toFun :=
    Quotient.map' (fun g => g⁻¹) fun a b => by
      rw [leftRel_apply, rightRel_apply]
      exact fun h => (congr_arg (· ∈ s) (by simp [mul_assoc])).mp (s.inv_mem h)
      -- Porting note: replace with `by group`
  invFun :=
    Quotient.map' (fun g => g⁻¹) fun a b => by
      rw [leftRel_apply, rightRel_apply]
      exact fun h => (congr_arg (· ∈ s) (by simp [mul_assoc])).mp (s.inv_mem h)
      -- Porting note: replace with `by group`
  left_inv g :=
    Quotient.inductionOn' g fun g =>
      Quotient.sound'
        (by
          simp only [inv_inv]
          exact Quotient.exact' rfl)
  right_inv g :=
    Quotient.inductionOn' g fun g =>
      Quotient.sound'
        (by
          simp only [inv_inv]
          exact Quotient.exact' rfl)

@[to_additive]
instance fintypeQuotientRightRel [Fintype (α ⧸ s)] :
    Fintype (Quotient (QuotientGroup.rightRel s)) :=
  Fintype.ofEquiv (α ⧸ s) (QuotientGroup.quotientRightRelEquivQuotientLeftRel s).symm

@[to_additive]
theorem card_quotient_rightRel [Fintype (α ⧸ s)] :
    Fintype.card (Quotient (QuotientGroup.rightRel s)) = Fintype.card (α ⧸ s) :=
  Fintype.ofEquiv_card (QuotientGroup.quotientRightRelEquivQuotientLeftRel s).symm

end QuotientGroup

namespace QuotientGroup

variable [Group α] {s : Subgroup α}

@[to_additive]
instance fintype [Fintype α] (s : Subgroup α) [DecidableRel (leftRel s).r] : Fintype (α ⧸ s) :=
  Quotient.fintype (leftRel s)

/-- The canonical map from a group `α` to the quotient `α ⧸ s`. -/
@[to_additive (attr := coe) "The canonical map from an `AddGroup` `α` to the quotient `α ⧸ s`."]
abbrev mk (a : α) : α ⧸ s :=
  Quotient.mk'' a

@[to_additive]
theorem mk_surjective : Function.Surjective <| @mk _ _ s :=
  Quotient.surjective_Quotient_mk''

@[to_additive (attr := simp)]
lemma range_mk : range (QuotientGroup.mk (s := s)) = univ := range_iff_surjective.mpr mk_surjective

@[to_additive (attr := elab_as_elim)]
theorem induction_on {C : α ⧸ s → Prop} (x : α ⧸ s) (H : ∀ z, C (QuotientGroup.mk z)) : C x :=
  Quotient.inductionOn' x H

@[to_additive]
instance : Coe α (α ⧸ s) :=
  ⟨mk⟩

@[to_additive (attr := deprecated (since := "2024-08-04"))] alias induction_on' := induction_on

@[to_additive (attr := simp)]
theorem quotient_liftOn_mk {β} (f : α → β) (h) (x : α) : Quotient.liftOn' (x : α ⧸ s) f h = f x :=
  rfl

@[to_additive]
theorem forall_mk {C : α ⧸ s → Prop} : (∀ x : α ⧸ s, C x) ↔ ∀ x : α, C x :=
  mk_surjective.forall

@[to_additive]
theorem exists_mk {C : α ⧸ s → Prop} : (∃ x : α ⧸ s, C x) ↔ ∃ x : α, C x :=
  mk_surjective.exists

@[to_additive]
instance (s : Subgroup α) : Inhabited (α ⧸ s) :=
  ⟨((1 : α) : α ⧸ s)⟩

@[to_additive]
protected theorem eq {a b : α} : (a : α ⧸ s) = b ↔ a⁻¹ * b ∈ s :=
  calc
    _ ↔ @Setoid.r _ (leftRel s) a b := Quotient.eq''
    _ ↔ _ := by rw [leftRel_apply]

@[to_additive (attr := deprecated (since := "2024-08-04"))] alias eq' := QuotientGroup.eq

@[to_additive] -- Porting note (#10618): `simp` can prove this.
theorem out_eq' (a : α ⧸ s) : mk a.out' = a :=
  Quotient.out_eq' a

variable (s)

/- It can be useful to write `obtain ⟨h, H⟩ := mk_out'_eq_mul ...`, and then `rw [H]` or
  `simp_rw [H]` or `simp only [H]`. In order for `simp_rw` and `simp only` to work, this lemma is
  stated in terms of an arbitrary `h : s`, rather than the specific `h = g⁻¹ * (mk g).out'`. -/
@[to_additive QuotientAddGroup.mk_out'_eq_mul]
theorem mk_out'_eq_mul (g : α) : ∃ h : s, (mk g : α ⧸ s).out' = g * h :=
  ⟨⟨g⁻¹ * (mk g).out', QuotientGroup.eq.mp (mk g).out_eq'.symm⟩, by rw [mul_inv_cancel_left]⟩

variable {s} {a b : α}

@[to_additive (attr := simp)]
theorem mk_mul_of_mem (a : α) (hb : b ∈ s) : (mk (a * b) : α ⧸ s) = mk a := by
  rwa [QuotientGroup.eq, mul_inv_rev, inv_mul_cancel_right, s.inv_mem_iff]

@[to_additive]
theorem eq_class_eq_leftCoset (s : Subgroup α) (g : α) :
    { x : α | (x : α ⧸ s) = g } = g • s :=
  Set.ext fun z => by
    rw [mem_leftCoset_iff, Set.mem_setOf_eq, eq_comm, QuotientGroup.eq, SetLike.mem_coe]

@[to_additive]
theorem preimage_image_mk (N : Subgroup α) (s : Set α) :
    mk ⁻¹' ((mk : α → α ⧸ N) '' s) = ⋃ x : N, (· * (x : α)) ⁻¹' s := by
  ext x
  simp only [QuotientGroup.eq, SetLike.exists, exists_prop, Set.mem_preimage, Set.mem_iUnion,
    Set.mem_image, ← eq_inv_mul_iff_mul_eq]
  exact
    ⟨fun ⟨y, hs, hN⟩ => ⟨_, N.inv_mem hN, by simpa using hs⟩, fun ⟨z, hz, hxz⟩ =>
      ⟨x * z, hxz, by simpa using hz⟩⟩

@[to_additive]
theorem preimage_image_mk_eq_iUnion_image (N : Subgroup α) (s : Set α) :
    mk ⁻¹' ((mk : α → α ⧸ N) '' s) = ⋃ x : N, (· * (x : α)) '' s := by
  rw [preimage_image_mk, iUnion_congr_of_surjective (·⁻¹) inv_surjective]
  exact fun x ↦ image_mul_right'

@[to_additive]
theorem preimage_image_mk_eq_mul (N : Subgroup α) (s : Set α) :
    mk ⁻¹' ((mk : α → α ⧸ N) '' s) = s * N := by
  rw [preimage_image_mk_eq_iUnion_image, iUnion_subtype, ← image2_mul, ← iUnion_image_right]
  simp only [SetLike.mem_coe]

open MulAction in
@[to_additive]
lemma orbit_mk_eq_smul (x : α) : MulAction.orbitRel.Quotient.orbit (x : α ⧸ s) = x • s := by
  ext
  rw [orbitRel.Quotient.mem_orbit]
  simpa [mem_smul_set_iff_inv_smul_mem, ← leftRel_apply] using Setoid.comm' _

@[to_additive]
lemma orbit_eq_out'_smul (x : α ⧸ s) : MulAction.orbitRel.Quotient.orbit x = x.out' • s := by
  induction x using QuotientGroup.induction_on
  simp only [orbit_mk_eq_smul, ← eq_class_eq_leftCoset, Quotient.out_eq']

end QuotientGroup

namespace Subgroup

open QuotientGroup

variable [Group α] {s : Subgroup α}

/-- The natural bijection between a left coset `g * s` and `s`. -/
@[to_additive "The natural bijection between the cosets `g + s` and `s`."]
def leftCosetEquivSubgroup (g : α) : (g • s : Set α) ≃ s :=
  ⟨fun x => ⟨g⁻¹ * x.1, (mem_leftCoset_iff _).1 x.2⟩, fun x => ⟨g * x.1, x.1, x.2, rfl⟩,
    fun ⟨x, hx⟩ => Subtype.eq <| by simp, fun ⟨g, hg⟩ => Subtype.eq <| by simp⟩

/-- The natural bijection between a right coset `s * g` and `s`. -/
@[to_additive "The natural bijection between the cosets `s + g` and `s`."]
def rightCosetEquivSubgroup (g : α) : (op g • s : Set α) ≃ s :=
  ⟨fun x => ⟨x.1 * g⁻¹, (mem_rightCoset_iff _).1 x.2⟩, fun x => ⟨x.1 * g, x.1, x.2, rfl⟩,
    fun ⟨x, hx⟩ => Subtype.eq <| by simp, fun ⟨g, hg⟩ => Subtype.eq <| by simp⟩

/-- A (non-canonical) bijection between a group `α` and the product `(α/s) × s` -/
@[to_additive addGroupEquivQuotientProdAddSubgroup
  "A (non-canonical) bijection between an add_group `α` and the product `(α/s) × s`"]
noncomputable def groupEquivQuotientProdSubgroup : α ≃ (α ⧸ s) × s :=
  calc
    α ≃ ΣL : α ⧸ s, { x : α // (x : α ⧸ s) = L } := (Equiv.sigmaFiberEquiv QuotientGroup.mk).symm
    _ ≃ ΣL : α ⧸ s, (Quotient.out' L • s : Set α) :=
      Equiv.sigmaCongrRight fun L => by
        rw [← eq_class_eq_leftCoset]
        show
          (_root_.Subtype fun x : α => Quotient.mk'' x = L) ≃
            _root_.Subtype fun x : α => Quotient.mk'' x = Quotient.mk'' _
        simp [-Quotient.eq'']
        rfl
    _ ≃ Σ _L : α ⧸ s, s := Equiv.sigmaCongrRight fun L => leftCosetEquivSubgroup _
    _ ≃ (α ⧸ s) × s := Equiv.sigmaEquivProd _ _

variable {t : Subgroup α}

/-- If two subgroups `M` and `N` of `G` are equal, their quotients are in bijection. -/
@[to_additive "If two subgroups `M` and `N` of `G` are equal, their quotients are in bijection."]
def quotientEquivOfEq (h : s = t) : α ⧸ s ≃ α ⧸ t where
  toFun := Quotient.map' id fun _a _b h' => h ▸ h'
  invFun := Quotient.map' id fun _a _b h' => h.symm ▸ h'
  left_inv q := induction_on q fun _g => rfl
  right_inv q := induction_on q fun _g => rfl

theorem quotientEquivOfEq_mk (h : s = t) (a : α) :
    quotientEquivOfEq h (QuotientGroup.mk a) = QuotientGroup.mk a :=
  rfl

/-- If `H ≤ K`, then `G/H ≃ G/K × K/H` constructively, using the provided right inverse
of the quotient map `G → G/K`. The classical version is `Subgroup.quotientEquivProdOfLE`. -/
@[to_additive (attr := simps)
  "If `H ≤ K`, then `G/H ≃ G/K × K/H` constructively, using the provided right inverse
  of the quotient map `G → G/K`. The classical version is `AddSubgroup.quotientEquivSumOfLE`."]
def quotientEquivProdOfLE' (h_le : s ≤ t) (f : α ⧸ t → α)
    (hf : Function.RightInverse f QuotientGroup.mk) : α ⧸ s ≃ (α ⧸ t) × t ⧸ s.subgroupOf t where
  toFun a :=
    ⟨a.map' id fun b c h => leftRel_apply.mpr (h_le (leftRel_apply.mp h)),
      a.map' (fun g : α => ⟨(f (Quotient.mk'' g))⁻¹ * g, leftRel_apply.mp (Quotient.exact' (hf g))⟩)
        fun b c h => by
        rw [leftRel_apply]
        change ((f b)⁻¹ * b)⁻¹ * ((f c)⁻¹ * c) ∈ s
        have key : f b = f c :=
          congr_arg f (Quotient.sound' (leftRel_apply.mpr (h_le (leftRel_apply.mp h))))
        rwa [key, mul_inv_rev, inv_inv, mul_assoc, mul_inv_cancel_left, ← leftRel_apply]⟩
  invFun a := by
    refine a.2.map' (fun (b : { x // x ∈ t}) => f a.1 * b) fun b c h => by
      rw [leftRel_apply] at h ⊢
      change (f a.1 * b)⁻¹ * (f a.1 * c) ∈ s
      rwa [mul_inv_rev, mul_assoc, inv_mul_cancel_left]
  left_inv := by
    refine Quotient.ind' fun a => ?_
    simp_rw [Quotient.map'_mk'', id, mul_inv_cancel_left]
  right_inv := by
    refine Prod.rec ?_
    refine Quotient.ind' fun a => ?_
    refine Quotient.ind' fun b => ?_
    have key : Quotient.mk'' (f (Quotient.mk'' a) * b) = Quotient.mk'' a :=
      (QuotientGroup.mk_mul_of_mem (f a) b.2).trans (hf a)
    simp_rw [Quotient.map'_mk'', id, key, inv_mul_cancel_left]

/-- If `H ≤ K`, then `G/H ≃ G/K × K/H` nonconstructively.
The constructive version is `quotientEquivProdOfLE'`. -/
@[to_additive (attr := simps!) "If `H ≤ K`, then `G/H ≃ G/K × K/H` nonconstructively. The
 constructive version is `quotientEquivProdOfLE'`."]
noncomputable def quotientEquivProdOfLE (h_le : s ≤ t) : α ⧸ s ≃ (α ⧸ t) × t ⧸ s.subgroupOf t :=
  quotientEquivProdOfLE' h_le Quotient.out' Quotient.out_eq'

/-- If `s ≤ t`, then there is an embedding `s ⧸ H.subgroupOf s ↪ t ⧸ H.subgroupOf t`. -/
@[to_additive "If `s ≤ t`, then there is an embedding
 `s ⧸ H.addSubgroupOf s ↪ t ⧸ H.addSubgroupOf t`."]
def quotientSubgroupOfEmbeddingOfLE (H : Subgroup α) (h : s ≤ t) :
    s ⧸ H.subgroupOf s ↪ t ⧸ H.subgroupOf t where
  toFun :=
    Quotient.map' (inclusion h) fun a b => by
      simp_rw [leftRel_eq]
      exact id
  inj' :=
    Quotient.ind₂' <| by
      intro a b h
      simpa only [Quotient.map'_mk'', QuotientGroup.eq] using h

-- Porting note: I had to add the type ascription to the right-hand side or else Lean times out.
@[to_additive (attr := simp)]
theorem quotientSubgroupOfEmbeddingOfLE_apply_mk (H : Subgroup α) (h : s ≤ t) (g : s) :
    quotientSubgroupOfEmbeddingOfLE H h (QuotientGroup.mk g) =
      (QuotientGroup.mk (inclusion h g) : (fun _ => { x // x ∈ t } ⧸ subgroupOf H t) ↑g) :=
  rfl

/-- If `s ≤ t`, then there is a map `H ⧸ s.subgroupOf H → H ⧸ t.subgroupOf H`. -/
@[to_additive "If `s ≤ t`, then there is a map `H ⧸ s.addSubgroupOf H → H ⧸ t.addSubgroupOf H`."]
def quotientSubgroupOfMapOfLE (H : Subgroup α) (h : s ≤ t) :
    H ⧸ s.subgroupOf H → H ⧸ t.subgroupOf H :=
  Quotient.map' id fun a b => by
    simp_rw [leftRel_eq]
    apply h

-- Porting note: I had to add the type ascription to the right-hand side or else Lean times out.
@[to_additive (attr := simp)]
theorem quotientSubgroupOfMapOfLE_apply_mk (H : Subgroup α) (h : s ≤ t) (g : H) :
    quotientSubgroupOfMapOfLE H h (QuotientGroup.mk g) =
      (QuotientGroup.mk g : { x // x ∈ H } ⧸ subgroupOf t H) :=
  rfl

/-- If `s ≤ t`, then there is a map `α ⧸ s → α ⧸ t`. -/
@[to_additive "If `s ≤ t`, then there is a map `α ⧸ s → α ⧸ t`."]
def quotientMapOfLE (h : s ≤ t) : α ⧸ s → α ⧸ t :=
  Quotient.map' id fun a b => by
    simp_rw [leftRel_eq]
    apply h

@[to_additive (attr := simp)]
theorem quotientMapOfLE_apply_mk (h : s ≤ t) (g : α) :
    quotientMapOfLE h (QuotientGroup.mk g) = QuotientGroup.mk g :=
  rfl

/-- The natural embedding `H ⧸ (⨅ i, f i).subgroupOf H ↪ Π i, H ⧸ (f i).subgroupOf H`. -/
@[to_additive (attr := simps) "The natural embedding
 `H ⧸ (⨅ i, f i).addSubgroupOf H) ↪ Π i, H ⧸ (f i).addSubgroupOf H`."]
def quotientiInfSubgroupOfEmbedding {ι : Type*} (f : ι → Subgroup α) (H : Subgroup α) :
    H ⧸ (⨅ i, f i).subgroupOf H ↪ ∀ i, H ⧸ (f i).subgroupOf H where
  toFun q i := quotientSubgroupOfMapOfLE H (iInf_le f i) q
  inj' :=
    Quotient.ind₂' <| by
      simp_rw [funext_iff, quotientSubgroupOfMapOfLE_apply_mk, QuotientGroup.eq, mem_subgroupOf,
        mem_iInf, imp_self, forall_const]

-- Porting note: I had to add the type ascription to the right-hand side or else Lean times out.
@[to_additive (attr := simp)]
theorem quotientiInfSubgroupOfEmbedding_apply_mk {ι : Type*} (f : ι → Subgroup α) (H : Subgroup α)
    (g : H) (i : ι) :
    quotientiInfSubgroupOfEmbedding f H (QuotientGroup.mk g) i =
      (QuotientGroup.mk g : { x // x ∈ H } ⧸ subgroupOf (f i) H) :=
  rfl

/-- The natural embedding `α ⧸ (⨅ i, f i) ↪ Π i, α ⧸ f i`. -/
@[to_additive (attr := simps) "The natural embedding `α ⧸ (⨅ i, f i) ↪ Π i, α ⧸ f i`."]
def quotientiInfEmbedding {ι : Type*} (f : ι → Subgroup α) : (α ⧸ ⨅ i, f i) ↪ ∀ i, α ⧸ f i where
  toFun q i := quotientMapOfLE (iInf_le f i) q
  inj' :=
    Quotient.ind₂' <| by
      simp_rw [funext_iff, quotientMapOfLE_apply_mk, QuotientGroup.eq, mem_iInf, imp_self,
        forall_const]

@[to_additive (attr := simp)]
theorem quotientiInfEmbedding_apply_mk {ι : Type*} (f : ι → Subgroup α) (g : α) (i : ι) :
    quotientiInfEmbedding f (QuotientGroup.mk g) i = QuotientGroup.mk g :=
  rfl

end Subgroup

namespace MonoidHom

variable [Group α] {H : Type*} [Group H]

/-- An equivalence between any non-empty fiber of a `MonoidHom` and its kernel. -/
@[to_additive "An equivalence between any non-empty fiber of an `AddMonoidHom` and its kernel."]
def fiberEquivKer (f : α →* H) (a : α) : f ⁻¹' {f a} ≃ f.ker :=
  .trans
    (Equiv.setCongr <| Set.ext fun _ => by
      rw [mem_preimage, mem_singleton_iff, mem_smul_set_iff_inv_smul_mem, SetLike.mem_coe, mem_ker,
        smul_eq_mul, map_mul, map_inv, inv_mul_eq_one, eq_comm])
    (Subgroup.leftCosetEquivSubgroup a)

@[to_additive (attr := simp)]
lemma fiberEquivKer_apply (f : α →* H) (a : α) (g : f ⁻¹' {f a}) : f.fiberEquivKer a g = a⁻¹ * g :=
  rfl

@[to_additive (attr := simp)]
lemma fiberEquivKer_symm_apply (f : α →* H) (a : α) (g : f.ker) :
    (f.fiberEquivKer a).symm g = a * g :=
  rfl

/-- An equivalence between any fiber of a surjective `MonoidHom` and its kernel. -/
@[to_additive "An equivalence between any fiber of a surjective `AddMonoidHom` and its kernel."]
noncomputable def fiberEquivKerOfSurjective {f : α →* H} (hf : Function.Surjective f) (h : H) :
    f ⁻¹' {h} ≃ f.ker :=
  (hf h).choose_spec ▸ f.fiberEquivKer (hf h).choose

/-- An equivalence between any two non-empty fibers of a `MonoidHom`. -/
@[to_additive "An equivalence between any two non-empty fibers of an `AddMonoidHom`."]
def fiberEquiv (f : α →* H) (a b : α) : f ⁻¹' {f a} ≃ f ⁻¹' {f b} :=
  (f.fiberEquivKer a).trans (f.fiberEquivKer b).symm

@[to_additive (attr := simp)]
lemma fiberEquiv_apply (f : α →* H) (a b : α) (g : f ⁻¹' {f a}) :
    f.fiberEquiv a b g = b * (a⁻¹ * g) :=
  rfl

@[to_additive (attr := simp)]
lemma fiberEquiv_symm_apply (f : α →* H) (a b : α) (g : f ⁻¹' {f b}) :
    (f.fiberEquiv a b).symm g = a * (b⁻¹ * g) :=
  rfl

/-- An equivalence between any two fibers of a surjective `MonoidHom`. -/
@[to_additive "An equivalence between any two fibers of a surjective `AddMonoidHom`."]
noncomputable def fiberEquivOfSurjective {f : α →* H} (hf : Function.Surjective f) (h h' : H) :
    f ⁻¹' {h} ≃ f ⁻¹' {h'} :=
  (fiberEquivKerOfSurjective hf h).trans (fiberEquivKerOfSurjective hf h').symm

end MonoidHom

namespace QuotientGroup

variable [Group α]

/-- If `s` is a subgroup of the group `α`, and `t` is a subset of `α ⧸ s`, then there is a
(typically non-canonical) bijection between the preimage of `t` in `α` and the product `s × t`. -/
@[to_additive preimageMkEquivAddSubgroupProdSet
"If `s` is a subgroup of the additive group `α`, and `t` is a subset of `α ⧸ s`, then
 there is a (typically non-canonical) bijection between the preimage of `t` in `α` and the product
 `s × t`."]
noncomputable def preimageMkEquivSubgroupProdSet (s : Subgroup α) (t : Set (α ⧸ s)) :
    QuotientGroup.mk ⁻¹' t ≃ s × t where
  toFun a :=
    ⟨⟨((Quotient.out' (QuotientGroup.mk a)) : α)⁻¹ * a,
        leftRel_apply.mp (@Quotient.exact' _ (leftRel s) _ _ <| Quotient.out_eq' _)⟩,
      ⟨QuotientGroup.mk a, a.2⟩⟩
  invFun a :=
    ⟨Quotient.out' a.2.1 * a.1.1,
      show QuotientGroup.mk _ ∈ t by
        rw [mk_mul_of_mem _ a.1.2, out_eq']
        exact a.2.2⟩
  left_inv := fun ⟨a, ha⟩ => Subtype.eq <| show _ * _ = a by simp
  right_inv := fun ⟨⟨a, ha⟩, ⟨x, hx⟩⟩ => by ext <;> simp [ha]

<<<<<<< HEAD
/-- A group is made up of a disjoint union of cosets of a subgroup. -/
@[to_additive "An additive group is made up of a disjoint union of cosets of an additive
subgroup. -/"]
lemma univ_eq_iUnion_image_mul (H : Subgroup α) :
    (Set.univ (α := α)) = ⋃ x : α ⧸ H, (x.out' * ·) '' H := by
  ext x
  simp only [Set.mem_univ, Set.image_add_right, Set.mem_iUnion, Set.mem_preimage, SetLike.mem_coe,
    true_iff]
  refine ⟨x, ?_⟩
  simp [← QuotientGroup.eq]
=======
open MulAction in
/-- A group is made up of a disjoint union of cosets of a subgroup. -/
@[to_additive "An additive group is made up of a disjoint union of cosets of an additive
subgroup."]
lemma univ_eq_iUnion_smul (H : Subgroup α) :
    (Set.univ (α := α)) = ⋃ x : α ⧸ H, x.out' • (H : Set _) := by
  simp_rw [univ_eq_iUnion_orbit H.op, orbit_eq_out'_smul]
  rfl
>>>>>>> 5ba88209

end QuotientGroup<|MERGE_RESOLUTION|>--- conflicted
+++ resolved
@@ -703,18 +703,6 @@
   left_inv := fun ⟨a, ha⟩ => Subtype.eq <| show _ * _ = a by simp
   right_inv := fun ⟨⟨a, ha⟩, ⟨x, hx⟩⟩ => by ext <;> simp [ha]
 
-<<<<<<< HEAD
-/-- A group is made up of a disjoint union of cosets of a subgroup. -/
-@[to_additive "An additive group is made up of a disjoint union of cosets of an additive
-subgroup. -/"]
-lemma univ_eq_iUnion_image_mul (H : Subgroup α) :
-    (Set.univ (α := α)) = ⋃ x : α ⧸ H, (x.out' * ·) '' H := by
-  ext x
-  simp only [Set.mem_univ, Set.image_add_right, Set.mem_iUnion, Set.mem_preimage, SetLike.mem_coe,
-    true_iff]
-  refine ⟨x, ?_⟩
-  simp [← QuotientGroup.eq]
-=======
 open MulAction in
 /-- A group is made up of a disjoint union of cosets of a subgroup. -/
 @[to_additive "An additive group is made up of a disjoint union of cosets of an additive
@@ -723,6 +711,5 @@
     (Set.univ (α := α)) = ⋃ x : α ⧸ H, x.out' • (H : Set _) := by
   simp_rw [univ_eq_iUnion_orbit H.op, orbit_eq_out'_smul]
   rfl
->>>>>>> 5ba88209
 
 end QuotientGroup