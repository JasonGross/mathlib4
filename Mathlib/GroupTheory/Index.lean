--- conflicted
+++ resolved
@@ -57,13 +57,8 @@
 #align subgroup.relindex Subgroup.relindex
 #align add_subgroup.relindex AddSubgroup.relindex
 
-<<<<<<< HEAD
-@[to_additive (attr := simp)]
-theorem index_comap_of_surjective {G' : Type _} [Group G'] {f : G' →* G}
-=======
-@[to_additive]
+@[to_additive (attr := simp)]
 theorem index_comap_of_surjective {G' : Type*} [Group G'] {f : G' →* G}
->>>>>>> 17a54df9
     (hf : Function.Surjective f) : (H.comap f).index = H.index := by
   letI := QuotientGroup.leftRel H
   letI := QuotientGroup.leftRel (H.comap f)
