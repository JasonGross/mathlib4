--- conflicted
+++ resolved
@@ -371,7 +371,6 @@
   rw [mem_support, mem_support, Ne, Ne, apply_eq_iff_eq]
 #align equiv.perm.apply_mem_support Equiv.Perm.apply_mem_support
 
-<<<<<<< HEAD
 /-- The support of a permutation is invariant -/
 theorem isInvariant_of_support_le {c : Perm α} {s : Finset α}
     (hcs : c.support ≤ s) (x : α) : x ∈ s ↔ c x ∈ s := by
@@ -413,8 +412,6 @@
       exact fun ha' ↦ ha (hc ha')
 
 -- Porting note (#10756): new theorem
-=======
->>>>>>> a0e7e344
 @[simp]
 theorem apply_pow_apply_eq_iff (f : Perm α) (n : ℕ) {x : α} :
     f ((f ^ n) x) = (f ^ n) x ↔ f x = x := by
