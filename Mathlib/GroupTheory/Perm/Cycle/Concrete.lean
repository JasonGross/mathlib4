/-
Copyright (c) 2021 Yakov Pechersky. All rights reserved.
Released under Apache 2.0 license as described in the file LICENSE.
Authors: Yakov Pechersky
-/
import Mathlib.Data.List.Cycle
import Mathlib.GroupTheory.Perm.Cycle.Type
import Mathlib.GroupTheory.Perm.List

/-!

# Properties of cyclic permutations constructed from lists/cycles

In the following, `{α : Type*} [Fintype α] [DecidableEq α]`.

## Main definitions

* `Cycle.formPerm`: the cyclic permutation created by looping over a `Cycle α`
* `Equiv.Perm.toList`: the list formed by iterating application of a permutation
* `Equiv.Perm.toCycle`: the cycle formed by iterating application of a permutation
* `Equiv.Perm.isoCycle`: the equivalence between cyclic permutations `f : Perm α`
  and the terms of `Cycle α` that correspond to them
* `Equiv.Perm.isoCycle'`: the same equivalence as `Equiv.Perm.isoCycle`
  but with evaluation via choosing over fintypes
* The notation `c[1, 2, 3]` to emulate notation of cyclic permutations `(1 2 3)`
* A `Repr` instance for any `Perm α`, by representing the `Finset` of
  `Cycle α` that correspond to the cycle factors.

## Main results

* `List.isCycle_formPerm`: a nontrivial list without duplicates, when interpreted as
  a permutation, is cyclic
* `Equiv.Perm.IsCycle.existsUnique_cycle`: there is only one nontrivial `Cycle α`
  corresponding to each cyclic `f : Perm α`

## Implementation details

The forward direction of `Equiv.Perm.isoCycle'` uses `Fintype.choose` of the uniqueness
result, relying on the `Fintype` instance of a `Cycle.nodup` subtype.
It is unclear if this works faster than the `Equiv.Perm.toCycle`, which relies
on recursion over `Finset.univ`.

-/


open Equiv Equiv.Perm List

variable {α : Type*}

namespace List

variable [DecidableEq α] {l l' : List α}

theorem formPerm_disjoint_iff (hl : Nodup l) (hl' : Nodup l') (hn : 2 ≤ l.length)
    (hn' : 2 ≤ l'.length) : Perm.Disjoint (formPerm l) (formPerm l') ↔ l.Disjoint l' := by
  rw [disjoint_iff_eq_or_eq, List.Disjoint]
  constructor
  · rintro h x hx hx'
    specialize h x
    rw [formPerm_apply_mem_eq_self_iff _ hl _ hx, formPerm_apply_mem_eq_self_iff _ hl' _ hx'] at h
    omega
  · intro h x
    by_cases hx : x ∈ l
    on_goal 1 => by_cases hx' : x ∈ l'
    · exact (h hx hx').elim
    all_goals have := formPerm_eq_self_of_not_mem _ _ ‹_›; tauto

theorem isCycle_formPerm (hl : Nodup l) (hn : 2 ≤ l.length) : IsCycle (formPerm l) := by
  cases' l with x l
  · norm_num at hn
  induction' l with y l generalizing x
  · norm_num at hn
  · use x
    constructor
    · rwa [formPerm_apply_mem_ne_self_iff _ hl _ (mem_cons_self _ _)]
    · intro w hw
      have : w ∈ x::y::l := mem_of_formPerm_ne_self _ _ hw
      obtain ⟨k, hk⟩ := get_of_mem this
      use k
      rw [← hk]
      simp only [zpow_natCast, formPerm_pow_apply_head _ _ hl k, Nat.mod_eq_of_lt k.isLt]

theorem pairwise_sameCycle_formPerm (hl : Nodup l) (hn : 2 ≤ l.length) :
    Pairwise l.formPerm.SameCycle l :=
  Pairwise.imp_mem.mpr
    (pairwise_of_forall fun _ _ hx hy =>
      (isCycle_formPerm hl hn).sameCycle ((formPerm_apply_mem_ne_self_iff _ hl _ hx).mpr hn)
        ((formPerm_apply_mem_ne_self_iff _ hl _ hy).mpr hn))

theorem cycleOf_formPerm (hl : Nodup l) (hn : 2 ≤ l.length) (x) :
    cycleOf l.attach.formPerm x = l.attach.formPerm :=
  have hn : 2 ≤ l.attach.length := by rwa [← length_attach] at hn
  have hl : l.attach.Nodup := by rwa [← nodup_attach] at hl
  (isCycle_formPerm hl hn).cycleOf_eq
    ((formPerm_apply_mem_ne_self_iff _ hl _ (mem_attach _ _)).mpr hn)

theorem cycleType_formPerm (hl : Nodup l) (hn : 2 ≤ l.length) :
    cycleType l.attach.formPerm = {l.length} := by
  rw [← length_attach] at hn
  rw [← nodup_attach] at hl
  rw [cycleType_eq [l.attach.formPerm]]
  · simp only [map, Function.comp_apply]
    rw [support_formPerm_of_nodup _ hl, card_toFinset, dedup_eq_self.mpr hl]
    · simp
    · intro x h
      simp [h, Nat.succ_le_succ_iff] at hn
  · simp
  · simpa using isCycle_formPerm hl hn
  · simp

theorem formPerm_apply_mem_eq_next (hl : Nodup l) (x : α) (hx : x ∈ l) :
    formPerm l x = next l x hx := by
  obtain ⟨k, rfl⟩ := get_of_mem hx
  rw [next_get _ hl, formPerm_apply_get _ hl]

end List

namespace Cycle

variable [DecidableEq α] (s s' : Cycle α)

/-- A cycle `s : Cycle α`, given `Nodup s` can be interpreted as an `Equiv.Perm α`
where each element in the list is permuted to the next one, defined as `formPerm`.
-/
def formPerm : ∀ s : Cycle α, Nodup s → Equiv.Perm α :=
  fun s => Quotient.hrecOn s (fun l _ => List.formPerm l) fun l₁ l₂ (h : l₁ ~r l₂) => by
    apply Function.hfunext
    · ext
      exact h.nodup_iff
    · intro h₁ h₂ _
      exact heq_of_eq (formPerm_eq_of_isRotated h₁ h)

@[simp]
theorem formPerm_coe (l : List α) (hl : l.Nodup) : formPerm (l : Cycle α) hl = l.formPerm :=
  rfl

theorem formPerm_subsingleton (s : Cycle α) (h : Subsingleton s) : formPerm s h.nodup = 1 := by
  induction' s using Quot.inductionOn with s
  simp only [formPerm_coe, mk_eq_coe]
  simp only [length_subsingleton_iff, length_coe, mk_eq_coe] at h
  cases' s with hd tl
  · simp
  · simp only [length_eq_zero, add_le_iff_nonpos_left, List.length, nonpos_iff_eq_zero] at h
    simp [h]

theorem isCycle_formPerm (s : Cycle α) (h : Nodup s) (hn : Nontrivial s) :
    IsCycle (formPerm s h) := by
  induction s using Quot.inductionOn
  exact List.isCycle_formPerm h (length_nontrivial hn)

theorem support_formPerm [Fintype α] (s : Cycle α) (h : Nodup s) (hn : Nontrivial s) :
    support (formPerm s h) = s.toFinset := by
  induction' s using Quot.inductionOn with s
  refine support_formPerm_of_nodup s h ?_
  rintro _ rfl
  simpa [Nat.succ_le_succ_iff] using length_nontrivial hn

theorem formPerm_eq_self_of_not_mem (s : Cycle α) (h : Nodup s) (x : α) (hx : x ∉ s) :
    formPerm s h x = x := by
  induction s using Quot.inductionOn
  simpa using List.formPerm_eq_self_of_not_mem _ _ hx

theorem formPerm_apply_mem_eq_next (s : Cycle α) (h : Nodup s) (x : α) (hx : x ∈ s) :
    formPerm s h x = next s h x hx := by
  induction s using Quot.inductionOn
  simpa using List.formPerm_apply_mem_eq_next h _ (by simp_all)

nonrec theorem formPerm_reverse (s : Cycle α) (h : Nodup s) :
    formPerm s.reverse (nodup_reverse_iff.mpr h) = (formPerm s h)⁻¹ := by
  induction s using Quot.inductionOn
  simpa using formPerm_reverse _

nonrec theorem formPerm_eq_formPerm_iff {α : Type*} [DecidableEq α] {s s' : Cycle α} {hs : s.Nodup}
    {hs' : s'.Nodup} :
    s.formPerm hs = s'.formPerm hs' ↔ s = s' ∨ s.Subsingleton ∧ s'.Subsingleton := by
  rw [Cycle.length_subsingleton_iff, Cycle.length_subsingleton_iff]
  revert s s'
  intro s s'
  apply @Quotient.inductionOn₂' _ _ _ _ _ s s'
  intro l l'
  -- Porting note: was `simpa using formPerm_eq_formPerm_iff`
  simp_all
  intro hs hs'
  constructor <;> intro h <;> simp_all only [formPerm_eq_formPerm_iff]

end Cycle

namespace Equiv.Perm

section Fintype

variable [Fintype α] [DecidableEq α] (p : Equiv.Perm α) (x : α)

/-- `Equiv.Perm.toList (f : Perm α) (x : α)` generates the list `[x, f x, f (f x), ...]`
until looping. That means when `f x = x`, `toList f x = []`.
-/
def toList : List α :=
  List.iterate p x (cycleOf p x).support.card

@[simp]
theorem toList_one : toList (1 : Perm α) x = [] := by simp [toList, cycleOf_one]

@[simp]
theorem toList_eq_nil_iff {p : Perm α} {x} : toList p x = [] ↔ x ∉ p.support := by simp [toList]

@[simp]
theorem length_toList : length (toList p x) = (cycleOf p x).support.card := by simp [toList]

theorem toList_ne_singleton (y : α) : toList p x ≠ [y] := by
  intro H
  simpa [card_support_ne_one] using congr_arg length H

theorem two_le_length_toList_iff_mem_support {p : Perm α} {x : α} :
    2 ≤ length (toList p x) ↔ x ∈ p.support := by simp

theorem length_toList_pos_of_mem_support (h : x ∈ p.support) : 0 < length (toList p x) :=
  zero_lt_two.trans_le (two_le_length_toList_iff_mem_support.mpr h)

theorem get_toList (i : Fin (length (toList p x))) : (toList p x).get i = (p ^ i.1) x :=  by
  simp [toList]

theorem toList_get_zero (h : x ∈ p.support) :
    (toList p x).get ⟨0, (length_toList_pos_of_mem_support _ _ h)⟩ = x := by simp [toList]

set_option linter.deprecated false in
@[deprecated get_toList (since := "2024-05-08")]
theorem nthLe_toList (n : ℕ) (hn : n < length (toList p x)) :
    (toList p x).nthLe n hn = (p ^ n) x := by simp [nthLe, toList]

set_option linter.deprecated false in
@[deprecated toList_get_zero (since := "2024-05-08")]
theorem toList_nthLe_zero (h : x ∈ p.support) :
    (toList p x).nthLe 0 (length_toList_pos_of_mem_support _ _ h) = x := by simp [nthLe, toList]

variable {p} {x}

theorem mem_toList_iff {y : α} : y ∈ toList p x ↔ SameCycle p x y ∧ x ∈ p.support := by
  simp only [toList, mem_iterate, iterate_eq_pow, eq_comm (a := y)]
  constructor
  · rintro ⟨n, hx, rfl⟩
    refine ⟨⟨n, rfl⟩, ?_⟩
    contrapose! hx
    rw [← support_cycleOf_eq_nil_iff] at hx
    simp [hx]
  · rintro ⟨h, hx⟩
    simpa using h.exists_pow_eq_of_mem_support hx

theorem nodup_toList (p : Perm α) (x : α) : Nodup (toList p x) := by
  by_cases hx : p x = x
  · rw [← not_mem_support, ← toList_eq_nil_iff] at hx
    simp [hx]
  have hc : IsCycle (cycleOf p x) := isCycle_cycleOf p hx
  rw [nodup_iff_injective_get]
  rintro ⟨n, hn⟩ ⟨m, hm⟩
  rw [length_toList, ← hc.orderOf] at hm hn
  rw [← cycleOf_apply_self, ← Ne, ← mem_support] at hx
  rw [Fin.mk.inj_iff, get_toList, get_toList, ← cycleOf_pow_apply_self p x n, ←
    cycleOf_pow_apply_self p x m]
  cases' n with n <;> cases' m with m
  · simp
  · rw [← hc.support_pow_of_pos_of_lt_orderOf m.zero_lt_succ hm, mem_support,
      cycleOf_pow_apply_self] at hx
    simp [hx.symm]
  · rw [← hc.support_pow_of_pos_of_lt_orderOf n.zero_lt_succ hn, mem_support,
      cycleOf_pow_apply_self] at hx
    simp [hx]
  intro h
  have hn' : ¬orderOf (p.cycleOf x) ∣ n.succ := Nat.not_dvd_of_pos_of_lt n.zero_lt_succ hn
  have hm' : ¬orderOf (p.cycleOf x) ∣ m.succ := Nat.not_dvd_of_pos_of_lt m.zero_lt_succ hm
  rw [← hc.support_pow_eq_iff] at hn' hm'
  rw [← Nat.mod_eq_of_lt hn, ← Nat.mod_eq_of_lt hm, ← pow_inj_mod]
  refine support_congr ?_ ?_
  · rw [hm', hn']
  · rw [hm']
    intro y hy
    obtain ⟨k, rfl⟩ := hc.exists_pow_eq (mem_support.mp hx) (mem_support.mp hy)
    rw [← mul_apply, (Commute.pow_pow_self _ _ _).eq, mul_apply, h, ← mul_apply, ← mul_apply,
      (Commute.pow_pow_self _ _ _).eq]

theorem next_toList_eq_apply (p : Perm α) (x y : α) (hy : y ∈ toList p x) :
    next (toList p x) y hy = p y := by
  rw [mem_toList_iff] at hy
  obtain ⟨k, hk, hk'⟩ := hy.left.exists_pow_eq_of_mem_support hy.right
  rw [← get_toList p x ⟨k, by simpa using hk⟩] at hk'
  simp_rw [← hk']
  rw [next_get _ (nodup_toList _ _), get_toList, Fin.val_mk, get_toList, Fin.val_mk, ← mul_apply,
    ← pow_succ', length_toList, ← pow_mod_orderOf_cycleOf_apply p (k + 1), IsCycle.orderOf]
  exact isCycle_cycleOf _ (mem_support.mp hy.right)

theorem toList_pow_apply_eq_rotate (p : Perm α) (x : α) (k : ℕ) :
    p.toList ((p ^ k) x) = (p.toList x).rotate k := by
  apply ext_get
  · simp only [length_toList, cycleOf_self_apply_pow, length_rotate]
  · intro n hn hn'
    rw [get_toList, Fin.val_mk, get_rotate, get_toList, Fin.val_mk, length_toList,
      pow_mod_card_support_cycleOf_self_apply, pow_add, mul_apply]

theorem SameCycle.toList_isRotated {f : Perm α} {x y : α} (h : SameCycle f x y) :
    toList f x ~r toList f y := by
  by_cases hx : x ∈ f.support
  · obtain ⟨_ | k, _, hy⟩ := h.exists_pow_eq_of_mem_support hx
    · simp only [coe_one, id, pow_zero, Nat.zero_eq] at hy
      -- Porting note: added `IsRotated.refl`
      simp [hy, IsRotated.refl]
    use k.succ
    rw [← toList_pow_apply_eq_rotate, hy]
  · rw [toList_eq_nil_iff.mpr hx, isRotated_nil_iff', eq_comm, toList_eq_nil_iff]
    rwa [← h.mem_support_iff]

theorem pow_apply_mem_toList_iff_mem_support {n : ℕ} : (p ^ n) x ∈ p.toList x ↔ x ∈ p.support := by
  rw [mem_toList_iff, and_iff_right_iff_imp]
  refine fun _ => SameCycle.symm ?_
  rw [sameCycle_pow_left]

theorem toList_formPerm_nil (x : α) : toList (formPerm ([] : List α)) x = [] := by simp

theorem toList_formPerm_singleton (x y : α) : toList (formPerm [x]) y = [] := by simp

theorem toList_formPerm_nontrivial (l : List α) (hl : 2 ≤ l.length) (hn : Nodup l) :
    toList (formPerm l) (l.get ⟨0, (zero_lt_two.trans_le hl)⟩) = l := by
  have hc : l.formPerm.IsCycle := List.isCycle_formPerm hn hl
  have hs : l.formPerm.support = l.toFinset := by
    refine support_formPerm_of_nodup _ hn ?_
    rintro _ rfl
    simp [Nat.succ_le_succ_iff] at hl
  rw [toList, hc.cycleOf_eq (mem_support.mp _), hs, card_toFinset, dedup_eq_self.mpr hn]
  · refine ext_get (by simp) fun k hk hk' => ?_
    simp only [Nat.zero_eq, get_iterate, iterate_eq_pow, formPerm_pow_apply_get _ hn, zero_add,
      Nat.mod_eq_of_lt hk']
  · simpa [hs] using get_mem _ _ _

theorem toList_formPerm_isRotated_self (l : List α) (hl : 2 ≤ l.length) (hn : Nodup l) (x : α)
    (hx : x ∈ l) : toList (formPerm l) x ~r l := by
  obtain ⟨k, hk, rfl⟩ := get_of_mem hx
  have hr : l ~r l.rotate k := ⟨k, rfl⟩
  rw [formPerm_eq_of_isRotated hn hr]
  rw [get_eq_get_rotate l k k]
  simp only [Nat.mod_eq_of_lt k.2, tsub_add_cancel_of_le (le_of_lt k.2), Nat.mod_self]
  erw [toList_formPerm_nontrivial]
  · simp
  · simpa using hl
  · simpa using hn

theorem formPerm_toList (f : Perm α) (x : α) : formPerm (toList f x) = f.cycleOf x := by
  by_cases hx : f x = x
  · rw [(cycleOf_eq_one_iff f).mpr hx, toList_eq_nil_iff.mpr (not_mem_support.mpr hx),
      formPerm_nil]
  ext y
  by_cases hy : SameCycle f x y
  · obtain ⟨k, _, rfl⟩ := hy.exists_pow_eq_of_mem_support (mem_support.mpr hx)
    rw [cycleOf_apply_apply_pow_self, List.formPerm_apply_mem_eq_next (nodup_toList f x),
      next_toList_eq_apply, pow_succ', mul_apply]
    rw [mem_toList_iff]
    exact ⟨⟨k, rfl⟩, mem_support.mpr hx⟩
  · rw [cycleOf_apply_of_not_sameCycle hy, formPerm_apply_of_not_mem]
    simp [mem_toList_iff, hy]

/-- Given a cyclic `f : Perm α`, generate the `Cycle α` in the order
of application of `f`. Implemented by finding an element `x : α`
in the support of `f` in `Finset.univ`, and iterating on using
`Equiv.Perm.toList f x`.
-/
def toCycle (f : Perm α) (hf : IsCycle f) : Cycle α :=
  Multiset.recOn (Finset.univ : Finset α).val (Quot.mk _ [])
    (fun x _ l => if f x = x then l else toList f x)
    (by
      intro x y _ s
      refine heq_of_eq ?_
      split_ifs with hx hy hy <;> try rfl
      have hc : SameCycle f x y := IsCycle.sameCycle hf hx hy
      exact Quotient.sound' hc.toList_isRotated)

theorem toCycle_eq_toList (f : Perm α) (hf : IsCycle f) (x : α) (hx : f x ≠ x) :
    toCycle f hf = toList f x := by
  have key : (Finset.univ : Finset α).val = x ::ₘ Finset.univ.val.erase x := by simp
  rw [toCycle, key]
  simp [hx]

theorem nodup_toCycle (f : Perm α) (hf : IsCycle f) : (toCycle f hf).Nodup := by
  obtain ⟨x, hx, -⟩ := id hf
  simpa [toCycle_eq_toList f hf x hx] using nodup_toList _ _

theorem nontrivial_toCycle (f : Perm α) (hf : IsCycle f) : (toCycle f hf).Nontrivial := by
  obtain ⟨x, hx, -⟩ := id hf
  simp [toCycle_eq_toList f hf x hx, hx, Cycle.nontrivial_coe_nodup_iff (nodup_toList _ _)]

/-- Any cyclic `f : Perm α` is isomorphic to the nontrivial `Cycle α`
that corresponds to repeated application of `f`.
The forward direction is implemented by `Equiv.Perm.toCycle`.
-/
def isoCycle : { f : Perm α // IsCycle f } ≃ { s : Cycle α // s.Nodup ∧ s.Nontrivial } where
  toFun f := ⟨toCycle (f : Perm α) f.prop, nodup_toCycle f f.prop, nontrivial_toCycle _ f.prop⟩
  invFun s := ⟨(s : Cycle α).formPerm s.prop.left, (s : Cycle α).isCycle_formPerm _ s.prop.right⟩
  left_inv f := by
    obtain ⟨x, hx, -⟩ := id f.prop
    simpa [toCycle_eq_toList (f : Perm α) f.prop x hx, formPerm_toList, Subtype.ext_iff] using
      f.prop.cycleOf_eq hx
  right_inv s := by
    rcases s with ⟨⟨s⟩, hn, ht⟩
    obtain ⟨x, -, -, hx, -⟩ := id ht
    have hl : 2 ≤ s.length := by simpa using Cycle.length_nontrivial ht
    simp only [Cycle.mk_eq_coe, Cycle.nodup_coe_iff, Cycle.mem_coe_iff, Subtype.coe_mk,
      Cycle.formPerm_coe] at hn hx ⊢
    apply Subtype.ext
    dsimp
    rw [toCycle_eq_toList _ _ x]
    · refine Quotient.sound' ?_
      exact toList_formPerm_isRotated_self _ hl hn _ hx
    · rw [← mem_support, support_formPerm_of_nodup _ hn]
      · simpa using hx
      · rintro _ rfl
        simp [Nat.succ_le_succ_iff] at hl

end Fintype

section Finite

variable [Finite α] [DecidableEq α]

theorem IsCycle.existsUnique_cycle {f : Perm α} (hf : IsCycle f) :
    ∃! s : Cycle α, ∃ h : s.Nodup, s.formPerm h = f := by
  cases nonempty_fintype α
  obtain ⟨x, hx, hy⟩ := id hf
  refine ⟨f.toList x, ⟨nodup_toList f x, ?_⟩, ?_⟩
  · simp [formPerm_toList, hf.cycleOf_eq hx]
  · rintro ⟨l⟩ ⟨hn, rfl⟩
    simp only [Cycle.mk_eq_coe, Cycle.coe_eq_coe, Subtype.coe_mk, Cycle.formPerm_coe]
    refine (toList_formPerm_isRotated_self _ ?_ hn _ ?_).symm
    · contrapose! hx
      suffices formPerm l = 1 by simp [this]
      rw [formPerm_eq_one_iff _ hn]
      exact Nat.le_of_lt_succ hx
    · rw [← mem_toFinset]
      refine support_formPerm_le l ?_
      simpa using hx

theorem IsCycle.existsUnique_cycle_subtype {f : Perm α} (hf : IsCycle f) :
    ∃! s : { s : Cycle α // s.Nodup }, (s : Cycle α).formPerm s.prop = f := by
  obtain ⟨s, ⟨hs, rfl⟩, hs'⟩ := hf.existsUnique_cycle
  refine ⟨⟨s, hs⟩, rfl, ?_⟩
  rintro ⟨t, ht⟩ ht'
  simpa using hs' _ ⟨ht, ht'⟩

theorem IsCycle.existsUnique_cycle_nontrivial_subtype {f : Perm α} (hf : IsCycle f) :
    ∃! s : { s : Cycle α // s.Nodup ∧ s.Nontrivial }, (s : Cycle α).formPerm s.prop.left = f := by
  obtain ⟨⟨s, hn⟩, hs, hs'⟩ := hf.existsUnique_cycle_subtype
  refine ⟨⟨s, hn, ?_⟩, ?_, ?_⟩
  · rw [hn.nontrivial_iff]
    subst f
    intro H
    refine hf.ne_one ?_
    simpa using Cycle.formPerm_subsingleton _ H
  · simpa using hs
  · rintro ⟨t, ht, ht'⟩ ht''
    simpa using hs' ⟨t, ht⟩ ht''

end Finite

variable [Fintype α] [DecidableEq α]

/-- Any cyclic `f : Perm α` is isomorphic to the nontrivial `Cycle α`
that corresponds to repeated application of `f`.
The forward direction is implemented by finding this `Cycle α` using `Fintype.choose`.
-/
def isoCycle' : { f : Perm α // IsCycle f } ≃ { s : Cycle α // s.Nodup ∧ s.Nontrivial } :=
  let f : { s : Cycle α // s.Nodup ∧ s.Nontrivial } → { f : Perm α // IsCycle f } :=
    fun s => ⟨(s : Cycle α).formPerm s.prop.left, (s : Cycle α).isCycle_formPerm _ s.prop.right⟩
  { toFun := Fintype.bijInv (show Function.Bijective f by
      rw [Function.bijective_iff_existsUnique]
      rintro ⟨f, hf⟩
      simp only [Subtype.ext_iff]
      exact hf.existsUnique_cycle_nontrivial_subtype)
    invFun := f
    left_inv := Fintype.rightInverse_bijInv _
    right_inv := Fintype.leftInverse_bijInv _ }

-- mutes `'decide' tactic does nothing [linter.unusedTactic]`
set_option linter.unusedTactic false in
notation3 (prettyPrint := false) "c["(l", "* => foldr (h t => List.cons h t) List.nil)"]" =>
  Cycle.formPerm (Cycle.ofList l) (Iff.mpr Cycle.nodup_coe_iff (by decide))

<<<<<<< HEAD
unsafe instance instRepr [Repr α] : Repr (Perm α) where
  reprPrec f prec :=
    letI l := Quot.unquot <| Multiset.map repr <| Multiset.pmap toCycle
      (Perm.cycleFactorsFinset f).val
      fun _ hg => (mem_cycleFactorsFinset_iff.mp (Finset.mem_def.mpr hg)).left
    match l with
    | []  => "1"
    | [f] => f
    | l   =>
      -- multiple terms, use `*` precedence
      (if prec ≥ 70 then Lean.Format.paren else id)
      (Lean.Format.fill
        (Lean.Format.joinSep l (" *" ++ Lean.Format.line)))
#align equiv.perm.repr_perm Equiv.Perm.instRepr
=======
unsafe instance instRepr [Repr α] : Repr (Perm α) :=
  ⟨fun f _ => repr (Multiset.pmap toCycle (Perm.cycleFactorsFinset f).val
    fun _ hg => (mem_cycleFactorsFinset_iff.mp (Finset.mem_def.mpr hg)).left)⟩
>>>>>>> f88edac7

end Equiv.Perm<|MERGE_RESOLUTION|>--- conflicted
+++ resolved
@@ -479,7 +479,6 @@
 notation3 (prettyPrint := false) "c["(l", "* => foldr (h t => List.cons h t) List.nil)"]" =>
   Cycle.formPerm (Cycle.ofList l) (Iff.mpr Cycle.nodup_coe_iff (by decide))
 
-<<<<<<< HEAD
 unsafe instance instRepr [Repr α] : Repr (Perm α) where
   reprPrec f prec :=
     letI l := Quot.unquot <| Multiset.map repr <| Multiset.pmap toCycle
@@ -493,11 +492,5 @@
       (if prec ≥ 70 then Lean.Format.paren else id)
       (Lean.Format.fill
         (Lean.Format.joinSep l (" *" ++ Lean.Format.line)))
-#align equiv.perm.repr_perm Equiv.Perm.instRepr
-=======
-unsafe instance instRepr [Repr α] : Repr (Perm α) :=
-  ⟨fun f _ => repr (Multiset.pmap toCycle (Perm.cycleFactorsFinset f).val
-    fun _ hg => (mem_cycleFactorsFinset_iff.mp (Finset.mem_def.mpr hg)).left)⟩
->>>>>>> f88edac7
 
 end Equiv.Perm