--- conflicted
+++ resolved
@@ -33,115 +33,19 @@
 
 variable {f g : Perm α} {x y : α} [DecidableRel f.SameCycle] [DecidableRel g.SameCycle]
 
-<<<<<<< HEAD
-/- This section generalizes a `(f : Perm α) → DecidableRel (SameCycle f)` instance in some
-declarations to make `cycleOf` computable.
-All declarations in this section are specialized later.
--/
-section GeneralizedDecRel
-
-variable [(f : Perm α) → DecidableRel (SameCycle f)]
-
-/-- `f.cycleOfGDR x` is the `cycleOf` whose `(f : Perm α) → DecidableRel (SameCycle f)` instance is
-generalized. This function is required to make `cycleOf` computable. -/
-private def cycleOfGDR (f : Perm α) (x : α) : Perm α :=
-=======
 /-- `f.cycleOf x` is the cycle of the permutation `f` to which `x` belongs. -/
 def cycleOf (f : Perm α) [DecidableRel f.SameCycle] (x : α) : Perm α :=
->>>>>>> 7733e607
   ofSubtype (subtypePerm f fun _ => sameCycle_apply_right.symm : Perm { y // SameCycle f x y })
-
-<<<<<<< HEAD
-private theorem cycleOfGDR_apply (f : Perm α) (x y : α) :
-    cycleOfGDR f x y = if SameCycle f x y then f y else y := by
-  dsimp only [cycleOfGDR]
-=======
+#align equiv.perm.cycle_of Equiv.Perm.cycleOf
+
 theorem cycleOf_apply (f : Perm α) [DecidableRel f.SameCycle] (x y : α) :
     cycleOf f x y = if SameCycle f x y then f y else y := by
   dsimp only [cycleOf]
->>>>>>> 7733e607
   split_ifs with h
   · apply ofSubtype_apply_of_mem
     exact h
   · apply ofSubtype_apply_of_not_mem
     exact h
-
-private theorem cycleOfGDR_eq_one_iff (f : Perm α) : cycleOfGDR f x = 1 ↔ f x = x := by
-  simp_rw [ext_iff, cycleOfGDR_apply, one_apply]
-  refine ⟨fun h => (if_pos (SameCycle.refl f x)).symm.trans (h x), fun h y => ?_⟩
-  by_cases hy : f y = y
-  · rw [hy, ite_self]
-  · exact if_neg (mt SameCycle.apply_eq_self_iff (by tauto))
-
-private theorem mem_support_cycleOfGDR_iff :
-    y ∈ support (f.cycleOfGDR x) ↔ SameCycle f x y ∧ x ∈ support f := by
-  by_cases hx : f x = x
-  · rw [(cycleOfGDR_eq_one_iff _).mpr hx]
-    simp [hx]
-  · rw [mem_support, cycleOfGDR_apply]
-    split_ifs with hy
-    · simp only [hx, hy, iff_true_iff, Ne, not_false_iff, and_self_iff, mem_support]
-      rcases hy with ⟨k, rfl⟩
-      rw [← not_mem_support]
-      simpa using hx
-    · simpa [hx] using hy
-
-private theorem mem_support_cycleOfGDR_iff' (hx : f x ≠ x) :
-    y ∈ support (f.cycleOfGDR x) ↔ SameCycle f x y := by
-  rw [mem_support_cycleOfGDR_iff, and_iff_left (mem_support.2 hx)]
-
-private theorem isCycleOn_support_cycleOfGDR (f : Perm α) (x : α) :
-    f.IsCycleOn (f.cycleOfGDR x).support :=
-  ⟨f.bijOn <| by
-    refine fun _ =>
-      ⟨fun h ↦ mem_support_cycleOfGDR_iff.2 ?_, fun h ↦ mem_support_cycleOfGDR_iff.2 ?_⟩
-    · exact ⟨sameCycle_apply_right.1 (mem_support_cycleOfGDR_iff.1 h).1,
-      (mem_support_cycleOfGDR_iff.1 h).2⟩
-    · exact ⟨sameCycle_apply_right.2 (mem_support_cycleOfGDR_iff.1 h).1,
-      (mem_support_cycleOfGDR_iff.1 h).2⟩
-    , fun a ha b hb =>
-      by
-        rw [mem_coe, mem_support_cycleOfGDR_iff] at ha hb
-        exact ha.1.symm.trans hb.1⟩
-
-private theorem SameCycle.exists_lt_card_support_cycleOfGDR_pow_eq_of_mem_support
-    (h : SameCycle f x y) (hx : x ∈ f.support) :
-    ∃ i < (f.cycleOfGDR x).support.card, (f ^ i) x = y := by
-  rw [mem_support] at hx
-  exact Equiv.Perm.IsCycleOn.exists_pow_eq (b := y) (f.isCycleOn_support_cycleOfGDR x)
-    (by rw [mem_support_cycleOfGDR_iff' hx]) (by rwa [mem_support_cycleOfGDR_iff' hx])
-
-end GeneralizedDecRel
-
-instance instDecidableRelSameCycle (f : Perm α) : DecidableRel (SameCycle f) := fun x y =>
-  decidable_of_iff (y ∈ List.iterate f x (Fintype.card α)) <| by
-    simp only [List.mem_iterate, iterate_eq_pow, eq_comm (a := y)]
-    constructor
-    · rintro ⟨n, _, hn⟩
-      exact ⟨n, hn⟩
-    · intro hxy
-      by_cases hx : x ∈ f.support
-      case pos =>
-        -- we can't invoke the GDR lemmas above without obtaining the decidable instance we are
-        -- already building; but now we've left the data, so we can do this non-constructively
-        -- without sacrificing computability.
-        let _inst (f : Perm α) : DecidableRel (SameCycle f) := Classical.decRel _
-        rcases hxy.exists_lt_card_support_cycleOfGDR_pow_eq_of_mem_support hx with ⟨i, hixy, hi⟩
-        refine ⟨i, lt_of_lt_of_le hixy (card_le_univ _), hi⟩
-      case neg =>
-        haveI : Nonempty α := ⟨x⟩
-        rw [not_mem_support] at hx
-        exact ⟨0, Fintype.card_pos, hxy.eq_of_left hx⟩
-#align equiv.perm.same_cycle.decidable_rel Equiv.Perm.instDecidableRelSameCycle
-
-/-- `f.cycleOf x` is the cycle of the permutation `f` to which `x` belongs. -/
-def cycleOf (f : Perm α) (x : α) : Perm α :=
-  ofSubtype (subtypePerm f fun _ => sameCycle_apply_right.symm : Perm { y // SameCycle f x y })
-#align equiv.perm.cycle_of Equiv.Perm.cycleOf
-
-theorem cycleOf_apply : (f : Perm α) → (x y : α) →
-    cycleOf f x y = if SameCycle f x y then f y else y :=
-  cycleOfGDR_apply
 #align equiv.perm.cycle_of_apply Equiv.Perm.cycleOf_apply
 
 theorem cycleOf_inv (f : Perm α) [DecidableRel f.SameCycle] (x : α) :
@@ -220,17 +124,12 @@
 #align equiv.perm.is_cycle.cycle_of_eq Equiv.Perm.IsCycle.cycleOf_eq
 
 @[simp]
-<<<<<<< HEAD
-theorem cycleOf_eq_one_iff : ∀ (f : Perm α), cycleOf f x = 1 ↔ f x = x :=
-  cycleOfGDR_eq_one_iff
-=======
 theorem cycleOf_eq_one_iff (f : Perm α) [DecidableRel f.SameCycle] : cycleOf f x = 1 ↔ f x = x := by
   simp_rw [ext_iff, cycleOf_apply, one_apply]
   refine ⟨fun h => (if_pos (SameCycle.refl f x)).symm.trans (h x), fun h y => ?_⟩
   by_cases hy : f y = y
   · rw [hy, ite_self]
   · exact if_neg (mt SameCycle.apply_eq_self_iff (by tauto))
->>>>>>> 7733e607
 #align equiv.perm.cycle_of_eq_one_iff Equiv.Perm.cycleOf_eq_one_iff
 
 @[simp]
@@ -326,23 +225,7 @@
     (f.cycleOf x).support = ∅ ↔ x ∉ f.support := by simp
 #align equiv.perm.support_cycle_of_eq_nil_iff Equiv.Perm.support_cycleOf_eq_nil_iff
 
-theorem support_cycleOf_le [DecidableEq α] [Fintype α] (f : Perm α) (x : α) :
-    support (f.cycleOf x) ≤ support f := by
-  intro y hy
-  rw [mem_support, cycleOf_apply] at hy
-  split_ifs at hy
-  · exact mem_support.mpr hy
-  · exact absurd rfl hy
-#align equiv.perm.support_cycle_of_le Equiv.Perm.support_cycleOf_le
-
-<<<<<<< HEAD
-theorem mem_support_cycleOf_iff : y ∈ support (f.cycleOf x) ↔ SameCycle f x y ∧ x ∈ support f :=
-  mem_support_cycleOfGDR_iff
-#align equiv.perm.mem_support_cycle_of_iff Equiv.Perm.mem_support_cycleOf_iff
-
-theorem mem_support_cycleOf_iff' : (hx : f x ≠ x) → y ∈ support (f.cycleOf x) ↔ SameCycle f x y :=
-  mem_support_cycleOfGDR_iff'
-=======
+
 theorem mem_support_cycleOf_iff [DecidableEq α] [Fintype α] :
     y ∈ support (f.cycleOf x) ↔ SameCycle f x y ∧ x ∈ support f := by
   by_cases hx : f x = x
@@ -360,23 +243,7 @@
 theorem mem_support_cycleOf_iff' (hx : f x ≠ x) [DecidableEq α] [Fintype α] :
     y ∈ support (f.cycleOf x) ↔ SameCycle f x y := by
   rw [mem_support_cycleOf_iff, and_iff_left (mem_support.2 hx)]
->>>>>>> 7733e607
 #align equiv.perm.mem_support_cycle_of_iff' Equiv.Perm.mem_support_cycleOf_iff'
-
-theorem SameCycle.mem_support_iff {f} [DecidableEq α] [Fintype α] (h : SameCycle f x y) :
-    x ∈ support f ↔ y ∈ support f :=
-  ⟨fun hx => support_cycleOf_le f x (mem_support_cycleOf_iff.mpr ⟨h, hx⟩), fun hy =>
-    support_cycleOf_le f y (mem_support_cycleOf_iff.mpr ⟨h.symm, hy⟩)⟩
-#align equiv.perm.same_cycle.mem_support_iff Equiv.Perm.SameCycle.mem_support_iff
-
-theorem pow_mod_card_support_cycleOf_self_apply [DecidableEq α] [Fintype α]
-    (f : Perm α) (n : ℕ) (x : α) : (f ^ (n % (f.cycleOf x).support.card)) x = (f ^ n) x := by
-  by_cases hx : f x = x
-  · rw [pow_apply_eq_self_of_apply_eq_self hx, pow_apply_eq_self_of_apply_eq_self hx]
-  · rw [← cycleOf_pow_apply_self, ← cycleOf_pow_apply_self f, ← (isCycle_cycleOf f hx).orderOf,
-      pow_mod_orderOf]
-#align equiv.perm.pow_mod_card_support_cycle_of_self_apply Equiv.Perm.pow_mod_card_support_cycleOf_self_apply
-
 /-- `x` is in the support of `f` iff `Equiv.Perm.cycle_of f x` is a cycle. -/
 theorem isCycle_cycleOf_iff (f : Perm α) [DecidableRel f.SameCycle] :
     IsCycle (cycleOf f x) ↔ f x ≠ x := by
@@ -385,17 +252,8 @@
   exact hx.ne_one
 #align equiv.perm.is_cycle_cycle_of_iff Equiv.Perm.isCycle_cycleOf_iff
 
-<<<<<<< HEAD
-theorem isCycleOn_support_cycleOf : ∀ (f : Perm α) (x : α), f.IsCycleOn (f.cycleOf x).support :=
-  isCycleOn_support_cycleOfGDR
-#align equiv.perm.is_cycle_on_support_cycle_of Equiv.Perm.isCycleOn_support_cycleOf
-
-theorem SameCycle.exists_pow_eq_of_mem_support : (h : SameCycle f x y) → (hx : x ∈ f.support) →
-    ∃ i < (f.cycleOf x).support.card, (f ^ i) x = y :=
-  SameCycle.exists_lt_card_support_cycleOfGDR_pow_eq_of_mem_support
-=======
-theorem isCycleOn_support_cycleOf [DecidableEq α] [Fintype α] (f : Perm α) (x : α) :
-    f.IsCycleOn (f.cycleOf x).support :=
+private theorem isCycleOn_support_cycleOf_aux [DecidableEq α] [Fintype α] (f : Perm α)
+    [DecidableRel f.SameCycle] (x : α) : f.IsCycleOn (f.cycleOf x).support :=
   ⟨f.bijOn <| by
     refine fun _ ↦ ⟨fun h ↦ mem_support_cycleOf_iff.2 ?_, fun h ↦ mem_support_cycleOf_iff.2 ?_⟩
     · exact ⟨sameCycle_apply_right.1 (mem_support_cycleOf_iff.1 h).1,
@@ -406,15 +264,68 @@
       by
         rw [mem_coe, mem_support_cycleOf_iff] at ha hb
         exact ha.1.symm.trans hb.1⟩
+
+private theorem SameCycle.exists_pow_eq_of_mem_support_aux {f} [DecidableEq α] [Fintype α]
+    [DecidableRel f.SameCycle] (h : SameCycle f x y) (hx : x ∈ f.support) :
+    ∃ i < (f.cycleOf x).support.card, (f ^ i) x = y := by
+  rw [mem_support] at hx
+  exact Equiv.Perm.IsCycleOn.exists_pow_eq (b := y) (f.isCycleOn_support_cycleOf_aux x)
+    (by rw [mem_support_cycleOf_iff' hx]) (by rwa [mem_support_cycleOf_iff' hx])
+
+instance instDecidableRelSameCycle [DecidableEq α] [Fintype α] (f : Perm α) :
+    DecidableRel (SameCycle f) := fun x y =>
+  decidable_of_iff (y ∈ List.iterate f x (Fintype.card α)) <| by
+    simp only [List.mem_iterate, iterate_eq_pow, eq_comm (a := y)]
+    constructor
+    · rintro ⟨n, _, hn⟩
+      exact ⟨n, hn⟩
+    · intro hxy
+      by_cases hx : x ∈ f.support
+      case pos =>
+        -- we can't invoke the GDR lemmas above without obtaining the decidable instance we are
+        -- already building; but now we've left the data, so we can do this non-constructively
+        -- without sacrificing computability.
+        let _inst (f : Perm α) : DecidableRel (SameCycle f) := Classical.decRel _
+        rcases hxy.exists_pow_eq_of_mem_support_aux hx with ⟨i, hixy, hi⟩
+        refine ⟨i, lt_of_lt_of_le hixy (card_le_univ _), hi⟩
+      case neg =>
+        haveI : Nonempty α := ⟨x⟩
+        rw [not_mem_support] at hx
+        exact ⟨0, Fintype.card_pos, hxy.eq_of_left hx⟩
+#align equiv.perm.same_cycle.decidable_rel Equiv.Perm.instDecidableRelSameCycle
+
+theorem isCycleOn_support_cycleOf [DecidableEq α] [Fintype α] (f : Perm α) (x : α) :
+    f.IsCycleOn (f.cycleOf x).support :=
+  isCycleOn_support_cycleOf_aux f x
 #align equiv.perm.is_cycle_on_support_cycle_of Equiv.Perm.isCycleOn_support_cycleOf
 
 theorem SameCycle.exists_pow_eq_of_mem_support {f} [DecidableEq α] [Fintype α] (h : SameCycle f x y)
-    (hx : x ∈ f.support) : ∃ i < (f.cycleOf x).support.card, (f ^ i) x = y := by
-  rw [mem_support] at hx
-  exact Equiv.Perm.IsCycleOn.exists_pow_eq (b := y) (f.isCycleOn_support_cycleOf x)
-    (by rw [mem_support_cycleOf_iff' hx]) (by rwa [mem_support_cycleOf_iff' hx])
->>>>>>> 7733e607
+    (hx : x ∈ f.support) : ∃ i < (f.cycleOf x).support.card, (f ^ i) x = y :=
+  h.exists_pow_eq_of_mem_support_aux hx
 #align equiv.perm.same_cycle.exists_pow_eq_of_mem_support Equiv.Perm.SameCycle.exists_pow_eq_of_mem_support
+
+theorem support_cycleOf_le [DecidableEq α] [Fintype α] (f : Perm α) (x : α) :
+    support (f.cycleOf x) ≤ support f := by
+  intro y hy
+  rw [mem_support, cycleOf_apply] at hy
+  split_ifs at hy
+  · exact mem_support.mpr hy
+  · exact absurd rfl hy
+#align equiv.perm.support_cycle_of_le Equiv.Perm.support_cycleOf_le
+
+theorem SameCycle.mem_support_iff {f} [DecidableEq α] [Fintype α] (h : SameCycle f x y) :
+    x ∈ support f ↔ y ∈ support f :=
+  ⟨fun hx => support_cycleOf_le f x (mem_support_cycleOf_iff.mpr ⟨h, hx⟩), fun hy =>
+    support_cycleOf_le f y (mem_support_cycleOf_iff.mpr ⟨h.symm, hy⟩)⟩
+#align equiv.perm.same_cycle.mem_support_iff Equiv.Perm.SameCycle.mem_support_iff
+
+theorem pow_mod_card_support_cycleOf_self_apply [DecidableEq α] [Fintype α]
+    (f : Perm α) (n : ℕ) (x : α) : (f ^ (n % (f.cycleOf x).support.card)) x = (f ^ n) x := by
+  by_cases hx : f x = x
+  · rw [pow_apply_eq_self_of_apply_eq_self hx, pow_apply_eq_self_of_apply_eq_self hx]
+  · rw [← cycleOf_pow_apply_self, ← cycleOf_pow_apply_self f, ← (isCycle_cycleOf f hx).orderOf,
+      pow_mod_orderOf]
+#align equiv.perm.pow_mod_card_support_cycle_of_self_apply Equiv.Perm.pow_mod_card_support_cycleOf_self_apply
 
 theorem SameCycle.exists_pow_eq [DecidableEq α] [Fintype α] (f : Perm α) (h : SameCycle f x y) :
     ∃ i : ℕ, 0 < i ∧ i ≤ (f.cycleOf x).support.card + 1 ∧ (f ^ i) x = y := by
@@ -482,8 +393,9 @@
             rw [hfg hx]
             intro y hy
             simp [inv_eq_iff_eq, cycleOf_apply, eq_comm (a := g y)] at hy
-            rw [hfg (Ne.symm hy.right), ← mul_inv_eq_one, cycleOf_inv, mul_inv_rev, inv_inv,
-              cycleOf_mul_of_apply_right_eq_self, ← cycleOf_inv, mul_inv_eq_one]
+            rw [hfg (Ne.symm hy.right), ← mul_inv_eq_one (a := g.cycleOf y), cycleOf_inv]
+            simp_rw [mul_inv_rev]
+            rw [inv_inv, cycleOf_mul_of_apply_right_eq_self, ← cycleOf_inv, mul_inv_eq_one]
             · rw [Commute.inv_left_iff, commute_iff_eq]
               ext z; by_cases hz : SameCycle g x z
               · simp [cycleOf_apply, hz]
