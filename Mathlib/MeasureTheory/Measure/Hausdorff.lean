/-
Copyright (c) 2021 Yury Kudryashov. All rights reserved.
Released under Apache 2.0 license as described in the file LICENSE.
Authors: Yury Kudryashov
-/
import Mathlib.Analysis.Convex.Between
import Mathlib.MeasureTheory.Constructions.BorelSpace.Basic
import Mathlib.MeasureTheory.Measure.Lebesgue.Basic
import Mathlib.Topology.MetricSpace.Holder
import Mathlib.Topology.MetricSpace.MetricSeparated

#align_import measure_theory.measure.hausdorff from "leanprover-community/mathlib"@"3d5c4a7a5fb0d982f97ed953161264f1dbd90ead"

/-!
# Hausdorff measure and metric (outer) measures

In this file we define the `d`-dimensional Hausdorff measure on an (extended) metric space `X` and
the Hausdorff dimension of a set in an (extended) metric space. Let `μ d δ` be the maximal outer
measure such that `μ d δ s ≤ (EMetric.diam s) ^ d` for every set of diameter less than `δ`. Then
the Hausdorff measure `μH[d] s` of `s` is defined as `⨆ δ > 0, μ d δ s`. By Caratheodory theorem
`MeasureTheory.OuterMeasure.IsMetric.borel_le_caratheodory`, this is a Borel measure on `X`.

The value of `μH[d]`, `d > 0`, on a set `s` (measurable or not) is given by
```
μH[d] s = ⨆ (r : ℝ≥0∞) (hr : 0 < r), ⨅ (t : ℕ → Set X) (hts : s ⊆ ⋃ n, t n)
    (ht : ∀ n, EMetric.diam (t n) ≤ r), ∑' n, EMetric.diam (t n) ^ d
```

For every set `s` for any `d < d'` we have either `μH[d] s = ∞` or `μH[d'] s = 0`, see
`MeasureTheory.Measure.hausdorffMeasure_zero_or_top`. In
`Mathlib.Topology.MetricSpace.HausdorffDimension` we use this fact to define the Hausdorff dimension
`dimH` of a set in an (extended) metric space.

We also define two generalizations of the Hausdorff measure. In one generalization (see
`MeasureTheory.Measure.mkMetric`) we take any function `m (diam s)` instead of `(diam s) ^ d`. In
an even more general definition (see `MeasureTheory.Measure.mkMetric'`) we use any function
of `m : Set X → ℝ≥0∞`. Some authors start with a partial function `m` defined only on some sets
`s : Set X` (e.g., only on balls or only on measurable sets). This is equivalent to our definition
applied to `MeasureTheory.extend m`.

We also define a predicate `MeasureTheory.OuterMeasure.IsMetric` which says that an outer measure
is additive on metric separated pairs of sets: `μ (s ∪ t) = μ s + μ t` provided that
`⨅ (x ∈ s) (y ∈ t), edist x y ≠ 0`. This is the property required for the Caratheodory theorem
`MeasureTheory.OuterMeasure.IsMetric.borel_le_caratheodory`, so we prove this theorem for any
metric outer measure, then prove that outer measures constructed using `mkMetric'` are metric outer
measures.

## Main definitions

* `MeasureTheory.OuterMeasure.IsMetric`: an outer measure `μ` is called *metric* if
  `μ (s ∪ t) = μ s + μ t` for any two metric separated sets `s` and `t`. A metric outer measure in a
  Borel extended metric space is guaranteed to satisfy the Caratheodory condition, see
  `MeasureTheory.OuterMeasure.IsMetric.borel_le_caratheodory`.
* `MeasureTheory.OuterMeasure.mkMetric'` and its particular case
  `MeasureTheory.OuterMeasure.mkMetric`: a construction of an outer measure that is guaranteed to
  be metric. Both constructions are generalizations of the Hausdorff measure. The same measures
  interpreted as Borel measures are called `MeasureTheory.Measure.mkMetric'` and
  `MeasureTheory.Measure.mkMetric`.
* `MeasureTheory.Measure.hausdorffMeasure` a.k.a. `μH[d]`: the `d`-dimensional Hausdorff measure.
  There are many definitions of the Hausdorff measure that differ from each other by a
  multiplicative constant. We put
  `μH[d] s = ⨆ r > 0, ⨅ (t : ℕ → Set X) (hts : s ⊆ ⋃ n, t n) (ht : ∀ n, EMetric.diam (t n) ≤ r),
    ∑' n, ⨆ (ht : ¬Set.Subsingleton (t n)), (EMetric.diam (t n)) ^ d`,
  see `MeasureTheory.Measure.hausdorffMeasure_apply`. In the most interesting case `0 < d` one
  can omit the `⨆ (ht : ¬Set.Subsingleton (t n))` part.

## Main statements

### Basic properties

* `MeasureTheory.OuterMeasure.IsMetric.borel_le_caratheodory`: if `μ` is a metric outer measure
  on an extended metric space `X` (that is, it is additive on pairs of metric separated sets), then
  every Borel set is Caratheodory measurable (hence, `μ` defines an actual
  `MeasureTheory.Measure`). See also `MeasureTheory.Measure.mkMetric`.
* `MeasureTheory.Measure.hausdorffMeasure_mono`: `μH[d] s` is an antitone function
  of `d`.
* `MeasureTheory.Measure.hausdorffMeasure_zero_or_top`: if `d₁ < d₂`, then for any `s`, either
  `μH[d₂] s = 0` or `μH[d₁] s = ∞`. Together with the previous lemma, this means that `μH[d] s` is
  equal to infinity on some ray `(-∞, D)` and is equal to zero on `(D, +∞)`, where `D` is a possibly
  infinite number called the *Hausdorff dimension* of `s`; `μH[D] s` can be zero, infinity, or
  anything in between.
* `MeasureTheory.Measure.noAtoms_hausdorff`: Hausdorff measure has no atoms.

### Hausdorff measure in `ℝⁿ`

* `MeasureTheory.hausdorffMeasure_pi_real`: for a nonempty `ι`, `μH[card ι]` on `ι → ℝ` equals
  Lebesgue measure.

## Notations

We use the following notation localized in `MeasureTheory`.

- `μH[d]` : `MeasureTheory.Measure.hausdorffMeasure d`

## Implementation notes

There are a few similar constructions called the `d`-dimensional Hausdorff measure. E.g., some
sources only allow coverings by balls and use `r ^ d` instead of `(diam s) ^ d`. While these
construction lead to different Hausdorff measures, they lead to the same notion of the Hausdorff
dimension.

## References

* [Herbert Federer, Geometric Measure Theory, Chapter 2.10][Federer1996]

## Tags

Hausdorff measure, measure, metric measure
-/


open scoped NNReal ENNReal Topology BigOperators

open EMetric Set Function Filter Encodable FiniteDimensional TopologicalSpace

noncomputable section

variable {ι X Y : Type*} [EMetricSpace X] [EMetricSpace Y]

namespace MeasureTheory

namespace OuterMeasure

/-!
### Metric outer measures

In this section we define metric outer measures and prove Caratheodory theorem: a metric outer
measure has the Caratheodory property.
-/


/-- We say that an outer measure `μ` in an (e)metric space is *metric* if `μ (s ∪ t) = μ s + μ t`
for any two metric separated sets `s`, `t`. -/
def IsMetric (μ : OuterMeasure X) : Prop :=
  ∀ s t : Set X, IsMetricSeparated s t → μ (s ∪ t) = μ s + μ t
#align measure_theory.outer_measure.is_metric MeasureTheory.OuterMeasure.IsMetric

namespace IsMetric

variable {μ : OuterMeasure X}

/-- A metric outer measure is additive on a finite set of pairwise metric separated sets. -/
theorem finset_iUnion_of_pairwise_separated (hm : IsMetric μ) {I : Finset ι} {s : ι → Set X}
    (hI : ∀ i ∈ I, ∀ j ∈ I, i ≠ j → IsMetricSeparated (s i) (s j)) :
    μ (⋃ i ∈ I, s i) = ∑ i in I, μ (s i) := by
  classical
  induction' I using Finset.induction_on with i I hiI ihI hI
  · simp
  simp only [Finset.mem_insert] at hI
  rw [Finset.set_biUnion_insert, hm, ihI, Finset.sum_insert hiI]
  exacts [fun i hi j hj hij => hI i (Or.inr hi) j (Or.inr hj) hij,
    IsMetricSeparated.finset_iUnion_right fun j hj =>
      hI i (Or.inl rfl) j (Or.inr hj) (ne_of_mem_of_not_mem hj hiI).symm]
#align measure_theory.outer_measure.is_metric.finset_Union_of_pairwise_separated MeasureTheory.OuterMeasure.IsMetric.finset_iUnion_of_pairwise_separated

/-- Caratheodory theorem. If `m` is a metric outer measure, then every Borel measurable set `t` is
Caratheodory measurable: for any (not necessarily measurable) set `s` we have
`μ (s ∩ t) + μ (s \ t) = μ s`. -/
theorem borel_le_caratheodory (hm : IsMetric μ) : borel X ≤ μ.caratheodory := by
  rw [borel_eq_generateFrom_isClosed]
  refine' MeasurableSpace.generateFrom_le fun t ht => μ.isCaratheodory_iff_le.2 fun s => _
  set S : ℕ → Set X := fun n => {x ∈ s | (↑n)⁻¹ ≤ infEdist x t}
  have Ssep (n) : IsMetricSeparated (S n) t :=
    ⟨n⁻¹, ENNReal.inv_ne_zero.2 (ENNReal.natCast_ne_top _),
      fun x hx y hy ↦ hx.2.trans <| infEdist_le_edist_of_mem hy⟩
  have Ssep' : ∀ n, IsMetricSeparated (S n) (s ∩ t) := fun n =>
    (Ssep n).mono Subset.rfl (inter_subset_right _ _)
  have S_sub : ∀ n, S n ⊆ s \ t := fun n =>
    subset_inter (inter_subset_left _ _) (Ssep n).subset_compl_right
  have hSs : ∀ n, μ (s ∩ t) + μ (S n) ≤ μ s := fun n =>
    calc
      μ (s ∩ t) + μ (S n) = μ (s ∩ t ∪ S n) := Eq.symm <| hm _ _ <| (Ssep' n).symm
      _ ≤ μ (s ∩ t ∪ s \ t) := μ.mono <| union_subset_union_right _ <| S_sub n
      _ = μ s := by rw [inter_union_diff]
  have iUnion_S : ⋃ n, S n = s \ t := by
    refine' Subset.antisymm (iUnion_subset S_sub) _
    rintro x ⟨hxs, hxt⟩
    rw [mem_iff_infEdist_zero_of_closed ht] at hxt
    rcases ENNReal.exists_inv_nat_lt hxt with ⟨n, hn⟩
    exact mem_iUnion.2 ⟨n, hxs, hn.le⟩
  /- Now we have `∀ n, μ (s ∩ t) + μ (S n) ≤ μ s` and we need to prove
    `μ (s ∩ t) + μ (⋃ n, S n) ≤ μ s`. We can't pass to the limit because
    `μ` is only an outer measure. -/
  by_cases htop : μ (s \ t) = ∞
  · rw [htop, add_top, ← htop]
    exact μ.mono (diff_subset _ _)
  suffices μ (⋃ n, S n) ≤ ⨆ n, μ (S n) by calc
    μ (s ∩ t) + μ (s \ t) = μ (s ∩ t) + μ (⋃ n, S n) := by rw [iUnion_S]
    _ ≤ μ (s ∩ t) + ⨆ n, μ (S n) := (add_le_add le_rfl this)
    _ = ⨆ n, μ (s ∩ t) + μ (S n) := ENNReal.add_iSup
    _ ≤ μ s := iSup_le hSs
  /- It suffices to show that `∑' k, μ (S (k + 1) \ S k) ≠ ∞`. Indeed, if we have this,
    then for all `N` we have `μ (⋃ n, S n) ≤ μ (S N) + ∑' k, m (S (N + k + 1) \ S (N + k))`
    and the second term tends to zero, see `OuterMeasure.iUnion_nat_of_monotone_of_tsum_ne_top`
    for details. -/
  have : ∀ n, S n ⊆ S (n + 1) := fun n x hx =>
    ⟨hx.1, le_trans (ENNReal.inv_le_inv.2 <| Nat.cast_le.2 n.le_succ) hx.2⟩
  classical -- Porting note: Added this to get the next tactic to work
  refine' (μ.iUnion_nat_of_monotone_of_tsum_ne_top this _).le; clear this
  /- While the sets `S (k + 1) \ S k` are not pairwise metric separated, the sets in each
    subsequence `S (2 * k + 1) \ S (2 * k)` and `S (2 * k + 2) \ S (2 * k)` are metric separated,
    so `m` is additive on each of those sequences. -/
  rw [← tsum_even_add_odd ENNReal.summable ENNReal.summable, ENNReal.add_ne_top]
  suffices ∀ a, (∑' k : ℕ, μ (S (2 * k + 1 + a) \ S (2 * k + a))) ≠ ∞ from
    ⟨by simpa using this 0, by simpa using this 1⟩
  refine' fun r => ne_top_of_le_ne_top htop _
  rw [← iUnion_S, ENNReal.tsum_eq_iSup_nat, iSup_le_iff]
  intro n
  rw [← hm.finset_iUnion_of_pairwise_separated]
  · exact μ.mono (iUnion_subset fun i => iUnion_subset fun _ x hx => mem_iUnion.2 ⟨_, hx.1⟩)
  suffices ∀ i j, i < j → IsMetricSeparated (S (2 * i + 1 + r)) (s \ S (2 * j + r)) from
    fun i _ j _ hij => hij.lt_or_lt.elim
      (fun h => (this i j h).mono (inter_subset_left _ _) fun x hx => by exact ⟨hx.1.1, hx.2⟩)
      fun h => (this j i h).symm.mono (fun x hx => by exact ⟨hx.1.1, hx.2⟩) (inter_subset_left _ _)
  intro i j hj
  have A : ((↑(2 * j + r))⁻¹ : ℝ≥0∞) < (↑(2 * i + 1 + r))⁻¹ := by
    rw [ENNReal.inv_lt_inv, Nat.cast_lt]; omega
  refine' ⟨(↑(2 * i + 1 + r))⁻¹ - (↑(2 * j + r))⁻¹, by simpa [tsub_eq_zero_iff_le] using A,
    fun x hx y hy => _⟩
  have : infEdist y t < (↑(2 * j + r))⁻¹ := not_le.1 fun hle => hy.2 ⟨hy.1, hle⟩
  rcases infEdist_lt_iff.mp this with ⟨z, hzt, hyz⟩
  have hxz : (↑(2 * i + 1 + r))⁻¹ ≤ edist x z := le_infEdist.1 hx.2 _ hzt
  apply ENNReal.le_of_add_le_add_right hyz.ne_top
  refine' le_trans _ (edist_triangle _ _ _)
  refine' (add_le_add le_rfl hyz.le).trans (Eq.trans_le _ hxz)
  rw [tsub_add_cancel_of_le A.le]
#align measure_theory.outer_measure.is_metric.borel_le_caratheodory MeasureTheory.OuterMeasure.IsMetric.borel_le_caratheodory

theorem le_caratheodory [MeasurableSpace X] [BorelSpace X] (hm : IsMetric μ) :
    ‹MeasurableSpace X› ≤ μ.caratheodory := by
  rw [BorelSpace.measurable_eq (α := X)]
  exact hm.borel_le_caratheodory
#align measure_theory.outer_measure.is_metric.le_caratheodory MeasureTheory.OuterMeasure.IsMetric.le_caratheodory

end IsMetric

/-!
### Constructors of metric outer measures

In this section we provide constructors `MeasureTheory.OuterMeasure.mkMetric'` and
`MeasureTheory.OuterMeasure.mkMetric` and prove that these outer measures are metric outer
measures. We also prove basic lemmas about `map`/`comap` of these measures.
-/


/-- Auxiliary definition for `OuterMeasure.mkMetric'`: given a function on sets
`m : Set X → ℝ≥0∞`, returns the maximal outer measure `μ` such that `μ s ≤ m s`
for any set `s` of diameter at most `r`. -/
def mkMetric'.pre (m : Set X → ℝ≥0∞) (r : ℝ≥0∞) : OuterMeasure X :=
  boundedBy <| extend fun s (_ : diam s ≤ r) => m s
#align measure_theory.outer_measure.mk_metric'.pre MeasureTheory.OuterMeasure.mkMetric'.pre

/-- Given a function `m : Set X → ℝ≥0∞`, `mkMetric' m` is the supremum of `mkMetric'.pre m r`
over `r > 0`. Equivalently, it is the limit of `mkMetric'.pre m r` as `r` tends to zero from
the right. -/
def mkMetric' (m : Set X → ℝ≥0∞) : OuterMeasure X :=
  ⨆ r > 0, mkMetric'.pre m r
#align measure_theory.outer_measure.mk_metric' MeasureTheory.OuterMeasure.mkMetric'

/-- Given a function `m : ℝ≥0∞ → ℝ≥0∞` and `r > 0`, let `μ r` be the maximal outer measure such that
`μ s ≤ m (EMetric.diam s)` whenever `EMetric.diam s < r`. Then `mkMetric m = ⨆ r > 0, μ r`. -/
def mkMetric (m : ℝ≥0∞ → ℝ≥0∞) : OuterMeasure X :=
  mkMetric' fun s => m (diam s)
#align measure_theory.outer_measure.mk_metric MeasureTheory.OuterMeasure.mkMetric

namespace mkMetric'

variable {m : Set X → ℝ≥0∞} {r : ℝ≥0∞} {μ : OuterMeasure X} {s : Set X}

theorem le_pre : μ ≤ pre m r ↔ ∀ s : Set X, diam s ≤ r → μ s ≤ m s := by
  simp only [pre, le_boundedBy, extend, le_iInf_iff]
#align measure_theory.outer_measure.mk_metric'.le_pre MeasureTheory.OuterMeasure.mkMetric'.le_pre

theorem pre_le (hs : diam s ≤ r) : pre m r s ≤ m s :=
  (boundedBy_le _).trans <| iInf_le _ hs
#align measure_theory.outer_measure.mk_metric'.pre_le MeasureTheory.OuterMeasure.mkMetric'.pre_le

theorem mono_pre (m : Set X → ℝ≥0∞) {r r' : ℝ≥0∞} (h : r ≤ r') : pre m r' ≤ pre m r :=
  le_pre.2 fun _ hs => pre_le (hs.trans h)
#align measure_theory.outer_measure.mk_metric'.mono_pre MeasureTheory.OuterMeasure.mkMetric'.mono_pre

theorem mono_pre_nat (m : Set X → ℝ≥0∞) : Monotone fun k : ℕ => pre m k⁻¹ :=
  fun k l h => le_pre.2 fun s hs => pre_le (hs.trans <| by simpa)
#align measure_theory.outer_measure.mk_metric'.mono_pre_nat MeasureTheory.OuterMeasure.mkMetric'.mono_pre_nat

theorem tendsto_pre (m : Set X → ℝ≥0∞) (s : Set X) :
    Tendsto (fun r => pre m r s) (𝓝[>] 0) (𝓝 <| mkMetric' m s) := by
  rw [← map_coe_Ioi_atBot, tendsto_map'_iff]
  simp only [mkMetric', OuterMeasure.iSup_apply, iSup_subtype']
  exact tendsto_atBot_iSup fun r r' hr => mono_pre _ hr _
#align measure_theory.outer_measure.mk_metric'.tendsto_pre MeasureTheory.OuterMeasure.mkMetric'.tendsto_pre

theorem tendsto_pre_nat (m : Set X → ℝ≥0∞) (s : Set X) :
    Tendsto (fun n : ℕ => pre m n⁻¹ s) atTop (𝓝 <| mkMetric' m s) := by
  refine' (tendsto_pre m s).comp (tendsto_inf.2 ⟨ENNReal.tendsto_inv_nat_nhds_zero, _⟩)
  refine' tendsto_principal.2 (eventually_of_forall fun n => _)
  simp
#align measure_theory.outer_measure.mk_metric'.tendsto_pre_nat MeasureTheory.OuterMeasure.mkMetric'.tendsto_pre_nat

theorem eq_iSup_nat (m : Set X → ℝ≥0∞) : mkMetric' m = ⨆ n : ℕ, mkMetric'.pre m n⁻¹ := by
  ext1 s
  rw [iSup_apply]
  refine' tendsto_nhds_unique (mkMetric'.tendsto_pre_nat m s)
    (tendsto_atTop_iSup fun k l hkl => mkMetric'.mono_pre_nat m hkl s)
#align measure_theory.outer_measure.mk_metric'.eq_supr_nat MeasureTheory.OuterMeasure.mkMetric'.eq_iSup_nat

/-- `MeasureTheory.OuterMeasure.mkMetric'.pre m r` is a trimmed measure provided that
`m (closure s) = m s` for any set `s`. -/
theorem trim_pre [MeasurableSpace X] [OpensMeasurableSpace X] (m : Set X → ℝ≥0∞)
    (hcl : ∀ s, m (closure s) = m s) (r : ℝ≥0∞) : (pre m r).trim = pre m r := by
  refine' le_antisymm (le_pre.2 fun s hs => _) (le_trim _)
  rw [trim_eq_iInf]
  refine' iInf_le_of_le (closure s) <| iInf_le_of_le subset_closure <|
    iInf_le_of_le measurableSet_closure ((pre_le _).trans_eq (hcl _))
  rwa [diam_closure]
#align measure_theory.outer_measure.mk_metric'.trim_pre MeasureTheory.OuterMeasure.mkMetric'.trim_pre

end mkMetric'

/-- An outer measure constructed using `OuterMeasure.mkMetric'` is a metric outer measure. -/
theorem mkMetric'_isMetric (m : Set X → ℝ≥0∞) : (mkMetric' m).IsMetric := by
  rintro s t ⟨r, r0, hr⟩
  refine' tendsto_nhds_unique_of_eventuallyEq
    (mkMetric'.tendsto_pre _ _) ((mkMetric'.tendsto_pre _ _).add (mkMetric'.tendsto_pre _ _)) _
  rw [← pos_iff_ne_zero] at r0
  filter_upwards [Ioo_mem_nhdsWithin_Ioi ⟨le_rfl, r0⟩]
  rintro ε ⟨_, εr⟩
  refine' boundedBy_union_of_top_of_nonempty_inter _
  rintro u ⟨x, hxs, hxu⟩ ⟨y, hyt, hyu⟩
  have : ε < diam u := εr.trans_le ((hr x hxs y hyt).trans <| edist_le_diam_of_mem hxu hyu)
  exact iInf_eq_top.2 fun h => (this.not_le h).elim
#align measure_theory.outer_measure.mk_metric'_is_metric MeasureTheory.OuterMeasure.mkMetric'_isMetric

/-- If `c ∉ {0, ∞}` and `m₁ d ≤ c * m₂ d` for `d < ε` for some `ε > 0`
(we use `≤ᶠ[𝓝[≥] 0]` to state this), then `mkMetric m₁ hm₁ ≤ c • mkMetric m₂ hm₂`. -/
theorem mkMetric_mono_smul {m₁ m₂ : ℝ≥0∞ → ℝ≥0∞} {c : ℝ≥0∞} (hc : c ≠ ∞) (h0 : c ≠ 0)
    (hle : m₁ ≤ᶠ[𝓝[≥] 0] c • m₂) : (mkMetric m₁ : OuterMeasure X) ≤ c • mkMetric m₂ := by
  classical
  rcases (mem_nhdsWithin_Ici_iff_exists_Ico_subset' zero_lt_one).1 hle with ⟨r, hr0, hr⟩
  refine' fun s =>
    le_of_tendsto_of_tendsto (mkMetric'.tendsto_pre _ s)
      (ENNReal.Tendsto.const_mul (mkMetric'.tendsto_pre _ s) (Or.inr hc))
      (mem_of_superset (Ioo_mem_nhdsWithin_Ioi ⟨le_rfl, hr0⟩) fun r' hr' => _)
  simp only [mem_setOf_eq, mkMetric'.pre, RingHom.id_apply]
  rw [← smul_eq_mul, ← smul_apply, smul_boundedBy hc]
  refine' le_boundedBy.2 (fun t => (boundedBy_le _).trans _) _
  simp only [smul_eq_mul, Pi.smul_apply, extend, iInf_eq_if]
  split_ifs with ht
  · apply hr
    exact ⟨zero_le _, ht.trans_lt hr'.2⟩
  · simp [h0]
#align measure_theory.outer_measure.mk_metric_mono_smul MeasureTheory.OuterMeasure.mkMetric_mono_smul

@[simp]
theorem mkMetric_top : (mkMetric (fun _ => ∞ : ℝ≥0∞ → ℝ≥0∞) : OuterMeasure X) = ⊤ := by
  simp_rw [mkMetric, mkMetric', mkMetric'.pre, extend_top, boundedBy_top, eq_top_iff]
  rw [le_iSup_iff]
  intro b hb
  simpa using hb ⊤
#align measure_theory.outer_measure.mk_metric_top MeasureTheory.OuterMeasure.mkMetric_top

/-- If `m₁ d ≤ m₂ d` for `d < ε` for some `ε > 0` (we use `≤ᶠ[𝓝[≥] 0]` to state this), then
`mkMetric m₁ hm₁ ≤ mkMetric m₂ hm₂`. -/
theorem mkMetric_mono {m₁ m₂ : ℝ≥0∞ → ℝ≥0∞} (hle : m₁ ≤ᶠ[𝓝[≥] 0] m₂) :
    (mkMetric m₁ : OuterMeasure X) ≤ mkMetric m₂ := by
  convert @mkMetric_mono_smul X _ _ m₂ _ ENNReal.one_ne_top one_ne_zero _ <;> simp [*]
#align measure_theory.outer_measure.mk_metric_mono MeasureTheory.OuterMeasure.mkMetric_mono

theorem isometry_comap_mkMetric (m : ℝ≥0∞ → ℝ≥0∞) {f : X → Y} (hf : Isometry f)
    (H : Monotone m ∨ Surjective f) : comap f (mkMetric m) = mkMetric m := by
  simp only [mkMetric, mkMetric', mkMetric'.pre, inducedOuterMeasure, comap_iSup]
  refine' surjective_id.iSup_congr id fun ε => surjective_id.iSup_congr id fun hε => _
  rw [comap_boundedBy _ (H.imp _ id)]
  · congr with s : 1
    apply extend_congr
    · simp [hf.ediam_image]
    · intros; simp [hf.injective.subsingleton_image_iff, hf.ediam_image]
  · intro h_mono s t hst
    simp only [extend, le_iInf_iff]
    intro ht
    apply le_trans _ (h_mono (diam_mono hst))
    simp only [(diam_mono hst).trans ht, le_refl, ciInf_pos]
#align measure_theory.outer_measure.isometry_comap_mk_metric MeasureTheory.OuterMeasure.isometry_comap_mkMetric

theorem mkMetric_smul (m : ℝ≥0∞ → ℝ≥0∞) {c : ℝ≥0∞} (hc : c ≠ ∞) (hc' : c ≠ 0) :
    (mkMetric (c • m) : OuterMeasure X) = c • mkMetric m := by
  simp only [mkMetric, mkMetric', mkMetric'.pre, inducedOuterMeasure, ENNReal.smul_iSup]
  simp_rw [smul_iSup, smul_boundedBy hc, smul_extend _ hc', Pi.smul_apply]
#align measure_theory.outer_measure.mk_metric_smul MeasureTheory.OuterMeasure.mkMetric_smul

theorem mkMetric_nnreal_smul (m : ℝ≥0∞ → ℝ≥0∞) {c : ℝ≥0} (hc : c ≠ 0) :
    (mkMetric (c • m) : OuterMeasure X) = c • mkMetric m := by
  rw [ENNReal.smul_def, ENNReal.smul_def,
    mkMetric_smul m ENNReal.coe_ne_top (ENNReal.coe_ne_zero.mpr hc)]
#align measure_theory.outer_measure.mk_metric_nnreal_smul MeasureTheory.OuterMeasure.mkMetric_nnreal_smul

theorem isometry_map_mkMetric (m : ℝ≥0∞ → ℝ≥0∞) {f : X → Y} (hf : Isometry f)
    (H : Monotone m ∨ Surjective f) : map f (mkMetric m) = restrict (range f) (mkMetric m) := by
  rw [← isometry_comap_mkMetric _ hf H, map_comap]
#align measure_theory.outer_measure.isometry_map_mk_metric MeasureTheory.OuterMeasure.isometry_map_mkMetric

theorem isometryEquiv_comap_mkMetric (m : ℝ≥0∞ → ℝ≥0∞) (f : X ≃ᵢ Y) :
    comap f (mkMetric m) = mkMetric m :=
  isometry_comap_mkMetric _ f.isometry (Or.inr f.surjective)
#align measure_theory.outer_measure.isometry_equiv_comap_mk_metric MeasureTheory.OuterMeasure.isometryEquiv_comap_mkMetric

theorem isometryEquiv_map_mkMetric (m : ℝ≥0∞ → ℝ≥0∞) (f : X ≃ᵢ Y) :
    map f (mkMetric m) = mkMetric m := by
  rw [← isometryEquiv_comap_mkMetric _ f, map_comap_of_surjective f.surjective]
#align measure_theory.outer_measure.isometry_equiv_map_mk_metric MeasureTheory.OuterMeasure.isometryEquiv_map_mkMetric

theorem trim_mkMetric [MeasurableSpace X] [BorelSpace X] (m : ℝ≥0∞ → ℝ≥0∞) :
    (mkMetric m : OuterMeasure X).trim = mkMetric m := by
  simp only [mkMetric, mkMetric'.eq_iSup_nat, trim_iSup]
  congr 1 with n : 1
  refine' mkMetric'.trim_pre _ (fun s => _) _
  simp
#align measure_theory.outer_measure.trim_mk_metric MeasureTheory.OuterMeasure.trim_mkMetric

theorem le_mkMetric (m : ℝ≥0∞ → ℝ≥0∞) (μ : OuterMeasure X) (r : ℝ≥0∞) (h0 : 0 < r)
    (hr : ∀ s, diam s ≤ r → μ s ≤ m (diam s)) : μ ≤ mkMetric m :=
  le_iSup₂_of_le r h0 <| mkMetric'.le_pre.2 fun _ hs => hr _ hs
#align measure_theory.outer_measure.le_mk_metric MeasureTheory.OuterMeasure.le_mkMetric

end OuterMeasure

/-!
### Metric measures

In this section we use `MeasureTheory.OuterMeasure.toMeasure` and theorems about
`MeasureTheory.OuterMeasure.mkMetric'`/`MeasureTheory.OuterMeasure.mkMetric` to define
`MeasureTheory.Measure.mkMetric'`/`MeasureTheory.Measure.mkMetric`. We also restate some lemmas
about metric outer measures for metric measures.
-/


namespace Measure

variable [MeasurableSpace X] [BorelSpace X]

/-- Given a function `m : Set X → ℝ≥0∞`, `mkMetric' m` is the supremum of `μ r`
over `r > 0`, where `μ r` is the maximal outer measure `μ` such that `μ s ≤ m s`
for all `s`. While each `μ r` is an *outer* measure, the supremum is a measure. -/
def mkMetric' (m : Set X → ℝ≥0∞) : Measure X :=
  (OuterMeasure.mkMetric' m).toMeasure (OuterMeasure.mkMetric'_isMetric _).le_caratheodory
#align measure_theory.measure.mk_metric' MeasureTheory.Measure.mkMetric'

/-- Given a function `m : ℝ≥0∞ → ℝ≥0∞`, `mkMetric m` is the supremum of `μ r` over `r > 0`, where
`μ r` is the maximal outer measure `μ` such that `μ s ≤ m s` for all sets `s` that contain at least
two points. While each `mkMetric'.pre` is an *outer* measure, the supremum is a measure. -/
def mkMetric (m : ℝ≥0∞ → ℝ≥0∞) : Measure X :=
  (OuterMeasure.mkMetric m).toMeasure (OuterMeasure.mkMetric'_isMetric _).le_caratheodory
#align measure_theory.measure.mk_metric MeasureTheory.Measure.mkMetric

@[simp]
theorem mkMetric'_toOuterMeasure (m : Set X → ℝ≥0∞) :
    (mkMetric' m).toOuterMeasure = (OuterMeasure.mkMetric' m).trim :=
  rfl
#align measure_theory.measure.mk_metric'_to_outer_measure MeasureTheory.Measure.mkMetric'_toOuterMeasure

@[simp]
theorem mkMetric_toOuterMeasure (m : ℝ≥0∞ → ℝ≥0∞) :
    (mkMetric m : Measure X).toOuterMeasure = OuterMeasure.mkMetric m :=
  OuterMeasure.trim_mkMetric m
#align measure_theory.measure.mk_metric_to_outer_measure MeasureTheory.Measure.mkMetric_toOuterMeasure

end Measure

theorem OuterMeasure.coe_mkMetric [MeasurableSpace X] [BorelSpace X] (m : ℝ≥0∞ → ℝ≥0∞) :
    ⇑(OuterMeasure.mkMetric m : OuterMeasure X) = Measure.mkMetric m := by
  rw [← Measure.mkMetric_toOuterMeasure]
#align measure_theory.outer_measure.coe_mk_metric MeasureTheory.OuterMeasure.coe_mkMetric

namespace Measure

variable [MeasurableSpace X] [BorelSpace X]

/-- If `c ∉ {0, ∞}` and `m₁ d ≤ c * m₂ d` for `d < ε` for some `ε > 0`
(we use `≤ᶠ[𝓝[≥] 0]` to state this), then `mkMetric m₁ hm₁ ≤ c • mkMetric m₂ hm₂`. -/
theorem mkMetric_mono_smul {m₁ m₂ : ℝ≥0∞ → ℝ≥0∞} {c : ℝ≥0∞} (hc : c ≠ ∞) (h0 : c ≠ 0)
    (hle : m₁ ≤ᶠ[𝓝[≥] 0] c • m₂) : (mkMetric m₁ : Measure X) ≤ c • mkMetric m₂ := fun s ↦ by
  rw [← OuterMeasure.coe_mkMetric, coe_smul, ← OuterMeasure.coe_mkMetric]
  exact OuterMeasure.mkMetric_mono_smul hc h0 hle s
#align measure_theory.measure.mk_metric_mono_smul MeasureTheory.Measure.mkMetric_mono_smul

@[simp]
theorem mkMetric_top : (mkMetric (fun _ => ∞ : ℝ≥0∞ → ℝ≥0∞) : Measure X) = ⊤ := by
  apply toOuterMeasure_injective
  rw [mkMetric_toOuterMeasure, OuterMeasure.mkMetric_top, toOuterMeasure_top]
#align measure_theory.measure.mk_metric_top MeasureTheory.Measure.mkMetric_top

/-- If `m₁ d ≤ m₂ d` for `d < ε` for some `ε > 0` (we use `≤ᶠ[𝓝[≥] 0]` to state this), then
`mkMetric m₁ hm₁ ≤ mkMetric m₂ hm₂`. -/
theorem mkMetric_mono {m₁ m₂ : ℝ≥0∞ → ℝ≥0∞} (hle : m₁ ≤ᶠ[𝓝[≥] 0] m₂) :
    (mkMetric m₁ : Measure X) ≤ mkMetric m₂ := by
  convert @mkMetric_mono_smul X _ _ _ _ m₂ _ ENNReal.one_ne_top one_ne_zero _ <;> simp [*]
#align measure_theory.measure.mk_metric_mono MeasureTheory.Measure.mkMetric_mono

/-- A formula for `MeasureTheory.Measure.mkMetric`. -/
theorem mkMetric_apply (m : ℝ≥0∞ → ℝ≥0∞) (s : Set X) :
    mkMetric m s =
      ⨆ (r : ℝ≥0∞) (_ : 0 < r),
        ⨅ (t : ℕ → Set X) (_ : s ⊆ iUnion t) (_ : ∀ n, diam (t n) ≤ r),
          ∑' n, ⨆ _ : (t n).Nonempty, m (diam (t n)) := by
  classical
  -- We mostly unfold the definitions but we need to switch the order of `∑'` and `⨅`
  simp only [← OuterMeasure.coe_mkMetric, OuterMeasure.mkMetric, OuterMeasure.mkMetric',
    OuterMeasure.iSup_apply, OuterMeasure.mkMetric'.pre, OuterMeasure.boundedBy_apply, extend]
  refine'
    surjective_id.iSup_congr (fun r => r) fun r =>
      iSup_congr_Prop Iff.rfl fun _ =>
        surjective_id.iInf_congr _ fun t => iInf_congr_Prop Iff.rfl fun ht => _
  dsimp
  by_cases htr : ∀ n, diam (t n) ≤ r
  · rw [iInf_eq_if, if_pos htr]
    congr 1 with n : 1
    simp only [iInf_eq_if, htr n, id, if_true, iSup_and']
  · rw [iInf_eq_if, if_neg htr]
    push_neg at htr; rcases htr with ⟨n, hn⟩
    refine' ENNReal.tsum_eq_top_of_eq_top ⟨n, _⟩
    rw [iSup_eq_if, if_pos, iInf_eq_if, if_neg]
    exact hn.not_le
    rcases diam_pos_iff.1 ((zero_le r).trans_lt hn) with ⟨x, hx, -⟩
    exact ⟨x, hx⟩
#align measure_theory.measure.mk_metric_apply MeasureTheory.Measure.mkMetric_apply

theorem le_mkMetric (m : ℝ≥0∞ → ℝ≥0∞) (μ : Measure X) (ε : ℝ≥0∞) (h₀ : 0 < ε)
    (h : ∀ s : Set X, diam s ≤ ε → μ s ≤ m (diam s)) : μ ≤ mkMetric m := by
  rw [← toOuterMeasure_le, mkMetric_toOuterMeasure]
  exact OuterMeasure.le_mkMetric m μ.toOuterMeasure ε h₀ h
#align measure_theory.measure.le_mk_metric MeasureTheory.Measure.le_mkMetric

/-- To bound the Hausdorff measure (or, more generally, for a measure defined using
`MeasureTheory.Measure.mkMetric`) of a set, one may use coverings with maximum diameter tending to
`0`, indexed by any sequence of countable types. -/
theorem mkMetric_le_liminf_tsum {β : Type*} {ι : β → Type*} [∀ n, Countable (ι n)] (s : Set X)
    {l : Filter β} (r : β → ℝ≥0∞) (hr : Tendsto r l (𝓝 0)) (t : ∀ n : β, ι n → Set X)
    (ht : ∀ᶠ n in l, ∀ i, diam (t n i) ≤ r n) (hst : ∀ᶠ n in l, s ⊆ ⋃ i, t n i) (m : ℝ≥0∞ → ℝ≥0∞) :
    mkMetric m s ≤ liminf (fun n => ∑' i, m (diam (t n i))) l := by
  haveI : ∀ n, Encodable (ι n) := fun n => Encodable.ofCountable _
  simp only [mkMetric_apply]
  refine' iSup₂_le fun ε hε => _
  refine' le_of_forall_le_of_dense fun c hc => _
  rcases ((frequently_lt_of_liminf_lt (by isBoundedDefault) hc).and_eventually
        ((hr.eventually (gt_mem_nhds hε)).and (ht.and hst))).exists with
    ⟨n, hn, hrn, htn, hstn⟩
  set u : ℕ → Set X := fun j => ⋃ b ∈ decode₂ (ι n) j, t n b
  refine' iInf₂_le_of_le u (by rwa [iUnion_decode₂]) _
  refine' iInf_le_of_le (fun j => _) _
  · rw [EMetric.diam_iUnion_mem_option]
    exact iSup₂_le fun _ _ => (htn _).trans hrn.le
  · calc
      (∑' j : ℕ, ⨆ _ : (u j).Nonempty, m (diam (u j))) = _ :=
        tsum_iUnion_decode₂ (fun t : Set X => ⨆ _ : t.Nonempty, m (diam t)) (by simp) _
      _ ≤ ∑' i : ι n, m (diam (t n i)) := (ENNReal.tsum_le_tsum fun b => iSup_le fun _ => le_rfl)
      _ ≤ c := hn.le
#align measure_theory.measure.mk_metric_le_liminf_tsum MeasureTheory.Measure.mkMetric_le_liminf_tsum

/-- To bound the Hausdorff measure (or, more generally, for a measure defined using
`MeasureTheory.Measure.mkMetric`) of a set, one may use coverings with maximum diameter tending to
`0`, indexed by any sequence of finite types. -/
theorem mkMetric_le_liminf_sum {β : Type*} {ι : β → Type*} [hι : ∀ n, Fintype (ι n)] (s : Set X)
    {l : Filter β} (r : β → ℝ≥0∞) (hr : Tendsto r l (𝓝 0)) (t : ∀ n : β, ι n → Set X)
    (ht : ∀ᶠ n in l, ∀ i, diam (t n i) ≤ r n) (hst : ∀ᶠ n in l, s ⊆ ⋃ i, t n i) (m : ℝ≥0∞ → ℝ≥0∞) :
    mkMetric m s ≤ liminf (fun n => ∑ i, m (diam (t n i))) l := by
  simpa only [tsum_fintype] using mkMetric_le_liminf_tsum s r hr t ht hst m
#align measure_theory.measure.mk_metric_le_liminf_sum MeasureTheory.Measure.mkMetric_le_liminf_sum

/-!
### Hausdorff measure and Hausdorff dimension
-/


/-- Hausdorff measure on an (e)metric space. -/
def hausdorffMeasure (d : ℝ) : Measure X :=
  mkMetric fun r => r ^ d
#align measure_theory.measure.hausdorff_measure MeasureTheory.Measure.hausdorffMeasure

<<<<<<< HEAD
@[inherit_doc]
=======
>>>>>>> 8a48cc6b
scoped[MeasureTheory] notation "μH[" d "]" => MeasureTheory.Measure.hausdorffMeasure d

theorem le_hausdorffMeasure (d : ℝ) (μ : Measure X) (ε : ℝ≥0∞) (h₀ : 0 < ε)
    (h : ∀ s : Set X, diam s ≤ ε → μ s ≤ diam s ^ d) : μ ≤ μH[d] :=
  le_mkMetric _ μ ε h₀ h
#align measure_theory.measure.le_hausdorff_measure MeasureTheory.Measure.le_hausdorffMeasure

/-- A formula for `μH[d] s`. -/
theorem hausdorffMeasure_apply (d : ℝ) (s : Set X) :
    μH[d] s =
      ⨆ (r : ℝ≥0∞) (_ : 0 < r),
        ⨅ (t : ℕ → Set X) (_ : s ⊆ ⋃ n, t n) (_ : ∀ n, diam (t n) ≤ r),
          ∑' n, ⨆ _ : (t n).Nonempty, diam (t n) ^ d :=
  mkMetric_apply _ _
#align measure_theory.measure.hausdorff_measure_apply MeasureTheory.Measure.hausdorffMeasure_apply

/-- To bound the Hausdorff measure of a set, one may use coverings with maximum diameter tending
to `0`, indexed by any sequence of countable types. -/
theorem hausdorffMeasure_le_liminf_tsum {β : Type*} {ι : β → Type*} [∀ n, Countable (ι n)]
    (d : ℝ) (s : Set X) {l : Filter β} (r : β → ℝ≥0∞) (hr : Tendsto r l (𝓝 0))
    (t : ∀ n : β, ι n → Set X) (ht : ∀ᶠ n in l, ∀ i, diam (t n i) ≤ r n)
    (hst : ∀ᶠ n in l, s ⊆ ⋃ i, t n i) : μH[d] s ≤ liminf (fun n => ∑' i, diam (t n i) ^ d) l :=
  mkMetric_le_liminf_tsum s r hr t ht hst _
#align measure_theory.measure.hausdorff_measure_le_liminf_tsum MeasureTheory.Measure.hausdorffMeasure_le_liminf_tsum

/-- To bound the Hausdorff measure of a set, one may use coverings with maximum diameter tending
to `0`, indexed by any sequence of finite types. -/
theorem hausdorffMeasure_le_liminf_sum {β : Type*} {ι : β → Type*} [∀ n, Fintype (ι n)]
    (d : ℝ) (s : Set X) {l : Filter β} (r : β → ℝ≥0∞) (hr : Tendsto r l (𝓝 0))
    (t : ∀ n : β, ι n → Set X) (ht : ∀ᶠ n in l, ∀ i, diam (t n i) ≤ r n)
    (hst : ∀ᶠ n in l, s ⊆ ⋃ i, t n i) : μH[d] s ≤ liminf (fun n => ∑ i, diam (t n i) ^ d) l :=
  mkMetric_le_liminf_sum s r hr t ht hst _
#align measure_theory.measure.hausdorff_measure_le_liminf_sum MeasureTheory.Measure.hausdorffMeasure_le_liminf_sum

/-- If `d₁ < d₂`, then for any set `s` we have either `μH[d₂] s = 0`, or `μH[d₁] s = ∞`. -/
theorem hausdorffMeasure_zero_or_top {d₁ d₂ : ℝ} (h : d₁ < d₂) (s : Set X) :
    μH[d₂] s = 0 ∨ μH[d₁] s = ∞ := by
  by_contra! H
  suffices ∀ c : ℝ≥0, c ≠ 0 → μH[d₂] s ≤ c * μH[d₁] s by
    rcases ENNReal.exists_nnreal_pos_mul_lt H.2 H.1 with ⟨c, hc0, hc⟩
    exact hc.not_le (this c (pos_iff_ne_zero.1 hc0))
  intro c hc
  refine' le_iff'.1 (mkMetric_mono_smul ENNReal.coe_ne_top (mod_cast hc) _) s
  have : 0 < ((c : ℝ≥0∞) ^ (d₂ - d₁)⁻¹) := by
    rw [ENNReal.coe_rpow_of_ne_zero hc, pos_iff_ne_zero, Ne, ENNReal.coe_eq_zero,
      NNReal.rpow_eq_zero_iff]
    exact mt And.left hc
  filter_upwards [Ico_mem_nhdsWithin_Ici ⟨le_rfl, this⟩]
  rintro r ⟨hr₀, hrc⟩
  lift r to ℝ≥0 using ne_top_of_lt hrc
  rw [Pi.smul_apply, smul_eq_mul,
    ← ENNReal.div_le_iff_le_mul (Or.inr ENNReal.coe_ne_top) (Or.inr <| mt ENNReal.coe_eq_zero.1 hc)]
  rcases eq_or_ne r 0 with (rfl | hr₀)
  · rcases lt_or_le 0 d₂ with (h₂ | h₂)
    · simp only [h₂, ENNReal.zero_rpow_of_pos, zero_le, ENNReal.zero_div, ENNReal.coe_zero]
    · simp only [h.trans_le h₂, ENNReal.div_top, zero_le, ENNReal.zero_rpow_of_neg,
        ENNReal.coe_zero]
  · have : (r : ℝ≥0∞) ≠ 0 := by simpa only [ENNReal.coe_eq_zero, Ne] using hr₀
    rw [← ENNReal.rpow_sub _ _ this ENNReal.coe_ne_top]
    refine' (ENNReal.rpow_lt_rpow hrc (sub_pos.2 h)).le.trans _
    rw [← ENNReal.rpow_mul, inv_mul_cancel (sub_pos.2 h).ne', ENNReal.rpow_one]
#align measure_theory.measure.hausdorff_measure_zero_or_top MeasureTheory.Measure.hausdorffMeasure_zero_or_top

/-- Hausdorff measure `μH[d] s` is monotone in `d`. -/
theorem hausdorffMeasure_mono {d₁ d₂ : ℝ} (h : d₁ ≤ d₂) (s : Set X) : μH[d₂] s ≤ μH[d₁] s := by
  rcases h.eq_or_lt with (rfl | h); · exact le_rfl
  cases' hausdorffMeasure_zero_or_top h s with hs hs
  · rw [hs]; exact zero_le _
  · rw [hs]; exact le_top
#align measure_theory.measure.hausdorff_measure_mono MeasureTheory.Measure.hausdorffMeasure_mono

variable (X)

theorem noAtoms_hausdorff {d : ℝ} (hd : 0 < d) : NoAtoms (hausdorffMeasure d : Measure X) := by
  refine' ⟨fun x => _⟩
  rw [← nonpos_iff_eq_zero, hausdorffMeasure_apply]
  refine' iSup₂_le fun ε _ => iInf₂_le_of_le (fun _ => {x}) _ <| iInf_le_of_le (fun _ => _) _
  · exact subset_iUnion (fun _ => {x} : ℕ → Set X) 0
  · simp only [EMetric.diam_singleton, zero_le]
  · simp [hd]
#align measure_theory.measure.no_atoms_hausdorff MeasureTheory.Measure.noAtoms_hausdorff

variable {X}

@[simp]
theorem hausdorffMeasure_zero_singleton (x : X) : μH[0] ({x} : Set X) = 1 := by
  apply le_antisymm
  · let r : ℕ → ℝ≥0∞ := fun _ => 0
    let t : ℕ → Unit → Set X := fun _ _ => {x}
    have ht : ∀ᶠ n in atTop, ∀ i, diam (t n i) ≤ r n := by
      simp only [t, r, imp_true_iff, eq_self_iff_true, diam_singleton, eventually_atTop,
        nonpos_iff_eq_zero, exists_const]
    simpa [t, liminf_const] using hausdorffMeasure_le_liminf_sum 0 {x} r tendsto_const_nhds t ht
  · rw [hausdorffMeasure_apply]
    suffices
      (1 : ℝ≥0∞) ≤
        ⨅ (t : ℕ → Set X) (_ : {x} ⊆ ⋃ n, t n) (_ : ∀ n, diam (t n) ≤ 1),
          ∑' n, ⨆ _ : (t n).Nonempty, diam (t n) ^ (0 : ℝ) by
      apply le_trans this _
      convert le_iSup₂ (α := ℝ≥0∞) (1 : ℝ≥0∞) zero_lt_one
      rfl
    simp only [ENNReal.rpow_zero, le_iInf_iff]
    intro t hst _
    rcases mem_iUnion.1 (hst (mem_singleton x)) with ⟨m, hm⟩
    have A : (t m).Nonempty := ⟨x, hm⟩
    calc
      (1 : ℝ≥0∞) = ⨆ h : (t m).Nonempty, 1 := by simp only [A, ciSup_pos]
      _ ≤ ∑' n, ⨆ h : (t n).Nonempty, 1 := ENNReal.le_tsum _
#align measure_theory.measure.hausdorff_measure_zero_singleton MeasureTheory.Measure.hausdorffMeasure_zero_singleton

theorem one_le_hausdorffMeasure_zero_of_nonempty {s : Set X} (h : s.Nonempty) : 1 ≤ μH[0] s := by
  rcases h with ⟨x, hx⟩
  calc
    (1 : ℝ≥0∞) = μH[0] ({x} : Set X) := (hausdorffMeasure_zero_singleton x).symm
    _ ≤ μH[0] s := measure_mono (singleton_subset_iff.2 hx)
#align measure_theory.measure.one_le_hausdorff_measure_zero_of_nonempty MeasureTheory.Measure.one_le_hausdorffMeasure_zero_of_nonempty

theorem hausdorffMeasure_le_one_of_subsingleton {s : Set X} (hs : s.Subsingleton) {d : ℝ}
    (hd : 0 ≤ d) : μH[d] s ≤ 1 := by
  rcases eq_empty_or_nonempty s with (rfl | ⟨x, hx⟩)
  · simp only [measure_empty, zero_le]
  · rw [(subsingleton_iff_singleton hx).1 hs]
    rcases eq_or_lt_of_le hd with (rfl | dpos)
    · simp only [le_refl, hausdorffMeasure_zero_singleton]
    · haveI := noAtoms_hausdorff X dpos
      simp only [zero_le, measure_singleton]
#align measure_theory.measure.hausdorff_measure_le_one_of_subsingleton MeasureTheory.Measure.hausdorffMeasure_le_one_of_subsingleton

end Measure

end MeasureTheory

/-!
### Hausdorff measure, Hausdorff dimension, and Hölder or Lipschitz continuous maps
-/


open scoped MeasureTheory

open MeasureTheory MeasureTheory.Measure

variable [MeasurableSpace X] [BorelSpace X] [MeasurableSpace Y] [BorelSpace Y]

namespace HolderOnWith

variable {C r : ℝ≥0} {f : X → Y} {s t : Set X}

/-- If `f : X → Y` is Hölder continuous on `s` with a positive exponent `r`, then
`μH[d] (f '' s) ≤ C ^ d * μH[r * d] s`. -/
theorem hausdorffMeasure_image_le (h : HolderOnWith C r f s) (hr : 0 < r) {d : ℝ} (hd : 0 ≤ d) :
    μH[d] (f '' s) ≤ (C : ℝ≥0∞) ^ d * μH[r * d] s := by
  -- We start with the trivial case `C = 0`
  rcases (zero_le C).eq_or_lt with (rfl | hC0)
  · rcases eq_empty_or_nonempty s with (rfl | ⟨x, hx⟩)
    · simp only [measure_empty, nonpos_iff_eq_zero, mul_zero, image_empty]
    have : f '' s = {f x} :=
      have : (f '' s).Subsingleton := by simpa [diam_eq_zero_iff] using h.ediam_image_le
      (subsingleton_iff_singleton (mem_image_of_mem f hx)).1 this
    rw [this]
    rcases eq_or_lt_of_le hd with (rfl | h'd)
    · simp only [ENNReal.rpow_zero, one_mul, mul_zero]
      rw [hausdorffMeasure_zero_singleton]
      exact one_le_hausdorffMeasure_zero_of_nonempty ⟨x, hx⟩
    · haveI := noAtoms_hausdorff Y h'd
      simp only [zero_le, measure_singleton]
  -- Now assume `C ≠ 0`
  · have hCd0 : (C : ℝ≥0∞) ^ d ≠ 0 := by simp [hC0.ne']
    have hCd : (C : ℝ≥0∞) ^ d ≠ ∞ := by simp [hd]
    simp only [hausdorffMeasure_apply, ENNReal.mul_iSup, ENNReal.mul_iInf_of_ne hCd0 hCd,
      ← ENNReal.tsum_mul_left]
    refine' iSup_le fun R => iSup_le fun hR => _
    have : Tendsto (fun d : ℝ≥0∞ => (C : ℝ≥0∞) * d ^ (r : ℝ)) (𝓝 0) (𝓝 0) :=
      ENNReal.tendsto_const_mul_rpow_nhds_zero_of_pos ENNReal.coe_ne_top hr
    rcases ENNReal.nhds_zero_basis_Iic.eventually_iff.1 (this.eventually (gt_mem_nhds hR)) with
      ⟨δ, δ0, H⟩
    refine le_iSup₂_of_le δ δ0 <| iInf₂_mono' fun t hst ↦
      ⟨fun n => f '' (t n ∩ s), ?_, iInf_mono' fun htδ ↦
        ⟨fun n => (h.ediam_image_inter_le (t n)).trans (H (htδ n)).le, ?_⟩⟩
    · rw [← image_iUnion, ← iUnion_inter]
      exact image_subset _ (subset_inter hst Subset.rfl)
    · refine' ENNReal.tsum_le_tsum fun n => _
      simp only [iSup_le_iff, image_nonempty]
      intro hft
      simp only [Nonempty.mono ((t n).inter_subset_left s) hft, ciSup_pos]
      rw [ENNReal.rpow_mul, ← ENNReal.mul_rpow_of_nonneg _ _ hd]
      exact ENNReal.rpow_le_rpow (h.ediam_image_inter_le _) hd
#align holder_on_with.hausdorff_measure_image_le HolderOnWith.hausdorffMeasure_image_le

end HolderOnWith

namespace LipschitzOnWith

variable {K : ℝ≥0} {f : X → Y} {s t : Set X}

/-- If `f : X → Y` is `K`-Lipschitz on `s`, then `μH[d] (f '' s) ≤ K ^ d * μH[d] s`. -/
theorem hausdorffMeasure_image_le (h : LipschitzOnWith K f s) {d : ℝ} (hd : 0 ≤ d) :
    μH[d] (f '' s) ≤ (K : ℝ≥0∞) ^ d * μH[d] s := by
  simpa only [NNReal.coe_one, one_mul] using h.holderOnWith.hausdorffMeasure_image_le zero_lt_one hd
#align lipschitz_on_with.hausdorff_measure_image_le LipschitzOnWith.hausdorffMeasure_image_le

end LipschitzOnWith

namespace LipschitzWith

variable {K : ℝ≥0} {f : X → Y}

/-- If `f` is a `K`-Lipschitz map, then it increases the Hausdorff `d`-measures of sets at most
by the factor of `K ^ d`. -/
theorem hausdorffMeasure_image_le (h : LipschitzWith K f) {d : ℝ} (hd : 0 ≤ d) (s : Set X) :
    μH[d] (f '' s) ≤ (K : ℝ≥0∞) ^ d * μH[d] s :=
  (h.lipschitzOnWith s).hausdorffMeasure_image_le hd
#align lipschitz_with.hausdorff_measure_image_le LipschitzWith.hausdorffMeasure_image_le

end LipschitzWith

open scoped Pointwise

theorem MeasureTheory.Measure.hausdorffMeasure_smul₀ {𝕜 E : Type*} [NormedAddCommGroup E]
    [NormedField 𝕜] [NormedSpace 𝕜 E] [MeasurableSpace E] [BorelSpace E] {d : ℝ} (hd : 0 ≤ d)
    {r : 𝕜} (hr : r ≠ 0) (s : Set E) : μH[d] (r • s) = ‖r‖₊ ^ d • μH[d] s := by
  suffices ∀ {r : 𝕜}, r ≠ 0 → ∀ s : Set E, μH[d] (r • s) ≤ ‖r‖₊ ^ d • μH[d] s by
    refine' le_antisymm (this hr s) _
    rw [← le_inv_smul_iff_of_pos]
    dsimp
    rw [← NNReal.inv_rpow, ← nnnorm_inv]
    · refine' Eq.trans_le _ (this (inv_ne_zero hr) (r • s))
      rw [inv_smul_smul₀ hr]
    · simp [pos_iff_ne_zero, hr]
  intro r _ s
  simp only [NNReal.rpow_eq_pow, ENNReal.smul_def, ← ENNReal.coe_rpow_of_nonneg _ hd, smul_eq_mul]
  exact (lipschitzWith_smul (β := E) r).hausdorffMeasure_image_le hd s
#align measure_theory.measure.hausdorff_measure_smul₀ MeasureTheory.Measure.hausdorffMeasure_smul₀

/-!
### Antilipschitz maps do not decrease Hausdorff measures and dimension
-/

namespace AntilipschitzWith

variable {f : X → Y} {K : ℝ≥0} {d : ℝ}

theorem hausdorffMeasure_preimage_le (hf : AntilipschitzWith K f) (hd : 0 ≤ d) (s : Set Y) :
    μH[d] (f ⁻¹' s) ≤ (K : ℝ≥0∞) ^ d * μH[d] s := by
  rcases eq_or_ne K 0 with (rfl | h0)
  · rcases eq_empty_or_nonempty (f ⁻¹' s) with (hs | ⟨x, hx⟩)
    · simp only [hs, measure_empty, zero_le]
    have : f ⁻¹' s = {x} := by
      haveI : Subsingleton X := hf.subsingleton
      have : (f ⁻¹' s).Subsingleton := subsingleton_univ.anti (subset_univ _)
      exact (subsingleton_iff_singleton hx).1 this
    rw [this]
    rcases eq_or_lt_of_le hd with (rfl | h'd)
    · simp only [ENNReal.rpow_zero, one_mul, mul_zero]
      rw [hausdorffMeasure_zero_singleton]
      exact one_le_hausdorffMeasure_zero_of_nonempty ⟨f x, hx⟩
    · haveI := noAtoms_hausdorff X h'd
      simp only [zero_le, measure_singleton]
  have hKd0 : (K : ℝ≥0∞) ^ d ≠ 0 := by simp [h0]
  have hKd : (K : ℝ≥0∞) ^ d ≠ ∞ := by simp [hd]
  simp only [hausdorffMeasure_apply, ENNReal.mul_iSup, ENNReal.mul_iInf_of_ne hKd0 hKd,
    ← ENNReal.tsum_mul_left]
  refine' iSup₂_le fun ε ε0 => _
  refine' le_iSup₂_of_le (ε / K) (by simp [ε0.ne']) _
  refine' le_iInf₂ fun t hst => le_iInf fun htε => _
  replace hst : f ⁻¹' s ⊆ _ := preimage_mono hst; rw [preimage_iUnion] at hst
  refine' iInf₂_le_of_le _ hst (iInf_le_of_le (fun n => _) _)
  · exact (hf.ediam_preimage_le _).trans (ENNReal.mul_le_of_le_div' <| htε n)
  · refine' ENNReal.tsum_le_tsum fun n => iSup_le_iff.2 fun hft => _
    simp only [nonempty_of_nonempty_preimage hft, ciSup_pos]
    rw [← ENNReal.mul_rpow_of_nonneg _ _ hd]
    exact ENNReal.rpow_le_rpow (hf.ediam_preimage_le _) hd
#align antilipschitz_with.hausdorff_measure_preimage_le AntilipschitzWith.hausdorffMeasure_preimage_le

theorem le_hausdorffMeasure_image (hf : AntilipschitzWith K f) (hd : 0 ≤ d) (s : Set X) :
    μH[d] s ≤ (K : ℝ≥0∞) ^ d * μH[d] (f '' s) :=
  calc
    μH[d] s ≤ μH[d] (f ⁻¹' (f '' s)) := measure_mono (subset_preimage_image _ _)
    _ ≤ (K : ℝ≥0∞) ^ d * μH[d] (f '' s) := hf.hausdorffMeasure_preimage_le hd (f '' s)
#align antilipschitz_with.le_hausdorff_measure_image AntilipschitzWith.le_hausdorffMeasure_image

end AntilipschitzWith

/-!
### Isometries preserve the Hausdorff measure and Hausdorff dimension
-/


namespace Isometry

variable {f : X → Y} {d : ℝ}

theorem hausdorffMeasure_image (hf : Isometry f) (hd : 0 ≤ d ∨ Surjective f) (s : Set X) :
    μH[d] (f '' s) = μH[d] s := by
  simp only [hausdorffMeasure, ← OuterMeasure.coe_mkMetric, ← OuterMeasure.comap_apply]
  -- Porting note: this proof was slightly nicer before the port
  simp only [mkMetric_toOuterMeasure]
  have : 0 ≤ d → Monotone fun r : ℝ≥0∞ ↦ r ^ d := by
    exact fun hd x y hxy => ENNReal.rpow_le_rpow hxy hd
  have := OuterMeasure.isometry_comap_mkMetric (fun (r : ℝ≥0∞) => r ^ d) hf (hd.imp_left this)
  congr
#align isometry.hausdorff_measure_image Isometry.hausdorffMeasure_image

theorem hausdorffMeasure_preimage (hf : Isometry f) (hd : 0 ≤ d ∨ Surjective f) (s : Set Y) :
    μH[d] (f ⁻¹' s) = μH[d] (s ∩ range f) := by
  rw [← hf.hausdorffMeasure_image hd, image_preimage_eq_inter_range]
#align isometry.hausdorff_measure_preimage Isometry.hausdorffMeasure_preimage

theorem map_hausdorffMeasure (hf : Isometry f) (hd : 0 ≤ d ∨ Surjective f) :
    Measure.map f μH[d] = μH[d].restrict (range f) := by
  ext1 s hs
  rw [map_apply hf.continuous.measurable hs, Measure.restrict_apply hs,
    hf.hausdorffMeasure_preimage hd]
#align isometry.map_hausdorff_measure Isometry.map_hausdorffMeasure

end Isometry

namespace IsometryEquiv

@[simp]
theorem hausdorffMeasure_image (e : X ≃ᵢ Y) (d : ℝ) (s : Set X) : μH[d] (e '' s) = μH[d] s :=
  e.isometry.hausdorffMeasure_image (Or.inr e.surjective) s
#align isometry_equiv.hausdorff_measure_image IsometryEquiv.hausdorffMeasure_image

@[simp]
theorem hausdorffMeasure_preimage (e : X ≃ᵢ Y) (d : ℝ) (s : Set Y) : μH[d] (e ⁻¹' s) = μH[d] s := by
  rw [← e.image_symm, e.symm.hausdorffMeasure_image]
#align isometry_equiv.hausdorff_measure_preimage IsometryEquiv.hausdorffMeasure_preimage

@[simp]
theorem map_hausdorffMeasure (e : X ≃ᵢ Y) (d : ℝ) : Measure.map e μH[d] = μH[d] := by
  rw [e.isometry.map_hausdorffMeasure (Or.inr e.surjective), e.surjective.range_eq, restrict_univ]
#align isometry_equiv.map_hausdorff_measure IsometryEquiv.map_hausdorffMeasure

theorem measurePreserving_hausdorffMeasure (e : X ≃ᵢ Y) (d : ℝ) : MeasurePreserving e μH[d] μH[d] :=
  ⟨e.continuous.measurable, map_hausdorffMeasure _ _⟩
#align isometry_equiv.measure_preserving_hausdorff_measure IsometryEquiv.measurePreserving_hausdorffMeasure

end IsometryEquiv

namespace MeasureTheory

@[to_additive]
theorem hausdorffMeasure_smul {α : Type*} [SMul α X] [IsometricSMul α X] {d : ℝ} (c : α)
    (h : 0 ≤ d ∨ Surjective (c • · : X → X)) (s : Set X) : μH[d] (c • s) = μH[d] s :=
  (isometry_smul X c).hausdorffMeasure_image h _
#align measure_theory.hausdorff_measure_smul MeasureTheory.hausdorffMeasure_smul
#align measure_theory.hausdorff_measure_vadd MeasureTheory.hausdorffMeasure_vadd

@[to_additive]
instance {d : ℝ} [Group X] [IsometricSMul X X] : IsMulLeftInvariant (μH[d] : Measure X) where
  map_mul_left_eq_self x := (IsometryEquiv.constSMul x).map_hausdorffMeasure _

@[to_additive]
instance {d : ℝ} [Group X] [IsometricSMul Xᵐᵒᵖ X] : IsMulRightInvariant (μH[d] : Measure X) where
  map_mul_right_eq_self x := (IsometryEquiv.constSMul (MulOpposite.op x)).map_hausdorffMeasure _

/-!
### Hausdorff measure and Lebesgue measure
-/


/-- In the space `ι → ℝ`, the Hausdorff measure coincides exactly with the Lebesgue measure. -/
@[simp]
theorem hausdorffMeasure_pi_real {ι : Type*} [Fintype ι] :
    (μH[Fintype.card ι] : Measure (ι → ℝ)) = volume := by
  classical
  -- it suffices to check that the two measures coincide on products of rational intervals
  refine (pi_eq_generateFrom (fun _ => Real.borel_eq_generateFrom_Ioo_rat.symm)
    (fun _ => Real.isPiSystem_Ioo_rat) (fun _ => Real.finiteSpanningSetsInIooRat _) ?_).symm
  simp only [mem_iUnion, mem_singleton_iff]
  -- fix such a product `s` of rational intervals, of the form `Π (a i, b i)`.
  intro s hs
  choose a b H using hs
  obtain rfl : s = fun i => Ioo (α := ℝ) (a i) (b i) := funext fun i => (H i).2
  replace H := fun i => (H i).1
  apply le_antisymm _
  -- first check that `volume s ≤ μH s`
  · have Hle : volume ≤ (μH[Fintype.card ι] : Measure (ι → ℝ)) := by
      refine' le_hausdorffMeasure _ _ ∞ ENNReal.coe_lt_top fun s _ => _
      rw [ENNReal.rpow_nat_cast]
      exact Real.volume_pi_le_diam_pow s
    rw [← volume_pi_pi fun i => Ioo (a i : ℝ) (b i)]
    exact Measure.le_iff'.1 Hle _
  /- For the other inequality `μH s ≤ volume s`, we use a covering of `s` by sets of small diameter
    `1/n`, namely cubes with left-most point of the form `a i + f i / n` with `f i` ranging between
    `0` and `⌈(b i - a i) * n⌉`. Their number is asymptotic to `n^d * Π (b i - a i)`. -/
  have I : ∀ i, 0 ≤ (b i : ℝ) - a i := fun i => by
    simpa only [sub_nonneg, Rat.cast_le] using (H i).le
  let γ := fun n : ℕ => ∀ i : ι, Fin ⌈((b i : ℝ) - a i) * n⌉₊
  let t : ∀ n : ℕ, γ n → Set (ι → ℝ) := fun n f =>
    Set.pi univ fun i => Icc (a i + f i / n) (a i + (f i + 1) / n)
  have A : Tendsto (fun n : ℕ => 1 / (n : ℝ≥0∞)) atTop (𝓝 0) := by
    simp only [one_div, ENNReal.tendsto_inv_nat_nhds_zero]
  have B : ∀ᶠ n in atTop, ∀ i : γ n, diam (t n i) ≤ 1 / n := by
    refine' eventually_atTop.2 ⟨1, fun n hn => _⟩
    intro f
    refine' diam_pi_le_of_le fun b => _
    simp only [Real.ediam_Icc, add_div, ENNReal.ofReal_div_of_pos (Nat.cast_pos.mpr hn), le_refl,
      add_sub_add_left_eq_sub, add_sub_cancel_left, ENNReal.ofReal_one, ENNReal.ofReal_natCast]
  have C : ∀ᶠ n in atTop, (Set.pi univ fun i : ι => Ioo (a i : ℝ) (b i)) ⊆ ⋃ i : γ n, t n i := by
    refine' eventually_atTop.2 ⟨1, fun n hn => _⟩
    have npos : (0 : ℝ) < n := Nat.cast_pos.2 hn
    intro x hx
    simp only [mem_Ioo, mem_univ_pi] at hx
    simp only [t, mem_iUnion, mem_Ioo, mem_univ_pi]
    let f : γ n := fun i =>
      ⟨⌊(x i - a i) * n⌋₊, by
        apply Nat.floor_lt_ceil_of_lt_of_pos
        · refine' (mul_lt_mul_right npos).2 _
          simp only [(hx i).right, sub_lt_sub_iff_right]
        · refine' mul_pos _ npos
          simpa only [Rat.cast_lt, sub_pos] using H i⟩
    refine' ⟨f, fun i => ⟨_, _⟩⟩
    · calc
        (a i : ℝ) + ⌊(x i - a i) * n⌋₊ / n ≤ (a i : ℝ) + (x i - a i) * n / n := by
          refine' add_le_add le_rfl ((div_le_div_right npos).2 _)
          exact Nat.floor_le (mul_nonneg (sub_nonneg.2 (hx i).1.le) npos.le)
        _ = x i := by field_simp [npos.ne']
    · calc
        x i = (a i : ℝ) + (x i - a i) * n / n := by field_simp [npos.ne']
        _ ≤ (a i : ℝ) + (⌊(x i - a i) * n⌋₊ + 1) / n :=
          add_le_add le_rfl ((div_le_div_right npos).2 (Nat.lt_floor_add_one _).le)
  calc
    μH[Fintype.card ι] (Set.pi univ fun i : ι => Ioo (a i : ℝ) (b i)) ≤
        liminf (fun n : ℕ => ∑ i : γ n, diam (t n i) ^ ((Fintype.card ι) : ℝ)) atTop :=
      hausdorffMeasure_le_liminf_sum _ (Set.pi univ fun i => Ioo (a i : ℝ) (b i))
        (fun n : ℕ => 1 / (n : ℝ≥0∞)) A t B C
    _ ≤ liminf (fun n : ℕ => ∑ i : γ n, (1 / (n : ℝ≥0∞)) ^ Fintype.card ι) atTop := by
      refine' liminf_le_liminf _ _
      · filter_upwards [B] with _ hn
        apply Finset.sum_le_sum fun i _ => _
        simp only [ENNReal.rpow_nat_cast]
        intros i _
        exact pow_le_pow_left' (hn i) _
      · isBoundedDefault
    _ = liminf (fun n : ℕ => ∏ i : ι, (⌈((b i : ℝ) - a i) * n⌉₊ : ℝ≥0∞) / n) atTop := by
      simp only [γ, Finset.card_univ, Nat.cast_prod, one_mul, Fintype.card_fin, Finset.sum_const,
        nsmul_eq_mul, Fintype.card_pi, div_eq_mul_inv, Finset.prod_mul_distrib, Finset.prod_const]
    _ = ∏ i : ι, volume (Ioo (a i : ℝ) (b i)) := by
      simp only [Real.volume_Ioo]
      apply Tendsto.liminf_eq
      refine' ENNReal.tendsto_finset_prod_of_ne_top _ (fun i _ => _) fun i _ => _
      · apply
          Tendsto.congr' _
            ((ENNReal.continuous_ofReal.tendsto _).comp
              ((tendsto_nat_ceil_mul_div_atTop (I i)).comp tendsto_nat_cast_atTop_atTop))
        apply eventually_atTop.2 ⟨1, fun n hn => _⟩
        intros n hn
        simp only [ENNReal.ofReal_div_of_pos (Nat.cast_pos.mpr hn), comp_apply,
          ENNReal.ofReal_natCast]
      · simp only [ENNReal.ofReal_ne_top, Ne, not_false_iff]
#align measure_theory.hausdorff_measure_pi_real MeasureTheory.hausdorffMeasure_pi_real

variable (ι X)

theorem hausdorffMeasure_measurePreserving_funUnique [Unique ι]
    [SecondCountableTopology X] (d : ℝ) :
    MeasurePreserving (MeasurableEquiv.funUnique ι X) μH[d] μH[d] :=
  (IsometryEquiv.funUnique ι X).measurePreserving_hausdorffMeasure _
#align measure_theory.hausdorff_measure_measure_preserving_fun_unique MeasureTheory.hausdorffMeasure_measurePreserving_funUnique

theorem hausdorffMeasure_measurePreserving_piFinTwo (α : Fin 2 → Type*)
    [∀ i, MeasurableSpace (α i)] [∀ i, EMetricSpace (α i)] [∀ i, BorelSpace (α i)]
    [∀ i, SecondCountableTopology (α i)] (d : ℝ) :
    MeasurePreserving (MeasurableEquiv.piFinTwo α) μH[d] μH[d] :=
  (IsometryEquiv.piFinTwo α).measurePreserving_hausdorffMeasure _
#align measure_theory.hausdorff_measure_measure_preserving_pi_fin_two MeasureTheory.hausdorffMeasure_measurePreserving_piFinTwo

/-- In the space `ℝ`, the Hausdorff measure coincides exactly with the Lebesgue measure. -/
@[simp]
theorem hausdorffMeasure_real : (μH[1] : Measure ℝ) = volume := by
  rw [← (volume_preserving_funUnique Unit ℝ).map_eq,
    ← (hausdorffMeasure_measurePreserving_funUnique Unit ℝ 1).map_eq,
    ← hausdorffMeasure_pi_real, Fintype.card_unit, Nat.cast_one]
#align measure_theory.hausdorff_measure_real MeasureTheory.hausdorffMeasure_real

/-- In the space `ℝ × ℝ`, the Hausdorff measure coincides exactly with the Lebesgue measure. -/
@[simp]
theorem hausdorffMeasure_prod_real : (μH[2] : Measure (ℝ × ℝ)) = volume := by
  rw [← (volume_preserving_piFinTwo fun _ => ℝ).map_eq,
    ← (hausdorffMeasure_measurePreserving_piFinTwo (fun _ => ℝ) _).map_eq,
    ← hausdorffMeasure_pi_real, Fintype.card_fin, Nat.cast_two]
#align measure_theory.hausdorff_measure_prod_real MeasureTheory.hausdorffMeasure_prod_real

/-! ### Geometric results in affine spaces -/

section Geometric

variable {𝕜 E P : Type*}

theorem hausdorffMeasure_smul_right_image [NormedAddCommGroup E] [NormedSpace ℝ E]
    [MeasurableSpace E] [BorelSpace E] (v : E) (s : Set ℝ) :
    μH[1] ((fun r => r • v) '' s) = ‖v‖₊ • μH[1] s := by
  obtain rfl | hv := eq_or_ne v 0
  · haveI := noAtoms_hausdorff E one_pos
    obtain rfl | hs := s.eq_empty_or_nonempty
    · simp
    simp [hs]
  have hn : ‖v‖ ≠ 0 := norm_ne_zero_iff.mpr hv
  -- break lineMap into pieces
  suffices
      μH[1] ((‖v‖ • ·) '' (LinearMap.toSpanSingleton ℝ E (‖v‖⁻¹ • v) '' s)) = ‖v‖₊ • μH[1] s by
    -- Porting note: proof was shorter, could need some golf
    simp only [hausdorffMeasure_real, nnreal_smul_coe_apply]
    convert this
    · simp only [image_smul, LinearMap.toSpanSingleton_apply, Set.image_image]
      ext e
      simp only [mem_image]
      refine' ⟨fun ⟨x, h⟩ => ⟨x, _⟩, fun ⟨x, h⟩ => ⟨x, _⟩⟩
      · rw [smul_comm (norm _), smul_comm (norm _), inv_smul_smul₀ hn]
        exact h
      · rw [smul_comm (norm _), smul_comm (norm _), inv_smul_smul₀ hn] at h
        exact h
    · exact hausdorffMeasure_real.symm
  have iso_smul : Isometry (LinearMap.toSpanSingleton ℝ E (‖v‖⁻¹ • v)) := by
    refine' AddMonoidHomClass.isometry_of_norm _ fun x => (norm_smul _ _).trans _
    rw [norm_smul, norm_inv, norm_norm, inv_mul_cancel hn, mul_one, LinearMap.id_apply]
  rw [Set.image_smul, Measure.hausdorffMeasure_smul₀ zero_le_one hn, nnnorm_norm,
      NNReal.rpow_one, iso_smul.hausdorffMeasure_image (Or.inl <| zero_le_one' ℝ)]
#align measure_theory.hausdorff_measure_smul_right_image MeasureTheory.hausdorffMeasure_smul_right_image

section NormedFieldAffine

variable [NormedField 𝕜] [NormedAddCommGroup E] [NormedSpace 𝕜 E] [MeasurableSpace P]
variable [MetricSpace P] [NormedAddTorsor E P] [BorelSpace P]

/-- Scaling by `c` around `x` scales the measure by `‖c‖₊ ^ d`. -/
theorem hausdorffMeasure_homothety_image {d : ℝ} (hd : 0 ≤ d) (x : P) {c : 𝕜} (hc : c ≠ 0)
    (s : Set P) : μH[d] (AffineMap.homothety x c '' s) = ‖c‖₊ ^ d • μH[d] s := by
  suffices
    μH[d] (IsometryEquiv.vaddConst x '' ((c • ·) '' ((IsometryEquiv.vaddConst x).symm '' s))) =
      ‖c‖₊ ^ d • μH[d] s by
    simpa only [Set.image_image]
  borelize E
  rw [IsometryEquiv.hausdorffMeasure_image, Set.image_smul, Measure.hausdorffMeasure_smul₀ hd hc,
    IsometryEquiv.hausdorffMeasure_image]
#align measure_theory.hausdorff_measure_homothety_image MeasureTheory.hausdorffMeasure_homothety_image

theorem hausdorffMeasure_homothety_preimage {d : ℝ} (hd : 0 ≤ d) (x : P) {c : 𝕜} (hc : c ≠ 0)
    (s : Set P) : μH[d] (AffineMap.homothety x c ⁻¹' s) = ‖c‖₊⁻¹ ^ d • μH[d] s := by
  change μH[d] (AffineEquiv.homothetyUnitsMulHom x (Units.mk0 c hc) ⁻¹' s) = _
  rw [← AffineEquiv.image_symm, AffineEquiv.coe_homothetyUnitsMulHom_apply_symm,
    hausdorffMeasure_homothety_image hd x (_ : 𝕜ˣ).isUnit.ne_zero, Units.val_inv_eq_inv_val,
    Units.val_mk0, nnnorm_inv]
#align measure_theory.hausdorff_measure_homothety_preimage MeasureTheory.hausdorffMeasure_homothety_preimage

/-! TODO: prove `Measure.map (AffineMap.homothety x c) μH[d] = ‖c‖₊⁻¹ ^ d • μH[d]`, which needs a
more general version of `AffineMap.homothety_continuous`. -/


end NormedFieldAffine

section RealAffine

variable [NormedAddCommGroup E] [NormedSpace ℝ E] [MeasurableSpace P]
variable [MetricSpace P] [NormedAddTorsor E P] [BorelSpace P]

/-- Mapping a set of reals along a line segment scales the measure by the length of a segment.

This is an auxiliary result used to prove `hausdorffMeasure_affineSegment`. -/
theorem hausdorffMeasure_lineMap_image (x y : P) (s : Set ℝ) :
    μH[1] (AffineMap.lineMap x y '' s) = nndist x y • μH[1] s := by
  suffices μH[1] (IsometryEquiv.vaddConst x '' ((· • (y -ᵥ x)) '' s)) = nndist x y • μH[1] s by
    simpa only [Set.image_image]
  borelize E
  rw [IsometryEquiv.hausdorffMeasure_image, hausdorffMeasure_smul_right_image,
    nndist_eq_nnnorm_vsub' E]
#align measure_theory.hausdorff_measure_line_map_image MeasureTheory.hausdorffMeasure_lineMap_image

/-- The measure of a segment is the distance between its endpoints. -/
@[simp]
theorem hausdorffMeasure_affineSegment (x y : P) : μH[1] (affineSegment ℝ x y) = edist x y := by
  rw [affineSegment, hausdorffMeasure_lineMap_image, hausdorffMeasure_real, Real.volume_Icc,
    sub_zero, ENNReal.ofReal_one, ← Algebra.algebraMap_eq_smul_one]
  exact (edist_nndist _ _).symm
#align measure_theory.hausdorff_measure_affine_segment MeasureTheory.hausdorffMeasure_affineSegment

end RealAffine

/-- The measure of a segment is the distance between its endpoints. -/
@[simp]
theorem hausdorffMeasure_segment {E : Type*} [NormedAddCommGroup E] [NormedSpace ℝ E]
    [MeasurableSpace E] [BorelSpace E] (x y : E) : μH[1] (segment ℝ x y) = edist x y := by
  rw [← affineSegment_eq_segment, hausdorffMeasure_affineSegment]
#align measure_theory.hausdorff_measure_segment MeasureTheory.hausdorffMeasure_segment

end Geometric

end MeasureTheory<|MERGE_RESOLUTION|>--- conflicted
+++ resolved
@@ -576,10 +576,7 @@
   mkMetric fun r => r ^ d
 #align measure_theory.measure.hausdorff_measure MeasureTheory.Measure.hausdorffMeasure
 
-<<<<<<< HEAD
 @[inherit_doc]
-=======
->>>>>>> 8a48cc6b
 scoped[MeasureTheory] notation "μH[" d "]" => MeasureTheory.Measure.hausdorffMeasure d
 
 theorem le_hausdorffMeasure (d : ℝ) (μ : Measure X) (ε : ℝ≥0∞) (h₀ : 0 < ε)
