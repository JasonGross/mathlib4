--- conflicted
+++ resolved
@@ -362,13 +362,8 @@
       μ.restrict s = ν.restrict s ∧ μ.restrict t = ν.restrict t := by
   refine
     ⟨fun h =>
-<<<<<<< HEAD
-      ⟨restrict_congr_mono (subset_union_left _ _) h,
-        restrict_congr_mono (subset_union_right _ _) h⟩,
-=======
       ⟨restrict_congr_mono subset_union_left h,
         restrict_congr_mono subset_union_right h⟩,
->>>>>>> d97a437a
       ?_⟩
   rintro ⟨hs, ht⟩
   ext1 u hu
