--- conflicted
+++ resolved
@@ -517,10 +517,6 @@
       rw [ENNReal.mul_inv_cancel, one_mul, div_eq_mul_inv]
       · simp only [pow_pos (abs_pos.mpr hr), ENNReal.ofReal_eq_zero, not_le, Ne]
       · simp only [ENNReal.ofReal_ne_top, Ne, not_false_iff]
-<<<<<<< HEAD
-#align measure_theory.measure.add_haar_singleton_add_smul_div_singleton_add_smul MeasureTheory.Measure.addHaar_singleton_add_smul_div_singleton_add_smul
-=======
->>>>>>> 59de845a
 
 instance (priority := 100) isUnifLocDoublingMeasureOfIsAddHaarMeasure :
     IsUnifLocDoublingMeasure μ := by
