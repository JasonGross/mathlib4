/-
Copyright (c) 2021 Kexing Ying. All rights reserved.
Released under Apache 2.0 license as described in the file LICENSE.
Authors: Kexing Ying
-/
import Mathlib.MeasureTheory.Decomposition.Lebesgue
import Mathlib.MeasureTheory.Measure.Complex
import Mathlib.MeasureTheory.Decomposition.Jordan
import Mathlib.MeasureTheory.Measure.WithDensityVectorMeasure

/-!
# Lebesgue decomposition

This file proves the Lebesgue decomposition theorem for signed measures. The Lebesgue decomposition
theorem states that, given two σ-finite measures `μ` and `ν`, there exists a σ-finite measure `ξ`
and a measurable function `f` such that `μ = ξ + fν` and `ξ` is mutually singular with respect
to `ν`.

## Main definitions

* `MeasureTheory.SignedMeasure.HaveLebesgueDecomposition` : A signed measure `s` and a
  measure `μ` is said to `HaveLebesgueDecomposition` if both the positive part and negative
  part of `s` `HaveLebesgueDecomposition` with respect to `μ`.
* `MeasureTheory.SignedMeasure.singularPart` : The singular part between a signed measure `s`
  and a measure `μ` is simply the singular part of the positive part of `s` with respect to `μ`
  minus the singular part of the negative part of `s` with respect to `μ`.
* `MeasureTheory.SignedMeasure.rnDeriv` : The Radon-Nikodym derivative of a signed
  measure `s` with respect to a measure `μ` is the Radon-Nikodym derivative of the positive part of
  `s` with respect to `μ` minus the Radon-Nikodym derivative of the negative part of `s` with
  respect to `μ`.

## Main results

* `MeasureTheory.SignedMeasure.singularPart_add_withDensity_rnDeriv_eq` :
  the Lebesgue decomposition theorem between a signed measure and a σ-finite positive measure.

## Tags

Lebesgue decomposition theorem
-/


noncomputable section

open scoped Classical MeasureTheory NNReal ENNReal

open Set

variable {α β : Type*} {m : MeasurableSpace α} {μ ν : MeasureTheory.Measure α}

namespace MeasureTheory

namespace SignedMeasure

open Measure

/-- A signed measure `s` is said to `HaveLebesgueDecomposition` with respect to a measure `μ`
if the positive part and the negative part of `s` both `HaveLebesgueDecomposition` with
respect to `μ`. -/
class HaveLebesgueDecomposition (s : SignedMeasure α) (μ : Measure α) : Prop where
  posPart : s.toJordanDecomposition.posPart.HaveLebesgueDecomposition μ
  negPart : s.toJordanDecomposition.negPart.HaveLebesgueDecomposition μ
#align measure_theory.signed_measure.have_lebesgue_decomposition MeasureTheory.SignedMeasure.HaveLebesgueDecomposition
#align measure_theory.signed_measure.have_lebesgue_decomposition.pos_part MeasureTheory.SignedMeasure.HaveLebesgueDecomposition.posPart
#align measure_theory.signed_measure.have_lebesgue_decomposition.neg_part MeasureTheory.SignedMeasure.HaveLebesgueDecomposition.negPart

attribute [instance] HaveLebesgueDecomposition.posPart

attribute [instance] HaveLebesgueDecomposition.negPart

theorem not_haveLebesgueDecomposition_iff (s : SignedMeasure α) (μ : Measure α) :
    ¬s.HaveLebesgueDecomposition μ ↔
      ¬s.toJordanDecomposition.posPart.HaveLebesgueDecomposition μ ∨
        ¬s.toJordanDecomposition.negPart.HaveLebesgueDecomposition μ :=
  ⟨fun h => not_or_of_imp fun hp hn => h ⟨hp, hn⟩, fun h hl => (not_and_or.2 h) ⟨hl.1, hl.2⟩⟩
#align measure_theory.signed_measure.not_have_lebesgue_decomposition_iff MeasureTheory.SignedMeasure.not_haveLebesgueDecomposition_iff

-- `inferInstance` directly does not work
-- see Note [lower instance priority]
instance (priority := 100) haveLebesgueDecomposition_of_sigmaFinite (s : SignedMeasure α)
    (μ : Measure α) [SigmaFinite μ] : s.HaveLebesgueDecomposition μ where
  posPart := inferInstance
  negPart := inferInstance
#align measure_theory.signed_measure.have_lebesgue_decomposition_of_sigma_finite MeasureTheory.SignedMeasure.haveLebesgueDecomposition_of_sigmaFinite

instance haveLebesgueDecomposition_neg (s : SignedMeasure α) (μ : Measure α)
    [s.HaveLebesgueDecomposition μ] : (-s).HaveLebesgueDecomposition μ where
  posPart := by
    rw [toJordanDecomposition_neg, JordanDecomposition.neg_posPart]
    infer_instance
  negPart := by
    rw [toJordanDecomposition_neg, JordanDecomposition.neg_negPart]
    infer_instance
#align measure_theory.signed_measure.have_lebesgue_decomposition_neg MeasureTheory.SignedMeasure.haveLebesgueDecomposition_neg

instance haveLebesgueDecomposition_smul (s : SignedMeasure α) (μ : Measure α)
    [s.HaveLebesgueDecomposition μ] (r : ℝ≥0) : (r • s).HaveLebesgueDecomposition μ where
  posPart := by
    rw [toJordanDecomposition_smul, JordanDecomposition.smul_posPart]
    infer_instance
  negPart := by
    rw [toJordanDecomposition_smul, JordanDecomposition.smul_negPart]
    infer_instance
#align measure_theory.signed_measure.have_lebesgue_decomposition_smul MeasureTheory.SignedMeasure.haveLebesgueDecomposition_smul

instance haveLebesgueDecomposition_smul_real (s : SignedMeasure α) (μ : Measure α)
    [s.HaveLebesgueDecomposition μ] (r : ℝ) : (r • s).HaveLebesgueDecomposition μ := by
  by_cases hr : 0 ≤ r
  · lift r to ℝ≥0 using hr
    exact s.haveLebesgueDecomposition_smul μ _
  · rw [not_le] at hr
    refine
      { posPart := by
          rw [toJordanDecomposition_smul_real, JordanDecomposition.real_smul_posPart_neg _ _ hr]
          infer_instance
        negPart := by
          rw [toJordanDecomposition_smul_real, JordanDecomposition.real_smul_negPart_neg _ _ hr]
          infer_instance }
#align measure_theory.signed_measure.have_lebesgue_decomposition_smul_real MeasureTheory.SignedMeasure.haveLebesgueDecomposition_smul_real

/-- Given a signed measure `s` and a measure `μ`, `s.singularPart μ` is the signed measure
such that `s.singularPart μ + μ.withDensityᵥ (s.rnDeriv μ) = s` and
`s.singularPart μ` is mutually singular with respect to `μ`. -/
def singularPart (s : SignedMeasure α) (μ : Measure α) : SignedMeasure α :=
  (s.toJordanDecomposition.posPart.singularPart μ).toSignedMeasure -
    (s.toJordanDecomposition.negPart.singularPart μ).toSignedMeasure
#align measure_theory.signed_measure.singular_part MeasureTheory.SignedMeasure.singularPart

section

theorem singularPart_mutuallySingular (s : SignedMeasure α) (μ : Measure α) :
    s.toJordanDecomposition.posPart.singularPart μ ⟂ₘ
      s.toJordanDecomposition.negPart.singularPart μ := by
  by_cases hl : s.HaveLebesgueDecomposition μ
  · obtain ⟨i, hi, hpos, hneg⟩ := s.toJordanDecomposition.mutuallySingular
    rw [s.toJordanDecomposition.posPart.haveLebesgueDecomposition_add μ] at hpos
    rw [s.toJordanDecomposition.negPart.haveLebesgueDecomposition_add μ] at hneg
    rw [add_apply, add_eq_zero_iff] at hpos hneg
    exact ⟨i, hi, hpos.1, hneg.1⟩
  · rw [not_haveLebesgueDecomposition_iff] at hl
    cases' hl with hp hn
    · rw [Measure.singularPart, dif_neg hp]
      exact MutuallySingular.zero_left
    · rw [Measure.singularPart, Measure.singularPart, dif_neg hn]
      exact MutuallySingular.zero_right
#align measure_theory.signed_measure.singular_part_mutually_singular MeasureTheory.SignedMeasure.singularPart_mutuallySingular

theorem singularPart_totalVariation (s : SignedMeasure α) (μ : Measure α) :
    (s.singularPart μ).totalVariation =
      s.toJordanDecomposition.posPart.singularPart μ +
        s.toJordanDecomposition.negPart.singularPart μ := by
  have :
    (s.singularPart μ).toJordanDecomposition =
      ⟨s.toJordanDecomposition.posPart.singularPart μ,
        s.toJordanDecomposition.negPart.singularPart μ, singularPart_mutuallySingular s μ⟩ := by
    refine JordanDecomposition.toSignedMeasure_injective ?_
    rw [toSignedMeasure_toJordanDecomposition, singularPart, JordanDecomposition.toSignedMeasure]
  rw [totalVariation, this]
#align measure_theory.signed_measure.singular_part_total_variation MeasureTheory.SignedMeasure.singularPart_totalVariation

nonrec theorem mutuallySingular_singularPart (s : SignedMeasure α) (μ : Measure α) :
    singularPart s μ ⟂ᵥ μ.toENNRealVectorMeasure := by
  rw [mutuallySingular_ennreal_iff, singularPart_totalVariation,
    VectorMeasure.ennrealToMeasure_toENNRealVectorMeasure]
  exact (mutuallySingular_singularPart _ _).add_left (mutuallySingular_singularPart _ _)
#align measure_theory.signed_measure.mutually_singular_singular_part MeasureTheory.SignedMeasure.mutuallySingular_singularPart

end

/-- The Radon-Nikodym derivative between a signed measure and a positive measure.

`rnDeriv s μ` satisfies `μ.withDensityᵥ (s.rnDeriv μ) = s`
if and only if `s` is absolutely continuous with respect to `μ` and this fact is known as
`MeasureTheory.SignedMeasure.absolutelyContinuous_iff_withDensity_rnDeriv_eq`
and can be found in `MeasureTheory.Decomposition.RadonNikodym`. -/
def rnDeriv (s : SignedMeasure α) (μ : Measure α) : α → ℝ := fun x =>
  (s.toJordanDecomposition.posPart.rnDeriv μ x).toReal -
    (s.toJordanDecomposition.negPart.rnDeriv μ x).toReal
#align measure_theory.signed_measure.rn_deriv MeasureTheory.SignedMeasure.rnDeriv

-- The generated equation theorem is the form of `rnDeriv s μ x = ...`.
theorem rnDeriv_def (s : SignedMeasure α) (μ : Measure α) : rnDeriv s μ = fun x =>
    (s.toJordanDecomposition.posPart.rnDeriv μ x).toReal -
      (s.toJordanDecomposition.negPart.rnDeriv μ x).toReal :=
  rfl

variable {s t : SignedMeasure α}

@[measurability]
theorem measurable_rnDeriv (s : SignedMeasure α) (μ : Measure α) : Measurable (rnDeriv s μ) := by
  rw [rnDeriv_def]
  -- Note. `measurabilty` proves this, but is very slow
  apply Measurable.add
  · exact ((Measure.measurable_rnDeriv _ μ).ennreal_toNNReal).coe_nnreal_real
  · rw [measurable_neg_iff]
    exact (Measure.measurable_rnDeriv _ μ).ennreal_toNNReal.coe_nnreal_real

#align measure_theory.signed_measure.measurable_rn_deriv MeasureTheory.SignedMeasure.measurable_rnDeriv

theorem integrable_rnDeriv (s : SignedMeasure α) (μ : Measure α) : Integrable (rnDeriv s μ) μ := by
  refine Integrable.sub ?_ ?_ <;>
    · constructor
      · -- NB: `measurability` proves this, but is very slow
<<<<<<< HEAD
=======
        -- TODO(#13864): reinstate faster automation, e.g. by making `fun_prop` work here
>>>>>>> 59c05f4a
        exact (((Measure.measurable_rnDeriv _ μ
          ).ennreal_toNNReal).coe_nnreal_real).aestronglyMeasurable
      exact hasFiniteIntegral_toReal_of_lintegral_ne_top (lintegral_rnDeriv_lt_top _ μ).ne
#align measure_theory.signed_measure.integrable_rn_deriv MeasureTheory.SignedMeasure.integrable_rnDeriv

variable (s μ)

/-- **The Lebesgue Decomposition theorem between a signed measure and a measure**:
Given a signed measure `s` and a σ-finite measure `μ`, there exist a signed measure `t` and a
measurable and integrable function `f`, such that `t` is mutually singular with respect to `μ`
and `s = t + μ.withDensityᵥ f`. In this case `t = s.singularPart μ` and
`f = s.rnDeriv μ`. -/
theorem singularPart_add_withDensity_rnDeriv_eq [s.HaveLebesgueDecomposition μ] :
    s.singularPart μ + μ.withDensityᵥ (s.rnDeriv μ) = s := by
  conv_rhs =>
    rw [← toSignedMeasure_toJordanDecomposition s, JordanDecomposition.toSignedMeasure]
  rw [singularPart, rnDeriv_def,
    withDensityᵥ_sub' (integrable_toReal_of_lintegral_ne_top _ _)
      (integrable_toReal_of_lintegral_ne_top _ _),
    withDensityᵥ_toReal, withDensityᵥ_toReal, sub_eq_add_neg, sub_eq_add_neg,
    add_comm (s.toJordanDecomposition.posPart.singularPart μ).toSignedMeasure, ← add_assoc,
    add_assoc (-(s.toJordanDecomposition.negPart.singularPart μ).toSignedMeasure),
    ← toSignedMeasure_add, add_comm, ← add_assoc, ← neg_add, ← toSignedMeasure_add, add_comm,
    ← sub_eq_add_neg]
  · convert rfl
    -- `convert rfl` much faster than `congr`
    · exact s.toJordanDecomposition.posPart.haveLebesgueDecomposition_add μ
    · rw [add_comm]
      exact s.toJordanDecomposition.negPart.haveLebesgueDecomposition_add μ
  all_goals
    first
    | exact (lintegral_rnDeriv_lt_top _ _).ne
    | measurability
#align measure_theory.signed_measure.singular_part_add_with_density_rn_deriv_eq MeasureTheory.SignedMeasure.singularPart_add_withDensity_rnDeriv_eq

variable {s μ}

theorem jordanDecomposition_add_withDensity_mutuallySingular {f : α → ℝ} (hf : Measurable f)
    (htμ : t ⟂ᵥ μ.toENNRealVectorMeasure) :
    (t.toJordanDecomposition.posPart + μ.withDensity fun x : α => ENNReal.ofReal (f x)) ⟂ₘ
      t.toJordanDecomposition.negPart + μ.withDensity fun x : α => ENNReal.ofReal (-f x) := by
  rw [mutuallySingular_ennreal_iff, totalVariation_mutuallySingular_iff,
    VectorMeasure.ennrealToMeasure_toENNRealVectorMeasure] at htμ
  exact
    ((JordanDecomposition.mutuallySingular _).add_right
          (htμ.1.mono_ac (refl _) (withDensity_absolutelyContinuous _ _))).add_left
      ((htμ.2.symm.mono_ac (withDensity_absolutelyContinuous _ _) (refl _)).add_right
        (withDensity_ofReal_mutuallySingular hf))
#align measure_theory.signed_measure.jordan_decomposition_add_with_density_mutually_singular MeasureTheory.SignedMeasure.jordanDecomposition_add_withDensity_mutuallySingular

theorem toJordanDecomposition_eq_of_eq_add_withDensity {f : α → ℝ} (hf : Measurable f)
    (hfi : Integrable f μ) (htμ : t ⟂ᵥ μ.toENNRealVectorMeasure) (hadd : s = t + μ.withDensityᵥ f) :
    s.toJordanDecomposition =
      @JordanDecomposition.mk α _
        (t.toJordanDecomposition.posPart + μ.withDensity fun x => ENNReal.ofReal (f x))
        (t.toJordanDecomposition.negPart + μ.withDensity fun x => ENNReal.ofReal (-f x))
        (by haveI := isFiniteMeasure_withDensity_ofReal hfi.2; infer_instance)
        (by haveI := isFiniteMeasure_withDensity_ofReal hfi.neg.2; infer_instance)
        (jordanDecomposition_add_withDensity_mutuallySingular hf htμ) := by
  haveI := isFiniteMeasure_withDensity_ofReal hfi.2
  haveI := isFiniteMeasure_withDensity_ofReal hfi.neg.2
  refine toJordanDecomposition_eq ?_
  simp_rw [JordanDecomposition.toSignedMeasure, hadd]
  ext i hi
  rw [VectorMeasure.sub_apply, toSignedMeasure_apply_measurable hi,
      toSignedMeasure_apply_measurable hi, add_apply, add_apply, ENNReal.toReal_add,
      ENNReal.toReal_add, add_sub_add_comm, ← toSignedMeasure_apply_measurable hi,
      ← toSignedMeasure_apply_measurable hi, ← VectorMeasure.sub_apply,
      ← JordanDecomposition.toSignedMeasure, toSignedMeasure_toJordanDecomposition,
      VectorMeasure.add_apply, ← toSignedMeasure_apply_measurable hi,
      ← toSignedMeasure_apply_measurable hi,
      withDensityᵥ_eq_withDensity_pos_part_sub_withDensity_neg_part hfi,
      VectorMeasure.sub_apply] <;>
    exact (measure_lt_top _ _).ne
#align measure_theory.signed_measure.to_jordan_decomposition_eq_of_eq_add_with_density MeasureTheory.SignedMeasure.toJordanDecomposition_eq_of_eq_add_withDensity

private theorem haveLebesgueDecomposition_mk' (μ : Measure α) {f : α → ℝ} (hf : Measurable f)
    (hfi : Integrable f μ) (htμ : t ⟂ᵥ μ.toENNRealVectorMeasure) (hadd : s = t + μ.withDensityᵥ f) :
    s.HaveLebesgueDecomposition μ := by
  have htμ' := htμ
  rw [mutuallySingular_ennreal_iff] at htμ
  change _ ⟂ₘ VectorMeasure.equivMeasure.toFun (VectorMeasure.equivMeasure.invFun μ) at htμ
  rw [VectorMeasure.equivMeasure.right_inv, totalVariation_mutuallySingular_iff] at htμ
  refine
    { posPart := by
        use ⟨t.toJordanDecomposition.posPart, fun x => ENNReal.ofReal (f x)⟩
        refine ⟨hf.ennreal_ofReal, htμ.1, ?_⟩
        rw [toJordanDecomposition_eq_of_eq_add_withDensity hf hfi htμ' hadd]
      negPart := by
        use ⟨t.toJordanDecomposition.negPart, fun x => ENNReal.ofReal (-f x)⟩
        refine ⟨hf.neg.ennreal_ofReal, htμ.2, ?_⟩
        rw [toJordanDecomposition_eq_of_eq_add_withDensity hf hfi htμ' hadd] }

theorem haveLebesgueDecomposition_mk (μ : Measure α) {f : α → ℝ} (hf : Measurable f)
    (htμ : t ⟂ᵥ μ.toENNRealVectorMeasure) (hadd : s = t + μ.withDensityᵥ f) :
    s.HaveLebesgueDecomposition μ := by
  by_cases hfi : Integrable f μ
  · exact haveLebesgueDecomposition_mk' μ hf hfi htμ hadd
  · rw [withDensityᵥ, dif_neg hfi, add_zero] at hadd
    refine haveLebesgueDecomposition_mk' μ measurable_zero (integrable_zero _ _ μ) htμ ?_
    rwa [withDensityᵥ_zero, add_zero]
#align measure_theory.signed_measure.have_lebesgue_decomposition_mk MeasureTheory.SignedMeasure.haveLebesgueDecomposition_mk

private theorem eq_singularPart' (t : SignedMeasure α) {f : α → ℝ} (hf : Measurable f)
    (hfi : Integrable f μ) (htμ : t ⟂ᵥ μ.toENNRealVectorMeasure) (hadd : s = t + μ.withDensityᵥ f) :
    t = s.singularPart μ := by
  have htμ' := htμ
  rw [mutuallySingular_ennreal_iff, totalVariation_mutuallySingular_iff,
    VectorMeasure.ennrealToMeasure_toENNRealVectorMeasure] at htμ
  rw [singularPart, ← t.toSignedMeasure_toJordanDecomposition,
    JordanDecomposition.toSignedMeasure]
  congr
  -- NB: `measurability` proves this `have`, but is slow.
<<<<<<< HEAD
=======
  -- TODO(#13864): reinstate faster automation, e.g. by making `fun_prop` work here
>>>>>>> 59c05f4a
  · have hfpos : Measurable fun x => ENNReal.ofReal (f x) := hf.real_toNNReal.coe_nnreal_ennreal
    refine eq_singularPart hfpos htμ.1 ?_
    rw [toJordanDecomposition_eq_of_eq_add_withDensity hf hfi htμ' hadd]
  · have hfneg : Measurable fun x => ENNReal.ofReal (-f x) :=
      -- NB: `measurability` proves this, but is slow.
<<<<<<< HEAD
=======
      -- TODO(#13864): reinstate faster automation, e.g. by making `fun_prop` work here
>>>>>>> 59c05f4a
      (measurable_neg_iff.mpr hf).real_toNNReal.coe_nnreal_ennreal
    refine eq_singularPart hfneg htμ.2 ?_
    rw [toJordanDecomposition_eq_of_eq_add_withDensity hf hfi htμ' hadd]

/-- Given a measure `μ`, signed measures `s` and `t`, and a function `f` such that `t` is
mutually singular with respect to `μ` and `s = t + μ.withDensityᵥ f`, we have
`t = singularPart s μ`, i.e. `t` is the singular part of the Lebesgue decomposition between
`s` and `μ`. -/
theorem eq_singularPart (t : SignedMeasure α) (f : α → ℝ) (htμ : t ⟂ᵥ μ.toENNRealVectorMeasure)
    (hadd : s = t + μ.withDensityᵥ f) : t = s.singularPart μ := by
  by_cases hfi : Integrable f μ
  · refine eq_singularPart' t hfi.1.measurable_mk (hfi.congr hfi.1.ae_eq_mk) htμ ?_
    convert hadd using 2
    exact WithDensityᵥEq.congr_ae hfi.1.ae_eq_mk.symm
  · rw [withDensityᵥ, dif_neg hfi, add_zero] at hadd
    refine eq_singularPart' t measurable_zero (integrable_zero _ _ μ) htμ ?_
    rwa [withDensityᵥ_zero, add_zero]
#align measure_theory.signed_measure.eq_singular_part MeasureTheory.SignedMeasure.eq_singularPart

theorem singularPart_zero (μ : Measure α) : (0 : SignedMeasure α).singularPart μ = 0 := by
  refine (eq_singularPart 0 0 VectorMeasure.MutuallySingular.zero_left ?_).symm
  rw [zero_add, withDensityᵥ_zero]
#align measure_theory.signed_measure.singular_part_zero MeasureTheory.SignedMeasure.singularPart_zero

theorem singularPart_neg (s : SignedMeasure α) (μ : Measure α) :
    (-s).singularPart μ = -s.singularPart μ := by
  have h₁ :
    ((-s).toJordanDecomposition.posPart.singularPart μ).toSignedMeasure =
      (s.toJordanDecomposition.negPart.singularPart μ).toSignedMeasure := by
    refine toSignedMeasure_congr ?_
    rw [toJordanDecomposition_neg, JordanDecomposition.neg_posPart]
  have h₂ :
    ((-s).toJordanDecomposition.negPart.singularPart μ).toSignedMeasure =
      (s.toJordanDecomposition.posPart.singularPart μ).toSignedMeasure := by
    refine toSignedMeasure_congr ?_
    rw [toJordanDecomposition_neg, JordanDecomposition.neg_negPart]
  rw [singularPart, singularPart, neg_sub, h₁, h₂]
#align measure_theory.signed_measure.singular_part_neg MeasureTheory.SignedMeasure.singularPart_neg

theorem singularPart_smul_nnreal (s : SignedMeasure α) (μ : Measure α) (r : ℝ≥0) :
    (r • s).singularPart μ = r • s.singularPart μ := by
  rw [singularPart, singularPart, smul_sub, ← toSignedMeasure_smul, ← toSignedMeasure_smul]
  conv_lhs =>
    congr
    · congr
      · rw [toJordanDecomposition_smul, JordanDecomposition.smul_posPart, singularPart_smul]
    · congr
      rw [toJordanDecomposition_smul, JordanDecomposition.smul_negPart, singularPart_smul]
#align measure_theory.signed_measure.singular_part_smul_nnreal MeasureTheory.SignedMeasure.singularPart_smul_nnreal

nonrec theorem singularPart_smul (s : SignedMeasure α) (μ : Measure α) (r : ℝ) :
    (r • s).singularPart μ = r • s.singularPart μ := by
  cases le_or_lt 0 r with
  | inl hr =>
    lift r to ℝ≥0 using hr
    exact singularPart_smul_nnreal s μ r
  | inr hr =>
    rw [singularPart, singularPart]
    conv_lhs =>
      congr
      · congr
        · rw [toJordanDecomposition_smul_real,
            JordanDecomposition.real_smul_posPart_neg _ _ hr, singularPart_smul]
      · congr
        · rw [toJordanDecomposition_smul_real,
            JordanDecomposition.real_smul_negPart_neg _ _ hr, singularPart_smul]
    rw [toSignedMeasure_smul, toSignedMeasure_smul, ← neg_sub, ← smul_sub, NNReal.smul_def,
      ← neg_smul, Real.coe_toNNReal _ (le_of_lt (neg_pos.mpr hr)), neg_neg]
#align measure_theory.signed_measure.singular_part_smul MeasureTheory.SignedMeasure.singularPart_smul

theorem singularPart_add (s t : SignedMeasure α) (μ : Measure α) [s.HaveLebesgueDecomposition μ]
    [t.HaveLebesgueDecomposition μ] :
    (s + t).singularPart μ = s.singularPart μ + t.singularPart μ := by
  refine
    (eq_singularPart _ (s.rnDeriv μ + t.rnDeriv μ)
        ((mutuallySingular_singularPart s μ).add_left (mutuallySingular_singularPart t μ))
        ?_).symm
  rw [withDensityᵥ_add (integrable_rnDeriv s μ) (integrable_rnDeriv t μ), add_assoc,
    add_comm (t.singularPart μ), add_assoc, add_comm _ (t.singularPart μ),
    singularPart_add_withDensity_rnDeriv_eq, ← add_assoc,
    singularPart_add_withDensity_rnDeriv_eq]
#align measure_theory.signed_measure.singular_part_add MeasureTheory.SignedMeasure.singularPart_add

theorem singularPart_sub (s t : SignedMeasure α) (μ : Measure α) [s.HaveLebesgueDecomposition μ]
    [t.HaveLebesgueDecomposition μ] :
    (s - t).singularPart μ = s.singularPart μ - t.singularPart μ := by
  rw [sub_eq_add_neg, sub_eq_add_neg, singularPart_add, singularPart_neg]
#align measure_theory.signed_measure.singular_part_sub MeasureTheory.SignedMeasure.singularPart_sub

/-- Given a measure `μ`, signed measures `s` and `t`, and a function `f` such that `t` is
mutually singular with respect to `μ` and `s = t + μ.withDensityᵥ f`, we have
`f = rnDeriv s μ`, i.e. `f` is the Radon-Nikodym derivative of `s` and `μ`. -/
theorem eq_rnDeriv (t : SignedMeasure α) (f : α → ℝ) (hfi : Integrable f μ)
    (htμ : t ⟂ᵥ μ.toENNRealVectorMeasure) (hadd : s = t + μ.withDensityᵥ f) :
    f =ᵐ[μ] s.rnDeriv μ := by
  set f' := hfi.1.mk f
  have hadd' : s = t + μ.withDensityᵥ f' := by
    convert hadd using 2
    exact WithDensityᵥEq.congr_ae hfi.1.ae_eq_mk.symm
  have := haveLebesgueDecomposition_mk μ hfi.1.measurable_mk htμ hadd'
  refine (Integrable.ae_eq_of_withDensityᵥ_eq (integrable_rnDeriv _ _) hfi ?_).symm
  rw [← add_right_inj t, ← hadd, eq_singularPart _ f htμ hadd,
    singularPart_add_withDensity_rnDeriv_eq]
#align measure_theory.signed_measure.eq_rn_deriv MeasureTheory.SignedMeasure.eq_rnDeriv

theorem rnDeriv_neg (s : SignedMeasure α) (μ : Measure α) [s.HaveLebesgueDecomposition μ] :
    (-s).rnDeriv μ =ᵐ[μ] -s.rnDeriv μ := by
  refine
    Integrable.ae_eq_of_withDensityᵥ_eq (integrable_rnDeriv _ _) (integrable_rnDeriv _ _).neg ?_
  rw [withDensityᵥ_neg, ← add_right_inj ((-s).singularPart μ),
    singularPart_add_withDensity_rnDeriv_eq, singularPart_neg, ← neg_add,
    singularPart_add_withDensity_rnDeriv_eq]
#align measure_theory.signed_measure.rn_deriv_neg MeasureTheory.SignedMeasure.rnDeriv_neg

theorem rnDeriv_smul (s : SignedMeasure α) (μ : Measure α) [s.HaveLebesgueDecomposition μ] (r : ℝ) :
    (r • s).rnDeriv μ =ᵐ[μ] r • s.rnDeriv μ := by
  refine
    Integrable.ae_eq_of_withDensityᵥ_eq (integrable_rnDeriv _ _)
      ((integrable_rnDeriv _ _).smul r) ?_
  rw [withDensityᵥ_smul (rnDeriv s μ) r, ← add_right_inj ((r • s).singularPart μ),
    singularPart_add_withDensity_rnDeriv_eq, singularPart_smul, ← smul_add,
    singularPart_add_withDensity_rnDeriv_eq]
#align measure_theory.signed_measure.rn_deriv_smul MeasureTheory.SignedMeasure.rnDeriv_smul

theorem rnDeriv_add (s t : SignedMeasure α) (μ : Measure α) [s.HaveLebesgueDecomposition μ]
    [t.HaveLebesgueDecomposition μ] [(s + t).HaveLebesgueDecomposition μ] :
    (s + t).rnDeriv μ =ᵐ[μ] s.rnDeriv μ + t.rnDeriv μ := by
  refine
    Integrable.ae_eq_of_withDensityᵥ_eq (integrable_rnDeriv _ _)
      ((integrable_rnDeriv _ _).add (integrable_rnDeriv _ _)) ?_
  rw [← add_right_inj ((s + t).singularPart μ), singularPart_add_withDensity_rnDeriv_eq,
    withDensityᵥ_add (integrable_rnDeriv _ _) (integrable_rnDeriv _ _), singularPart_add,
    add_assoc, add_comm (t.singularPart μ), add_assoc, add_comm _ (t.singularPart μ),
    singularPart_add_withDensity_rnDeriv_eq, ← add_assoc,
    singularPart_add_withDensity_rnDeriv_eq]
#align measure_theory.signed_measure.rn_deriv_add MeasureTheory.SignedMeasure.rnDeriv_add

theorem rnDeriv_sub (s t : SignedMeasure α) (μ : Measure α) [s.HaveLebesgueDecomposition μ]
    [t.HaveLebesgueDecomposition μ] [hst : (s - t).HaveLebesgueDecomposition μ] :
    (s - t).rnDeriv μ =ᵐ[μ] s.rnDeriv μ - t.rnDeriv μ := by
  rw [sub_eq_add_neg] at hst
  rw [sub_eq_add_neg, sub_eq_add_neg]
  exact ae_eq_trans (rnDeriv_add _ _ _) (Filter.EventuallyEq.add (ae_eq_refl _) (rnDeriv_neg _ _))
#align measure_theory.signed_measure.rn_deriv_sub MeasureTheory.SignedMeasure.rnDeriv_sub

end SignedMeasure

namespace ComplexMeasure

/-- A complex measure is said to `HaveLebesgueDecomposition` with respect to a positive measure
if both its real and imaginary part `HaveLebesgueDecomposition` with respect to that measure. -/
class HaveLebesgueDecomposition (c : ComplexMeasure α) (μ : Measure α) : Prop where
  rePart : c.re.HaveLebesgueDecomposition μ
  imPart : c.im.HaveLebesgueDecomposition μ
#align measure_theory.complex_measure.have_lebesgue_decomposition MeasureTheory.ComplexMeasure.HaveLebesgueDecomposition
#align measure_theory.complex_measure.have_lebesgue_decomposition.re_part MeasureTheory.ComplexMeasure.HaveLebesgueDecomposition.rePart
#align measure_theory.complex_measure.have_lebesgue_decomposition.im_part MeasureTheory.ComplexMeasure.HaveLebesgueDecomposition.imPart

attribute [instance] HaveLebesgueDecomposition.rePart

attribute [instance] HaveLebesgueDecomposition.imPart

/-- The singular part between a complex measure `c` and a positive measure `μ` is the complex
measure satisfying `c.singularPart μ + μ.withDensityᵥ (c.rnDeriv μ) = c`. This property is given
by `MeasureTheory.ComplexMeasure.singularPart_add_withDensity_rnDeriv_eq`. -/
def singularPart (c : ComplexMeasure α) (μ : Measure α) : ComplexMeasure α :=
  (c.re.singularPart μ).toComplexMeasure (c.im.singularPart μ)
#align measure_theory.complex_measure.singular_part MeasureTheory.ComplexMeasure.singularPart

/-- The Radon-Nikodym derivative between a complex measure and a positive measure. -/
def rnDeriv (c : ComplexMeasure α) (μ : Measure α) : α → ℂ := fun x =>
  ⟨c.re.rnDeriv μ x, c.im.rnDeriv μ x⟩
#align measure_theory.complex_measure.rn_deriv MeasureTheory.ComplexMeasure.rnDeriv

variable {c : ComplexMeasure α}

theorem integrable_rnDeriv (c : ComplexMeasure α) (μ : Measure α) : Integrable (c.rnDeriv μ) μ := by
  rw [← memℒp_one_iff_integrable, ← memℒp_re_im_iff]
  exact
    ⟨memℒp_one_iff_integrable.2 (SignedMeasure.integrable_rnDeriv _ _),
      memℒp_one_iff_integrable.2 (SignedMeasure.integrable_rnDeriv _ _)⟩
#align measure_theory.complex_measure.integrable_rn_deriv MeasureTheory.ComplexMeasure.integrable_rnDeriv

theorem singularPart_add_withDensity_rnDeriv_eq [c.HaveLebesgueDecomposition μ] :
    c.singularPart μ + μ.withDensityᵥ (c.rnDeriv μ) = c := by
  conv_rhs => rw [← c.toComplexMeasure_to_signedMeasure]
  ext i hi : 1
  rw [VectorMeasure.add_apply, SignedMeasure.toComplexMeasure_apply]
  apply Complex.ext
  · rw [Complex.add_re, withDensityᵥ_apply (c.integrable_rnDeriv μ) hi, ← RCLike.re_eq_complex_re,
      ← integral_re (c.integrable_rnDeriv μ).integrableOn, RCLike.re_eq_complex_re,
      ← withDensityᵥ_apply _ hi]
    · change (c.re.singularPart μ + μ.withDensityᵥ (c.re.rnDeriv μ)) i = _
      rw [c.re.singularPart_add_withDensity_rnDeriv_eq μ]
    · exact SignedMeasure.integrable_rnDeriv _ _
  · rw [Complex.add_im, withDensityᵥ_apply (c.integrable_rnDeriv μ) hi, ← RCLike.im_eq_complex_im,
      ← integral_im (c.integrable_rnDeriv μ).integrableOn, RCLike.im_eq_complex_im,
      ← withDensityᵥ_apply _ hi]
    · change (c.im.singularPart μ + μ.withDensityᵥ (c.im.rnDeriv μ)) i = _
      rw [c.im.singularPart_add_withDensity_rnDeriv_eq μ]
    · exact SignedMeasure.integrable_rnDeriv _ _
#align measure_theory.complex_measure.singular_part_add_with_density_rn_deriv_eq MeasureTheory.ComplexMeasure.singularPart_add_withDensity_rnDeriv_eq

end ComplexMeasure

end MeasureTheory<|MERGE_RESOLUTION|>--- conflicted
+++ resolved
@@ -201,10 +201,7 @@
   refine Integrable.sub ?_ ?_ <;>
     · constructor
       · -- NB: `measurability` proves this, but is very slow
-<<<<<<< HEAD
-=======
         -- TODO(#13864): reinstate faster automation, e.g. by making `fun_prop` work here
->>>>>>> 59c05f4a
         exact (((Measure.measurable_rnDeriv _ μ
           ).ennreal_toNNReal).coe_nnreal_real).aestronglyMeasurable
       exact hasFiniteIntegral_toReal_of_lintegral_ne_top (lintegral_rnDeriv_lt_top _ μ).ne
@@ -318,19 +315,13 @@
     JordanDecomposition.toSignedMeasure]
   congr
   -- NB: `measurability` proves this `have`, but is slow.
-<<<<<<< HEAD
-=======
   -- TODO(#13864): reinstate faster automation, e.g. by making `fun_prop` work here
->>>>>>> 59c05f4a
   · have hfpos : Measurable fun x => ENNReal.ofReal (f x) := hf.real_toNNReal.coe_nnreal_ennreal
     refine eq_singularPart hfpos htμ.1 ?_
     rw [toJordanDecomposition_eq_of_eq_add_withDensity hf hfi htμ' hadd]
   · have hfneg : Measurable fun x => ENNReal.ofReal (-f x) :=
       -- NB: `measurability` proves this, but is slow.
-<<<<<<< HEAD
-=======
       -- TODO(#13864): reinstate faster automation, e.g. by making `fun_prop` work here
->>>>>>> 59c05f4a
       (measurable_neg_iff.mpr hf).real_toNNReal.coe_nnreal_ennreal
     refine eq_singularPart hfneg htμ.2 ?_
     rw [toJordanDecomposition_eq_of_eq_add_withDensity hf hfi htμ' hadd]
