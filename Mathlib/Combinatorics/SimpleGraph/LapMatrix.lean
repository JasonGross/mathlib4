--- conflicted
+++ resolved
@@ -103,45 +103,20 @@
   ring_nf
 
 /-- The Laplacian matrix is positive semidefinite -/
-<<<<<<< HEAD
-theorem posSemidef_lapMatrix [LinearOrderedField R] [StarOrderedRing R] [TrivialStar R] :
+theorem posSemidef_lapMatrix [LinearOrderedField R] [StarRing R] [StarOrderedRing R] [TrivialStar R] :
     PosSemidef (G.lapMatrix R) := by
-=======
-theorem posSemidef_lapMatrix [LinearOrderedField α] [StarRing α] [StarOrderedRing α]
-    [TrivialStar α] : PosSemidef (G.lapMatrix α) := by
->>>>>>> 494bef57
   constructor
   · rw [IsHermitian, conjTranspose_eq_transpose_of_trivial, isSymm_lapMatrix]
   · intro x
     rw [star_trivial, ← toLinearMap₂'_apply', lapMatrix_toLinearMap₂']
     positivity
 
-<<<<<<< HEAD
 variable {G R}
 
 theorem lapMatrix_toLinearMap₂'_apply'_eq_zero_iff_forall_adj [LinearOrderedField R] {x : V → R} :
     Matrix.toLinearMap₂' (G.lapMatrix R) x x = 0 ↔ ∀ i j : V, G.Adj i j → x i = x j := by
   simp (disch := intros; positivity)
     [lapMatrix_toLinearMap₂', sum_eq_zero_iff_of_nonneg, sub_eq_zero]
-=======
-theorem lapMatrix_toLinearMap₂'_apply'_eq_zero_iff_forall_adj [LinearOrderedField α] (x : V → α) :
-    Matrix.toLinearMap₂' (G.lapMatrix α) x x = 0 ↔ ∀ i j : V, G.Adj i j → x i = x j := by
-  constructor
-  · intro h i j
-    by_contra! hn
-    suffices hc : toLinearMap₂' (G.lapMatrix α) x x > 0 from gt_irrefl _ (h ▸ hc)
-    rw [lapMatrix_toLinearMap₂']
-    refine div_pos (sum_pos' (fun k _ ↦ sum_nonneg' (fun l ↦ ?_)) ?_) two_pos
-    · exact ite_nonneg (sq_nonneg _) le_rfl
-    · refine ⟨i, mem_univ _, sum_pos' (fun k _ ↦ ?_) ⟨j, mem_univ _, ?_⟩⟩
-      · exact ite_nonneg (sq_nonneg _) le_rfl
-      · simpa only [hn, ite_true, gt_iff_lt, sub_pos] using
-          sq_pos_of_ne_zero (sub_ne_zero.mpr hn.2)
-  · intro h
-    rw [lapMatrix_toLinearMap₂', div_eq_zero_iff]
-    refine Or.inl <| sum_eq_zero fun i _ ↦ (sum_eq_zero fun j _ ↦ ?_)
-    simpa only [ite_eq_right_iff, pow_eq_zero_iff two_ne_zero, sub_eq_zero] using h i j
->>>>>>> 494bef57
 
 theorem lapMatrix_toLin'_apply_eq_zero_iff_forall_adj (x : V → ℝ) :
     Matrix.toLin' (G.lapMatrix ℝ) x = 0 ↔ ∀ i j : V, G.Adj i j → x i = x j := by
