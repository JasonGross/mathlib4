/-
Copyright (c) 2024 Jireh Loreaux. All rights reserved.
Released under Apache 2.0 license as described in the file LICENSE.
Authors: Jireh Loreaux
-/
import Mathlib.Topology.ContinuousFunction.Algebra

/-!
# Continuous maps sending zero to zero

This is the type of continuous maps from `X` to `R` such that `(0 : X) ↦ (0 : R)` for which we
provide the scoped notation `C(X, R)₀`.  We provide this as a dedicated type solely for the
non-unital continuous functional calculus, as using various terms of type `Ideal C(X, R)` were
overly burdensome on type class synthesis.

Of course, one could generalize to maps between pointed topological spaces, but that goes beyond
the purpose of this type.
-/

open Set Function

/-- The type of continuous maps which map zero to zero.

Note that one should never use the structure projection `ContinuousMapZero.toContinuousMap` and
instead favor the coercion `(↑) : C(X, R)₀ → C(X, R)` available from the instance of
`ContinuousMapClass`. All the instances on `C(X, R)₀` from `C(X, R)` passes through this coercion,
not the structure projection. Of course, the two are definitionally equal, but not reducibly so. -/
structure ContinuousMapZero (X R : Type*) [Zero X] [Zero R] [TopologicalSpace X]
    [TopologicalSpace R] extends C(X, R) where
  map_zero' : toContinuousMap 0 = 0

namespace ContinuousMapZero

@[inherit_doc]
scoped notation "C(" X ", " R ")₀" => ContinuousMapZero X R

section Basic

variable {X Y R : Type*} [Zero X] [Zero Y] [Zero R]
variable [TopologicalSpace X] [TopologicalSpace Y] [TopologicalSpace R]

instance instFunLike : FunLike C(X, R)₀ X R where
  coe f := f.toFun
  coe_injective' _ _ h := congr(⟨⟨$(h), _⟩, _⟩)

instance instContinuousMapClass : ContinuousMapClass C(X, R)₀ X R where
  map_continuous f := f.continuous

instance instZeroHomClass : ZeroHomClass C(X, R)₀ X R where
  map_zero f := f.map_zero'

@[ext]
lemma ext {f g : C(X, R)₀} (h : ∀ x, f x = g x) : f = g := DFunLike.ext f g h

@[simp]
lemma coe_mk {f : C(X, R)} {h0 : f 0 = 0} : ⇑(mk f h0) = f := rfl

lemma toContinuousMap_injective [Zero R] : Injective ((↑) : C(X, R)₀ → C(X, R)) :=
  fun _ _ h ↦ congr(.mk $(h) _)

lemma range_toContinuousMap : range ((↑) : C(X, R)₀ → C(X, R)) = {f : C(X, R) | f 0 = 0} :=
  Set.ext fun f ↦ ⟨fun ⟨f', hf'⟩ ↦ hf' ▸ map_zero f', fun hf ↦ ⟨⟨f, hf⟩, rfl⟩⟩

/-- Composition of continuous maps which map zero to zero. -/
def comp (g : C(Y, R)₀) (f : C(X, Y)₀) : C(X, R)₀ where
  toContinuousMap := (g : C(Y, R)).comp (f : C(X, Y))
  map_zero' := show g (f 0) = 0 from map_zero f ▸ map_zero g

@[simp]
lemma comp_apply (g : C(Y, R)₀) (f : C(X, Y)₀) (x : X) : g.comp f x = g (f x) := rfl

instance instPartialOrder [PartialOrder R] : PartialOrder C(X, R)₀ :=
  .lift _ DFunLike.coe_injective'

lemma le_def [PartialOrder R] (f g : C(X, R)₀) : f ≤ g ↔ ∀ x, f x ≤ g x := Iff.rfl

protected instance instTopologicalSpace : TopologicalSpace C(X, R)₀ :=
  TopologicalSpace.induced ((↑) : C(X, R)₀ → C(X, R)) inferInstance

lemma embedding_toContinuousMap : Embedding ((↑) : C(X, R)₀ → C(X, R)) where
  induced := rfl
  inj _ _ h := ext fun x ↦ congr($(h) x)

instance [T0Space R] : T0Space C(X, R)₀ := embedding_toContinuousMap.t0Space
instance [T1Space R] : T1Space C(X, R)₀ := embedding_toContinuousMap.t1Space
instance [T2Space R] : T2Space C(X, R)₀ := embedding_toContinuousMap.t2Space

lemma closedEmbedding_toContinuousMap [T1Space R] :
    ClosedEmbedding ((↑) : C(X, R)₀ → C(X, R)) where
  toEmbedding := embedding_toContinuousMap
  isClosed_range := by
    rw [range_toContinuousMap]
    exact isClosed_singleton.preimage <| ContinuousMap.continuous_eval_const 0

/-- The identity function as an element of `C(s, R)₀` when `0 ∈ (s : Set R)`. -/
@[simps!]
protected def id {s : Set R} [Zero s] (h0 : ((0 : s) : R) = 0) : C(s, R)₀ :=
  ⟨.restrict s (.id R), h0⟩

@[simp]
lemma toContinuousMap_id {s : Set R} [Zero s] (h0 : ((0 : s) : R) = 0) :
    (ContinuousMapZero.id h0 : C(s, R)) = .restrict s (.id R) :=
  rfl

end Basic

section Algebra

variable {X R : Type*} [Zero X] [TopologicalSpace X]
variable [TopologicalSpace R]

instance instZero [Zero R] : Zero C(X, R)₀ where
  zero := ⟨0, rfl⟩

@[simp] lemma coe_zero [Zero R] : ⇑(0 : C(X, R)₀) = 0 := rfl

instance instAdd [AddZeroClass R] [ContinuousAdd R] : Add C(X, R)₀ where
  add f g := ⟨f + g, by simp⟩

@[simp] lemma coe_add [AddZeroClass R] [ContinuousAdd R] (f g : C(X, R)₀) : ⇑(f + g) = f + g := rfl

instance instMul [MulZeroClass R] [ContinuousMul R] : Mul C(X, R)₀ where
  mul f g := ⟨f * g, by simp⟩

@[simp] lemma coe_mul [MulZeroClass R] [ContinuousMul R] (f g : C(X, R)₀) : ⇑(f * g) = f * g := rfl

instance instSMul {M : Type*} [Zero R] [SMulZeroClass M R] [ContinuousConstSMul M R] :
    SMul M C(X, R)₀ where
  smul m f := ⟨m • f, by simp⟩

@[simp] lemma coe_smul {M : Type*} [Zero R] [SMulZeroClass M R] [ContinuousConstSMul M R]
    (m : M) (f : C(X, R)₀) : ⇑(m • f) = m • f := rfl

section Semiring

variable [CommSemiring R] [TopologicalSemiring R]

instance instNonUnitalCommSemiring : NonUnitalCommSemiring C(X, R)₀ :=
  toContinuousMap_injective.nonUnitalCommSemiring
    _ rfl (fun _ _ ↦ rfl) (fun _ _ ↦ rfl) (fun _ _ ↦ rfl)

instance instModule {M : Type*} [Semiring M] [Module M R] [ContinuousConstSMul M R] :
    Module M C(X, R)₀ :=
  toContinuousMap_injective.module M
    { toFun := _, map_add' := fun _ _ ↦ rfl, map_zero' := rfl } (fun _ _ ↦ rfl)

instance instSMulCommClass {M N : Type*} [SMulZeroClass M R] [ContinuousConstSMul M R]
    [SMulZeroClass N R] [ContinuousConstSMul N R] [SMulCommClass M N R] :
    SMulCommClass M N C(X, R)₀ where
  smul_comm _ _ _ := ext fun _ ↦ smul_comm ..

instance instSMulCommClass' {M : Type*} [SMulZeroClass M R] [SMulCommClass M R R]
    [ContinuousConstSMul M R] : SMulCommClass M C(X, R)₀ C(X, R)₀ where
  smul_comm m f g := ext fun x ↦ smul_comm m (f x) (g x)

instance instIsScalarTower {M N : Type*} [SMulZeroClass M R] [ContinuousConstSMul M R]
    [SMulZeroClass N R] [ContinuousConstSMul N R] [SMul M N] [IsScalarTower M N R] :
    IsScalarTower M N C(X, R)₀ where
  smul_assoc _ _ _ := ext fun _ ↦ smul_assoc ..

instance instIsScalarTower' {M : Type*} [SMulZeroClass M R] [IsScalarTower M R R]
    [ContinuousConstSMul M R] : IsScalarTower M C(X, R)₀ C(X, R)₀ where
  smul_assoc m f g := ext fun x ↦ smul_assoc m (f x) (g x)

instance instStarRing [StarRing R] [ContinuousStar R] : StarRing C(X, R)₀ where
  star f := ⟨star f, by simp⟩
  star_involutive _ := ext fun _ ↦ star_star _
  star_mul _ _ := ext fun _ ↦ star_mul ..
  star_add _ _ := ext fun _ ↦ star_add ..

instance instStarModule [StarRing R] {M : Type*} [SMulZeroClass M R] [ContinuousConstSMul M R]
    [Star M] [StarModule M R] [ContinuousStar R] : StarModule M C(X, R)₀ where
  star_smul r f := ext fun x ↦ star_smul r (f x)

@[simp] lemma coe_star [StarRing R] [ContinuousStar R] (f : C(X, R)₀) : ⇑(star f) = star ⇑f := rfl

<<<<<<< HEAD
=======
instance [StarRing R] [ContinuousStar R] [TrivialStar R] : TrivialStar C(X, R)₀ where
  star_trivial _ := DFunLike.ext _ _ fun _ ↦ star_trivial _

>>>>>>> d97a437a
instance instCanLift : CanLift C(X, R) C(X, R)₀ (↑) (fun f ↦ f 0 = 0) where
  prf f hf := ⟨⟨f, hf⟩, rfl⟩

/-- The coercion `C(X, R)₀ → C(X, R)` bundled as a non-unital star algebra homomorphism. -/
@[simps]
def toContinuousMapHom [StarRing R] [ContinuousStar R] : C(X, R)₀ →⋆ₙₐ[R] C(X, R) where
  toFun f := f
  map_smul' _ _ := rfl
  map_zero' := rfl
  map_add' _ _ := rfl
  map_mul' _ _ := rfl
  map_star' _ := rfl

lemma coe_toContinuousMapHom [StarRing R] [ContinuousStar R] :
    ⇑(toContinuousMapHom (X := X) (R := R)) = (↑) :=
  rfl

end Semiring

section Ring

variable {X R : Type*} [Zero X] [TopologicalSpace X]
variable [CommRing R] [TopologicalSpace R] [TopologicalRing R]

instance instSub : Sub C(X, R)₀ where
  sub f g := ⟨f - g, by simp⟩

instance instNeg : Neg C(X, R)₀ where
  neg f := ⟨-f, by simp⟩

instance instNonUnitalCommRing : NonUnitalCommRing C(X, R)₀ :=
  toContinuousMap_injective.nonUnitalCommRing _ rfl
  (fun _ _ ↦ rfl) (fun _ _ ↦ rfl) (fun _ ↦ rfl) (fun _ _ ↦ rfl) (fun _ _ ↦ rfl) (fun _ _ ↦ rfl)

@[simp]
lemma coe_neg (f : C(X, R)₀) : ⇑(-f) = -⇑f := rfl

instance : ContinuousNeg C(X, R)₀ where
  continuous_neg := by
    rw [continuous_induced_rng]
    exact continuous_neg.comp continuous_induced_dom

end Ring

end Algebra

section UniformSpace

variable {X R : Type*} [Zero X] [TopologicalSpace X]
variable [Zero R] [UniformSpace R]

protected instance instUniformSpace : UniformSpace C(X, R)₀ := .comap toContinuousMap inferInstance

lemma uniformEmbedding_toContinuousMap :
    UniformEmbedding ((↑) : C(X, R)₀ → C(X, R)) where
  comap_uniformity := rfl
  inj _ _ h := ext fun x ↦ congr($(h) x)

instance [T1Space R] [CompleteSpace C(X, R)] : CompleteSpace C(X, R)₀ :=
  completeSpace_iff_isComplete_range uniformEmbedding_toContinuousMap.toUniformInducing
    |>.mpr closedEmbedding_toContinuousMap.isClosed_range.isComplete

lemma uniformEmbedding_comp {Y : Type*} [UniformSpace Y] [Zero Y] (g : C(Y, R)₀)
    (hg : UniformEmbedding g) : UniformEmbedding (g.comp · : C(X, Y)₀ → C(X, R)₀) :=
  uniformEmbedding_toContinuousMap.of_comp_iff.mp <|
    ContinuousMap.uniformEmbedding_comp g.toContinuousMap hg |>.comp
      uniformEmbedding_toContinuousMap

/-- The uniform equivalence `C(X, R)₀ ≃ᵤ C(Y, R)₀` induced by a homeomorphism of the domains
sending `0 : X` to `0 : Y`. -/
def _root_.UniformEquiv.arrowCongrLeft₀ {Y : Type*} [TopologicalSpace Y] [Zero Y] (f : X ≃ₜ Y)
    (hf : f 0 = 0) : C(X, R)₀ ≃ᵤ C(Y, R)₀ where
  toFun g := g.comp ⟨f.symm.toContinuousMap, (f.toEquiv.apply_eq_iff_eq_symm_apply.eq ▸ hf).symm⟩
  invFun g := g.comp ⟨f.toContinuousMap, hf⟩
  left_inv g := ext fun _ ↦ congrArg g <| f.left_inv _
  right_inv g := ext fun _ ↦ congrArg g <| f.right_inv _
  uniformContinuous_toFun := uniformEmbedding_toContinuousMap.uniformContinuous_iff.mpr <|
    ContinuousMap.uniformContinuous_comp_left f.symm.toContinuousMap |>.comp
    uniformEmbedding_toContinuousMap.uniformContinuous
  uniformContinuous_invFun := uniformEmbedding_toContinuousMap.uniformContinuous_iff.mpr <|
    ContinuousMap.uniformContinuous_comp_left f.toContinuousMap |>.comp
    uniformEmbedding_toContinuousMap.uniformContinuous

end UniformSpace

section CompHoms

variable {X Y M R S : Type*} [Zero X] [Zero Y] [CommSemiring M]
  [TopologicalSpace X] [TopologicalSpace Y] [TopologicalSpace R] [TopologicalSpace S]
  [CommSemiring R] [StarRing R] [TopologicalSemiring R] [ContinuousStar R]
  [CommSemiring S] [StarRing S] [TopologicalSemiring S] [ContinuousStar S]
  [Module M R] [Module M S] [ContinuousConstSMul M R] [ContinuousConstSMul M S]

variable (R) in
/-- The functor `C(·, R)₀` from topological spaces with zero (and `ContinuousMapZero` maps) to
non-unital star algebras. -/
@[simps]
def nonUnitalStarAlgHom_precomp (f : C(X, Y)₀) : C(Y, R)₀ →⋆ₙₐ[R] C(X, R)₀ where
  toFun g := g.comp f
  map_zero' := rfl
  map_add' _ _ := rfl
  map_mul' _ _ := rfl
  map_star' _ := rfl
  map_smul' _ _ := rfl

variable (X) in
/-- The functor `C(X, ·)₀` from non-unital topological star algebras (with non-unital continuous
star homomorphisms) to non-unital star algebras. -/
@[simps apply]
def nonUnitalStarAlgHom_postcomp (φ : R →⋆ₙₐ[M] S) (hφ : Continuous φ) :
    C(X, R)₀ →⋆ₙₐ[M] C(X, S)₀ where
  toFun := .comp ⟨⟨φ, hφ⟩, by simp⟩
  map_zero' := ext <| by simp
  map_add' _ _ := ext <| by simp
  map_mul' _ _ := ext <| by simp
  map_star' _ := ext <| by simp [map_star]
  map_smul' r f := ext <| by simp

end CompHoms

end ContinuousMapZero<|MERGE_RESOLUTION|>--- conflicted
+++ resolved
@@ -174,12 +174,9 @@
 
 @[simp] lemma coe_star [StarRing R] [ContinuousStar R] (f : C(X, R)₀) : ⇑(star f) = star ⇑f := rfl
 
-<<<<<<< HEAD
-=======
 instance [StarRing R] [ContinuousStar R] [TrivialStar R] : TrivialStar C(X, R)₀ where
   star_trivial _ := DFunLike.ext _ _ fun _ ↦ star_trivial _
 
->>>>>>> d97a437a
 instance instCanLift : CanLift C(X, R) C(X, R)₀ (↑) (fun f ↦ f 0 = 0) where
   prf f hf := ⟨⟨f, hf⟩, rfl⟩
 
