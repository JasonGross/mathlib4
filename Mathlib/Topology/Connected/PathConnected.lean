--- conflicted
+++ resolved
@@ -198,13 +198,7 @@
 instance topologicalSpace : TopologicalSpace (Path x y) :=
   TopologicalSpace.induced ((↑) : _ → C(I, X)) ContinuousMap.compactOpen
 
-<<<<<<< HEAD
 instance : ContinuousEval (Path x y) I X := .of_continuous_forget continuous_induced_dom
-=======
-theorem continuous_eval : Continuous fun p : Path x y × I => p.1 p.2 :=
-  ContinuousMap.continuous_eval.comp <|
-    (continuous_induced_dom (α := Path x y)).prodMap continuous_id
->>>>>>> 3693fb29
 
 @[deprecated (since := "2024-10-04")] protected alias continuous_eval := continuous_eval
 
