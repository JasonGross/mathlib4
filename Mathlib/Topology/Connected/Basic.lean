--- conflicted
+++ resolved
@@ -846,10 +846,6 @@
 theorem nonempty_frontier_iff [PreconnectedSpace α] {s : Set α} :
     (frontier s).Nonempty ↔ s.Nonempty ∧ s ≠ univ := by
   simp only [nonempty_iff_ne_empty, Ne, frontier_eq_empty_iff, not_or]
-<<<<<<< HEAD
-#align nonempty_frontier_iff nonempty_frontier_iff
-=======
->>>>>>> 59de845a
 
 theorem Subtype.preconnectedSpace {s : Set α} (h : IsPreconnected s) : PreconnectedSpace s where
   isPreconnected_univ := by
