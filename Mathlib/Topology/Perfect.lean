--- conflicted
+++ resolved
@@ -192,13 +192,8 @@
   have Vct : (V ∩ C).Countable := by
     simp only [V, iUnion_inter, mem_sep_iff]
     apply Countable.biUnion
-<<<<<<< HEAD
-    · exact Countable.mono (inter_subset_left _ _) bct
-    · exact inter_subset_right _ _
-=======
     · exact Countable.mono inter_subset_left bct
     · exact inter_subset_right
->>>>>>> d97a437a
   refine ⟨V ∩ C, D, Vct, ⟨?_, ?_⟩, ?_⟩
   · refine hclosed.sdiff (isOpen_biUnion fun _ ↦ ?_)
     exact fun ⟨Ub, _⟩ ↦ IsTopologicalBasis.isOpen bbasis Ub
