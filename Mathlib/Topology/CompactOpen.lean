--- conflicted
+++ resolved
@@ -3,12 +3,8 @@
 Released under Apache 2.0 license as described in the file LICENSE.
 Authors: Reid Barton
 -/
-<<<<<<< HEAD
-import Mathlib.Topology.ContinuousMap.ContinuousEval
-=======
 import Mathlib.Topology.Hom.ContinuousEval
 import Mathlib.Topology.ContinuousMap.Basic
->>>>>>> 4901e4e0
 
 /-!
 # The compact-open topology
@@ -390,11 +386,7 @@
     Continuous (uncurry : C(X, C(Y, Z)) → C(X × Y, Z)) := by
   apply continuous_of_continuous_uncurry
   rw [← (Homeomorph.prodAssoc _ _ _).comp_continuous_iff']
-<<<<<<< HEAD
-  dsimp
-=======
   dsimp [Function.comp_def]
->>>>>>> 4901e4e0
   exact (continuous_fst.fst.eval continuous_fst.snd).eval continuous_snd
 
 /-- The family of constant maps: `Y → C(X, Y)` as a continuous map. -/
