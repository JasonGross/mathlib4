/-
Copyright (c) 2019 Sébastien Gouëzel. All rights reserved.
Released under Apache 2.0 license as described in the file LICENSE.
Authors: Jan-David Salchow, Sébastien Gouëzel, Jean Lo, Yury Kudryashov, Frédéric Dupuis,
  Heather Macbeth
-/
import Mathlib.Topology.Algebra.Ring.Basic
import Mathlib.Topology.Algebra.MulAction
import Mathlib.Topology.Algebra.UniformGroup
import Mathlib.Topology.ContinuousFunction.Basic
import Mathlib.Topology.UniformSpace.UniformEmbedding
import Mathlib.Algebra.Algebra.Defs
import Mathlib.LinearAlgebra.Projection
import Mathlib.LinearAlgebra.Pi
import Mathlib.LinearAlgebra.Finsupp

/-!
# Theory of topological modules and continuous linear maps.

We use the class `ContinuousSMul` for topological (semi) modules and topological vector spaces.

In this file we define continuous (semi-)linear maps, as semilinear maps between topological
modules which are continuous. The set of continuous semilinear maps between the topological
`R₁`-module `M` and `R₂`-module `M₂` with respect to the `RingHom` `σ` is denoted by `M →SL[σ] M₂`.
Plain linear maps are denoted by `M →L[R] M₂` and star-linear maps by `M →L⋆[R] M₂`.

The corresponding notation for equivalences is `M ≃SL[σ] M₂`, `M ≃L[R] M₂` and `M ≃L⋆[R] M₂`.
-/

assert_not_exists Star.star

open LinearMap (ker range)
open Topology Filter Pointwise

universe u v w u'

section

variable {R : Type*} {M : Type*} [Ring R] [TopologicalSpace R] [TopologicalSpace M]
  [AddCommGroup M] [Module R M]

theorem ContinuousSMul.of_nhds_zero [TopologicalRing R] [TopologicalAddGroup M]
    (hmul : Tendsto (fun p : R × M => p.1 • p.2) (𝓝 0 ×ˢ 𝓝 0) (𝓝 0))
    (hmulleft : ∀ m : M, Tendsto (fun a : R => a • m) (𝓝 0) (𝓝 0))
    (hmulright : ∀ a : R, Tendsto (fun m : M => a • m) (𝓝 0) (𝓝 0)) : ContinuousSMul R M where
  continuous_smul := by
    refine continuous_of_continuousAt_zero₂ (AddMonoidHom.smul : R →+ M →+ M) ?_ ?_ ?_ <;>
      simpa [ContinuousAt, nhds_prod_eq]

end

section

variable {R : Type*} {M : Type*} [Ring R] [TopologicalSpace R] [TopologicalSpace M]
  [AddCommGroup M] [ContinuousAdd M] [Module R M] [ContinuousSMul R M]

/-- If `M` is a topological module over `R` and `0` is a limit of invertible elements of `R`, then
`⊤` is the only submodule of `M` with a nonempty interior.
This is the case, e.g., if `R` is a nontrivially normed field. -/
theorem Submodule.eq_top_of_nonempty_interior' [NeBot (𝓝[{ x : R | IsUnit x }] 0)]
    (s : Submodule R M) (hs : (interior (s : Set M)).Nonempty) : s = ⊤ := by
  rcases hs with ⟨y, hy⟩
  refine Submodule.eq_top_iff'.2 fun x => ?_
  rw [mem_interior_iff_mem_nhds] at hy
  have : Tendsto (fun c : R => y + c • x) (𝓝[{ x : R | IsUnit x }] 0) (𝓝 (y + (0 : R) • x)) :=
    tendsto_const_nhds.add ((tendsto_nhdsWithin_of_tendsto_nhds tendsto_id).smul tendsto_const_nhds)
  rw [zero_smul, add_zero] at this
  obtain ⟨_, hu : y + _ • _ ∈ s, u, rfl⟩ :=
    nonempty_of_mem (inter_mem (Filter.mem_map.1 (this hy)) self_mem_nhdsWithin)
  have hy' : y ∈ ↑s := mem_of_mem_nhds hy
  rwa [s.add_mem_iff_right hy', ← Units.smul_def, s.smul_mem_iff' u] at hu

variable (R M)

/-- Let `R` be a topological ring such that zero is not an isolated point (e.g., a nontrivially
normed field, see `NormedField.punctured_nhds_neBot`). Let `M` be a nontrivial module over `R`
such that `c • x = 0` implies `c = 0 ∨ x = 0`. Then `M` has no isolated points. We formulate this
using `NeBot (𝓝[≠] x)`.

This lemma is not an instance because Lean would need to find `[ContinuousSMul ?m_1 M]` with
unknown `?m_1`. We register this as an instance for `R = ℝ` in `Real.punctured_nhds_module_neBot`.
One can also use `haveI := Module.punctured_nhds_neBot R M` in a proof.
-/
theorem Module.punctured_nhds_neBot [Nontrivial M] [NeBot (𝓝[≠] (0 : R))] [NoZeroSMulDivisors R M]
    (x : M) : NeBot (𝓝[≠] x) := by
  rcases exists_ne (0 : M) with ⟨y, hy⟩
  suffices Tendsto (fun c : R => x + c • y) (𝓝[≠] 0) (𝓝[≠] x) from this.neBot
  refine Tendsto.inf ?_ (tendsto_principal_principal.2 <| ?_)
  · convert tendsto_const_nhds.add ((@tendsto_id R _).smul_const y)
    rw [zero_smul, add_zero]
  · intro c hc
    simpa [hy] using hc

end

section LatticeOps

variable {ι R M₁ M₂ : Type*} [Semiring R] [AddCommMonoid M₁] [AddCommMonoid M₂] [Module R M₁]
  [Module R M₂] [u : TopologicalSpace R] {t : TopologicalSpace M₂} [ContinuousSMul R M₂]
  (f : M₁ →ₗ[R] M₂)

theorem continuousSMul_induced : @ContinuousSMul R M₁ _ u (t.induced f) :=
  let _ : TopologicalSpace M₁ := t.induced f
  Inducing.continuousSMul ⟨rfl⟩ continuous_id (map_smul f _ _)

end LatticeOps

/-- The span of a separable subset with respect to a separable scalar ring is again separable. -/
lemma TopologicalSpace.IsSeparable.span {R M : Type*} [AddCommMonoid M] [Semiring R] [Module R M]
    [TopologicalSpace M] [TopologicalSpace R] [SeparableSpace R]
    [ContinuousAdd M] [ContinuousSMul R M] {s : Set M} (hs : IsSeparable s) :
    IsSeparable (Submodule.span R s : Set M) := by
  rw [span_eq_iUnion_nat]
  refine .iUnion fun n ↦ .image ?_ ?_
  · have : IsSeparable {f : Fin n → R × M | ∀ (i : Fin n), f i ∈ Set.univ ×ˢ s} := by
      apply isSeparable_pi (fun i ↦ .prod (.of_separableSpace Set.univ) hs)
    rwa [Set.univ_prod] at this
  · apply continuous_finset_sum _ (fun i _ ↦ ?_)
    exact (continuous_fst.comp (continuous_apply i)).smul (continuous_snd.comp (continuous_apply i))

namespace Submodule

variable {α β : Type*} [TopologicalSpace β]

instance topologicalAddGroup [Ring α] [AddCommGroup β] [Module α β] [TopologicalAddGroup β]
    (S : Submodule α β) : TopologicalAddGroup S :=
  inferInstanceAs (TopologicalAddGroup S.toAddSubgroup)

end Submodule

section closure

variable {R R' : Type u} {M M' : Type v} [Semiring R] [Ring R']
  [TopologicalSpace M] [AddCommMonoid M] [TopologicalSpace M'] [AddCommGroup M'] [Module R M]
  [ContinuousConstSMul R M] [Module R' M'] [ContinuousConstSMul R' M']

theorem Submodule.mapsTo_smul_closure (s : Submodule R M) (c : R) :
    Set.MapsTo (c • ·) (closure s : Set M) (closure s) :=
  have : Set.MapsTo (c • ·) (s : Set M) s := fun _ h ↦ s.smul_mem c h
  this.closure (continuous_const_smul c)

theorem Submodule.smul_closure_subset (s : Submodule R M) (c : R) :
    c • closure (s : Set M) ⊆ closure (s : Set M) :=
  (s.mapsTo_smul_closure c).image_subset

variable [ContinuousAdd M]

/-- The (topological-space) closure of a submodule of a topological `R`-module `M` is itself
a submodule. -/
def Submodule.topologicalClosure (s : Submodule R M) : Submodule R M :=
  { s.toAddSubmonoid.topologicalClosure with
    smul_mem' := s.mapsTo_smul_closure }

@[simp]
theorem Submodule.topologicalClosure_coe (s : Submodule R M) :
    (s.topologicalClosure : Set M) = closure (s : Set M) :=
  rfl

theorem Submodule.le_topologicalClosure (s : Submodule R M) : s ≤ s.topologicalClosure :=
  subset_closure

theorem Submodule.closure_subset_topologicalClosure_span (s : Set M) :
    closure s ⊆ (span R s).topologicalClosure := by
  rw [Submodule.topologicalClosure_coe]
  exact closure_mono subset_span

theorem Submodule.isClosed_topologicalClosure (s : Submodule R M) :
    IsClosed (s.topologicalClosure : Set M) := isClosed_closure

theorem Submodule.topologicalClosure_minimal (s : Submodule R M) {t : Submodule R M} (h : s ≤ t)
    (ht : IsClosed (t : Set M)) : s.topologicalClosure ≤ t :=
  closure_minimal h ht

theorem Submodule.topologicalClosure_mono {s : Submodule R M} {t : Submodule R M} (h : s ≤ t) :
    s.topologicalClosure ≤ t.topologicalClosure :=
  closure_mono h

/-- The topological closure of a closed submodule `s` is equal to `s`. -/
theorem IsClosed.submodule_topologicalClosure_eq {s : Submodule R M} (hs : IsClosed (s : Set M)) :
    s.topologicalClosure = s :=
  SetLike.ext' hs.closure_eq

/-- A subspace is dense iff its topological closure is the entire space. -/
theorem Submodule.dense_iff_topologicalClosure_eq_top {s : Submodule R M} :
    Dense (s : Set M) ↔ s.topologicalClosure = ⊤ := by
  rw [← SetLike.coe_set_eq, dense_iff_closure_eq]
  simp

instance Submodule.topologicalClosure.completeSpace {M' : Type*} [AddCommMonoid M'] [Module R M']
    [UniformSpace M'] [ContinuousAdd M'] [ContinuousConstSMul R M'] [CompleteSpace M']
    (U : Submodule R M') : CompleteSpace U.topologicalClosure :=
  isClosed_closure.completeSpace_coe

/-- A maximal proper subspace of a topological module (i.e a `Submodule` satisfying `IsCoatom`)
is either closed or dense. -/
theorem Submodule.isClosed_or_dense_of_isCoatom (s : Submodule R M) (hs : IsCoatom s) :
    IsClosed (s : Set M) ∨ Dense (s : Set M) := by
  refine (hs.le_iff.mp s.le_topologicalClosure).symm.imp ?_ dense_iff_topologicalClosure_eq_top.mpr
  exact fun h ↦ h ▸ isClosed_closure

end closure

section Pi

theorem LinearMap.continuous_on_pi {ι : Type*} {R : Type*} {M : Type*} [Finite ι] [Semiring R]
    [TopologicalSpace R] [AddCommMonoid M] [Module R M] [TopologicalSpace M] [ContinuousAdd M]
    [ContinuousSMul R M] (f : (ι → R) →ₗ[R] M) : Continuous f := by
  cases nonempty_fintype ι
  classical
    -- for the proof, write `f` in the standard basis, and use that each coordinate is a continuous
    -- function.
    have : (f : (ι → R) → M) = fun x => ∑ i : ι, x i • f fun j => if i = j then 1 else 0 := by
      ext x
      exact f.pi_apply_eq_sum_univ x
    rw [this]
    refine continuous_finset_sum _ fun i _ => ?_
    exact (continuous_apply i).smul continuous_const

end Pi

/-- Continuous linear maps between modules. We only put the type classes that are necessary for the
definition, although in applications `M` and `M₂` will be topological modules over the topological
ring `R`. -/
structure ContinuousLinearMap {R : Type*} {S : Type*} [Semiring R] [Semiring S] (σ : R →+* S)
    (M : Type*) [TopologicalSpace M] [AddCommMonoid M] (M₂ : Type*) [TopologicalSpace M₂]
    [AddCommMonoid M₂] [Module R M] [Module S M₂] extends M →ₛₗ[σ] M₂ where
  cont : Continuous toFun := by continuity

attribute [inherit_doc ContinuousLinearMap] ContinuousLinearMap.cont

@[inherit_doc]
notation:25 M " →SL[" σ "] " M₂ => ContinuousLinearMap σ M M₂

@[inherit_doc]
notation:25 M " →L[" R "] " M₂ => ContinuousLinearMap (RingHom.id R) M M₂

/-- `ContinuousSemilinearMapClass F σ M M₂` asserts `F` is a type of bundled continuous
`σ`-semilinear maps `M → M₂`.  See also `ContinuousLinearMapClass F R M M₂` for the case where
`σ` is the identity map on `R`.  A map `f` between an `R`-module and an `S`-module over a ring
homomorphism `σ : R →+* S` is semilinear if it satisfies the two properties `f (x + y) = f x + f y`
and `f (c • x) = (σ c) • f x`. -/
class ContinuousSemilinearMapClass (F : Type*) {R S : outParam Type*} [Semiring R] [Semiring S]
    (σ : outParam <| R →+* S) (M : outParam Type*) [TopologicalSpace M] [AddCommMonoid M]
    (M₂ : outParam Type*) [TopologicalSpace M₂] [AddCommMonoid M₂] [Module R M]
    [Module S M₂] [FunLike F M M₂]
    extends SemilinearMapClass F σ M M₂, ContinuousMapClass F M M₂ : Prop

-- `σ`, `R` and `S` become metavariables, but they are all outparams so it's OK
-- Porting note(#12094): removed nolint; dangerous_instance linter not ported yet
-- attribute [nolint dangerous_instance] ContinuousSemilinearMapClass.toContinuousMapClass

/-- `ContinuousLinearMapClass F R M M₂` asserts `F` is a type of bundled continuous
`R`-linear maps `M → M₂`.  This is an abbreviation for
`ContinuousSemilinearMapClass F (RingHom.id R) M M₂`.  -/
abbrev ContinuousLinearMapClass (F : Type*) (R : outParam Type*) [Semiring R]
    (M : outParam Type*) [TopologicalSpace M] [AddCommMonoid M] (M₂ : outParam Type*)
    [TopologicalSpace M₂] [AddCommMonoid M₂] [Module R M] [Module R M₂] [FunLike F M M₂] :=
  ContinuousSemilinearMapClass F (RingHom.id R) M M₂

/-- Continuous linear equivalences between modules. We only put the type classes that are necessary
for the definition, although in applications `M` and `M₂` will be topological modules over the
topological semiring `R`. -/
-- Porting note (#5171): linter not ported yet; was @[nolint has_nonempty_instance]
structure ContinuousLinearEquiv {R : Type*} {S : Type*} [Semiring R] [Semiring S] (σ : R →+* S)
    {σ' : S →+* R} [RingHomInvPair σ σ'] [RingHomInvPair σ' σ] (M : Type*) [TopologicalSpace M]
    [AddCommMonoid M] (M₂ : Type*) [TopologicalSpace M₂] [AddCommMonoid M₂] [Module R M]
    [Module S M₂] extends M ≃ₛₗ[σ] M₂ where
  continuous_toFun : Continuous toFun := by continuity
  continuous_invFun : Continuous invFun := by continuity

attribute [inherit_doc ContinuousLinearEquiv] ContinuousLinearEquiv.continuous_toFun
ContinuousLinearEquiv.continuous_invFun

@[inherit_doc]
notation:50 M " ≃SL[" σ "] " M₂ => ContinuousLinearEquiv σ M M₂

@[inherit_doc]
notation:50 M " ≃L[" R "] " M₂ => ContinuousLinearEquiv (RingHom.id R) M M₂

/-- `ContinuousSemilinearEquivClass F σ M M₂` asserts `F` is a type of bundled continuous
`σ`-semilinear equivs `M → M₂`.  See also `ContinuousLinearEquivClass F R M M₂` for the case
where `σ` is the identity map on `R`.  A map `f` between an `R`-module and an `S`-module over a ring
homomorphism `σ : R →+* S` is semilinear if it satisfies the two properties `f (x + y) = f x + f y`
and `f (c • x) = (σ c) • f x`. -/
class ContinuousSemilinearEquivClass (F : Type*) {R : outParam Type*} {S : outParam Type*}
    [Semiring R] [Semiring S] (σ : outParam <| R →+* S) {σ' : outParam <| S →+* R}
    [RingHomInvPair σ σ'] [RingHomInvPair σ' σ] (M : outParam Type*) [TopologicalSpace M]
    [AddCommMonoid M] (M₂ : outParam Type*) [TopologicalSpace M₂] [AddCommMonoid M₂] [Module R M]
    [Module S M₂] [EquivLike F M M₂] extends SemilinearEquivClass F σ M M₂ : Prop where
  map_continuous : ∀ f : F, Continuous f := by continuity
  inv_continuous : ∀ f : F, Continuous (EquivLike.inv f) := by continuity

attribute [inherit_doc ContinuousSemilinearEquivClass]
ContinuousSemilinearEquivClass.map_continuous
ContinuousSemilinearEquivClass.inv_continuous

/-- `ContinuousLinearEquivClass F σ M M₂` asserts `F` is a type of bundled continuous
`R`-linear equivs `M → M₂`. This is an abbreviation for
`ContinuousSemilinearEquivClass F (RingHom.id R) M M₂`. -/
abbrev ContinuousLinearEquivClass (F : Type*) (R : outParam Type*) [Semiring R]
    (M : outParam Type*) [TopologicalSpace M] [AddCommMonoid M] (M₂ : outParam Type*)
    [TopologicalSpace M₂] [AddCommMonoid M₂] [Module R M] [Module R M₂] [EquivLike F M M₂] :=
  ContinuousSemilinearEquivClass F (RingHom.id R) M M₂

namespace ContinuousSemilinearEquivClass

variable (F : Type*) {R : Type*} {S : Type*} [Semiring R] [Semiring S] (σ : R →+* S)
  {σ' : S →+* R} [RingHomInvPair σ σ'] [RingHomInvPair σ' σ]
  (M : Type*) [TopologicalSpace M] [AddCommMonoid M]
  (M₂ : Type*) [TopologicalSpace M₂] [AddCommMonoid M₂]
  [Module R M] [Module S M₂]

-- `σ'` becomes a metavariable, but it's OK since it's an outparam
instance (priority := 100) continuousSemilinearMapClass [EquivLike F M M₂]
    [s : ContinuousSemilinearEquivClass F σ M M₂] : ContinuousSemilinearMapClass F σ M M₂ :=
  { s with }

end ContinuousSemilinearEquivClass

section PointwiseLimits

variable {M₁ M₂ α R S : Type*} [TopologicalSpace M₂] [T2Space M₂] [Semiring R] [Semiring S]
  [AddCommMonoid M₁] [AddCommMonoid M₂] [Module R M₁] [Module S M₂] [ContinuousConstSMul S M₂]

variable [ContinuousAdd M₂] {σ : R →+* S} {l : Filter α}

/-- Constructs a bundled linear map from a function and a proof that this function belongs to the
closure of the set of linear maps. -/
@[simps (config := .asFn)]
def linearMapOfMemClosureRangeCoe (f : M₁ → M₂)
    (hf : f ∈ closure (Set.range ((↑) : (M₁ →ₛₗ[σ] M₂) → M₁ → M₂))) : M₁ →ₛₗ[σ] M₂ :=
  { addMonoidHomOfMemClosureRangeCoe f hf with
    map_smul' := (isClosed_setOf_map_smul M₁ M₂ σ).closure_subset_iff.2
      (Set.range_subset_iff.2 LinearMap.map_smulₛₗ) hf }

/-- Construct a bundled linear map from a pointwise limit of linear maps -/
@[simps! (config := .asFn)]
def linearMapOfTendsto (f : M₁ → M₂) (g : α → M₁ →ₛₗ[σ] M₂) [l.NeBot]
    (h : Tendsto (fun a x => g a x) l (𝓝 f)) : M₁ →ₛₗ[σ] M₂ :=
  linearMapOfMemClosureRangeCoe f <|
    mem_closure_of_tendsto h <| eventually_of_forall fun _ => Set.mem_range_self _

variable (M₁ M₂ σ)

theorem LinearMap.isClosed_range_coe : IsClosed (Set.range ((↑) : (M₁ →ₛₗ[σ] M₂) → M₁ → M₂)) :=
  isClosed_of_closure_subset fun f hf => ⟨linearMapOfMemClosureRangeCoe f hf, rfl⟩

end PointwiseLimits

namespace ContinuousLinearMap

section Semiring

/-!
### Properties that hold for non-necessarily commutative semirings.
-/

variable {R₁ : Type*} {R₂ : Type*} {R₃ : Type*} [Semiring R₁] [Semiring R₂] [Semiring R₃]
  {σ₁₂ : R₁ →+* R₂} {σ₂₃ : R₂ →+* R₃} {σ₁₃ : R₁ →+* R₃} {M₁ : Type*} [TopologicalSpace M₁]
  [AddCommMonoid M₁] {M'₁ : Type*} [TopologicalSpace M'₁] [AddCommMonoid M'₁] {M₂ : Type*}
  [TopologicalSpace M₂] [AddCommMonoid M₂] {M₃ : Type*} [TopologicalSpace M₃] [AddCommMonoid M₃]
  {M₄ : Type*} [TopologicalSpace M₄] [AddCommMonoid M₄] [Module R₁ M₁] [Module R₁ M'₁]
  [Module R₂ M₂] [Module R₃ M₃]

attribute [coe] ContinuousLinearMap.toLinearMap
/-- Coerce continuous linear maps to linear maps. -/
instance LinearMap.coe : Coe (M₁ →SL[σ₁₂] M₂) (M₁ →ₛₗ[σ₁₂] M₂) := ⟨toLinearMap⟩

theorem coe_injective : Function.Injective ((↑) : (M₁ →SL[σ₁₂] M₂) → M₁ →ₛₗ[σ₁₂] M₂) := by
  intro f g H
  cases f
  cases g
  congr

instance funLike : FunLike (M₁ →SL[σ₁₂] M₂) M₁ M₂ where
  coe f := f.toLinearMap
  coe_injective' _ _ h := coe_injective (DFunLike.coe_injective h)

instance continuousSemilinearMapClass :
    ContinuousSemilinearMapClass (M₁ →SL[σ₁₂] M₂) σ₁₂ M₁ M₂ where
  map_add f := map_add f.toLinearMap
  map_continuous f := f.2
  map_smulₛₗ f := f.toLinearMap.map_smul'

-- see Note [function coercion]
/-- Coerce continuous linear maps to functions. -/
--instance toFun' : CoeFun (M₁ →SL[σ₁₂] M₂) fun _ => M₁ → M₂ := ⟨DFunLike.coe⟩

-- porting note (#10618): was `simp`, now `simp only` proves it
theorem coe_mk (f : M₁ →ₛₗ[σ₁₂] M₂) (h) : (mk f h : M₁ →ₛₗ[σ₁₂] M₂) = f :=
  rfl

@[simp]
theorem coe_mk' (f : M₁ →ₛₗ[σ₁₂] M₂) (h) : (mk f h : M₁ → M₂) = f :=
  rfl

@[continuity, fun_prop]
protected theorem continuous (f : M₁ →SL[σ₁₂] M₂) : Continuous f :=
  f.2

protected theorem uniformContinuous {E₁ E₂ : Type*} [UniformSpace E₁] [UniformSpace E₂]
    [AddCommGroup E₁] [AddCommGroup E₂] [Module R₁ E₁] [Module R₂ E₂] [UniformAddGroup E₁]
    [UniformAddGroup E₂] (f : E₁ →SL[σ₁₂] E₂) : UniformContinuous f :=
  uniformContinuous_addMonoidHom_of_continuous f.continuous

@[simp, norm_cast]
theorem coe_inj {f g : M₁ →SL[σ₁₂] M₂} : (f : M₁ →ₛₗ[σ₁₂] M₂) = g ↔ f = g :=
  coe_injective.eq_iff

theorem coeFn_injective : @Function.Injective (M₁ →SL[σ₁₂] M₂) (M₁ → M₂) (↑) :=
  DFunLike.coe_injective

/-- See Note [custom simps projection]. We need to specify this projection explicitly in this case,
  because it is a composition of multiple projections. -/
def Simps.apply (h : M₁ →SL[σ₁₂] M₂) : M₁ → M₂ :=
  h

/-- See Note [custom simps projection]. -/
def Simps.coe (h : M₁ →SL[σ₁₂] M₂) : M₁ →ₛₗ[σ₁₂] M₂ :=
  h

initialize_simps_projections ContinuousLinearMap (toLinearMap_toFun → apply, toLinearMap → coe)

@[ext]
theorem ext {f g : M₁ →SL[σ₁₂] M₂} (h : ∀ x, f x = g x) : f = g :=
  DFunLike.ext f g h

theorem ext_iff {f g : M₁ →SL[σ₁₂] M₂} : f = g ↔ ∀ x, f x = g x :=
  DFunLike.ext_iff

/-- Copy of a `ContinuousLinearMap` with a new `toFun` equal to the old one. Useful to fix
definitional equalities. -/
protected def copy (f : M₁ →SL[σ₁₂] M₂) (f' : M₁ → M₂) (h : f' = ⇑f) : M₁ →SL[σ₁₂] M₂ where
  toLinearMap := f.toLinearMap.copy f' h
  cont := show Continuous f' from h.symm ▸ f.continuous

@[simp]
theorem coe_copy (f : M₁ →SL[σ₁₂] M₂) (f' : M₁ → M₂) (h : f' = ⇑f) : ⇑(f.copy f' h) = f' :=
  rfl

theorem copy_eq (f : M₁ →SL[σ₁₂] M₂) (f' : M₁ → M₂) (h : f' = ⇑f) : f.copy f' h = f :=
  DFunLike.ext' h

-- make some straightforward lemmas available to `simp`.
protected theorem map_zero (f : M₁ →SL[σ₁₂] M₂) : f (0 : M₁) = 0 :=
  map_zero f

protected theorem map_add (f : M₁ →SL[σ₁₂] M₂) (x y : M₁) : f (x + y) = f x + f y :=
  map_add f x y

-- @[simp] -- Porting note (#10618): simp can prove this
protected theorem map_smulₛₗ (f : M₁ →SL[σ₁₂] M₂) (c : R₁) (x : M₁) : f (c • x) = σ₁₂ c • f x :=
  (toLinearMap _).map_smulₛₗ _ _

-- @[simp] -- Porting note (#10618): simp can prove this
protected theorem map_smul [Module R₁ M₂] (f : M₁ →L[R₁] M₂) (c : R₁) (x : M₁) :
    f (c • x) = c • f x := by simp only [RingHom.id_apply, ContinuousLinearMap.map_smulₛₗ]

@[simp]
theorem map_smul_of_tower {R S : Type*} [Semiring S] [SMul R M₁] [Module S M₁] [SMul R M₂]
    [Module S M₂] [LinearMap.CompatibleSMul M₁ M₂ R S] (f : M₁ →L[S] M₂) (c : R) (x : M₁) :
    f (c • x) = c • f x :=
  LinearMap.CompatibleSMul.map_smul (f : M₁ →ₗ[S] M₂) c x

@[deprecated _root_.map_sum (since := "2023-09-16")]
protected theorem map_sum {ι : Type*} (f : M₁ →SL[σ₁₂] M₂) (s : Finset ι) (g : ι → M₁) :
    f (∑ i ∈ s, g i) = ∑ i ∈ s, f (g i) :=
  map_sum ..

@[simp, norm_cast]
theorem coe_coe (f : M₁ →SL[σ₁₂] M₂) : ⇑(f : M₁ →ₛₗ[σ₁₂] M₂) = f :=
  rfl

@[ext]
theorem ext_ring [TopologicalSpace R₁] {f g : R₁ →L[R₁] M₁} (h : f 1 = g 1) : f = g :=
  coe_inj.1 <| LinearMap.ext_ring h

theorem ext_ring_iff [TopologicalSpace R₁] {f g : R₁ →L[R₁] M₁} : f = g ↔ f 1 = g 1 :=
  ⟨fun h => h ▸ rfl, ext_ring⟩

/-- If two continuous linear maps are equal on a set `s`, then they are equal on the closure
of the `Submodule.span` of this set. -/
theorem eqOn_closure_span [T2Space M₂] {s : Set M₁} {f g : M₁ →SL[σ₁₂] M₂} (h : Set.EqOn f g s) :
    Set.EqOn f g (closure (Submodule.span R₁ s : Set M₁)) :=
  (LinearMap.eqOn_span' h).closure f.continuous g.continuous

/-- If the submodule generated by a set `s` is dense in the ambient module, then two continuous
linear maps equal on `s` are equal. -/
theorem ext_on [T2Space M₂] {s : Set M₁} (hs : Dense (Submodule.span R₁ s : Set M₁))
    {f g : M₁ →SL[σ₁₂] M₂} (h : Set.EqOn f g s) : f = g :=
  ext fun x => eqOn_closure_span h (hs x)

/-- Under a continuous linear map, the image of the `TopologicalClosure` of a submodule is
contained in the `TopologicalClosure` of its image. -/
theorem _root_.Submodule.topologicalClosure_map [RingHomSurjective σ₁₂] [TopologicalSpace R₁]
    [TopologicalSpace R₂] [ContinuousSMul R₁ M₁] [ContinuousAdd M₁] [ContinuousSMul R₂ M₂]
    [ContinuousAdd M₂] (f : M₁ →SL[σ₁₂] M₂) (s : Submodule R₁ M₁) :
    s.topologicalClosure.map (f : M₁ →ₛₗ[σ₁₂] M₂) ≤
      (s.map (f : M₁ →ₛₗ[σ₁₂] M₂)).topologicalClosure :=
  image_closure_subset_closure_image f.continuous

/-- Under a dense continuous linear map, a submodule whose `TopologicalClosure` is `⊤` is sent to
another such submodule.  That is, the image of a dense set under a map with dense range is dense.
-/
theorem _root_.DenseRange.topologicalClosure_map_submodule [RingHomSurjective σ₁₂]
    [TopologicalSpace R₁] [TopologicalSpace R₂] [ContinuousSMul R₁ M₁] [ContinuousAdd M₁]
    [ContinuousSMul R₂ M₂] [ContinuousAdd M₂] {f : M₁ →SL[σ₁₂] M₂} (hf' : DenseRange f)
    {s : Submodule R₁ M₁} (hs : s.topologicalClosure = ⊤) :
    (s.map (f : M₁ →ₛₗ[σ₁₂] M₂)).topologicalClosure = ⊤ := by
  rw [SetLike.ext'_iff] at hs ⊢
  simp only [Submodule.topologicalClosure_coe, Submodule.top_coe, ← dense_iff_closure_eq] at hs ⊢
  exact hf'.dense_image f.continuous hs

section SMulMonoid

variable {S₂ T₂ : Type*} [Monoid S₂] [Monoid T₂]
variable [DistribMulAction S₂ M₂] [SMulCommClass R₂ S₂ M₂] [ContinuousConstSMul S₂ M₂]
variable [DistribMulAction T₂ M₂] [SMulCommClass R₂ T₂ M₂] [ContinuousConstSMul T₂ M₂]

instance instSMul : SMul S₂ (M₁ →SL[σ₁₂] M₂) where
  smul c f := ⟨c • (f : M₁ →ₛₗ[σ₁₂] M₂), (f.2.const_smul _ : Continuous fun x => c • f x)⟩

instance mulAction : MulAction S₂ (M₁ →SL[σ₁₂] M₂) where
  one_smul _f := ext fun _x => one_smul _ _
  mul_smul _a _b _f := ext fun _x => mul_smul _ _ _

theorem smul_apply (c : S₂) (f : M₁ →SL[σ₁₂] M₂) (x : M₁) : (c • f) x = c • f x :=
  rfl

@[simp, norm_cast]
theorem coe_smul (c : S₂) (f : M₁ →SL[σ₁₂] M₂) :
    ↑(c • f) = c • (f : M₁ →ₛₗ[σ₁₂] M₂) :=
  rfl

@[simp, norm_cast]
theorem coe_smul' (c : S₂) (f : M₁ →SL[σ₁₂] M₂) :
    ↑(c • f) = c • (f : M₁ → M₂) :=
  rfl

instance isScalarTower [SMul S₂ T₂] [IsScalarTower S₂ T₂ M₂] :
    IsScalarTower S₂ T₂ (M₁ →SL[σ₁₂] M₂) :=
  ⟨fun a b f => ext fun x => smul_assoc a b (f x)⟩

instance smulCommClass [SMulCommClass S₂ T₂ M₂] : SMulCommClass S₂ T₂ (M₁ →SL[σ₁₂] M₂) :=
  ⟨fun a b f => ext fun x => smul_comm a b (f x)⟩

end SMulMonoid

/-- The continuous map that is constantly zero. -/
instance zero : Zero (M₁ →SL[σ₁₂] M₂) :=
  ⟨⟨0, continuous_zero⟩⟩

instance inhabited : Inhabited (M₁ →SL[σ₁₂] M₂) :=
  ⟨0⟩

@[simp]
theorem default_def : (default : M₁ →SL[σ₁₂] M₂) = 0 :=
  rfl

@[simp]
theorem zero_apply (x : M₁) : (0 : M₁ →SL[σ₁₂] M₂) x = 0 :=
  rfl

@[simp, norm_cast]
theorem coe_zero : ((0 : M₁ →SL[σ₁₂] M₂) : M₁ →ₛₗ[σ₁₂] M₂) = 0 :=
  rfl

/- no simp attribute on the next line as simp does not always simplify `0 x` to `0`
when `0` is the zero function, while it does for the zero continuous linear map,
and this is the most important property we care about. -/
@[norm_cast]
theorem coe_zero' : ⇑(0 : M₁ →SL[σ₁₂] M₂) = 0 :=
  rfl

instance uniqueOfLeft [Subsingleton M₁] : Unique (M₁ →SL[σ₁₂] M₂) :=
  coe_injective.unique

instance uniqueOfRight [Subsingleton M₂] : Unique (M₁ →SL[σ₁₂] M₂) :=
  coe_injective.unique

theorem exists_ne_zero {f : M₁ →SL[σ₁₂] M₂} (hf : f ≠ 0) : ∃ x, f x ≠ 0 := by
  by_contra! h
  exact hf (ContinuousLinearMap.ext h)

section

variable (R₁ M₁)

/-- the identity map as a continuous linear map. -/
def id : M₁ →L[R₁] M₁ :=
  ⟨LinearMap.id, continuous_id⟩

end

instance one : One (M₁ →L[R₁] M₁) :=
  ⟨id R₁ M₁⟩

theorem one_def : (1 : M₁ →L[R₁] M₁) = id R₁ M₁ :=
  rfl

theorem id_apply (x : M₁) : id R₁ M₁ x = x :=
  rfl

@[simp, norm_cast]
theorem coe_id : (id R₁ M₁ : M₁ →ₗ[R₁] M₁) = LinearMap.id :=
  rfl

@[simp, norm_cast]
theorem coe_id' : ⇑(id R₁ M₁) = _root_.id :=
  rfl

@[simp, norm_cast]
theorem coe_eq_id {f : M₁ →L[R₁] M₁} : (f : M₁ →ₗ[R₁] M₁) = LinearMap.id ↔ f = id _ _ := by
  rw [← coe_id, coe_inj]

@[simp]
theorem one_apply (x : M₁) : (1 : M₁ →L[R₁] M₁) x = x :=
  rfl

instance [Nontrivial M₁] : Nontrivial (M₁ →L[R₁] M₁) :=
  ⟨0, 1, fun e ↦
    have ⟨x, hx⟩ := exists_ne (0 : M₁); hx (by simpa using DFunLike.congr_fun e.symm x)⟩

section Add

variable [ContinuousAdd M₂]

instance add : Add (M₁ →SL[σ₁₂] M₂) :=
  ⟨fun f g => ⟨f + g, f.2.add g.2⟩⟩

@[simp]
theorem add_apply (f g : M₁ →SL[σ₁₂] M₂) (x : M₁) : (f + g) x = f x + g x :=
  rfl

@[simp, norm_cast]
theorem coe_add (f g : M₁ →SL[σ₁₂] M₂) : (↑(f + g) : M₁ →ₛₗ[σ₁₂] M₂) = f + g :=
  rfl

@[norm_cast]
theorem coe_add' (f g : M₁ →SL[σ₁₂] M₂) : ⇑(f + g) = f + g :=
  rfl

instance addCommMonoid : AddCommMonoid (M₁ →SL[σ₁₂] M₂) where
  zero_add := by
    intros
    ext
    apply_rules [zero_add, add_assoc, add_zero, add_left_neg, add_comm]
  add_zero := by
    intros
    ext
    apply_rules [zero_add, add_assoc, add_zero, add_left_neg, add_comm]
  add_comm := by
    intros
    ext
    apply_rules [zero_add, add_assoc, add_zero, add_left_neg, add_comm]
  add_assoc := by
    intros
    ext
    apply_rules [zero_add, add_assoc, add_zero, add_left_neg, add_comm]
  nsmul := (· • ·)
  nsmul_zero f := by
    ext
    simp
  nsmul_succ n f := by
    ext
    simp [add_smul]

@[simp, norm_cast]
theorem coe_sum {ι : Type*} (t : Finset ι) (f : ι → M₁ →SL[σ₁₂] M₂) :
    ↑(∑ d ∈ t, f d) = (∑ d ∈ t, f d : M₁ →ₛₗ[σ₁₂] M₂) :=
  map_sum (AddMonoidHom.mk ⟨((↑) : (M₁ →SL[σ₁₂] M₂) → M₁ →ₛₗ[σ₁₂] M₂), rfl⟩ fun _ _ => rfl) _ _

@[simp, norm_cast]
theorem coe_sum' {ι : Type*} (t : Finset ι) (f : ι → M₁ →SL[σ₁₂] M₂) :
    ⇑(∑ d ∈ t, f d) = ∑ d ∈ t, ⇑(f d) := by simp only [← coe_coe, coe_sum, LinearMap.coeFn_sum]

theorem sum_apply {ι : Type*} (t : Finset ι) (f : ι → M₁ →SL[σ₁₂] M₂) (b : M₁) :
    (∑ d ∈ t, f d) b = ∑ d ∈ t, f d b := by simp only [coe_sum', Finset.sum_apply]

end Add

variable [RingHomCompTriple σ₁₂ σ₂₃ σ₁₃]

/-- Composition of bounded linear maps. -/
def comp (g : M₂ →SL[σ₂₃] M₃) (f : M₁ →SL[σ₁₂] M₂) : M₁ →SL[σ₁₃] M₃ :=
  ⟨(g : M₂ →ₛₗ[σ₂₃] M₃).comp (f : M₁ →ₛₗ[σ₁₂] M₂), g.2.comp f.2⟩

@[inherit_doc comp]
infixr:80 " ∘L " =>
  @ContinuousLinearMap.comp _ _ _ _ _ _ (RingHom.id _) (RingHom.id _) (RingHom.id _) _ _ _ _ _ _ _ _
    _ _ _ _ RingHomCompTriple.ids

@[simp, norm_cast]
theorem coe_comp (h : M₂ →SL[σ₂₃] M₃) (f : M₁ →SL[σ₁₂] M₂) :
    (h.comp f : M₁ →ₛₗ[σ₁₃] M₃) = (h : M₂ →ₛₗ[σ₂₃] M₃).comp (f : M₁ →ₛₗ[σ₁₂] M₂) :=
  rfl

@[simp, norm_cast]
theorem coe_comp' (h : M₂ →SL[σ₂₃] M₃) (f : M₁ →SL[σ₁₂] M₂) : ⇑(h.comp f) = h ∘ f :=
  rfl

theorem comp_apply (g : M₂ →SL[σ₂₃] M₃) (f : M₁ →SL[σ₁₂] M₂) (x : M₁) : (g.comp f) x = g (f x) :=
  rfl

@[simp]
theorem comp_id (f : M₁ →SL[σ₁₂] M₂) : f.comp (id R₁ M₁) = f :=
  ext fun _x => rfl

@[simp]
theorem id_comp (f : M₁ →SL[σ₁₂] M₂) : (id R₂ M₂).comp f = f :=
  ext fun _x => rfl

@[simp]
theorem comp_zero (g : M₂ →SL[σ₂₃] M₃) : g.comp (0 : M₁ →SL[σ₁₂] M₂) = 0 := by
  ext
  simp

@[simp]
theorem zero_comp (f : M₁ →SL[σ₁₂] M₂) : (0 : M₂ →SL[σ₂₃] M₃).comp f = 0 := by
  ext
  simp

@[simp]
theorem comp_add [ContinuousAdd M₂] [ContinuousAdd M₃] (g : M₂ →SL[σ₂₃] M₃)
    (f₁ f₂ : M₁ →SL[σ₁₂] M₂) : g.comp (f₁ + f₂) = g.comp f₁ + g.comp f₂ := by
  ext
  simp

@[simp]
theorem add_comp [ContinuousAdd M₃] (g₁ g₂ : M₂ →SL[σ₂₃] M₃) (f : M₁ →SL[σ₁₂] M₂) :
    (g₁ + g₂).comp f = g₁.comp f + g₂.comp f := by
  ext
  simp

theorem comp_assoc {R₄ : Type*} [Semiring R₄] [Module R₄ M₄] {σ₁₄ : R₁ →+* R₄} {σ₂₄ : R₂ →+* R₄}
    {σ₃₄ : R₃ →+* R₄} [RingHomCompTriple σ₁₃ σ₃₄ σ₁₄] [RingHomCompTriple σ₂₃ σ₃₄ σ₂₄]
    [RingHomCompTriple σ₁₂ σ₂₄ σ₁₄] (h : M₃ →SL[σ₃₄] M₄) (g : M₂ →SL[σ₂₃] M₃) (f : M₁ →SL[σ₁₂] M₂) :
    (h.comp g).comp f = h.comp (g.comp f) :=
  rfl

instance instMul : Mul (M₁ →L[R₁] M₁) :=
  ⟨comp⟩

theorem mul_def (f g : M₁ →L[R₁] M₁) : f * g = f.comp g :=
  rfl

@[simp]
theorem coe_mul (f g : M₁ →L[R₁] M₁) : ⇑(f * g) = f ∘ g :=
  rfl

theorem mul_apply (f g : M₁ →L[R₁] M₁) (x : M₁) : (f * g) x = f (g x) :=
  rfl

instance monoidWithZero : MonoidWithZero (M₁ →L[R₁] M₁) where
  mul_zero f := ext fun _ => map_zero f
  zero_mul _ := ext fun _ => rfl
  mul_one _ := ext fun _ => rfl
  one_mul _ := ext fun _ => rfl
  mul_assoc _ _ _ := ext fun _ => rfl

theorem coe_pow (f : M₁ →L[R₁] M₁) (n : ℕ) : ⇑(f ^ n) = f^[n] :=
  hom_coe_pow _ rfl (fun _ _ ↦ rfl) _ _

instance instNatCast [ContinuousAdd M₁] : NatCast (M₁ →L[R₁] M₁) where
  natCast n := n • (1 : M₁ →L[R₁] M₁)

instance semiring [ContinuousAdd M₁] : Semiring (M₁ →L[R₁] M₁) where
  __ := ContinuousLinearMap.monoidWithZero
  __ := ContinuousLinearMap.addCommMonoid
  left_distrib f g h := ext fun x => map_add f (g x) (h x)
  right_distrib _ _ _ := ext fun _ => LinearMap.add_apply _ _ _
  toNatCast := instNatCast
  natCast_zero := zero_smul ℕ (1 : M₁ →L[R₁] M₁)
  natCast_succ n := AddMonoid.nsmul_succ n (1 : M₁ →L[R₁] M₁)

/-- `ContinuousLinearMap.toLinearMap` as a `RingHom`. -/
@[simps]
def toLinearMapRingHom [ContinuousAdd M₁] : (M₁ →L[R₁] M₁) →+* M₁ →ₗ[R₁] M₁ where
  toFun := toLinearMap
  map_zero' := rfl
  map_one' := rfl
  map_add' _ _ := rfl
  map_mul' _ _ := rfl

@[simp]
theorem natCast_apply [ContinuousAdd M₁] (n : ℕ) (m : M₁) : (↑n : M₁ →L[R₁] M₁) m = n • m :=
  rfl

@[simp]
theorem ofNat_apply [ContinuousAdd M₁] (n : ℕ) [n.AtLeastTwo] (m : M₁) :
    ((no_index (OfNat.ofNat n) : M₁ →L[R₁] M₁)) m = OfNat.ofNat n • m :=
  rfl

section ApplyAction

variable [ContinuousAdd M₁]

/-- The tautological action by `M₁ →L[R₁] M₁` on `M`.

This generalizes `Function.End.applyMulAction`. -/
instance applyModule : Module (M₁ →L[R₁] M₁) M₁ :=
  Module.compHom _ toLinearMapRingHom

@[simp]
protected theorem smul_def (f : M₁ →L[R₁] M₁) (a : M₁) : f • a = f a :=
  rfl

/-- `ContinuousLinearMap.applyModule` is faithful. -/
instance applyFaithfulSMul : FaithfulSMul (M₁ →L[R₁] M₁) M₁ :=
  ⟨fun {_ _} => ContinuousLinearMap.ext⟩

instance applySMulCommClass : SMulCommClass R₁ (M₁ →L[R₁] M₁) M₁ where
  smul_comm r e m := (e.map_smul r m).symm

instance applySMulCommClass' : SMulCommClass (M₁ →L[R₁] M₁) R₁ M₁ where
  smul_comm := ContinuousLinearMap.map_smul

instance continuousConstSMul_apply : ContinuousConstSMul (M₁ →L[R₁] M₁) M₁ :=
  ⟨ContinuousLinearMap.continuous⟩

end ApplyAction

/-- The cartesian product of two bounded linear maps, as a bounded linear map. -/
protected def prod [Module R₁ M₂] [Module R₁ M₃] (f₁ : M₁ →L[R₁] M₂) (f₂ : M₁ →L[R₁] M₃) :
    M₁ →L[R₁] M₂ × M₃ :=
  ⟨(f₁ : M₁ →ₗ[R₁] M₂).prod f₂, f₁.2.prod_mk f₂.2⟩

@[simp, norm_cast]
theorem coe_prod [Module R₁ M₂] [Module R₁ M₃] (f₁ : M₁ →L[R₁] M₂) (f₂ : M₁ →L[R₁] M₃) :
    (f₁.prod f₂ : M₁ →ₗ[R₁] M₂ × M₃) = LinearMap.prod f₁ f₂ :=
  rfl

@[simp, norm_cast]
theorem prod_apply [Module R₁ M₂] [Module R₁ M₃] (f₁ : M₁ →L[R₁] M₂) (f₂ : M₁ →L[R₁] M₃) (x : M₁) :
    f₁.prod f₂ x = (f₁ x, f₂ x) :=
  rfl

section

variable (R₁ M₁ M₂)

/-- The left injection into a product is a continuous linear map. -/
def inl [Module R₁ M₂] : M₁ →L[R₁] M₁ × M₂ :=
  (id R₁ M₁).prod 0

/-- The right injection into a product is a continuous linear map. -/
def inr [Module R₁ M₂] : M₂ →L[R₁] M₁ × M₂ :=
  (0 : M₂ →L[R₁] M₁).prod (id R₁ M₂)

end

variable {F : Type*}

@[simp]
theorem inl_apply [Module R₁ M₂] (x : M₁) : inl R₁ M₁ M₂ x = (x, 0) :=
  rfl

@[simp]
theorem inr_apply [Module R₁ M₂] (x : M₂) : inr R₁ M₁ M₂ x = (0, x) :=
  rfl

@[simp, norm_cast]
theorem coe_inl [Module R₁ M₂] : (inl R₁ M₁ M₂ : M₁ →ₗ[R₁] M₁ × M₂) = LinearMap.inl R₁ M₁ M₂ :=
  rfl

@[simp, norm_cast]
theorem coe_inr [Module R₁ M₂] : (inr R₁ M₁ M₂ : M₂ →ₗ[R₁] M₁ × M₂) = LinearMap.inr R₁ M₁ M₂ :=
  rfl

theorem isClosed_ker [T1Space M₂] [FunLike F M₁ M₂] [ContinuousSemilinearMapClass F σ₁₂ M₁ M₂]
    (f : F) :
    IsClosed (ker f : Set M₁) :=
  continuous_iff_isClosed.1 (map_continuous f) _ isClosed_singleton

theorem isComplete_ker {M' : Type*} [UniformSpace M'] [CompleteSpace M'] [AddCommMonoid M']
    [Module R₁ M'] [T1Space M₂] [FunLike F M' M₂] [ContinuousSemilinearMapClass F σ₁₂ M' M₂]
    (f : F) :
    IsComplete (ker f : Set M') :=
  (isClosed_ker f).isComplete

instance completeSpace_ker {M' : Type*} [UniformSpace M'] [CompleteSpace M']
    [AddCommMonoid M'] [Module R₁ M'] [T1Space M₂]
    [FunLike F M' M₂] [ContinuousSemilinearMapClass F σ₁₂ M' M₂]
    (f : F) : CompleteSpace (ker f) :=
  (isComplete_ker f).completeSpace_coe

instance completeSpace_eqLocus {M' : Type*} [UniformSpace M'] [CompleteSpace M']
    [AddCommMonoid M'] [Module R₁ M'] [T2Space M₂]
    [FunLike F M' M₂] [ContinuousSemilinearMapClass F σ₁₂ M' M₂]
    (f g : F) : CompleteSpace (LinearMap.eqLocus f g) :=
  IsClosed.completeSpace_coe <| isClosed_eq (map_continuous f) (map_continuous g)

@[simp]
theorem ker_prod [Module R₁ M₂] [Module R₁ M₃] (f : M₁ →L[R₁] M₂) (g : M₁ →L[R₁] M₃) :
    ker (f.prod g) = ker f ⊓ ker g :=
  LinearMap.ker_prod (f : M₁ →ₗ[R₁] M₂) (g : M₁ →ₗ[R₁] M₃)

/-- Restrict codomain of a continuous linear map. -/
def codRestrict (f : M₁ →SL[σ₁₂] M₂) (p : Submodule R₂ M₂) (h : ∀ x, f x ∈ p) :
    M₁ →SL[σ₁₂] p where
  cont := f.continuous.subtype_mk _
  toLinearMap := (f : M₁ →ₛₗ[σ₁₂] M₂).codRestrict p h

@[norm_cast]
theorem coe_codRestrict (f : M₁ →SL[σ₁₂] M₂) (p : Submodule R₂ M₂) (h : ∀ x, f x ∈ p) :
    (f.codRestrict p h : M₁ →ₛₗ[σ₁₂] p) = (f : M₁ →ₛₗ[σ₁₂] M₂).codRestrict p h :=
  rfl

@[simp]
theorem coe_codRestrict_apply (f : M₁ →SL[σ₁₂] M₂) (p : Submodule R₂ M₂) (h : ∀ x, f x ∈ p) (x) :
    (f.codRestrict p h x : M₂) = f x :=
  rfl

@[simp]
theorem ker_codRestrict (f : M₁ →SL[σ₁₂] M₂) (p : Submodule R₂ M₂) (h : ∀ x, f x ∈ p) :
    ker (f.codRestrict p h) = ker f :=
  (f : M₁ →ₛₗ[σ₁₂] M₂).ker_codRestrict p h

/-- Restrict the codomain of a continuous linear map `f` to `f.range`. -/
abbrev rangeRestrict [RingHomSurjective σ₁₂] (f : M₁ →SL[σ₁₂] M₂) :=
  f.codRestrict (LinearMap.range f) (LinearMap.mem_range_self f)

@[simp]
theorem coe_rangeRestrict [RingHomSurjective σ₁₂] (f : M₁ →SL[σ₁₂] M₂) :
    (f.rangeRestrict : M₁ →ₛₗ[σ₁₂] LinearMap.range f) = (f : M₁ →ₛₗ[σ₁₂] M₂).rangeRestrict :=
  rfl

/-- `Submodule.subtype` as a `ContinuousLinearMap`. -/
def _root_.Submodule.subtypeL (p : Submodule R₁ M₁) : p →L[R₁] M₁ where
  cont := continuous_subtype_val
  toLinearMap := p.subtype

@[simp, norm_cast]
theorem _root_.Submodule.coe_subtypeL (p : Submodule R₁ M₁) :
    (p.subtypeL : p →ₗ[R₁] M₁) = p.subtype :=
  rfl

@[simp]
theorem _root_.Submodule.coe_subtypeL' (p : Submodule R₁ M₁) : ⇑p.subtypeL = p.subtype :=
  rfl

@[simp] -- @[norm_cast] -- Porting note: A theorem with this can't have a rhs starting with `↑`.
theorem _root_.Submodule.subtypeL_apply (p : Submodule R₁ M₁) (x : p) : p.subtypeL x = x :=
  rfl

@[simp]
theorem _root_.Submodule.range_subtypeL (p : Submodule R₁ M₁) : range p.subtypeL = p :=
  Submodule.range_subtype _

@[simp]
theorem _root_.Submodule.ker_subtypeL (p : Submodule R₁ M₁) : ker p.subtypeL = ⊥ :=
  Submodule.ker_subtype _

variable (R₁ M₁ M₂)

/-- `Prod.fst` as a `ContinuousLinearMap`. -/
def fst [Module R₁ M₂] : M₁ × M₂ →L[R₁] M₁ where
  cont := continuous_fst
  toLinearMap := LinearMap.fst R₁ M₁ M₂

/-- `Prod.snd` as a `ContinuousLinearMap`. -/
def snd [Module R₁ M₂] : M₁ × M₂ →L[R₁] M₂ where
  cont := continuous_snd
  toLinearMap := LinearMap.snd R₁ M₁ M₂

variable {R₁ M₁ M₂}

@[simp, norm_cast]
theorem coe_fst [Module R₁ M₂] : ↑(fst R₁ M₁ M₂) = LinearMap.fst R₁ M₁ M₂ :=
  rfl

@[simp, norm_cast]
theorem coe_fst' [Module R₁ M₂] : ⇑(fst R₁ M₁ M₂) = Prod.fst :=
  rfl

@[simp, norm_cast]
theorem coe_snd [Module R₁ M₂] : ↑(snd R₁ M₁ M₂) = LinearMap.snd R₁ M₁ M₂ :=
  rfl

@[simp, norm_cast]
theorem coe_snd' [Module R₁ M₂] : ⇑(snd R₁ M₁ M₂) = Prod.snd :=
  rfl

@[simp]
theorem fst_prod_snd [Module R₁ M₂] : (fst R₁ M₁ M₂).prod (snd R₁ M₁ M₂) = id R₁ (M₁ × M₂) :=
  ext fun ⟨_x, _y⟩ => rfl

@[simp]
theorem fst_comp_prod [Module R₁ M₂] [Module R₁ M₃] (f : M₁ →L[R₁] M₂) (g : M₁ →L[R₁] M₃) :
    (fst R₁ M₂ M₃).comp (f.prod g) = f :=
  ext fun _x => rfl

@[simp]
theorem snd_comp_prod [Module R₁ M₂] [Module R₁ M₃] (f : M₁ →L[R₁] M₂) (g : M₁ →L[R₁] M₃) :
    (snd R₁ M₂ M₃).comp (f.prod g) = g :=
  ext fun _x => rfl

/-- `Prod.map` of two continuous linear maps. -/
def prodMap [Module R₁ M₂] [Module R₁ M₃] [Module R₁ M₄] (f₁ : M₁ →L[R₁] M₂) (f₂ : M₃ →L[R₁] M₄) :
    M₁ × M₃ →L[R₁] M₂ × M₄ :=
  (f₁.comp (fst R₁ M₁ M₃)).prod (f₂.comp (snd R₁ M₁ M₃))

@[simp, norm_cast]
theorem coe_prodMap [Module R₁ M₂] [Module R₁ M₃] [Module R₁ M₄] (f₁ : M₁ →L[R₁] M₂)
    (f₂ : M₃ →L[R₁] M₄) : ↑(f₁.prodMap f₂) = (f₁ : M₁ →ₗ[R₁] M₂).prodMap (f₂ : M₃ →ₗ[R₁] M₄) :=
  rfl

@[simp, norm_cast]
theorem coe_prodMap' [Module R₁ M₂] [Module R₁ M₃] [Module R₁ M₄] (f₁ : M₁ →L[R₁] M₂)
    (f₂ : M₃ →L[R₁] M₄) : ⇑(f₁.prodMap f₂) = Prod.map f₁ f₂ :=
  rfl

/-- The continuous linear map given by `(x, y) ↦ f₁ x + f₂ y`. -/
def coprod [Module R₁ M₂] [Module R₁ M₃] [ContinuousAdd M₃] (f₁ : M₁ →L[R₁] M₃)
    (f₂ : M₂ →L[R₁] M₃) : M₁ × M₂ →L[R₁] M₃ :=
  ⟨LinearMap.coprod f₁ f₂, (f₁.cont.comp continuous_fst).add (f₂.cont.comp continuous_snd)⟩

@[norm_cast, simp]
theorem coe_coprod [Module R₁ M₂] [Module R₁ M₃] [ContinuousAdd M₃] (f₁ : M₁ →L[R₁] M₃)
    (f₂ : M₂ →L[R₁] M₃) : (f₁.coprod f₂ : M₁ × M₂ →ₗ[R₁] M₃) = LinearMap.coprod f₁ f₂ :=
  rfl

@[simp]
theorem coprod_apply [Module R₁ M₂] [Module R₁ M₃] [ContinuousAdd M₃] (f₁ : M₁ →L[R₁] M₃)
    (f₂ : M₂ →L[R₁] M₃) (x) : f₁.coprod f₂ x = f₁ x.1 + f₂ x.2 :=
  rfl

theorem range_coprod [Module R₁ M₂] [Module R₁ M₃] [ContinuousAdd M₃] (f₁ : M₁ →L[R₁] M₃)
    (f₂ : M₂ →L[R₁] M₃) : range (f₁.coprod f₂) = range f₁ ⊔ range f₂ :=
  LinearMap.range_coprod _ _

theorem comp_fst_add_comp_snd [Module R₁ M₂] [Module R₁ M₃] [ContinuousAdd M₃] (f : M₁ →L[R₁] M₃)
    (g : M₂ →L[R₁] M₃) :
    f.comp (ContinuousLinearMap.fst R₁ M₁ M₂) + g.comp (ContinuousLinearMap.snd R₁ M₁ M₂) =
      f.coprod g :=
  rfl

theorem coprod_inl_inr [ContinuousAdd M₁] [ContinuousAdd M'₁] :
    (ContinuousLinearMap.inl R₁ M₁ M'₁).coprod (ContinuousLinearMap.inr R₁ M₁ M'₁) =
      ContinuousLinearMap.id R₁ (M₁ × M'₁) := by
  apply coe_injective; apply LinearMap.coprod_inl_inr

section

variable {R S : Type*} [Semiring R] [Semiring S] [Module R M₁] [Module R M₂] [Module R S]
  [Module S M₂] [IsScalarTower R S M₂] [TopologicalSpace S] [ContinuousSMul S M₂]

/-- The linear map `fun x => c x • f`.  Associates to a scalar-valued linear map and an element of
`M₂` the `M₂`-valued linear map obtained by multiplying the two (a.k.a. tensoring by `M₂`).
See also `ContinuousLinearMap.smulRightₗ` and `ContinuousLinearMap.smulRightL`. -/
def smulRight (c : M₁ →L[R] S) (f : M₂) : M₁ →L[R] M₂ :=
  { c.toLinearMap.smulRight f with cont := c.2.smul continuous_const }

@[simp]
theorem smulRight_apply {c : M₁ →L[R] S} {f : M₂} {x : M₁} :
    (smulRight c f : M₁ → M₂) x = c x • f :=
  rfl

end

variable [Module R₁ M₂] [TopologicalSpace R₁] [ContinuousSMul R₁ M₂]

@[simp]
theorem smulRight_one_one (c : R₁ →L[R₁] M₂) : smulRight (1 : R₁ →L[R₁] R₁) (c 1) = c := by
  ext
  simp [← ContinuousLinearMap.map_smul_of_tower]

@[simp]
theorem smulRight_one_eq_iff {f f' : M₂} :
    smulRight (1 : R₁ →L[R₁] R₁) f = smulRight (1 : R₁ →L[R₁] R₁) f' ↔ f = f' := by
  simp only [ext_ring_iff, smulRight_apply, one_apply, one_smul]

theorem smulRight_comp [ContinuousMul R₁] {x : M₂} {c : R₁} :
    (smulRight (1 : R₁ →L[R₁] R₁) x).comp (smulRight (1 : R₁ →L[R₁] R₁) c) =
      smulRight (1 : R₁ →L[R₁] R₁) (c • x) := by
  ext
  simp [mul_smul]

section ToSpanSingleton

variable (R₁)
variable [ContinuousSMul R₁ M₁]

/-- Given an element `x` of a topological space `M` over a semiring `R`, the natural continuous
linear map from `R` to `M` by taking multiples of `x`. -/
<<<<<<< HEAD
def toSpanSingleton (x : M₁) : R₁ →L[R₁] M₁
    where
=======
def toSpanSingleton (x : M₁) : R₁ →L[R₁] M₁ where
>>>>>>> 59de845a
  toLinearMap := LinearMap.toSpanSingleton R₁ M₁ x
  cont := continuous_id.smul continuous_const

theorem toSpanSingleton_apply (x : M₁) (r : R₁) : toSpanSingleton R₁ x r = r • x :=
  rfl

theorem toSpanSingleton_add [ContinuousAdd M₁] (x y : M₁) :
    toSpanSingleton R₁ (x + y) = toSpanSingleton R₁ x + toSpanSingleton R₁ y := by
  ext1; simp [toSpanSingleton_apply]

theorem toSpanSingleton_smul' {α} [Monoid α] [DistribMulAction α M₁] [ContinuousConstSMul α M₁]
    [SMulCommClass R₁ α M₁] (c : α) (x : M₁) :
    toSpanSingleton R₁ (c • x) = c • toSpanSingleton R₁ x := by
  ext1; rw [toSpanSingleton_apply, smul_apply, toSpanSingleton_apply, smul_comm]

/-- A special case of `to_span_singleton_smul'` for when `R` is commutative. -/
theorem toSpanSingleton_smul (R) {M₁} [CommSemiring R] [AddCommMonoid M₁] [Module R M₁]
    [TopologicalSpace R] [TopologicalSpace M₁] [ContinuousSMul R M₁] (c : R) (x : M₁) :
    toSpanSingleton R (c • x) = c • toSpanSingleton R x :=
  toSpanSingleton_smul' R c x

end ToSpanSingleton

end Semiring

section Pi

variable {R : Type*} [Semiring R] {M : Type*} [TopologicalSpace M] [AddCommMonoid M] [Module R M]
  {M₂ : Type*} [TopologicalSpace M₂] [AddCommMonoid M₂] [Module R M₂] {ι : Type*} {φ : ι → Type*}
  [∀ i, TopologicalSpace (φ i)] [∀ i, AddCommMonoid (φ i)] [∀ i, Module R (φ i)]

/-- `pi` construction for continuous linear functions. From a family of continuous linear functions
it produces a continuous linear function into a family of topological modules. -/
def pi (f : ∀ i, M →L[R] φ i) : M →L[R] ∀ i, φ i :=
  ⟨LinearMap.pi fun i => f i, continuous_pi fun i => (f i).continuous⟩

@[simp]
theorem coe_pi' (f : ∀ i, M →L[R] φ i) : ⇑(pi f) = fun c i => f i c :=
  rfl

@[simp]
theorem coe_pi (f : ∀ i, M →L[R] φ i) : (pi f : M →ₗ[R] ∀ i, φ i) = LinearMap.pi fun i => f i :=
  rfl

theorem pi_apply (f : ∀ i, M →L[R] φ i) (c : M) (i : ι) : pi f c i = f i c :=
  rfl

theorem pi_eq_zero (f : ∀ i, M →L[R] φ i) : pi f = 0 ↔ ∀ i, f i = 0 := by
  simp only [ext_iff, pi_apply, Function.funext_iff]
  exact forall_swap

theorem pi_zero : pi (fun _ => 0 : ∀ i, M →L[R] φ i) = 0 :=
  ext fun _ => rfl

theorem pi_comp (f : ∀ i, M →L[R] φ i) (g : M₂ →L[R] M) :
    (pi f).comp g = pi fun i => (f i).comp g :=
  rfl

/-- The projections from a family of topological modules are continuous linear maps. -/
def proj (i : ι) : (∀ i, φ i) →L[R] φ i :=
  ⟨LinearMap.proj i, continuous_apply _⟩

@[simp]
theorem proj_apply (i : ι) (b : ∀ i, φ i) : (proj i : (∀ i, φ i) →L[R] φ i) b = b i :=
  rfl

theorem proj_pi (f : ∀ i, M₂ →L[R] φ i) (i : ι) : (proj i).comp (pi f) = f i :=
  ext fun _c => rfl

theorem iInf_ker_proj : (⨅ i, ker (proj i : (∀ i, φ i) →L[R] φ i) : Submodule R (∀ i, φ i)) = ⊥ :=
  LinearMap.iInf_ker_proj

variable (R φ)

/-- Given a function `f : α → ι`, it induces a continuous linear function by right composition on
product types. For `f = Subtype.val`, this corresponds to forgetting some set of variables. -/
def _root_.Pi.compRightL {α : Type*} (f : α → ι) : ((i : ι) → φ i) →L[R] ((i : α) → φ (f i)) where
  toFun := fun v i ↦ v (f i)
  map_add' := by intros; ext; simp
  map_smul' := by intros; ext; simp
  cont := by continuity

@[simp] lemma _root_.Pi.compRightL_apply {α : Type*} (f : α → ι) (v : (i : ι) → φ i) (i : α) :
    Pi.compRightL R φ f v i = v (f i) := rfl

/-- If `I` and `J` are complementary index sets, the product of the kernels of the `J`th projections
of `φ` is linearly equivalent to the product over `I`. -/
def iInfKerProjEquiv {I J : Set ι} [DecidablePred fun i => i ∈ I] (hd : Disjoint I J)
    (hu : Set.univ ⊆ I ∪ J) :
    (⨅ i ∈ J, ker (proj i : (∀ i, φ i) →L[R] φ i) :
    Submodule R (∀ i, φ i)) ≃L[R] ∀ i : I, φ i where
  toLinearEquiv := LinearMap.iInfKerProjEquiv R φ hd hu
  continuous_toFun :=
    continuous_pi fun i => by
      have :=
        @continuous_subtype_val _ _ fun x =>
          x ∈ (⨅ i ∈ J, ker (proj i : (∀ i, φ i) →L[R] φ i) : Submodule R (∀ i, φ i))
      have := Continuous.comp (continuous_apply (π := φ) i) this
      exact this
  continuous_invFun :=
    Continuous.subtype_mk
      (continuous_pi fun i => by
        -- Porting note: Was `dsimp`.
        change
          Continuous (⇑(if h : i ∈ I then LinearMap.proj (R := R) (ι := ↥I)
            (φ := fun i : ↥I => φ i) ⟨i, h⟩ else
            (0 : ((i : I) → φ i) →ₗ[R] φ i)))
        split_ifs <;> [apply continuous_apply; exact continuous_zero])
      _

end Pi

section Ring

variable {R : Type*} [Ring R] {R₂ : Type*} [Ring R₂] {R₃ : Type*} [Ring R₃] {M : Type*}
  [TopologicalSpace M] [AddCommGroup M] {M₂ : Type*} [TopologicalSpace M₂] [AddCommGroup M₂]
  {M₃ : Type*} [TopologicalSpace M₃] [AddCommGroup M₃] {M₄ : Type*} [TopologicalSpace M₄]
  [AddCommGroup M₄] [Module R M] [Module R₂ M₂] [Module R₃ M₃] {σ₁₂ : R →+* R₂} {σ₂₃ : R₂ →+* R₃}
  {σ₁₃ : R →+* R₃}

section

protected theorem map_neg (f : M →SL[σ₁₂] M₂) (x : M) : f (-x) = -f x := by
  exact map_neg f x

protected theorem map_sub (f : M →SL[σ₁₂] M₂) (x y : M) : f (x - y) = f x - f y := by
  exact map_sub f x y

@[simp]
theorem sub_apply' (f g : M →SL[σ₁₂] M₂) (x : M) : ((f : M →ₛₗ[σ₁₂] M₂) - g) x = f x - g x :=
  rfl

end

section

variable [Module R M₂] [Module R M₃] [Module R M₄]

theorem range_prod_eq {f : M →L[R] M₂} {g : M →L[R] M₃} (h : ker f ⊔ ker g = ⊤) :
    range (f.prod g) = (range f).prod (range g) :=
  LinearMap.range_prod_eq h

theorem ker_prod_ker_le_ker_coprod [ContinuousAdd M₃] (f : M →L[R] M₃) (g : M₂ →L[R] M₃) :
    (LinearMap.ker f).prod (LinearMap.ker g) ≤ LinearMap.ker (f.coprod g) :=
  LinearMap.ker_prod_ker_le_ker_coprod f.toLinearMap g.toLinearMap

theorem ker_coprod_of_disjoint_range [ContinuousAdd M₃] (f : M →L[R] M₃) (g : M₂ →L[R] M₃)
    (hd : Disjoint (range f) (range g)) :
    LinearMap.ker (f.coprod g) = (LinearMap.ker f).prod (LinearMap.ker g) :=
  LinearMap.ker_coprod_of_disjoint_range f.toLinearMap g.toLinearMap hd

end

section

variable [TopologicalAddGroup M₂]

instance neg : Neg (M →SL[σ₁₂] M₂) :=
  ⟨fun f => ⟨-f, f.2.neg⟩⟩

@[simp]
theorem neg_apply (f : M →SL[σ₁₂] M₂) (x : M) : (-f) x = -f x :=
  rfl

@[simp, norm_cast]
theorem coe_neg (f : M →SL[σ₁₂] M₂) : (↑(-f) : M →ₛₗ[σ₁₂] M₂) = -f :=
  rfl

@[norm_cast]
theorem coe_neg' (f : M →SL[σ₁₂] M₂) : ⇑(-f) = -f :=
  rfl

instance sub : Sub (M →SL[σ₁₂] M₂) :=
  ⟨fun f g => ⟨f - g, f.2.sub g.2⟩⟩

instance addCommGroup : AddCommGroup (M →SL[σ₁₂] M₂) where
  __ := ContinuousLinearMap.addCommMonoid
  neg := (-·)
  sub := (· - ·)
  sub_eq_add_neg _ _ := by ext; apply sub_eq_add_neg
  nsmul := (· • ·)
  zsmul := (· • ·)
  zsmul_zero' f := by ext; simp
  zsmul_succ' n f := by ext; simp [add_smul, add_comm]
  zsmul_neg' n f := by ext; simp [add_smul]
  add_left_neg _ := by ext; apply add_left_neg

theorem sub_apply (f g : M →SL[σ₁₂] M₂) (x : M) : (f - g) x = f x - g x :=
  rfl

@[simp, norm_cast]
theorem coe_sub (f g : M →SL[σ₁₂] M₂) : (↑(f - g) : M →ₛₗ[σ₁₂] M₂) = f - g :=
  rfl

@[simp, norm_cast]
theorem coe_sub' (f g : M →SL[σ₁₂] M₂) : ⇑(f - g) = f - g :=
  rfl

end

@[simp]
theorem comp_neg [RingHomCompTriple σ₁₂ σ₂₃ σ₁₃] [TopologicalAddGroup M₂] [TopologicalAddGroup M₃]
    (g : M₂ →SL[σ₂₃] M₃) (f : M →SL[σ₁₂] M₂) : g.comp (-f) = -g.comp f := by
  ext x
  simp

@[simp]
theorem neg_comp [RingHomCompTriple σ₁₂ σ₂₃ σ₁₃] [TopologicalAddGroup M₃] (g : M₂ →SL[σ₂₃] M₃)
    (f : M →SL[σ₁₂] M₂) : (-g).comp f = -g.comp f := by
  ext
  simp

@[simp]
theorem comp_sub [RingHomCompTriple σ₁₂ σ₂₃ σ₁₃] [TopologicalAddGroup M₂] [TopologicalAddGroup M₃]
    (g : M₂ →SL[σ₂₃] M₃) (f₁ f₂ : M →SL[σ₁₂] M₂) : g.comp (f₁ - f₂) = g.comp f₁ - g.comp f₂ := by
  ext
  simp

@[simp]
theorem sub_comp [RingHomCompTriple σ₁₂ σ₂₃ σ₁₃] [TopologicalAddGroup M₃] (g₁ g₂ : M₂ →SL[σ₂₃] M₃)
    (f : M →SL[σ₁₂] M₂) : (g₁ - g₂).comp f = g₁.comp f - g₂.comp f := by
  ext
  simp

instance ring [TopologicalAddGroup M] : Ring (M →L[R] M) where
  __ := ContinuousLinearMap.semiring
  __ := ContinuousLinearMap.addCommGroup
  intCast z := z • (1 : M →L[R] M)
  intCast_ofNat := natCast_zsmul _
  intCast_negSucc := negSucc_zsmul _

@[simp]
theorem intCast_apply [TopologicalAddGroup M] (z : ℤ) (m : M) : (↑z : M →L[R] M) m = z • m :=
  rfl

theorem smulRight_one_pow [TopologicalSpace R] [TopologicalRing R] (c : R) (n : ℕ) :
    smulRight (1 : R →L[R] R) c ^ n = smulRight (1 : R →L[R] R) (c ^ n) := by
  induction' n with n ihn
  · ext
    simp
  · rw [pow_succ, ihn, mul_def, smulRight_comp, smul_eq_mul, pow_succ']

section

variable {σ₂₁ : R₂ →+* R} [RingHomInvPair σ₁₂ σ₂₁]


/-- Given a right inverse `f₂ : M₂ →L[R] M` to `f₁ : M →L[R] M₂`,
`projKerOfRightInverse f₁ f₂ h` is the projection `M →L[R] LinearMap.ker f₁` along
`LinearMap.range f₂`. -/
def projKerOfRightInverse [TopologicalAddGroup M] (f₁ : M →SL[σ₁₂] M₂) (f₂ : M₂ →SL[σ₂₁] M)
    (h : Function.RightInverse f₂ f₁) : M →L[R] LinearMap.ker f₁ :=
  (id R M - f₂.comp f₁).codRestrict (LinearMap.ker f₁) fun x => by simp [h (f₁ x)]

@[simp]
theorem coe_projKerOfRightInverse_apply [TopologicalAddGroup M] (f₁ : M →SL[σ₁₂] M₂)
    (f₂ : M₂ →SL[σ₂₁] M) (h : Function.RightInverse f₂ f₁) (x : M) :
    (f₁.projKerOfRightInverse f₂ h x : M) = x - f₂ (f₁ x) :=
  rfl

@[simp]
theorem projKerOfRightInverse_apply_idem [TopologicalAddGroup M] (f₁ : M →SL[σ₁₂] M₂)
    (f₂ : M₂ →SL[σ₂₁] M) (h : Function.RightInverse f₂ f₁) (x : LinearMap.ker f₁) :
    f₁.projKerOfRightInverse f₂ h x = x := by
  ext1
  simp

@[simp]
theorem projKerOfRightInverse_comp_inv [TopologicalAddGroup M] (f₁ : M →SL[σ₁₂] M₂)
    (f₂ : M₂ →SL[σ₂₁] M) (h : Function.RightInverse f₂ f₁) (y : M₂) :
    f₁.projKerOfRightInverse f₂ h (f₂ y) = 0 :=
  Subtype.ext_iff_val.2 <| by simp [h y]

end

end Ring

section DivisionMonoid

variable {R M : Type*}

/-- A nonzero continuous linear functional is open. -/
protected theorem isOpenMap_of_ne_zero [TopologicalSpace R] [DivisionRing R] [ContinuousSub R]
    [AddCommGroup M] [TopologicalSpace M] [ContinuousAdd M] [Module R M] [ContinuousSMul R M]
    (f : M →L[R] R) (hf : f ≠ 0) : IsOpenMap f :=
  let ⟨x, hx⟩ := exists_ne_zero hf
  IsOpenMap.of_sections fun y =>
    ⟨fun a => y + (a - f y) • (f x)⁻¹ • x, Continuous.continuousAt <| by continuity, by simp,
      fun a => by simp [hx]⟩

end DivisionMonoid

section SMulMonoid

-- The M's are used for semilinear maps, and the N's for plain linear maps
variable {R R₂ R₃ S S₃ : Type*} [Semiring R] [Semiring R₂] [Semiring R₃] [Monoid S] [Monoid S₃]
  {M : Type*} [TopologicalSpace M] [AddCommMonoid M] [Module R M] {M₂ : Type*}
  [TopologicalSpace M₂] [AddCommMonoid M₂] [Module R₂ M₂] {M₃ : Type*} [TopologicalSpace M₃]
  [AddCommMonoid M₃] [Module R₃ M₃] {N₂ : Type*} [TopologicalSpace N₂] [AddCommMonoid N₂]
  [Module R N₂] {N₃ : Type*} [TopologicalSpace N₃] [AddCommMonoid N₃] [Module R N₃]
  [DistribMulAction S₃ M₃] [SMulCommClass R₃ S₃ M₃] [ContinuousConstSMul S₃ M₃]
  [DistribMulAction S N₃] [SMulCommClass R S N₃] [ContinuousConstSMul S N₃] {σ₁₂ : R →+* R₂}
  {σ₂₃ : R₂ →+* R₃} {σ₁₃ : R →+* R₃} [RingHomCompTriple σ₁₂ σ₂₃ σ₁₃]

@[simp]
theorem smul_comp (c : S₃) (h : M₂ →SL[σ₂₃] M₃) (f : M →SL[σ₁₂] M₂) :
    (c • h).comp f = c • h.comp f :=
  rfl

variable [DistribMulAction S₃ M₂] [ContinuousConstSMul S₃ M₂] [SMulCommClass R₂ S₃ M₂]
variable [DistribMulAction S N₂] [ContinuousConstSMul S N₂] [SMulCommClass R S N₂]

@[simp]
theorem comp_smul [LinearMap.CompatibleSMul N₂ N₃ S R] (hₗ : N₂ →L[R] N₃) (c : S)
    (fₗ : M →L[R] N₂) : hₗ.comp (c • fₗ) = c • hₗ.comp fₗ := by
  ext x
  exact hₗ.map_smul_of_tower c (fₗ x)

@[simp]
theorem comp_smulₛₗ [SMulCommClass R₂ R₂ M₂] [SMulCommClass R₃ R₃ M₃] [ContinuousConstSMul R₂ M₂]
    [ContinuousConstSMul R₃ M₃] (h : M₂ →SL[σ₂₃] M₃) (c : R₂) (f : M →SL[σ₁₂] M₂) :
    h.comp (c • f) = σ₂₃ c • h.comp f := by
  ext x
  simp only [coe_smul', coe_comp', Function.comp_apply, Pi.smul_apply,
    ContinuousLinearMap.map_smulₛₗ]

instance distribMulAction [ContinuousAdd M₂] : DistribMulAction S₃ (M →SL[σ₁₂] M₂) where
  smul_add a f g := ext fun x => smul_add a (f x) (g x)
  smul_zero a := ext fun _ => smul_zero a

end SMulMonoid

section SMul

-- The M's are used for semilinear maps, and the N's for plain linear maps
variable {R R₂ R₃ S S₃ : Type*} [Semiring R] [Semiring R₂] [Semiring R₃] [Semiring S] [Semiring S₃]
  {M : Type*} [TopologicalSpace M] [AddCommMonoid M] [Module R M] {M₂ : Type*}
  [TopologicalSpace M₂] [AddCommMonoid M₂] [Module R₂ M₂] {M₃ : Type*} [TopologicalSpace M₃]
  [AddCommMonoid M₃] [Module R₃ M₃] {N₂ : Type*} [TopologicalSpace N₂] [AddCommMonoid N₂]
  [Module R N₂] {N₃ : Type*} [TopologicalSpace N₃] [AddCommMonoid N₃] [Module R N₃] [Module S₃ M₃]
  [SMulCommClass R₃ S₃ M₃] [ContinuousConstSMul S₃ M₃] [Module S N₂] [ContinuousConstSMul S N₂]
  [SMulCommClass R S N₂] [Module S N₃] [SMulCommClass R S N₃] [ContinuousConstSMul S N₃]
  {σ₁₂ : R →+* R₂} {σ₂₃ : R₂ →+* R₃} {σ₁₃ : R →+* R₃} [RingHomCompTriple σ₁₂ σ₂₃ σ₁₃] (c : S)
  (h : M₂ →SL[σ₂₃] M₃) (f g : M →SL[σ₁₂] M₂) (x y z : M)

/-- `ContinuousLinearMap.prod` as an `Equiv`. -/
@[simps apply]
def prodEquiv : (M →L[R] N₂) × (M →L[R] N₃) ≃ (M →L[R] N₂ × N₃) where
  toFun f := f.1.prod f.2
  invFun f := ⟨(fst _ _ _).comp f, (snd _ _ _).comp f⟩
  left_inv f := by ext <;> rfl
  right_inv f := by ext <;> rfl

theorem prod_ext_iff {f g : M × N₂ →L[R] N₃} :
    f = g ↔ f.comp (inl _ _ _) = g.comp (inl _ _ _) ∧ f.comp (inr _ _ _) = g.comp (inr _ _ _) := by
  simp only [← coe_inj, LinearMap.prod_ext_iff]
  rfl

@[ext]
theorem prod_ext {f g : M × N₂ →L[R] N₃} (hl : f.comp (inl _ _ _) = g.comp (inl _ _ _))
    (hr : f.comp (inr _ _ _) = g.comp (inr _ _ _)) : f = g :=
  prod_ext_iff.2 ⟨hl, hr⟩

variable [ContinuousAdd M₂] [ContinuousAdd M₃] [ContinuousAdd N₂]

instance module : Module S₃ (M →SL[σ₁₃] M₃) where
  zero_smul _ := ext fun _ => zero_smul S₃ _
  add_smul _ _ _ := ext fun _ => add_smul _ _ _

instance isCentralScalar [Module S₃ᵐᵒᵖ M₃] [IsCentralScalar S₃ M₃] :
    IsCentralScalar S₃ (M →SL[σ₁₃] M₃) where
  op_smul_eq_smul _ _ := ext fun _ => op_smul_eq_smul _ _

variable (S) [ContinuousAdd N₃]

/-- `ContinuousLinearMap.prod` as a `LinearEquiv`. -/
@[simps apply]
def prodₗ : ((M →L[R] N₂) × (M →L[R] N₃)) ≃ₗ[S] M →L[R] N₂ × N₃ :=
  { prodEquiv with
    map_add' := fun _f _g => rfl
    map_smul' := fun _c _f => rfl }

/-- The coercion from `M →L[R] M₂` to `M →ₗ[R] M₂`, as a linear map. -/
@[simps]
def coeLM : (M →L[R] N₃) →ₗ[S] M →ₗ[R] N₃ where
  toFun := (↑)
  map_add' f g := coe_add f g
  map_smul' c f := coe_smul c f

variable {S} (σ₁₃)

/-- The coercion from `M →SL[σ] M₂` to `M →ₛₗ[σ] M₂`, as a linear map. -/
@[simps]
def coeLMₛₗ : (M →SL[σ₁₃] M₃) →ₗ[S₃] M →ₛₗ[σ₁₃] M₃ where
  toFun := (↑)
  map_add' f g := coe_add f g
  map_smul' c f := coe_smul c f

end SMul

section SMulRightₗ

variable {R S T M M₂ : Type*} [Semiring R] [Semiring S] [Semiring T] [Module R S]
  [AddCommMonoid M₂] [Module R M₂] [Module S M₂] [IsScalarTower R S M₂] [TopologicalSpace S]
  [TopologicalSpace M₂] [ContinuousSMul S M₂] [TopologicalSpace M] [AddCommMonoid M] [Module R M]
  [ContinuousAdd M₂] [Module T M₂] [ContinuousConstSMul T M₂] [SMulCommClass R T M₂]
  [SMulCommClass S T M₂]

/-- Given `c : E →L[𝕜] 𝕜`, `c.smulRightₗ` is the linear map from `F` to `E →L[𝕜] F`
sending `f` to `fun e => c e • f`. See also `ContinuousLinearMap.smulRightL`. -/
def smulRightₗ (c : M →L[R] S) : M₂ →ₗ[T] M →L[R] M₂ where
  toFun := c.smulRight
  map_add' x y := by
    ext e
    apply smul_add (c e)
  map_smul' a x := by
    ext e
    dsimp
    apply smul_comm

@[simp]
theorem coe_smulRightₗ (c : M →L[R] S) : ⇑(smulRightₗ c : M₂ →ₗ[T] M →L[R] M₂) = c.smulRight :=
  rfl

end SMulRightₗ

section CommRing

variable {R : Type*} [CommRing R] {M : Type*} [TopologicalSpace M] [AddCommGroup M] {M₂ : Type*}
  [TopologicalSpace M₂] [AddCommGroup M₂] {M₃ : Type*} [TopologicalSpace M₃] [AddCommGroup M₃]
  [Module R M] [Module R M₂] [Module R M₃] [ContinuousConstSMul R M₃]

variable [TopologicalAddGroup M₂] [ContinuousConstSMul R M₂]

instance algebra : Algebra R (M₂ →L[R] M₂) :=
  Algebra.ofModule smul_comp fun _ _ _ => comp_smul _ _ _

@[simp] theorem algebraMap_apply (r : R) (m : M₂) : algebraMap R (M₂ →L[R] M₂) r m = r • m := rfl

end CommRing

section RestrictScalars

variable {A M M₂ : Type*} [Ring A] [AddCommGroup M] [AddCommGroup M₂] [Module A M] [Module A M₂]
  [TopologicalSpace M] [TopologicalSpace M₂] (R : Type*) [Ring R] [Module R M] [Module R M₂]
  [LinearMap.CompatibleSMul M M₂ R A]

/-- If `A` is an `R`-algebra, then a continuous `A`-linear map can be interpreted as a continuous
`R`-linear map. We assume `LinearMap.CompatibleSMul M M₂ R A` to match assumptions of
`LinearMap.map_smul_of_tower`. -/
def restrictScalars (f : M →L[A] M₂) : M →L[R] M₂ :=
  ⟨(f : M →ₗ[A] M₂).restrictScalars R, f.continuous⟩

variable {R}

@[simp] -- @[norm_cast] -- Porting note: This theorem can't be a `norm_cast` theorem.
theorem coe_restrictScalars (f : M →L[A] M₂) :
    (f.restrictScalars R : M →ₗ[R] M₂) = (f : M →ₗ[A] M₂).restrictScalars R :=
  rfl

@[simp]
theorem coe_restrictScalars' (f : M →L[A] M₂) : ⇑(f.restrictScalars R) = f :=
  rfl

@[simp]
theorem restrictScalars_zero : (0 : M →L[A] M₂).restrictScalars R = 0 :=
  rfl

section

variable [TopologicalAddGroup M₂]

@[simp]
theorem restrictScalars_add (f g : M →L[A] M₂) :
    (f + g).restrictScalars R = f.restrictScalars R + g.restrictScalars R :=
  rfl

@[simp]
theorem restrictScalars_neg (f : M →L[A] M₂) : (-f).restrictScalars R = -f.restrictScalars R :=
  rfl

end

variable {S : Type*}
variable [Ring S] [Module S M₂] [ContinuousConstSMul S M₂] [SMulCommClass A S M₂]
  [SMulCommClass R S M₂]

@[simp]
theorem restrictScalars_smul (c : S) (f : M →L[A] M₂) :
    (c • f).restrictScalars R = c • f.restrictScalars R :=
  rfl

variable (A M M₂ R S)
variable [TopologicalAddGroup M₂]

/-- `ContinuousLinearMap.restrictScalars` as a `LinearMap`. See also
`ContinuousLinearMap.restrictScalarsL`. -/
def restrictScalarsₗ : (M →L[A] M₂) →ₗ[S] M →L[R] M₂ where
  toFun := restrictScalars R
  map_add' := restrictScalars_add
  map_smul' := restrictScalars_smul

variable {A M M₂ R S}

@[simp]
theorem coe_restrictScalarsₗ : ⇑(restrictScalarsₗ A M M₂ R S) = restrictScalars R :=
  rfl

end RestrictScalars

end ContinuousLinearMap

namespace ContinuousLinearEquiv

section AddCommMonoid

variable {R₁ : Type*} {R₂ : Type*} {R₃ : Type*} [Semiring R₁] [Semiring R₂] [Semiring R₃]
  {σ₁₂ : R₁ →+* R₂} {σ₂₁ : R₂ →+* R₁} [RingHomInvPair σ₁₂ σ₂₁] [RingHomInvPair σ₂₁ σ₁₂]
  {σ₂₃ : R₂ →+* R₃} {σ₃₂ : R₃ →+* R₂} [RingHomInvPair σ₂₃ σ₃₂] [RingHomInvPair σ₃₂ σ₂₃]
  {σ₁₃ : R₁ →+* R₃} {σ₃₁ : R₃ →+* R₁} [RingHomInvPair σ₁₃ σ₃₁] [RingHomInvPair σ₃₁ σ₁₃]
  [RingHomCompTriple σ₁₂ σ₂₃ σ₁₃] [RingHomCompTriple σ₃₂ σ₂₁ σ₃₁] {M₁ : Type*}
  [TopologicalSpace M₁] [AddCommMonoid M₁] {M'₁ : Type*} [TopologicalSpace M'₁] [AddCommMonoid M'₁]
  {M₂ : Type*} [TopologicalSpace M₂] [AddCommMonoid M₂] {M₃ : Type*} [TopologicalSpace M₃]
  [AddCommMonoid M₃] {M₄ : Type*} [TopologicalSpace M₄] [AddCommMonoid M₄] [Module R₁ M₁]
  [Module R₁ M'₁] [Module R₂ M₂] [Module R₃ M₃]

/-- A continuous linear equivalence induces a continuous linear map. -/
@[coe]
def toContinuousLinearMap (e : M₁ ≃SL[σ₁₂] M₂) : M₁ →SL[σ₁₂] M₂ :=
  { e.toLinearEquiv.toLinearMap with cont := e.continuous_toFun }

/-- Coerce continuous linear equivs to continuous linear maps. -/
instance ContinuousLinearMap.coe : Coe (M₁ ≃SL[σ₁₂] M₂) (M₁ →SL[σ₁₂] M₂) :=
  ⟨toContinuousLinearMap⟩

instance equivLike :
    EquivLike (M₁ ≃SL[σ₁₂] M₂) M₁ M₂ where
  coe f := f.toFun
  inv f := f.invFun
  coe_injective' f g h₁ h₂ := by
    cases' f with f' _
    cases' g with g' _
    rcases f' with ⟨⟨⟨_, _⟩, _⟩, _⟩
    rcases g' with ⟨⟨⟨_, _⟩, _⟩, _⟩
    congr
  left_inv f := f.left_inv
  right_inv f := f.right_inv

instance continuousSemilinearEquivClass :
    ContinuousSemilinearEquivClass (M₁ ≃SL[σ₁₂] M₂) σ₁₂ M₁ M₂ where
  map_add f := f.map_add'
  map_smulₛₗ f := f.map_smul'
  map_continuous := continuous_toFun
  inv_continuous := continuous_invFun

-- see Note [function coercion]
-- /-- Coerce continuous linear equivs to maps. -/
-- instance : CoeFun (M₁ ≃SL[σ₁₂] M₂) fun _ => M₁ → M₂ :=
-- ⟨fun f => f⟩

-- Porting note: Syntactic tautology.

theorem coe_apply (e : M₁ ≃SL[σ₁₂] M₂) (b : M₁) : (e : M₁ →SL[σ₁₂] M₂) b = e b :=
  rfl

@[simp]
theorem coe_toLinearEquiv (f : M₁ ≃SL[σ₁₂] M₂) : ⇑f.toLinearEquiv = f :=
  rfl

@[simp, norm_cast]
theorem coe_coe (e : M₁ ≃SL[σ₁₂] M₂) : ⇑(e : M₁ →SL[σ₁₂] M₂) = e :=
  rfl

theorem toLinearEquiv_injective :
    Function.Injective (toLinearEquiv : (M₁ ≃SL[σ₁₂] M₂) → M₁ ≃ₛₗ[σ₁₂] M₂) := by
  rintro ⟨e, _, _⟩ ⟨e', _, _⟩ rfl
  rfl

@[ext]
theorem ext {f g : M₁ ≃SL[σ₁₂] M₂} (h : (f : M₁ → M₂) = g) : f = g :=
  toLinearEquiv_injective <| LinearEquiv.ext <| congr_fun h

theorem coe_injective : Function.Injective ((↑) : (M₁ ≃SL[σ₁₂] M₂) → M₁ →SL[σ₁₂] M₂) :=
  fun _e _e' h => ext <| funext <| ContinuousLinearMap.ext_iff.1 h

@[simp, norm_cast]
theorem coe_inj {e e' : M₁ ≃SL[σ₁₂] M₂} : (e : M₁ →SL[σ₁₂] M₂) = e' ↔ e = e' :=
  coe_injective.eq_iff

/-- A continuous linear equivalence induces a homeomorphism. -/
def toHomeomorph (e : M₁ ≃SL[σ₁₂] M₂) : M₁ ≃ₜ M₂ :=
  { e with toEquiv := e.toLinearEquiv.toEquiv }

@[simp]
theorem coe_toHomeomorph (e : M₁ ≃SL[σ₁₂] M₂) : ⇑e.toHomeomorph = e :=
  rfl

theorem isOpenMap (e : M₁ ≃SL[σ₁₂] M₂) : IsOpenMap e :=
  (ContinuousLinearEquiv.toHomeomorph e).isOpenMap

theorem image_closure (e : M₁ ≃SL[σ₁₂] M₂) (s : Set M₁) : e '' closure s = closure (e '' s) :=
  e.toHomeomorph.image_closure s

theorem preimage_closure (e : M₁ ≃SL[σ₁₂] M₂) (s : Set M₂) : e ⁻¹' closure s = closure (e ⁻¹' s) :=
  e.toHomeomorph.preimage_closure s

@[simp]
theorem isClosed_image (e : M₁ ≃SL[σ₁₂] M₂) {s : Set M₁} : IsClosed (e '' s) ↔ IsClosed s :=
  e.toHomeomorph.isClosed_image

theorem map_nhds_eq (e : M₁ ≃SL[σ₁₂] M₂) (x : M₁) : map e (𝓝 x) = 𝓝 (e x) :=
  e.toHomeomorph.map_nhds_eq x

-- Make some straightforward lemmas available to `simp`.
-- @[simp] -- Porting note (#10618): simp can prove this
theorem map_zero (e : M₁ ≃SL[σ₁₂] M₂) : e (0 : M₁) = 0 :=
  (e : M₁ →SL[σ₁₂] M₂).map_zero

-- @[simp] -- Porting note (#10618): simp can prove this
theorem map_add (e : M₁ ≃SL[σ₁₂] M₂) (x y : M₁) : e (x + y) = e x + e y :=
  (e : M₁ →SL[σ₁₂] M₂).map_add x y

-- @[simp] -- Porting note (#10618): simp can prove this
theorem map_smulₛₗ (e : M₁ ≃SL[σ₁₂] M₂) (c : R₁) (x : M₁) : e (c • x) = σ₁₂ c • e x :=
  (e : M₁ →SL[σ₁₂] M₂).map_smulₛₗ c x

-- @[simp] -- Porting note (#10618): simp can prove this
theorem map_smul [Module R₁ M₂] (e : M₁ ≃L[R₁] M₂) (c : R₁) (x : M₁) : e (c • x) = c • e x :=
  (e : M₁ →L[R₁] M₂).map_smul c x

-- @[simp] -- Porting note (#10618): simp can prove this
theorem map_eq_zero_iff (e : M₁ ≃SL[σ₁₂] M₂) {x : M₁} : e x = 0 ↔ x = 0 :=
  e.toLinearEquiv.map_eq_zero_iff

attribute [continuity]
  ContinuousLinearEquiv.continuous_toFun ContinuousLinearEquiv.continuous_invFun

@[continuity]
protected theorem continuous (e : M₁ ≃SL[σ₁₂] M₂) : Continuous (e : M₁ → M₂) :=
  e.continuous_toFun

protected theorem continuousOn (e : M₁ ≃SL[σ₁₂] M₂) {s : Set M₁} : ContinuousOn (e : M₁ → M₂) s :=
  e.continuous.continuousOn

protected theorem continuousAt (e : M₁ ≃SL[σ₁₂] M₂) {x : M₁} : ContinuousAt (e : M₁ → M₂) x :=
  e.continuous.continuousAt

protected theorem continuousWithinAt (e : M₁ ≃SL[σ₁₂] M₂) {s : Set M₁} {x : M₁} :
    ContinuousWithinAt (e : M₁ → M₂) s x :=
  e.continuous.continuousWithinAt

theorem comp_continuousOn_iff {α : Type*} [TopologicalSpace α] (e : M₁ ≃SL[σ₁₂] M₂) {f : α → M₁}
    {s : Set α} : ContinuousOn (e ∘ f) s ↔ ContinuousOn f s :=
  e.toHomeomorph.comp_continuousOn_iff _ _

theorem comp_continuous_iff {α : Type*} [TopologicalSpace α] (e : M₁ ≃SL[σ₁₂] M₂) {f : α → M₁} :
    Continuous (e ∘ f) ↔ Continuous f :=
  e.toHomeomorph.comp_continuous_iff

/-- An extensionality lemma for `R ≃L[R] M`. -/
theorem ext₁ [TopologicalSpace R₁] {f g : R₁ ≃L[R₁] M₁} (h : f 1 = g 1) : f = g :=
  ext <| funext fun x => mul_one x ▸ by rw [← smul_eq_mul, map_smul, h, map_smul]

section

variable (R₁ M₁)

/-- The identity map as a continuous linear equivalence. -/
@[refl]
protected def refl : M₁ ≃L[R₁] M₁ :=
  { LinearEquiv.refl R₁ M₁ with
    continuous_toFun := continuous_id
    continuous_invFun := continuous_id }

end

@[simp, norm_cast]
theorem coe_refl : ↑(ContinuousLinearEquiv.refl R₁ M₁) = ContinuousLinearMap.id R₁ M₁ :=
  rfl

@[simp, norm_cast]
theorem coe_refl' : ⇑(ContinuousLinearEquiv.refl R₁ M₁) = id :=
  rfl

/-- The inverse of a continuous linear equivalence as a continuous linear equivalence-/
@[symm]
protected def symm (e : M₁ ≃SL[σ₁₂] M₂) : M₂ ≃SL[σ₂₁] M₁ :=
  { e.toLinearEquiv.symm with
    continuous_toFun := e.continuous_invFun
    continuous_invFun := e.continuous_toFun }

@[simp]
theorem symm_toLinearEquiv (e : M₁ ≃SL[σ₁₂] M₂) : e.symm.toLinearEquiv = e.toLinearEquiv.symm := by
  ext
  rfl

@[simp]
theorem symm_toHomeomorph (e : M₁ ≃SL[σ₁₂] M₂) : e.toHomeomorph.symm = e.symm.toHomeomorph :=
  rfl

/-- See Note [custom simps projection]. We need to specify this projection explicitly in this case,
  because it is a composition of multiple projections. -/
def Simps.apply (h : M₁ ≃SL[σ₁₂] M₂) : M₁ → M₂ :=
  h

/-- See Note [custom simps projection] -/
def Simps.symm_apply (h : M₁ ≃SL[σ₁₂] M₂) : M₂ → M₁ :=
  h.symm

initialize_simps_projections ContinuousLinearEquiv (toFun → apply, invFun → symm_apply)

theorem symm_map_nhds_eq (e : M₁ ≃SL[σ₁₂] M₂) (x : M₁) : map e.symm (𝓝 (e x)) = 𝓝 x :=
  e.toHomeomorph.symm_map_nhds_eq x

/-- The composition of two continuous linear equivalences as a continuous linear equivalence. -/
@[trans]
protected def trans (e₁ : M₁ ≃SL[σ₁₂] M₂) (e₂ : M₂ ≃SL[σ₂₃] M₃) : M₁ ≃SL[σ₁₃] M₃ :=
  { e₁.toLinearEquiv.trans e₂.toLinearEquiv with
    continuous_toFun := e₂.continuous_toFun.comp e₁.continuous_toFun
    continuous_invFun := e₁.continuous_invFun.comp e₂.continuous_invFun }

@[simp]
theorem trans_toLinearEquiv (e₁ : M₁ ≃SL[σ₁₂] M₂) (e₂ : M₂ ≃SL[σ₂₃] M₃) :
    (e₁.trans e₂).toLinearEquiv = e₁.toLinearEquiv.trans e₂.toLinearEquiv := by
  ext
  rfl

/-- Product of two continuous linear equivalences. The map comes from `Equiv.prodCongr`. -/
def prod [Module R₁ M₂] [Module R₁ M₃] [Module R₁ M₄] (e : M₁ ≃L[R₁] M₂) (e' : M₃ ≃L[R₁] M₄) :
    (M₁ × M₃) ≃L[R₁] M₂ × M₄ :=
  { e.toLinearEquiv.prod e'.toLinearEquiv with
    continuous_toFun := e.continuous_toFun.prod_map e'.continuous_toFun
    continuous_invFun := e.continuous_invFun.prod_map e'.continuous_invFun }

@[simp, norm_cast]
theorem prod_apply [Module R₁ M₂] [Module R₁ M₃] [Module R₁ M₄] (e : M₁ ≃L[R₁] M₂)
    (e' : M₃ ≃L[R₁] M₄) (x) : e.prod e' x = (e x.1, e' x.2) :=
  rfl

@[simp, norm_cast]
theorem coe_prod [Module R₁ M₂] [Module R₁ M₃] [Module R₁ M₄] (e : M₁ ≃L[R₁] M₂)
    (e' : M₃ ≃L[R₁] M₄) :
    (e.prod e' : M₁ × M₃ →L[R₁] M₂ × M₄) = (e : M₁ →L[R₁] M₂).prodMap (e' : M₃ →L[R₁] M₄) :=
  rfl

theorem prod_symm [Module R₁ M₂] [Module R₁ M₃] [Module R₁ M₄] (e : M₁ ≃L[R₁] M₂)
    (e' : M₃ ≃L[R₁] M₄) : (e.prod e').symm = e.symm.prod e'.symm :=
  rfl

variable (R₁ M₁ M₂)

/-- Product of modules is commutative up to continuous linear isomorphism. -/
@[simps! apply toLinearEquiv]
def prodComm [Module R₁ M₂] : (M₁ × M₂) ≃L[R₁] M₂ × M₁ :=
  { LinearEquiv.prodComm R₁ M₁ M₂ with
    continuous_toFun := continuous_swap
    continuous_invFun := continuous_swap }

@[simp] lemma prodComm_symm [Module R₁ M₂] : (prodComm R₁ M₁ M₂).symm = prodComm R₁ M₂ M₁ := rfl

variable {R₁ M₁ M₂}

protected theorem bijective (e : M₁ ≃SL[σ₁₂] M₂) : Function.Bijective e :=
  e.toLinearEquiv.toEquiv.bijective

protected theorem injective (e : M₁ ≃SL[σ₁₂] M₂) : Function.Injective e :=
  e.toLinearEquiv.toEquiv.injective

protected theorem surjective (e : M₁ ≃SL[σ₁₂] M₂) : Function.Surjective e :=
  e.toLinearEquiv.toEquiv.surjective

@[simp]
theorem trans_apply (e₁ : M₁ ≃SL[σ₁₂] M₂) (e₂ : M₂ ≃SL[σ₂₃] M₃) (c : M₁) :
    (e₁.trans e₂) c = e₂ (e₁ c) :=
  rfl

@[simp]
theorem apply_symm_apply (e : M₁ ≃SL[σ₁₂] M₂) (c : M₂) : e (e.symm c) = c :=
  e.1.right_inv c

@[simp]
theorem symm_apply_apply (e : M₁ ≃SL[σ₁₂] M₂) (b : M₁) : e.symm (e b) = b :=
  e.1.left_inv b

@[simp]
theorem symm_trans_apply (e₁ : M₂ ≃SL[σ₂₁] M₁) (e₂ : M₃ ≃SL[σ₃₂] M₂) (c : M₁) :
    (e₂.trans e₁).symm c = e₂.symm (e₁.symm c) :=
  rfl

@[simp]
theorem symm_image_image (e : M₁ ≃SL[σ₁₂] M₂) (s : Set M₁) : e.symm '' (e '' s) = s :=
  e.toLinearEquiv.toEquiv.symm_image_image s

@[simp]
theorem image_symm_image (e : M₁ ≃SL[σ₁₂] M₂) (s : Set M₂) : e '' (e.symm '' s) = s :=
  e.symm.symm_image_image s

@[simp, norm_cast]
theorem comp_coe (f : M₁ ≃SL[σ₁₂] M₂) (f' : M₂ ≃SL[σ₂₃] M₃) :
    (f' : M₂ →SL[σ₂₃] M₃).comp (f : M₁ →SL[σ₁₂] M₂) = (f.trans f' : M₁ →SL[σ₁₃] M₃) :=
  rfl

-- Porting note: The priority should be higher than `comp_coe`.
@[simp high]
theorem coe_comp_coe_symm (e : M₁ ≃SL[σ₁₂] M₂) :
    (e : M₁ →SL[σ₁₂] M₂).comp (e.symm : M₂ →SL[σ₂₁] M₁) = ContinuousLinearMap.id R₂ M₂ :=
  ContinuousLinearMap.ext e.apply_symm_apply

-- Porting note: The priority should be higher than `comp_coe`.
@[simp high]
theorem coe_symm_comp_coe (e : M₁ ≃SL[σ₁₂] M₂) :
    (e.symm : M₂ →SL[σ₂₁] M₁).comp (e : M₁ →SL[σ₁₂] M₂) = ContinuousLinearMap.id R₁ M₁ :=
  ContinuousLinearMap.ext e.symm_apply_apply

@[simp]
theorem symm_comp_self (e : M₁ ≃SL[σ₁₂] M₂) : (e.symm : M₂ → M₁) ∘ (e : M₁ → M₂) = id := by
  ext x
  exact symm_apply_apply e x

@[simp]
theorem self_comp_symm (e : M₁ ≃SL[σ₁₂] M₂) : (e : M₁ → M₂) ∘ (e.symm : M₂ → M₁) = id := by
  ext x
  exact apply_symm_apply e x

@[simp]
theorem symm_symm (e : M₁ ≃SL[σ₁₂] M₂) : e.symm.symm = e := by
  ext x
  rfl

@[simp]
theorem refl_symm : (ContinuousLinearEquiv.refl R₁ M₁).symm = ContinuousLinearEquiv.refl R₁ M₁ :=
  rfl

theorem symm_symm_apply (e : M₁ ≃SL[σ₁₂] M₂) (x : M₁) : e.symm.symm x = e x :=
  rfl

theorem symm_apply_eq (e : M₁ ≃SL[σ₁₂] M₂) {x y} : e.symm x = y ↔ x = e y :=
  e.toLinearEquiv.symm_apply_eq

theorem eq_symm_apply (e : M₁ ≃SL[σ₁₂] M₂) {x y} : y = e.symm x ↔ e y = x :=
  e.toLinearEquiv.eq_symm_apply

protected theorem image_eq_preimage (e : M₁ ≃SL[σ₁₂] M₂) (s : Set M₁) : e '' s = e.symm ⁻¹' s :=
  e.toLinearEquiv.toEquiv.image_eq_preimage s

protected theorem image_symm_eq_preimage (e : M₁ ≃SL[σ₁₂] M₂) (s : Set M₂) :
    e.symm '' s = e ⁻¹' s := by rw [e.symm.image_eq_preimage, e.symm_symm]

@[simp]
protected theorem symm_preimage_preimage (e : M₁ ≃SL[σ₁₂] M₂) (s : Set M₂) :
    e.symm ⁻¹' (e ⁻¹' s) = s :=
  e.toLinearEquiv.toEquiv.symm_preimage_preimage s

@[simp]
protected theorem preimage_symm_preimage (e : M₁ ≃SL[σ₁₂] M₂) (s : Set M₁) :
    e ⁻¹' (e.symm ⁻¹' s) = s :=
  e.symm.symm_preimage_preimage s

protected theorem uniformEmbedding {E₁ E₂ : Type*} [UniformSpace E₁] [UniformSpace E₂]
    [AddCommGroup E₁] [AddCommGroup E₂] [Module R₁ E₁] [Module R₂ E₂] [UniformAddGroup E₁]
    [UniformAddGroup E₂] (e : E₁ ≃SL[σ₁₂] E₂) : UniformEmbedding e :=
  e.toLinearEquiv.toEquiv.uniformEmbedding e.toContinuousLinearMap.uniformContinuous
    e.symm.toContinuousLinearMap.uniformContinuous

protected theorem _root_.LinearEquiv.uniformEmbedding {E₁ E₂ : Type*} [UniformSpace E₁]
    [UniformSpace E₂] [AddCommGroup E₁] [AddCommGroup E₂] [Module R₁ E₁] [Module R₂ E₂]
    [UniformAddGroup E₁] [UniformAddGroup E₂] (e : E₁ ≃ₛₗ[σ₁₂] E₂)
    (h₁ : Continuous e) (h₂ : Continuous e.symm) : UniformEmbedding e :=
  ContinuousLinearEquiv.uniformEmbedding
    ({ e with
        continuous_toFun := h₁
        continuous_invFun := h₂ } :
      E₁ ≃SL[σ₁₂] E₂)

/-- Create a `ContinuousLinearEquiv` from two `ContinuousLinearMap`s that are
inverse of each other. -/
def equivOfInverse (f₁ : M₁ →SL[σ₁₂] M₂) (f₂ : M₂ →SL[σ₂₁] M₁) (h₁ : Function.LeftInverse f₂ f₁)
    (h₂ : Function.RightInverse f₂ f₁) : M₁ ≃SL[σ₁₂] M₂ :=
  { f₁ with
    continuous_toFun := f₁.continuous
    invFun := f₂
    continuous_invFun := f₂.continuous
    left_inv := h₁
    right_inv := h₂ }

@[simp]
theorem equivOfInverse_apply (f₁ : M₁ →SL[σ₁₂] M₂) (f₂ h₁ h₂ x) :
    equivOfInverse f₁ f₂ h₁ h₂ x = f₁ x :=
  rfl

@[simp]
theorem symm_equivOfInverse (f₁ : M₁ →SL[σ₁₂] M₂) (f₂ h₁ h₂) :
    (equivOfInverse f₁ f₂ h₁ h₂).symm = equivOfInverse f₂ f₁ h₂ h₁ :=
  rfl

variable (M₁)

/-- The continuous linear equivalences from `M` to itself form a group under composition. -/
instance automorphismGroup : Group (M₁ ≃L[R₁] M₁) where
  mul f g := g.trans f
  one := ContinuousLinearEquiv.refl R₁ M₁
  inv f := f.symm
  mul_assoc f g h := by
    ext
    rfl
  mul_one f := by
    ext
    rfl
  one_mul f := by
    ext
    rfl
  mul_left_inv f := by
    ext x
    exact f.left_inv x

variable {M₁} {R₄ : Type*} [Semiring R₄] [Module R₄ M₄] {σ₃₄ : R₃ →+* R₄} {σ₄₃ : R₄ →+* R₃}
  [RingHomInvPair σ₃₄ σ₄₃] [RingHomInvPair σ₄₃ σ₃₄] {σ₂₄ : R₂ →+* R₄} {σ₁₄ : R₁ →+* R₄}
  [RingHomCompTriple σ₂₁ σ₁₄ σ₂₄] [RingHomCompTriple σ₂₄ σ₄₃ σ₂₃] [RingHomCompTriple σ₁₃ σ₃₄ σ₁₄]

/-- The continuous linear equivalence between `ULift M₁` and `M₁`.

This is a continuous version of `ULift.moduleEquiv`. -/
def ulift : ULift M₁ ≃L[R₁] M₁ :=
  { ULift.moduleEquiv with
    continuous_toFun := continuous_uLift_down
    continuous_invFun := continuous_uLift_up }

/-- A pair of continuous (semi)linear equivalences generates an equivalence between the spaces of
continuous linear maps. See also `ContinuousLinearEquiv.arrowCongr`. -/
@[simps]
def arrowCongrEquiv (e₁₂ : M₁ ≃SL[σ₁₂] M₂) (e₄₃ : M₄ ≃SL[σ₄₃] M₃) :
    (M₁ →SL[σ₁₄] M₄) ≃ (M₂ →SL[σ₂₃] M₃) where
  toFun f := (e₄₃ : M₄ →SL[σ₄₃] M₃).comp (f.comp (e₁₂.symm : M₂ →SL[σ₂₁] M₁))
  invFun f := (e₄₃.symm : M₃ →SL[σ₃₄] M₄).comp (f.comp (e₁₂ : M₁ →SL[σ₁₂] M₂))
  left_inv f :=
    ContinuousLinearMap.ext fun x => by
      simp only [ContinuousLinearMap.comp_apply, symm_apply_apply, coe_coe]
  right_inv f :=
    ContinuousLinearMap.ext fun x => by
      simp only [ContinuousLinearMap.comp_apply, apply_symm_apply, coe_coe]

end AddCommMonoid

section AddCommGroup

variable {R : Type*} [Semiring R] {M : Type*} [TopologicalSpace M] [AddCommGroup M] {M₂ : Type*}
  [TopologicalSpace M₂] [AddCommGroup M₂] {M₃ : Type*} [TopologicalSpace M₃] [AddCommGroup M₃]
  {M₄ : Type*} [TopologicalSpace M₄] [AddCommGroup M₄] [Module R M] [Module R M₂] [Module R M₃]
  [Module R M₄]

variable [TopologicalAddGroup M₄]

/-- Equivalence given by a block lower diagonal matrix. `e` and `e'` are diagonal square blocks,
  and `f` is a rectangular block below the diagonal. -/
def skewProd (e : M ≃L[R] M₂) (e' : M₃ ≃L[R] M₄) (f : M →L[R] M₄) : (M × M₃) ≃L[R] M₂ × M₄ :=
  {
    e.toLinearEquiv.skewProd e'.toLinearEquiv
      ↑f with
    continuous_toFun :=
      (e.continuous_toFun.comp continuous_fst).prod_mk
        ((e'.continuous_toFun.comp continuous_snd).add <| f.continuous.comp continuous_fst)
    continuous_invFun :=
      (e.continuous_invFun.comp continuous_fst).prod_mk
        (e'.continuous_invFun.comp <|
          continuous_snd.sub <| f.continuous.comp <| e.continuous_invFun.comp continuous_fst) }

@[simp]
theorem skewProd_apply (e : M ≃L[R] M₂) (e' : M₃ ≃L[R] M₄) (f : M →L[R] M₄) (x) :
    e.skewProd e' f x = (e x.1, e' x.2 + f x.1) :=
  rfl

@[simp]
theorem skewProd_symm_apply (e : M ≃L[R] M₂) (e' : M₃ ≃L[R] M₄) (f : M →L[R] M₄) (x) :
    (e.skewProd e' f).symm x = (e.symm x.1, e'.symm (x.2 - f (e.symm x.1))) :=
  rfl

end AddCommGroup

section Ring

variable {R : Type*} [Ring R] {R₂ : Type*} [Ring R₂] {M : Type*} [TopologicalSpace M]
  [AddCommGroup M] [Module R M] {M₂ : Type*} [TopologicalSpace M₂] [AddCommGroup M₂] [Module R₂ M₂]

variable {σ₁₂ : R →+* R₂} {σ₂₁ : R₂ →+* R} [RingHomInvPair σ₁₂ σ₂₁] [RingHomInvPair σ₂₁ σ₁₂]

-- @[simp] -- Porting note (#10618): simp can prove this
theorem map_sub (e : M ≃SL[σ₁₂] M₂) (x y : M) : e (x - y) = e x - e y :=
  (e : M →SL[σ₁₂] M₂).map_sub x y

-- @[simp] -- Porting note (#10618): simp can prove this
theorem map_neg (e : M ≃SL[σ₁₂] M₂) (x : M) : e (-x) = -e x :=
  (e : M →SL[σ₁₂] M₂).map_neg x

section

/-! The next theorems cover the identification between `M ≃L[𝕜] M`and the group of units of the ring
`M →L[R] M`. -/


variable [TopologicalAddGroup M]

/-- An invertible continuous linear map `f` determines a continuous equivalence from `M` to itself.
-/
def ofUnit (f : (M →L[R] M)ˣ) : M ≃L[R] M where
  toLinearEquiv :=
    { toFun := f.val
      map_add' := by simp
      map_smul' := by simp
      invFun := f.inv
      left_inv := fun x =>
        show (f.inv * f.val) x = x by
          rw [f.inv_val]
          simp
      right_inv := fun x =>
        show (f.val * f.inv) x = x by
          rw [f.val_inv]
          simp }
  continuous_toFun := f.val.continuous
  continuous_invFun := f.inv.continuous

/-- A continuous equivalence from `M` to itself determines an invertible continuous linear map. -/
def toUnit (f : M ≃L[R] M) : (M →L[R] M)ˣ where
  val := f
  inv := f.symm
  val_inv := by
    ext
    simp
  inv_val := by
    ext
    simp

variable (R M)

/-- The units of the algebra of continuous `R`-linear endomorphisms of `M` is multiplicatively
equivalent to the type of continuous linear equivalences between `M` and itself. -/
def unitsEquiv : (M →L[R] M)ˣ ≃* M ≃L[R] M where
  toFun := ofUnit
  invFun := toUnit
  left_inv f := by
    ext
    rfl
  right_inv f := by
    ext
    rfl
  map_mul' x y := by
    ext
    rfl

@[simp]
theorem unitsEquiv_apply (f : (M →L[R] M)ˣ) (x : M) : unitsEquiv R M f x = (f : M →L[R] M) x :=
  rfl

end

section

variable (R) [TopologicalSpace R]
variable [ContinuousMul R]

/-- Continuous linear equivalences `R ≃L[R] R` are enumerated by `Rˣ`. -/
def unitsEquivAut : Rˣ ≃ R ≃L[R] R where
  toFun u :=
    equivOfInverse (ContinuousLinearMap.smulRight (1 : R →L[R] R) ↑u)
      (ContinuousLinearMap.smulRight (1 : R →L[R] R) ↑u⁻¹) (fun x => by simp) fun x => by simp
  invFun e :=
    ⟨e 1, e.symm 1, by rw [← smul_eq_mul, ← map_smul, smul_eq_mul, mul_one, symm_apply_apply], by
      rw [← smul_eq_mul, ← map_smul, smul_eq_mul, mul_one, apply_symm_apply]⟩
  left_inv u := Units.ext <| by simp
  right_inv e := ext₁ <| by simp

variable {R}

@[simp]
theorem unitsEquivAut_apply (u : Rˣ) (x : R) : unitsEquivAut R u x = x * u :=
  rfl

@[simp]
theorem unitsEquivAut_apply_symm (u : Rˣ) (x : R) : (unitsEquivAut R u).symm x = x * ↑u⁻¹ :=
  rfl

@[simp]
theorem unitsEquivAut_symm_apply (e : R ≃L[R] R) : ↑((unitsEquivAut R).symm e) = e 1 :=
  rfl

end

variable [Module R M₂] [TopologicalAddGroup M]

/-- A pair of continuous linear maps such that `f₁ ∘ f₂ = id` generates a continuous
linear equivalence `e` between `M` and `M₂ × f₁.ker` such that `(e x).2 = x` for `x ∈ f₁.ker`,
`(e x).1 = f₁ x`, and `(e (f₂ y)).2 = 0`. The map is given by `e x = (f₁ x, x - f₂ (f₁ x))`. -/
def equivOfRightInverse (f₁ : M →L[R] M₂) (f₂ : M₂ →L[R] M) (h : Function.RightInverse f₂ f₁) :
    M ≃L[R] M₂ × ker f₁ :=
  equivOfInverse (f₁.prod (f₁.projKerOfRightInverse f₂ h)) (f₂.coprod (ker f₁).subtypeL)
    (fun x => by simp) fun ⟨x, y⟩ => by
      -- Porting note: `simp` timeouts.
      rw [ContinuousLinearMap.coprod_apply,
        Submodule.subtypeL_apply, _root_.map_add, ContinuousLinearMap.prod_apply, h x,
        ContinuousLinearMap.projKerOfRightInverse_comp_inv,
        ContinuousLinearMap.prod_apply, LinearMap.map_coe_ker,
        ContinuousLinearMap.projKerOfRightInverse_apply_idem, Prod.mk_add_mk, add_zero, zero_add]

@[simp]
theorem fst_equivOfRightInverse (f₁ : M →L[R] M₂) (f₂ : M₂ →L[R] M)
    (h : Function.RightInverse f₂ f₁) (x : M) : (equivOfRightInverse f₁ f₂ h x).1 = f₁ x :=
  rfl

@[simp]
theorem snd_equivOfRightInverse (f₁ : M →L[R] M₂) (f₂ : M₂ →L[R] M)
    (h : Function.RightInverse f₂ f₁) (x : M) :
    ((equivOfRightInverse f₁ f₂ h x).2 : M) = x - f₂ (f₁ x) :=
  rfl

@[simp]
theorem equivOfRightInverse_symm_apply (f₁ : M →L[R] M₂) (f₂ : M₂ →L[R] M)
    (h : Function.RightInverse f₂ f₁) (y : M₂ × ker f₁) :
    (equivOfRightInverse f₁ f₂ h).symm y = f₂ y.1 + y.2 :=
  rfl

end Ring

section

variable (ι R M : Type*) [Unique ι] [Semiring R] [AddCommMonoid M] [Module R M]
  [TopologicalSpace M]

/-- If `ι` has a unique element, then `ι → M` is continuously linear equivalent to `M`. -/
def funUnique : (ι → M) ≃L[R] M :=
  { Homeomorph.funUnique ι M with toLinearEquiv := LinearEquiv.funUnique ι R M }

variable {ι R M}

@[simp]
theorem coe_funUnique : ⇑(funUnique ι R M) = Function.eval default :=
  rfl

@[simp]
theorem coe_funUnique_symm : ⇑(funUnique ι R M).symm = Function.const ι :=
  rfl

variable (R M)

/-- Continuous linear equivalence between dependent functions `(i : Fin 2) → M i` and `M 0 × M 1`.
-/
@[simps! (config := .asFn) apply symm_apply]
def piFinTwo (M : Fin 2 → Type*) [∀ i, AddCommMonoid (M i)] [∀ i, Module R (M i)]
    [∀ i, TopologicalSpace (M i)] : ((i : _) → M i) ≃L[R] M 0 × M 1 :=
  { Homeomorph.piFinTwo M with toLinearEquiv := LinearEquiv.piFinTwo R M }

/-- Continuous linear equivalence between vectors in `M² = Fin 2 → M` and `M × M`. -/
@[simps! (config := .asFn) apply symm_apply]
def finTwoArrow : (Fin 2 → M) ≃L[R] M × M :=
  { piFinTwo R fun _ => M with toLinearEquiv := LinearEquiv.finTwoArrow R M }

end

end ContinuousLinearEquiv

namespace ContinuousLinearMap

open scoped Classical

variable {R : Type*} {M : Type*} {M₂ : Type*} [TopologicalSpace M] [TopologicalSpace M₂]

section

variable [Semiring R]
variable [AddCommMonoid M₂] [Module R M₂]
variable [AddCommMonoid M] [Module R M]

/-- Introduce a function `inverse` from `M →L[R] M₂` to `M₂ →L[R] M`, which sends `f` to `f.symm` if
`f` is a continuous linear equivalence and to `0` otherwise.  This definition is somewhat ad hoc,
but one needs a fully (rather than partially) defined inverse function for some purposes, including
for calculus. -/
noncomputable def inverse : (M →L[R] M₂) → M₂ →L[R] M := fun f =>
  if h : ∃ e : M ≃L[R] M₂, (e : M →L[R] M₂) = f then ((Classical.choose h).symm : M₂ →L[R] M) else 0

/-- By definition, if `f` is invertible then `inverse f = f.symm`. -/
@[simp]
theorem inverse_equiv (e : M ≃L[R] M₂) : inverse (e : M →L[R] M₂) = e.symm := by
  have h : ∃ e' : M ≃L[R] M₂, (e' : M →L[R] M₂) = ↑e := ⟨e, rfl⟩
  simp only [inverse, dif_pos h]
  congr
  exact mod_cast Classical.choose_spec h

/-- By definition, if `f` is not invertible then `inverse f = 0`. -/
@[simp]
theorem inverse_non_equiv (f : M →L[R] M₂) (h : ¬∃ e' : M ≃L[R] M₂, ↑e' = f) : inverse f = 0 :=
  dif_neg h

end

section

variable [Ring R]
variable [AddCommGroup M] [TopologicalAddGroup M] [Module R M]
variable [AddCommGroup M₂] [Module R M₂]

@[simp]
theorem ring_inverse_equiv (e : M ≃L[R] M) : Ring.inverse ↑e = inverse (e : M →L[R] M) := by
  suffices Ring.inverse ((ContinuousLinearEquiv.unitsEquiv _ _).symm e : M →L[R] M) = inverse ↑e by
    convert this
  simp
  rfl

/-- The function `ContinuousLinearEquiv.inverse` can be written in terms of `Ring.inverse` for the
ring of self-maps of the domain. -/
theorem to_ring_inverse (e : M ≃L[R] M₂) (f : M →L[R] M₂) :
    inverse f = Ring.inverse ((e.symm : M₂ →L[R] M).comp f) ∘L e.symm := by
  by_cases h₁ : ∃ e' : M ≃L[R] M₂, e' = f
  · obtain ⟨e', he'⟩ := h₁
    rw [← he']
    change _ = Ring.inverse (e'.trans e.symm : M →L[R] M) ∘L (e.symm : M₂ →L[R] M)
    ext
    simp
  · suffices ¬IsUnit ((e.symm : M₂ →L[R] M).comp f) by simp [this, h₁]
    contrapose! h₁
    rcases h₁ with ⟨F, hF⟩
    use (ContinuousLinearEquiv.unitsEquiv _ _ F).trans e
    ext
    dsimp
    rw [hF]
    simp

theorem ring_inverse_eq_map_inverse : Ring.inverse = @inverse R M M _ _ _ _ _ _ _ := by
  ext
  simp [to_ring_inverse (ContinuousLinearEquiv.refl R M)]

end

end ContinuousLinearMap

namespace Submodule

variable {R : Type*} [Ring R] {M : Type*} [TopologicalSpace M] [AddCommGroup M] [Module R M]
  {M₂ : Type*} [TopologicalSpace M₂] [AddCommGroup M₂] [Module R M₂]

open ContinuousLinearMap

/-- A submodule `p` is called *complemented* if there exists a continuous projection `M →ₗ[R] p`. -/
def ClosedComplemented (p : Submodule R M) : Prop :=
  ∃ f : M →L[R] p, ∀ x : p, f x = x

theorem ClosedComplemented.exists_isClosed_isCompl {p : Submodule R M} [T1Space p]
    (h : ClosedComplemented p) :
    ∃ q : Submodule R M, IsClosed (q : Set M) ∧ IsCompl p q :=
  Exists.elim h fun f hf => ⟨ker f, isClosed_ker f, LinearMap.isCompl_of_proj hf⟩

protected theorem ClosedComplemented.isClosed [TopologicalAddGroup M] [T1Space M]
    {p : Submodule R M} (h : ClosedComplemented p) : IsClosed (p : Set M) := by
  rcases h with ⟨f, hf⟩
  have : ker (id R M - p.subtypeL.comp f) = p := LinearMap.ker_id_sub_eq_of_proj hf
  exact this ▸ isClosed_ker _

@[simp]
theorem closedComplemented_bot : ClosedComplemented (⊥ : Submodule R M) :=
  ⟨0, fun x => by simp only [zero_apply, eq_zero_of_bot_submodule x]⟩

@[simp]
theorem closedComplemented_top : ClosedComplemented (⊤ : Submodule R M) :=
  ⟨(id R M).codRestrict ⊤ fun _x => trivial, fun x => Subtype.ext_iff_val.2 <| by simp⟩

/-- If `p` is a closed complemented submodule,
then there exists a submodule `q` and a continuous linear equivalence `M ≃L[R] (p × q)` such that
`e (x : p) = (x, 0)`, `e (y : q) = (0, y)`, and `e.symm x = x.1 + x.2`.

In fact, the properties of `e` imply the properties of `e.symm` and vice versa,
but we provide both for convenience. -/
lemma ClosedComplemented.exists_submodule_equiv_prod [TopologicalAddGroup M]
    {p : Submodule R M} (hp : p.ClosedComplemented) :
    ∃ (q : Submodule R M) (e : M ≃L[R] (p × q)),
      (∀ x : p, e x = (x, 0)) ∧ (∀ y : q, e y = (0, y)) ∧ (∀ x, e.symm x = x.1 + x.2) :=
  let ⟨f, hf⟩ := hp
  ⟨LinearMap.ker f, .equivOfRightInverse _ p.subtypeL hf,
    fun _ ↦ by ext <;> simp [hf], fun _ ↦ by ext <;> simp [hf], fun _ ↦ rfl⟩

end Submodule

theorem ContinuousLinearMap.closedComplemented_ker_of_rightInverse {R : Type*} [Ring R]
    {M : Type*} [TopologicalSpace M] [AddCommGroup M] {M₂ : Type*} [TopologicalSpace M₂]
    [AddCommGroup M₂] [Module R M] [Module R M₂] [TopologicalAddGroup M] (f₁ : M →L[R] M₂)
    (f₂ : M₂ →L[R] M) (h : Function.RightInverse f₂ f₁) : (ker f₁).ClosedComplemented :=
  ⟨f₁.projKerOfRightInverse f₂ h, f₁.projKerOfRightInverse_apply_idem f₂ h⟩

section Quotient

namespace Submodule

variable {R M : Type*} [Ring R] [AddCommGroup M] [Module R M] [TopologicalSpace M]
  (S : Submodule R M)

-- Porting note: This is required in Lean4.
instance _root_.QuotientModule.Quotient.topologicalSpace : TopologicalSpace (M ⧸ S) :=
  inferInstanceAs (TopologicalSpace (Quotient S.quotientRel))

theorem isOpenMap_mkQ [TopologicalAddGroup M] : IsOpenMap S.mkQ :=
  QuotientAddGroup.isOpenMap_coe S.toAddSubgroup

instance topologicalAddGroup_quotient [TopologicalAddGroup M] : TopologicalAddGroup (M ⧸ S) :=
  _root_.topologicalAddGroup_quotient S.toAddSubgroup

instance continuousSMul_quotient [TopologicalSpace R] [TopologicalAddGroup M] [ContinuousSMul R M] :
    ContinuousSMul R (M ⧸ S) := by
  constructor
  have quot : QuotientMap fun au : R × M => (au.1, S.mkQ au.2) :=
    IsOpenMap.to_quotientMap (IsOpenMap.id.prod S.isOpenMap_mkQ)
      (continuous_id.prod_map continuous_quot_mk)
      (Function.surjective_id.prodMap <| surjective_quot_mk _)
  rw [quot.continuous_iff]
  exact continuous_quot_mk.comp continuous_smul

instance t3_quotient_of_isClosed [TopologicalAddGroup M] [IsClosed (S : Set M)] :
    T3Space (M ⧸ S) :=
  letI : IsClosed (S.toAddSubgroup : Set M) := ‹_›
  S.toAddSubgroup.t3_quotient_of_isClosed

end Submodule

end Quotient<|MERGE_RESOLUTION|>--- conflicted
+++ resolved
@@ -1083,12 +1083,7 @@
 
 /-- Given an element `x` of a topological space `M` over a semiring `R`, the natural continuous
 linear map from `R` to `M` by taking multiples of `x`. -/
-<<<<<<< HEAD
-def toSpanSingleton (x : M₁) : R₁ →L[R₁] M₁
-    where
-=======
 def toSpanSingleton (x : M₁) : R₁ →L[R₁] M₁ where
->>>>>>> 59de845a
   toLinearMap := LinearMap.toSpanSingleton R₁ M₁ x
   cont := continuous_id.smul continuous_const
 
