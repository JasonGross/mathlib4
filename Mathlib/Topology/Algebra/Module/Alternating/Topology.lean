--- conflicted
+++ resolved
@@ -119,11 +119,6 @@
 
 variable [TopologicalSpace F] [TopologicalAddGroup F]
 
-instance instTopologicalAddGroup : TopologicalAddGroup (E [⋀^ι]→L[𝕜] F) :=
-  letI := TopologicalAddGroup.toUniformSpace F
-  haveI := comm_topologicalAddGroup_is_uniform (G := F)
-  inferInstance
-
 lemma embedding_toContinuousMultilinearMap :
     Embedding (toContinuousMultilinearMap : (E [⋀^ι]→L[𝕜] F → _)) :=
   letI := TopologicalAddGroup.toUniformSpace F
@@ -170,19 +165,11 @@
 
 instance instContinuousEvalConst : ContinuousEvalConst (E [⋀^ι]→L[𝕜] F) (ι → E) F :=
   .of_continuous_forget continuous_toContinuousMultilinearMap
-<<<<<<< HEAD
 
 @[deprecated (since := "2024-10-05")]
 protected alias continuous_eval_const := continuous_eval_const
 
 @[deprecated (since := "2024-10-05")]
-=======
-
-@[deprecated (since := "2024-10-05")]
-protected alias continuous_eval_const := continuous_eval_const
-
-@[deprecated (since := "2024-10-05")]
->>>>>>> 4901e4e0
 protected alias continuous_coe_fun := continuous_coeFun
 
 instance instT2Space [T2Space F] : T2Space (E [⋀^ι]→L[𝕜] F) :=
