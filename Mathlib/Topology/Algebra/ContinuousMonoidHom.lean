/-
Copyright (c) 2022 Thomas Browning. All rights reserved.
Released under Apache 2.0 license as described in the file LICENSE.
Authors: Thomas Browning
-/
import Mathlib.Topology.Algebra.Equicontinuity
import Mathlib.Topology.Algebra.Group.Compact
import Mathlib.Topology.ContinuousMap.Algebra
import Mathlib.Topology.UniformSpace.Ascoli

/-!

# Continuous Monoid Homs

This file defines the space of continuous homomorphisms between two topological groups.

## Main definitions

* `ContinuousMonoidHom A B`: The continuous homomorphisms `A →* B`.
* `ContinuousAddMonoidHom A B`: The continuous additive homomorphisms `A →+ B`.
-/


section

open Pointwise Function

variable (F A B C D E : Type*) [Monoid A] [Monoid B] [Monoid C] [Monoid D] [CommGroup E]
  [TopologicalSpace A] [TopologicalSpace B] [TopologicalSpace C] [TopologicalSpace D]
  [TopologicalSpace E] [TopologicalGroup E]

/-- The type of continuous additive monoid homomorphisms from `A` to `B`.

When possible, instead of parametrizing results over `(f : ContinuousAddMonoidHom A B)`,
you should parametrize
over `(F : Type*) [FunLike F A B] [ContinuousMapClass F A B] [AddMonoidHomClass F A B] (f : F)`.

When you extend this structure,
make sure to extend `ContinuousMapClass` and/or `AddMonoidHomClass`, if needed. -/
structure ContinuousAddMonoidHom (A B : Type*) [AddMonoid A] [AddMonoid B] [TopologicalSpace A]
  [TopologicalSpace B] extends A →+ B, C(A, B)

/-- The type of continuous monoid homomorphisms from `A` to `B`.

When possible, instead of parametrizing results over `(f : ContinuousMonoidHom A B)`,
you should parametrize
over `(F : Type*) [FunLike F A B] [ContinuousMapClass F A B] [MonoidHomClass F A B] (f : F)`.

When you extend this structure,
make sure to extend `ContinuousMapClass` and/or `MonoidHomClass`, if needed. -/
@[to_additive "The type of continuous additive monoid homomorphisms from `A` to `B`."]
structure ContinuousMonoidHom extends A →* B, C(A, B)

section

/-- `ContinuousAddMonoidHomClass F A B` states that `F` is a type of continuous additive monoid
homomorphisms.

Deprecated and changed from a `class` to a `structure`.
Use `[AddMonoidHomClass F A B] [ContinuousMapClass F A B]` instead. -/
structure ContinuousAddMonoidHomClass (A B : outParam Type*) [AddMonoid A] [AddMonoid B]
    [TopologicalSpace A] [TopologicalSpace B] [FunLike F A B]
    extends AddMonoidHomClass F A B, ContinuousMapClass F A B : Prop

/-- `ContinuousMonoidHomClass F A B` states that `F` is a type of continuous monoid
homomorphisms.

Deprecated and changed from a `class` to a `structure`.
Use `[MonoidHomClass F A B] [ContinuousMapClass F A B]` instead. -/
@[to_additive (attr := deprecated (since := "2024-10-08"))]
structure ContinuousMonoidHomClass (A B : outParam Type*) [Monoid A] [Monoid B]
    [TopologicalSpace A] [TopologicalSpace B] [FunLike F A B]
    extends MonoidHomClass F A B, ContinuousMapClass F A B : Prop

end

/-- Reinterpret a `ContinuousMonoidHom` as a `MonoidHom`. -/
add_decl_doc ContinuousMonoidHom.toMonoidHom

/-- Reinterpret a `ContinuousAddMonoidHom` as an `AddMonoidHom`. -/
add_decl_doc ContinuousAddMonoidHom.toAddMonoidHom

/-- Reinterpret a `ContinuousMonoidHom` as a `ContinuousMap`. -/
add_decl_doc ContinuousMonoidHom.toContinuousMap

/-- Reinterpret a `ContinuousAddMonoidHom` as a `ContinuousMap`. -/
add_decl_doc ContinuousAddMonoidHom.toContinuousMap

namespace ContinuousMonoidHom

variable {A B C D E}

@[to_additive]
instance instFunLike : FunLike (ContinuousMonoidHom A B) A B where
  coe f := f.toFun
  coe_injective' f g h := by
    obtain ⟨⟨⟨ _ , _ ⟩, _⟩, _⟩ := f
    obtain ⟨⟨⟨ _ , _ ⟩, _⟩, _⟩ := g
    congr

@[to_additive]
instance instMonoidHomClass : MonoidHomClass (ContinuousMonoidHom A B) A B where
  map_mul f := f.map_mul'
  map_one f := f.map_one'

@[to_additive]
instance instContinuousMapClass : ContinuousMapClass (ContinuousMonoidHom A B) A B where
  map_continuous f := f.continuous_toFun

@[to_additive (attr := ext)]
theorem ext {f g : ContinuousMonoidHom A B} (h : ∀ x, f x = g x) : f = g :=
  DFunLike.ext _ _ h

@[to_additive]
theorem toContinuousMap_injective : Injective (toContinuousMap : _ → C(A, B)) := fun f g h =>
  ext <| by convert DFunLike.ext_iff.1 h

@[deprecated (since := "2024-10-08")] protected alias mk' := mk

@[deprecated (since := "2024-10-08")]
protected alias _root_.ContinuousAddMonoidHom.mk' := ContinuousAddMonoidHom.mk

set_option linter.existingAttributeWarning false in
attribute [to_additive existing] ContinuousMonoidHom.mk'

/-- Composition of two continuous homomorphisms. -/
@[to_additive (attr := simps!) "Composition of two continuous homomorphisms."]
def comp (g : ContinuousMonoidHom B C) (f : ContinuousMonoidHom A B) : ContinuousMonoidHom A C :=
  ⟨g.toMonoidHom.comp f.toMonoidHom, (map_continuous g).comp (map_continuous f)⟩

/-- Product of two continuous homomorphisms on the same space. -/
@[to_additive (attr := simps!) prod "Product of two continuous homomorphisms on the same space."]
def prod (f : ContinuousMonoidHom A B) (g : ContinuousMonoidHom A C) :
    ContinuousMonoidHom A (B × C) :=
  ⟨f.toMonoidHom.prod g.toMonoidHom, f.continuous_toFun.prod_mk g.continuous_toFun⟩

/-- Product of two continuous homomorphisms on different spaces. -/
@[to_additive (attr := simps!) prodMap
  "Product of two continuous homomorphisms on different spaces."]
def prodMap (f : ContinuousMonoidHom A C) (g : ContinuousMonoidHom B D) :
    ContinuousMonoidHom (A × B) (C × D) :=
  ⟨f.toMonoidHom.prodMap g.toMonoidHom, f.continuous_toFun.prodMap g.continuous_toFun⟩

@[deprecated (since := "2024-10-05")] alias prod_map := prodMap
@[deprecated (since := "2024-10-05")]
alias _root_.ContinuousAddMonoidHom.sum_map := ContinuousAddMonoidHom.prodMap

set_option linter.existingAttributeWarning false in
attribute [to_additive existing] prod_map

variable (A B C D E)

/-- The trivial continuous homomorphism. -/
@[to_additive (attr := simps!) "The trivial continuous homomorphism."]
def one : ContinuousMonoidHom A B :=
  ⟨1, continuous_const⟩

@[to_additive]
instance : Inhabited (ContinuousMonoidHom A B) :=
  ⟨one A B⟩

/-- The identity continuous homomorphism. -/
@[to_additive (attr := simps!) "The identity continuous homomorphism."]
def id : ContinuousMonoidHom A A :=
  ⟨.id A, continuous_id⟩

/-- The continuous homomorphism given by projection onto the first factor. -/
@[to_additive (attr := simps!)
  "The continuous homomorphism given by projection onto the first factor."]
def fst : ContinuousMonoidHom (A × B) A :=
  ⟨MonoidHom.fst A B, continuous_fst⟩

/-- The continuous homomorphism given by projection onto the second factor. -/
@[to_additive (attr := simps!)
  "The continuous homomorphism given by projection onto the second factor."]
def snd : ContinuousMonoidHom (A × B) B :=
  ⟨MonoidHom.snd A B, continuous_snd⟩

/-- The continuous homomorphism given by inclusion of the first factor. -/
@[to_additive (attr := simps!)
  "The continuous homomorphism given by inclusion of the first factor."]
def inl : ContinuousMonoidHom A (A × B) :=
  prod (id A) (one A B)

/-- The continuous homomorphism given by inclusion of the second factor. -/
@[to_additive (attr := simps!)
  "The continuous homomorphism given by inclusion of the second factor."]
def inr : ContinuousMonoidHom B (A × B) :=
  prod (one B A) (id B)

/-- The continuous homomorphism given by the diagonal embedding. -/
@[to_additive (attr := simps!) "The continuous homomorphism given by the diagonal embedding."]
def diag : ContinuousMonoidHom A (A × A) :=
  prod (id A) (id A)

/-- The continuous homomorphism given by swapping components. -/
@[to_additive (attr := simps!) "The continuous homomorphism given by swapping components."]
def swap : ContinuousMonoidHom (A × B) (B × A) :=
  prod (snd A B) (fst A B)

/-- The continuous homomorphism given by multiplication. -/
@[to_additive (attr := simps!) "The continuous homomorphism given by addition."]
def mul : ContinuousMonoidHom (E × E) E :=
  ⟨mulMonoidHom, continuous_mul⟩

/-- The continuous homomorphism given by inversion. -/
@[to_additive (attr := simps!) "The continuous homomorphism given by negation."]
def inv : ContinuousMonoidHom E E :=
  ⟨invMonoidHom, continuous_inv⟩

variable {A B C D E}

/-- Coproduct of two continuous homomorphisms to the same space. -/
@[to_additive (attr := simps!) "Coproduct of two continuous homomorphisms to the same space."]
def coprod (f : ContinuousMonoidHom A E) (g : ContinuousMonoidHom B E) :
    ContinuousMonoidHom (A × B) E :=
  (mul E).comp (f.prodMap g)

@[to_additive]
instance : CommGroup (ContinuousMonoidHom A E) where
  mul f g := (mul E).comp (f.prod g)
  mul_comm f g := ext fun x => mul_comm (f x) (g x)
  mul_assoc f g h := ext fun x => mul_assoc (f x) (g x) (h x)
  one := one A E
  one_mul f := ext fun x => one_mul (f x)
  mul_one f := ext fun x => mul_one (f x)
  inv f := (inv E).comp f
  inv_mul_cancel f := ext fun x => inv_mul_cancel (f x)

@[to_additive]
instance : TopologicalSpace (ContinuousMonoidHom A B) :=
  TopologicalSpace.induced toContinuousMap ContinuousMap.compactOpen

variable (A B C D E)

@[to_additive]
theorem inducing_toContinuousMap : Inducing (toContinuousMap : ContinuousMonoidHom A B → C(A, B)) :=
  ⟨rfl⟩

@[to_additive]
theorem embedding_toContinuousMap :
    Embedding (toContinuousMap : ContinuousMonoidHom A B → C(A, B)) :=
  ⟨inducing_toContinuousMap A B, toContinuousMap_injective⟩

@[to_additive]
instance instContinuousEvalConst : ContinuousEvalConst (ContinuousMonoidHom A B) A B :=
  .of_continuous_forget (inducing_toContinuousMap A B).continuous

@[to_additive]
instance instContinuousEval [LocallyCompactPair A B] :
    ContinuousEval (ContinuousMonoidHom A B) A B :=
  .of_continuous_forget (inducing_toContinuousMap A B).continuous

@[to_additive]
lemma range_toContinuousMap :
    Set.range (toContinuousMap : ContinuousMonoidHom A B → C(A, B)) =
      {f : C(A, B) | f 1 = 1 ∧ ∀ x y, f (x * y) = f x * f y} := by
  refine Set.Subset.antisymm (Set.range_subset_iff.2 fun f ↦ ⟨map_one f, map_mul f⟩) ?_
  rintro f ⟨h1, hmul⟩
  exact ⟨{ f with map_one' := h1, map_mul' := hmul }, rfl⟩

@[to_additive]
theorem isClosedEmbedding_toContinuousMap [ContinuousMul B] [T2Space B] :
    IsClosedEmbedding (toContinuousMap : ContinuousMonoidHom A B → C(A, B)) where
  toEmbedding := embedding_toContinuousMap A B
  isClosed_range := by
    simp only [range_toContinuousMap, Set.setOf_and, Set.setOf_forall]
    refine .inter (isClosed_singleton.preimage (continuous_eval_const 1)) <|
      isClosed_iInter fun x ↦ isClosed_iInter fun y ↦ ?_
    exact isClosed_eq (continuous_eval_const (x * y)) <|
      .mul (continuous_eval_const x) (continuous_eval_const y)

@[deprecated (since := "2024-10-20")]
alias closedEmbedding_toContinuousMap := isClosedEmbedding_toContinuousMap

variable {A B C D E}

@[to_additive]
instance [T2Space B] : T2Space (ContinuousMonoidHom A B) :=
  (embedding_toContinuousMap A B).t2Space

@[to_additive]
instance : TopologicalGroup (ContinuousMonoidHom A E) :=
  let hi := inducing_toContinuousMap A E
  let hc := hi.continuous
  { continuous_mul := hi.continuous_iff.mpr (continuous_mul.comp (Continuous.prodMap hc hc))
    continuous_inv := hi.continuous_iff.mpr (continuous_inv.comp hc) }

@[to_additive]
theorem continuous_of_continuous_uncurry {A : Type*} [TopologicalSpace A]
    (f : A → ContinuousMonoidHom B C) (h : Continuous (Function.uncurry fun x y => f x y)) :
    Continuous f :=
  (inducing_toContinuousMap _ _).continuous_iff.mpr
    (ContinuousMap.continuous_of_continuous_uncurry _ h)

@[to_additive]
theorem continuous_comp [LocallyCompactSpace B] :
    Continuous fun f : ContinuousMonoidHom A B × ContinuousMonoidHom B C => f.2.comp f.1 :=
  (inducing_toContinuousMap A C).continuous_iff.2 <|
    ContinuousMap.continuous_comp'.comp
      ((inducing_toContinuousMap A B).prodMap (inducing_toContinuousMap B C)).continuous

@[to_additive]
theorem continuous_comp_left (f : ContinuousMonoidHom A B) :
    Continuous fun g : ContinuousMonoidHom B C => g.comp f :=
  (inducing_toContinuousMap A C).continuous_iff.2 <|
    f.toContinuousMap.continuous_comp_left.comp (inducing_toContinuousMap B C).continuous

@[to_additive]
theorem continuous_comp_right (f : ContinuousMonoidHom B C) :
    Continuous fun g : ContinuousMonoidHom A B => f.comp g :=
  (inducing_toContinuousMap A C).continuous_iff.2 <|
    f.toContinuousMap.continuous_comp.comp (inducing_toContinuousMap A B).continuous

variable (E)

/-- `ContinuousMonoidHom _ f` is a functor. -/
@[to_additive "`ContinuousAddMonoidHom _ f` is a functor."]
def compLeft (f : ContinuousMonoidHom A B) :
    ContinuousMonoidHom (ContinuousMonoidHom B E) (ContinuousMonoidHom A E) where
  toFun g := g.comp f
  map_one' := rfl
  map_mul' _g _h := rfl
  continuous_toFun := f.continuous_comp_left

variable (A) {E}

/-- `ContinuousMonoidHom f _` is a functor. -/
@[to_additive "`ContinuousAddMonoidHom f _` is a functor."]
def compRight {B : Type*} [CommGroup B] [TopologicalSpace B] [TopologicalGroup B]
    (f : ContinuousMonoidHom B E) :
    ContinuousMonoidHom (ContinuousMonoidHom A B) (ContinuousMonoidHom A E) where
  toFun g := f.comp g
  map_one' := ext fun _a => map_one f
  map_mul' g h := ext fun a => map_mul f (g a) (h a)
  continuous_toFun := f.continuous_comp_right

section LocallyCompact

variable {X Y : Type*} [TopologicalSpace X] [Group X] [TopologicalGroup X]
  [UniformSpace Y] [CommGroup Y] [UniformGroup Y] [T0Space Y] [CompactSpace Y]

@[to_additive]
theorem locallyCompactSpace_of_equicontinuousAt (U : Set X) (V : Set Y)
    (hU : IsCompact U) (hV : V ∈ nhds (1 : Y))
    (h : EquicontinuousAt (fun f : {f : X →* Y | Set.MapsTo f U V} ↦ (f : X → Y)) 1) :
    LocallyCompactSpace (ContinuousMonoidHom X Y) := by
  replace h := equicontinuous_of_equicontinuousAt_one _ h
  obtain ⟨W, hWo, hWV, hWc⟩ := local_compact_nhds hV
  let S1 : Set (X →* Y) := {f | Set.MapsTo f U W}
  let S2 : Set (ContinuousMonoidHom X Y) := {f | Set.MapsTo f U W}
  let S3 : Set C(X, Y) := (↑) '' S2
  let S4 : Set (X → Y) := (↑) '' S3
  replace h : Equicontinuous ((↑) : S1 → X → Y) :=
    h.comp (Subtype.map _root_.id fun f hf ↦ hf.mono_right hWV)
  have hS4 : S4 = (↑) '' S1 := by
    ext
    constructor
    · rintro ⟨-, ⟨f, hf, rfl⟩, rfl⟩
      exact ⟨f, hf, rfl⟩
    · rintro ⟨f, hf, rfl⟩
      exact ⟨⟨f, h.continuous ⟨f, hf⟩⟩, ⟨⟨f, h.continuous ⟨f, hf⟩⟩, hf, rfl⟩, rfl⟩
  replace h : Equicontinuous ((↑) : S3 → X → Y) := by
    rw [equicontinuous_iff_range, ← Set.image_eq_range] at h ⊢
    rwa [← hS4] at h
  replace hS4 : S4 = Set.pi U (fun _ ↦ W) ∩ Set.range ((↑) : (X →* Y) → (X → Y)) := by
    simp_rw [hS4, Set.ext_iff, Set.mem_image, S1, Set.mem_setOf_eq]
    exact fun f ↦ ⟨fun ⟨g, hg, hf⟩ ↦ hf ▸ ⟨hg, g, rfl⟩, fun ⟨hg, g, hf⟩ ↦ ⟨g, hf ▸ hg, hf⟩⟩
  replace hS4 : IsClosed S4 :=
    hS4.symm ▸ (isClosed_set_pi (fun _ _ ↦ hWc.isClosed)).inter (MonoidHom.isClosed_range_coe X Y)
  have hS2 : (interior S2).Nonempty := by
    let T : Set (ContinuousMonoidHom X Y) := {f | Set.MapsTo f U (interior W)}
    have h1 : T.Nonempty := ⟨1, fun _ _ ↦ mem_interior_iff_mem_nhds.mpr hWo⟩
    have h2 : T ⊆ S2 := fun f hf ↦ hf.mono_right interior_subset
    have h3 : IsOpen T := isOpen_induced (ContinuousMap.isOpen_setOf_mapsTo hU isOpen_interior)
    exact h1.mono (interior_maximal h2 h3)
  exact TopologicalSpace.PositiveCompacts.locallyCompactSpace_of_group
    ⟨⟨S2, (inducing_toContinuousMap X Y).isCompact_iff.mpr
      (ArzelaAscoli.isCompact_of_equicontinuous S3 hS4.isCompact h)⟩, hS2⟩

variable [LocallyCompactSpace X]

@[to_additive]
theorem locallyCompactSpace_of_hasBasis (V : ℕ → Set Y)
    (hV : ∀ {n x}, x ∈ V n → x * x ∈ V n → x ∈ V (n + 1))
    (hVo : Filter.HasBasis (nhds 1) (fun _ ↦ True) V) :
    LocallyCompactSpace (ContinuousMonoidHom X Y) := by
  obtain ⟨U0, hU0c, hU0o⟩ := exists_compact_mem_nhds (1 : X)
  let U_aux : ℕ → {S : Set X | S ∈ nhds 1} :=
    Nat.rec ⟨U0, hU0o⟩ <| fun _ S ↦ let h := exists_closed_nhds_one_inv_eq_mul_subset S.2
      ⟨Classical.choose h, (Classical.choose_spec h).1⟩
  let U : ℕ → Set X := fun n ↦ (U_aux n).1
  have hU1 : ∀ n, U n ∈ nhds 1 := fun n ↦ (U_aux n).2
  have hU2 : ∀ n, U (n + 1) * U (n + 1) ⊆ U n :=
    fun n ↦ (Classical.choose_spec (exists_closed_nhds_one_inv_eq_mul_subset (U_aux n).2)).2.2.2
  have hU3 : ∀ n, U (n + 1) ⊆ U n :=
    fun n x hx ↦ hU2 n (mul_one x ▸ Set.mul_mem_mul hx (mem_of_mem_nhds (hU1 (n + 1))))
  have hU4 : ∀ f : X →* Y, Set.MapsTo f (U 0) (V 0) → ∀ n, Set.MapsTo f (U n) (V n) := by
    intro f hf n
    induction' n with n ih
    · exact hf
    · exact fun x hx ↦ hV (ih (hU3 n hx)) (map_mul f x x ▸ ih (hU2 n (Set.mul_mem_mul hx hx)))
  apply locallyCompactSpace_of_equicontinuousAt (U 0) (V 0) hU0c (hVo.mem_of_mem trivial)
  rw [hVo.uniformity_of_nhds_one.equicontinuousAt_iff_right]
  refine fun n _ ↦ Filter.eventually_iff_exists_mem.mpr ⟨U n, hU1 n, fun x hx ⟨f, hf⟩ ↦ ?_⟩
  rw [Set.mem_setOf_eq, map_one, div_one]
  exact hU4 f hf n hx

end LocallyCompact

end ContinuousMonoidHom

end

section

/-!

# Continuous MulEquiv

This section defines the space of continuous isomorphisms between two topological groups.

## Main definitions

-/

universe u v

variable (G : Type u) [TopologicalSpace G] (H : Type v) [TopologicalSpace H]

/-- Define the structure of two-sided continuous isomorphism of additive groups. -/
structure ContinuousAddEquiv [Add G] [Add H] extends AddEquiv G H , Homeomorph G H

/-- Define the structure of two-sided continuous isomorphism of groups. -/
@[to_additive "The type of two-sided continuous isomorphism of additive groups."]
structure ContinuousMulEquiv [Mul G] [Mul H] extends MulEquiv G H , Homeomorph G H

/-- The Homeomorphism induced from a two-sided continuous isomorphism of groups. -/
add_decl_doc ContinuousMulEquiv.toHomeomorph

/-- The Homeomorphism induced from a two-sided continuous isomorphism additive groups. -/
add_decl_doc ContinuousAddEquiv.toHomeomorph

/-- Notation for a `ContinuousMulEquiv`. -/
infixl:25 " ≃ₜ* " => ContinuousMulEquiv

/-- Notation for an `ContinuousAddEquiv`. -/
infixl:25 " ≃ₜ+ " => ContinuousAddEquiv

section

/-- `ContinuousAddEquivClass F A B` states that `F` is a type of two-sided continuous additive
isomomorphisms.-/
class ContinuousAddEquivClass (F : Type*) (A B : outParam Type*) [Add A] [Add B]
    [h : EquivLike F A B] [TopologicalSpace A] [TopologicalSpace B] extends AddEquivClass F A B :
    Prop where
    map_continuous (f : F) : Continuous (h.coe f)
    inv_map_continuous (f : F) : Continuous (h.inv f)

/-- `ContinuousMulEquivClass F A B` states that `F` is a type of two-sided continuous multiplicative
isomomorphisms.-/
@[to_additive]
class ContinuousMulEquivClass (F : Type*) (A B : outParam Type*) [Mul A] [Mul B]
    [h : EquivLike F A B] [TopologicalSpace A] [TopologicalSpace B] extends MulEquivClass F A B :
    Prop where
    map_continuous (f : F) : Continuous (h.coe f)
    inv_map_continuous (f : F) : Continuous (h.inv f)

namespace ContinuousMulEquivClass

variable {F M N : Type*} [TopologicalSpace M] [TopologicalSpace N]

@[to_additive]
theorem map_eq_one_iff [MulOneClass M] [MulOneClass N] [EquivLike F M N]
    [ContinuousMulEquivClass F M N] (h : F) {x : M} :
    h x = 1 ↔ x = 1 := _root_.map_eq_one_iff h (EquivLike.injective h)

@[to_additive]
theorem map_ne_one_iff [MulOneClass M] [MulOneClass N] [EquivLike F M N]
    [ContinuousMulEquivClass F M N] (h : F) {x : M} :
    h x ≠ 1 ↔ x ≠ 1 := _root_.map_ne_one_iff h (EquivLike.injective h)

end ContinuousMulEquivClass

variable {F α β : Type*}[EquivLike F α β] [TopologicalSpace α] [TopologicalSpace β]

/-- Turn an element of a type `F` satisfying `ContinuousMulEquivClass F α β` into an actual
`ContinuousMulEquiv`. This is declared as the default coercion from `F` to `α ≃* β`. -/
@[to_additive (attr := coe)
"Turn an element of a type `F` satisfying `ContinuousAddEquivClass F α β` into an actual
`ContinuousAddEquiv`. This is declared as the default coercion from `F` to `α ≃+ β`."]
def ContinuousMulEquivClass.toContinuousMulEquiv [Mul α] [Mul β] [h : ContinuousMulEquivClass F α β]
    (f : F) : α ≃ₜ* β := {
    (f : α ≃* β) with
    continuous_toFun := h.map_continuous f
    continuous_invFun := h.inv_map_continuous f }

/-- Any type satisfying `MulEquivClass` can be cast into `MulEquiv` via
`MulEquivClass.toMulEquiv`. -/
@[to_additive "Any type satisfying `AddEquivClass` can be cast into `AddEquiv` via
`AddEquivClass.toAddEquiv`. "]
instance [Mul α] [Mul β] [ContinuousMulEquivClass F α β] : CoeTC F (α ≃ₜ* β) :=
  ⟨ContinuousMulEquivClass.toContinuousMulEquiv⟩


@[to_additive]
theorem ContinuousMulEquivClass.toContinuousMulEquiv_injective [Mul α] [Mul β]
    [ContinuousMulEquivClass F α β] : Function.Injective ((↑) : F → α ≃ₜ* β) :=
  fun _ _ e ↦ DFunLike.ext _ _ fun a ↦ congr_arg (fun e : α ≃ₜ* β ↦ e.toFun a) e

namespace ContinuousMulEquiv

variable {M N : Type*} [TopologicalSpace M] [TopologicalSpace N] [Mul M] [Mul N]

section coe

@[to_additive]
instance : EquivLike (M ≃ₜ* N) M N where
  coe f := f.toFun
  inv f := f.invFun
  left_inv f := f.left_inv
  right_inv f := f.right_inv
  coe_injective' f g h₁ h₂ := by
    cases f
    cases g
    congr
    exact MulEquiv.ext_iff.mpr (congrFun h₁)

@[to_additive] -- shortcut instance that doesn't generate any subgoals
instance : CoeFun (M ≃ₜ* N) fun _ ↦ M → N where
  coe f := f

@[to_additive]
instance : ContinuousMulEquivClass (M ≃ₜ* N) M N where
  map_mul f := f.map_mul'
  map_continuous f := f.continuous_toFun
  inv_map_continuous f := f.continuous_invFun

/-- Two continuous multiplicative isomorphisms agree if they are defined by the
same underlying function. -/
@[to_additive (attr := ext)
  "Two continuous additive isomorphisms agree if they are defined by the same underlying function."]
theorem ext {f g : M ≃ₜ* N} (h : ∀ x, f x = g x) : f = g :=
  DFunLike.ext f g h

@[to_additive]
protected theorem congr_arg {f : M ≃ₜ* N} {x x' : M} : x = x' → f x = f x' :=
  DFunLike.congr_arg f

@[to_additive]
protected theorem congr_fun {f g : M ≃ₜ* N} (h : f = g) (x : M) : f x = g x :=
  DFunLike.congr_fun h x

@[to_additive (attr := simp)]
theorem coe_mk (f : M ≃* N) (hf1 : Continuous f.toFun) (hf2 : Continuous f.invFun) :
    (mk f hf1 hf2 : M → N) = f := rfl

@[to_additive]
theorem toEquiv_eq_coe (f : M ≃ₜ* N) : f.toEquiv = f :=
  rfl

@[to_additive (attr := simp)]
theorem toMulEquiv_eq_coe (f : M ≃ₜ* N) : f.toMulEquiv = f :=
  rfl

/-- Makes a continuous multiplicative isomorphism from
a homeomorphism which preserves multiplication. -/
@[to_additive "Makes an continuous additive isomorphism from
a homeomorphism which preserves addition."]
def mk' (f : M ≃ₜ N) (h : ∀ x y, f (x * y) = f x * f y) : M ≃ₜ* N :=
  ⟨⟨f.toEquiv,h⟩, f.continuous_toFun, f.continuous_invFun⟩

instance : Coe (M ≃ₜ* N) (M ≃ₜ N) where
  coe := toHomeomorph

theorem isHomeomorph (f : M ≃ₜ* N) : IsHomeomorph f :=
  Homeomorph.isHomeomorph f

end coe

section map

/-- A continuous multiplicative isomorphism preserves multiplication. -/
@[to_additive "A continuous additive isomorphism preserves addition."]
protected theorem map_mul (f : M ≃ₜ* N) : ∀ x y, f (x * y) = f x * f y :=
  map_mul f

protected lemma isClosedMap (f : M ≃ₜ* N) : IsClosedMap f := f.toHomeomorph.isClosedMap
protected lemma inducing (f : M ≃ₜ* N) : Inducing f := f.toHomeomorph.inducing
protected lemma quotientMap (f : M ≃ₜ* N) : QuotientMap f := f.toHomeomorph.quotientMap
protected lemma embedding (f : M ≃ₜ* N) : Embedding f := f.toHomeomorph.embedding
lemma isOpenEmbedding (f : M ≃ₜ* N) : IsOpenEmbedding f := f.toHomeomorph.isOpenEmbedding
<<<<<<< HEAD
protected lemma closedEmbedding (f : M ≃ₜ* N) : ClosedEmbedding f := f.toHomeomorph.closedEmbedding
=======
lemma isClosedEmbedding (f : M ≃ₜ* N) : IsClosedEmbedding f := f.toHomeomorph.isClosedEmbedding
>>>>>>> 87388818
lemma isDenseEmbedding (f : M ≃ₜ* N) : IsDenseEmbedding f := f.toHomeomorph.isDenseEmbedding

end map

section bijective

@[to_additive]
protected theorem bijective (e : M ≃ₜ* N) : Function.Bijective e :=
  EquivLike.bijective e

@[to_additive]
protected theorem injective (e : M ≃ₜ* N) : Function.Injective e :=
  EquivLike.injective e

@[to_additive]
protected theorem surjective (e : M ≃ₜ* N) : Function.Surjective e :=
  EquivLike.surjective e

-- Porting note (#10618): `simp` can prove this
@[to_additive]
theorem apply_eq_iff_eq (e : M ≃ₜ* N) {x y : M} : e x = e y ↔ x = y :=
  e.injective.eq_iff

end bijective

section refl

variable (M)

/-- The identity map is a continuous multiplicative isomorphism. -/
@[to_additive (attr := refl) "The identity map is an additive isomorphism."]
def refl : M ≃ₜ* M := {
  MulEquiv.refl _ with
  continuous_toFun := by continuity
  continuous_invFun := by continuity }

@[to_additive]
instance : Inhabited (M ≃ₜ* M) := ⟨ContinuousMulEquiv.refl M⟩

@[to_additive (attr := simp)]
theorem coe_refl : ↑(refl M) = id := rfl

@[to_additive (attr := simp)]
theorem refl_apply (m : M) : refl M m = m := rfl

end refl

section symm

/-- The inverse of a ContinuousMulEquiv. -/
@[to_additive "The inverse of a ContinuousAddEquiv."]
def symm (cme : M ≃ₜ* N) : N ≃ₜ* M := {
  cme.toMulEquiv.symm with
  continuous_toFun := cme.continuous_invFun
  continuous_invFun := cme.continuous_toFun
  }

@[to_additive]
theorem invFun_eq_symm {f : M ≃ₜ* N} : f.invFun = f.symm := rfl

@[to_additive]
theorem coe_toMulEquiv_symm (f : M ≃ₜ* N) : (f : M ≃* N).symm = f.symm := rfl

@[to_additive]
theorem coe_toHomeomorph_symm (f : M ≃ₜ* N) : f.toHomeomorph.symm = f.symm.toHomeomorph := rfl

@[to_additive]
theorem equivLike_inv_eq_symm (f : M ≃ₜ* N) : EquivLike.inv f = f.symm := rfl

@[to_additive]
theorem toMulEquiv_symm (f : M ≃ₜ* N) : (f.symm : N ≃* M) = (f : M ≃* N).symm := rfl

@[to_additive]
theorem symm_symm (f : M ≃ₜ* N) : f.symm.symm = f := rfl

/-- `e.symm` is a right inverse of `e`, written as `e (e.symm y) = y`. -/
@[to_additive (attr := simp) "`e.symm` is a right inverse of `e`, written as `e (e.symm y) = y`."]
theorem apply_symm_apply (e : M ≃ₜ* N) (y : N) : e (e.symm y) = y :=
  e.toEquiv.apply_symm_apply y

/-- `e.symm` is a left inverse of `e`, written as `e.symm (e y) = y`. -/
@[to_additive (attr := simp) "`e.symm` is a left inverse of `e`, written as `e.symm (e y) = y`."]
theorem symm_apply_apply (e : M ≃ₜ* N) (x : M) : e.symm (e x) = x :=
  e.toEquiv.symm_apply_apply x

@[to_additive (attr := simp)]
theorem symm_comp_self (e : M ≃ₜ* N) : e.symm ∘ e = id :=
  funext e.symm_apply_apply

@[to_additive (attr := simp)]
theorem self_comp_symm (e : M ≃ₜ* N) : e ∘ e.symm = id :=
  funext e.apply_symm_apply

@[to_additive]
theorem apply_eq_iff_symm_apply (e : M ≃ₜ* N) {x : M} {y : N} : e x = y ↔ x = e.symm y :=
  e.toEquiv.apply_eq_iff_eq_symm_apply

@[to_additive]
theorem symm_apply_eq (e : M ≃ₜ* N) {x y} : e.symm x = y ↔ x = e y :=
  e.toEquiv.symm_apply_eq

@[to_additive]
theorem eq_symm_apply (e : M ≃ₜ* N) {x y} : y = e.symm x ↔ e y = x :=
  e.toEquiv.eq_symm_apply

@[to_additive]
theorem eq_comp_symm {α : Type*} (e : M ≃ₜ* N) (f : N → α) (g : M → α) :
    f = g ∘ e.symm ↔ f ∘ e = g :=
  e.toEquiv.eq_comp_symm f g

@[to_additive]
theorem comp_symm_eq {α : Type*} (e : M ≃ₜ* N) (f : N → α) (g : M → α) :
    g ∘ e.symm = f ↔ g = f ∘ e :=
  e.toEquiv.comp_symm_eq f g

@[to_additive]
theorem eq_symm_comp {α : Type*} (e : M ≃ₜ* N) (f : α → M) (g : α → N) :
    f = e.symm ∘ g ↔ e ∘ f = g :=
  e.toEquiv.eq_symm_comp f g

@[to_additive]
theorem symm_comp_eq {α : Type*} (e : M ≃ₜ* N) (f : α → M) (g : α → N) :
    e.symm ∘ g = f ↔ g = e ∘ f :=
  e.toEquiv.symm_comp_eq f g

end symm

section trans

variable {L : Type*} [Mul L] [TopologicalSpace L]

/-- The composition of two ContinuousMulEquiv. -/
@[to_additive "The composition of two ContinuousAddEquiv."]
def trans (cme1 : M ≃ₜ* N) (cme2 : N ≃ₜ* L) : M ≃ₜ* L := {
  cme1.toMulEquiv.trans cme2.toMulEquiv with
  continuous_toFun := by convert Continuous.comp cme2.continuous_toFun cme1.continuous_toFun
  continuous_invFun := by convert Continuous.comp cme1.continuous_invFun cme2.continuous_invFun }

@[to_additive (attr := simp)]
theorem coe_trans (e₁ : M ≃ₜ* N) (e₂ : N ≃ₜ* L) : ↑(e₁.trans e₂) = e₂ ∘ e₁ := rfl

@[to_additive (attr := simp)]
theorem trans_apply (e₁ : M ≃ₜ* N) (e₂ : N ≃ₜ* L) (m : M) : e₁.trans e₂ m = e₂ (e₁ m) := rfl

@[to_additive (attr := simp)]
theorem symm_trans_apply (e₁ : M ≃ₜ* N) (e₂ : N ≃ₜ* L) (l : L) :
    (e₁.trans e₂).symm l = e₁.symm (e₂.symm l) := rfl

@[to_additive (attr := simp)]
theorem symm_trans_self (e : M ≃ₜ* N) : e.symm.trans e = refl N :=
  DFunLike.ext _ _ e.apply_symm_apply

@[to_additive (attr := simp)]
theorem self_trans_symm (e : M ≃ₜ* N) : e.trans e.symm = refl M :=
  DFunLike.ext _ _ e.symm_apply_apply

end trans

section unique

/-- The `MulEquiv` between two monoids with a unique element. -/
@[to_additive "The `AddEquiv` between two `AddMonoid`s with a unique element."]
def continuousMulEquivOfUnique {M N} [Unique M] [Unique N] [Mul M] [Mul N]
    [TopologicalSpace M] [TopologicalSpace N] : M ≃ₜ* N := {
  MulEquiv.mulEquivOfUnique with
  continuous_toFun := by continuity
  continuous_invFun := by continuity }

/-- There is a unique monoid homomorphism between two monoids with a unique element. -/
@[to_additive "There is a unique additive monoid homomorphism between two additive monoids with
  a unique element."]
instance {M N} [Unique M] [Unique N] [Mul M] [Mul N]
    [TopologicalSpace M] [TopologicalSpace N] : Unique (M ≃ₜ* N) where
  default := continuousMulEquivOfUnique
  uniq _ := ext fun _ ↦ Subsingleton.elim _ _

end unique

end ContinuousMulEquiv

end

end<|MERGE_RESOLUTION|>--- conflicted
+++ resolved
@@ -590,11 +590,7 @@
 protected lemma quotientMap (f : M ≃ₜ* N) : QuotientMap f := f.toHomeomorph.quotientMap
 protected lemma embedding (f : M ≃ₜ* N) : Embedding f := f.toHomeomorph.embedding
 lemma isOpenEmbedding (f : M ≃ₜ* N) : IsOpenEmbedding f := f.toHomeomorph.isOpenEmbedding
-<<<<<<< HEAD
-protected lemma closedEmbedding (f : M ≃ₜ* N) : ClosedEmbedding f := f.toHomeomorph.closedEmbedding
-=======
 lemma isClosedEmbedding (f : M ≃ₜ* N) : IsClosedEmbedding f := f.toHomeomorph.isClosedEmbedding
->>>>>>> 87388818
 lemma isDenseEmbedding (f : M ≃ₜ* N) : IsDenseEmbedding f := f.toHomeomorph.isDenseEmbedding
 
 end map
