/-
Copyright (c) 2017 Johannes Hölzl. All rights reserved.
Released under Apache 2.0 license as described in the file LICENSE.
Authors: Johannes Hölzl, Mario Carneiro, Patrick Massot
-/
import Mathlib.Topology.Maps.Basic
import Mathlib.Topology.NhdsSet

/-!
# Constructions of new topological spaces from old ones

This file constructs products, sums, subtypes and quotients of topological spaces
and sets up their basic theory, such as criteria for maps into or out of these
constructions to be continuous; descriptions of the open sets, neighborhood filters,
and generators of these constructions; and their behavior with respect to embeddings
and other specific classes of maps.

## Implementation note

The constructed topologies are defined using induced and coinduced topologies
along with the complete lattice structure on topologies. Their universal properties
(for example, a map `X → Y × Z` is continuous if and only if both projections
`X → Y`, `X → Z` are) follow easily using order-theoretic descriptions of
continuity. With more work we can also extract descriptions of the open sets,
neighborhood filters and so on.

## Tags

product, sum, disjoint union, subspace, quotient space

-/


noncomputable section

open scoped Classical
open Topology TopologicalSpace Set Filter Function

universe u v

variable {X : Type u} {Y : Type v} {Z W ε ζ : Type*}

section Constructions

instance {r : X → X → Prop} [t : TopologicalSpace X] : TopologicalSpace (Quot r) :=
  coinduced (Quot.mk r) t

instance instTopologicalSpaceQuotient {s : Setoid X} [t : TopologicalSpace X] :
    TopologicalSpace (Quotient s) :=
  coinduced Quotient.mk' t

instance instTopologicalSpaceProd [t₁ : TopologicalSpace X] [t₂ : TopologicalSpace Y] :
    TopologicalSpace (X × Y) :=
  induced Prod.fst t₁ ⊓ induced Prod.snd t₂

instance instTopologicalSpaceSum [t₁ : TopologicalSpace X] [t₂ : TopologicalSpace Y] :
    TopologicalSpace (X ⊕ Y) :=
  coinduced Sum.inl t₁ ⊔ coinduced Sum.inr t₂

instance instTopologicalSpaceSigma {ι : Type*} {X : ι → Type v} [t₂ : ∀ i, TopologicalSpace (X i)] :
    TopologicalSpace (Sigma X) :=
  ⨆ i, coinduced (Sigma.mk i) (t₂ i)

instance Pi.topologicalSpace {ι : Type*} {Y : ι → Type v} [t₂ : (i : ι) → TopologicalSpace (Y i)] :
    TopologicalSpace ((i : ι) → Y i) :=
  ⨅ i, induced (fun f => f i) (t₂ i)

instance ULift.topologicalSpace [t : TopologicalSpace X] : TopologicalSpace (ULift.{v, u} X) :=
  t.induced ULift.down

/-!
### `Additive`, `Multiplicative`

The topology on those type synonyms is inherited without change.
-/

section

variable [TopologicalSpace X]

open Additive Multiplicative

instance : TopologicalSpace (Additive X) := ‹TopologicalSpace X›
instance : TopologicalSpace (Multiplicative X) := ‹TopologicalSpace X›

instance [DiscreteTopology X] : DiscreteTopology (Additive X) := ‹DiscreteTopology X›
instance [DiscreteTopology X] : DiscreteTopology (Multiplicative X) := ‹DiscreteTopology X›

theorem continuous_ofMul : Continuous (ofMul : X → Additive X) := continuous_id

theorem continuous_toMul : Continuous (toMul : Additive X → X) := continuous_id

theorem continuous_ofAdd : Continuous (ofAdd : X → Multiplicative X) := continuous_id

theorem continuous_toAdd : Continuous (toAdd : Multiplicative X → X) := continuous_id

theorem isOpenMap_ofMul : IsOpenMap (ofMul : X → Additive X) := IsOpenMap.id

theorem isOpenMap_toMul : IsOpenMap (toMul : Additive X → X) := IsOpenMap.id

theorem isOpenMap_ofAdd : IsOpenMap (ofAdd : X → Multiplicative X) := IsOpenMap.id

theorem isOpenMap_toAdd : IsOpenMap (toAdd : Multiplicative X → X) := IsOpenMap.id

theorem isClosedMap_ofMul : IsClosedMap (ofMul : X → Additive X) := IsClosedMap.id

theorem isClosedMap_toMul : IsClosedMap (toMul : Additive X → X) := IsClosedMap.id

theorem isClosedMap_ofAdd : IsClosedMap (ofAdd : X → Multiplicative X) := IsClosedMap.id

theorem isClosedMap_toAdd : IsClosedMap (toAdd : Multiplicative X → X) := IsClosedMap.id

theorem nhds_ofMul (x : X) : 𝓝 (ofMul x) = map ofMul (𝓝 x) := rfl

theorem nhds_ofAdd (x : X) : 𝓝 (ofAdd x) = map ofAdd (𝓝 x) := rfl

theorem nhds_toMul (x : Additive X) : 𝓝 (toMul x) = map toMul (𝓝 x) := rfl

theorem nhds_toAdd (x : Multiplicative X) : 𝓝 (toAdd x) = map toAdd (𝓝 x) := rfl

end

/-!
### Order dual

The topology on this type synonym is inherited without change.
-/


section

variable [TopologicalSpace X]

open OrderDual

instance OrderDual.instTopologicalSpace : TopologicalSpace Xᵒᵈ := ‹_›
instance OrderDual.instDiscreteTopology [DiscreteTopology X] : DiscreteTopology Xᵒᵈ := ‹_›

theorem continuous_toDual : Continuous (toDual : X → Xᵒᵈ) := continuous_id

theorem continuous_ofDual : Continuous (ofDual : Xᵒᵈ → X) := continuous_id

theorem isOpenMap_toDual : IsOpenMap (toDual : X → Xᵒᵈ) := IsOpenMap.id

theorem isOpenMap_ofDual : IsOpenMap (ofDual : Xᵒᵈ → X) := IsOpenMap.id

theorem isClosedMap_toDual : IsClosedMap (toDual : X → Xᵒᵈ) := IsClosedMap.id

theorem isClosedMap_ofDual : IsClosedMap (ofDual : Xᵒᵈ → X) := IsClosedMap.id

theorem nhds_toDual (x : X) : 𝓝 (toDual x) = map toDual (𝓝 x) := rfl

theorem nhds_ofDual (x : X) : 𝓝 (ofDual x) = map ofDual (𝓝 x) := rfl

variable [Preorder X] {x : X}

instance OrderDual.instNeBotNhdsWithinIoi [(𝓝[<] x).NeBot] : (𝓝[>] toDual x).NeBot := ‹_›
instance OrderDual.instNeBotNhdsWithinIio [(𝓝[>] x).NeBot] : (𝓝[<] toDual x).NeBot := ‹_›

end

theorem Quotient.preimage_mem_nhds [TopologicalSpace X] [s : Setoid X] {V : Set <| Quotient s}
    {x : X} (hs : V ∈ 𝓝 (Quotient.mk' x)) : Quotient.mk' ⁻¹' V ∈ 𝓝 x :=
  preimage_nhds_coinduced hs

/-- The image of a dense set under `Quotient.mk'` is a dense set. -/
theorem Dense.quotient [Setoid X] [TopologicalSpace X] {s : Set X} (H : Dense s) :
    Dense (Quotient.mk' '' s) :=
  Quotient.surjective_Quotient_mk''.denseRange.dense_image continuous_coinduced_rng H

/-- The composition of `Quotient.mk'` and a function with dense range has dense range. -/
theorem DenseRange.quotient [Setoid X] [TopologicalSpace X] {f : Y → X} (hf : DenseRange f) :
    DenseRange (Quotient.mk' ∘ f) :=
  Quotient.surjective_Quotient_mk''.denseRange.comp hf continuous_coinduced_rng

theorem continuous_map_of_le {α : Type*} [TopologicalSpace α]
    {s t : Setoid α} (h : s ≤ t) : Continuous (Setoid.map_of_le h) :=
  continuous_coinduced_rng

theorem continuous_map_sInf {α : Type*} [TopologicalSpace α]
    {S : Set (Setoid α)} {s : Setoid α} (h : s ∈ S) : Continuous (Setoid.map_sInf h) :=
  continuous_coinduced_rng

instance {p : X → Prop} [TopologicalSpace X] [DiscreteTopology X] : DiscreteTopology (Subtype p) :=
  ⟨bot_unique fun s _ => ⟨(↑) '' s, isOpen_discrete _, preimage_image_eq _ Subtype.val_injective⟩⟩

instance Sum.discreteTopology [TopologicalSpace X] [TopologicalSpace Y] [h : DiscreteTopology X]
    [hY : DiscreteTopology Y] : DiscreteTopology (X ⊕ Y) :=
  ⟨sup_eq_bot_iff.2 <| by simp [h.eq_bot, hY.eq_bot]⟩

instance Sigma.discreteTopology {ι : Type*} {Y : ι → Type v} [∀ i, TopologicalSpace (Y i)]
    [h : ∀ i, DiscreteTopology (Y i)] : DiscreteTopology (Sigma Y) :=
  ⟨iSup_eq_bot.2 fun _ => by simp only [(h _).eq_bot, coinduced_bot]⟩

@[simp] lemma comap_nhdsWithin_range {α β} [TopologicalSpace β] (f : α → β) (y : β) :
    comap f (𝓝[range f] y) = comap f (𝓝 y) := comap_inf_principal_range

section Top

variable [TopologicalSpace X]

/-
The 𝓝 filter and the subspace topology.
-/
theorem mem_nhds_subtype (s : Set X) (x : { x // x ∈ s }) (t : Set { x // x ∈ s }) :
    t ∈ 𝓝 x ↔ ∃ u ∈ 𝓝 (x : X), Subtype.val ⁻¹' u ⊆ t :=
  mem_nhds_induced _ x t

theorem nhds_subtype (s : Set X) (x : { x // x ∈ s }) : 𝓝 x = comap (↑) (𝓝 (x : X)) :=
  nhds_induced _ x

lemma nhds_subtype_eq_comap_nhdsWithin (s : Set X) (x : { x // x ∈ s }) :
    𝓝 x = comap (↑) (𝓝[s] (x : X)) := by
  rw [nhds_subtype, ← comap_nhdsWithin_range, Subtype.range_val]

theorem nhdsWithin_subtype_eq_bot_iff {s t : Set X} {x : s} :
    𝓝[((↑) : s → X) ⁻¹' t] x = ⊥ ↔ 𝓝[t] (x : X) ⊓ 𝓟 s = ⊥ := by
  rw [inf_principal_eq_bot_iff_comap, nhdsWithin, nhdsWithin, comap_inf, comap_principal,
    nhds_induced]

theorem nhds_ne_subtype_eq_bot_iff {S : Set X} {x : S} :
    𝓝[≠] x = ⊥ ↔ 𝓝[≠] (x : X) ⊓ 𝓟 S = ⊥ := by
  rw [← nhdsWithin_subtype_eq_bot_iff, preimage_compl, ← image_singleton,
    Subtype.coe_injective.preimage_image]

theorem nhds_ne_subtype_neBot_iff {S : Set X} {x : S} :
    (𝓝[≠] x).NeBot ↔ (𝓝[≠] (x : X) ⊓ 𝓟 S).NeBot := by
  rw [neBot_iff, neBot_iff, not_iff_not, nhds_ne_subtype_eq_bot_iff]

theorem discreteTopology_subtype_iff {S : Set X} :
    DiscreteTopology S ↔ ∀ x ∈ S, 𝓝[≠] x ⊓ 𝓟 S = ⊥ := by
  simp_rw [discreteTopology_iff_nhds_ne, SetCoe.forall', nhds_ne_subtype_eq_bot_iff]

end Top

/-- A type synonym equipped with the topology whose open sets are the empty set and the sets with
finite complements. -/
def CofiniteTopology (X : Type*) := X

namespace CofiniteTopology

/-- The identity equivalence between `` and `CofiniteTopology `. -/
def of : X ≃ CofiniteTopology X :=
  Equiv.refl X

instance [Inhabited X] : Inhabited (CofiniteTopology X) where default := of default

instance : TopologicalSpace (CofiniteTopology X) where
  IsOpen s := s.Nonempty → Set.Finite sᶜ
  isOpen_univ := by simp
  isOpen_inter s t := by
    rintro hs ht ⟨x, hxs, hxt⟩
    rw [compl_inter]
    exact (hs ⟨x, hxs⟩).union (ht ⟨x, hxt⟩)
  isOpen_sUnion := by
    rintro s h ⟨x, t, hts, hzt⟩
    rw [compl_sUnion]
    exact Finite.sInter (mem_image_of_mem _ hts) (h t hts ⟨x, hzt⟩)

theorem isOpen_iff {s : Set (CofiniteTopology X)} : IsOpen s ↔ s.Nonempty → sᶜ.Finite :=
  Iff.rfl

theorem isOpen_iff' {s : Set (CofiniteTopology X)} : IsOpen s ↔ s = ∅ ∨ sᶜ.Finite := by
  simp only [isOpen_iff, nonempty_iff_ne_empty, or_iff_not_imp_left]

theorem isClosed_iff {s : Set (CofiniteTopology X)} : IsClosed s ↔ s = univ ∨ s.Finite := by
  simp only [← isOpen_compl_iff, isOpen_iff', compl_compl, compl_empty_iff]

theorem nhds_eq (x : CofiniteTopology X) : 𝓝 x = pure x ⊔ cofinite := by
  ext U
  rw [mem_nhds_iff]
  constructor
  · rintro ⟨V, hVU, V_op, haV⟩
    exact mem_sup.mpr ⟨hVU haV, mem_of_superset (V_op ⟨_, haV⟩) hVU⟩
  · rintro ⟨hU : x ∈ U, hU' : Uᶜ.Finite⟩
    exact ⟨U, Subset.rfl, fun _ => hU', hU⟩

theorem mem_nhds_iff {x : CofiniteTopology X} {s : Set (CofiniteTopology X)} :
    s ∈ 𝓝 x ↔ x ∈ s ∧ sᶜ.Finite := by simp [nhds_eq]

end CofiniteTopology

end Constructions

section Prod

variable [TopologicalSpace X] [TopologicalSpace Y] [TopologicalSpace Z] [TopologicalSpace W]
  [TopologicalSpace ε] [TopologicalSpace ζ]

-- Porting note (#11215): TODO: Lean 4 fails to deduce implicit args
@[simp] theorem continuous_prod_mk {f : X → Y} {g : X → Z} :
    (Continuous fun x => (f x, g x)) ↔ Continuous f ∧ Continuous g :=
  (@continuous_inf_rng X (Y × Z) _ _ (TopologicalSpace.induced Prod.fst _)
    (TopologicalSpace.induced Prod.snd _)).trans <|
    continuous_induced_rng.and continuous_induced_rng

@[continuity]
theorem continuous_fst : Continuous (@Prod.fst X Y) :=
  (continuous_prod_mk.1 continuous_id).1

/-- Postcomposing `f` with `Prod.fst` is continuous -/
@[fun_prop]
theorem Continuous.fst {f : X → Y × Z} (hf : Continuous f) : Continuous fun x : X => (f x).1 :=
  continuous_fst.comp hf

/-- Precomposing `f` with `Prod.fst` is continuous -/
theorem Continuous.fst' {f : X → Z} (hf : Continuous f) : Continuous fun x : X × Y => f x.fst :=
  hf.comp continuous_fst

theorem continuousAt_fst {p : X × Y} : ContinuousAt Prod.fst p :=
  continuous_fst.continuousAt

/-- Postcomposing `f` with `Prod.fst` is continuous at `x` -/
@[fun_prop]
theorem ContinuousAt.fst {f : X → Y × Z} {x : X} (hf : ContinuousAt f x) :
    ContinuousAt (fun x : X => (f x).1) x :=
  continuousAt_fst.comp hf

/-- Precomposing `f` with `Prod.fst` is continuous at `(x, y)` -/
theorem ContinuousAt.fst' {f : X → Z} {x : X} {y : Y} (hf : ContinuousAt f x) :
    ContinuousAt (fun x : X × Y => f x.fst) (x, y) :=
  ContinuousAt.comp hf continuousAt_fst

/-- Precomposing `f` with `Prod.fst` is continuous at `x : X × Y` -/
theorem ContinuousAt.fst'' {f : X → Z} {x : X × Y} (hf : ContinuousAt f x.fst) :
    ContinuousAt (fun x : X × Y => f x.fst) x :=
  hf.comp continuousAt_fst

theorem Filter.Tendsto.fst_nhds {l : Filter X} {f : X → Y × Z} {p : Y × Z}
    (h : Tendsto f l (𝓝 p)) : Tendsto (fun a ↦ (f a).1) l (𝓝 <| p.1) :=
  continuousAt_fst.tendsto.comp h

@[continuity]
theorem continuous_snd : Continuous (@Prod.snd X Y) :=
  (continuous_prod_mk.1 continuous_id).2

/-- Postcomposing `f` with `Prod.snd` is continuous -/
@[fun_prop]
theorem Continuous.snd {f : X → Y × Z} (hf : Continuous f) : Continuous fun x : X => (f x).2 :=
  continuous_snd.comp hf

/-- Precomposing `f` with `Prod.snd` is continuous -/
theorem Continuous.snd' {f : Y → Z} (hf : Continuous f) : Continuous fun x : X × Y => f x.snd :=
  hf.comp continuous_snd

theorem continuousAt_snd {p : X × Y} : ContinuousAt Prod.snd p :=
  continuous_snd.continuousAt

/-- Postcomposing `f` with `Prod.snd` is continuous at `x` -/
@[fun_prop]
theorem ContinuousAt.snd {f : X → Y × Z} {x : X} (hf : ContinuousAt f x) :
    ContinuousAt (fun x : X => (f x).2) x :=
  continuousAt_snd.comp hf

/-- Precomposing `f` with `Prod.snd` is continuous at `(x, y)` -/
theorem ContinuousAt.snd' {f : Y → Z} {x : X} {y : Y} (hf : ContinuousAt f y) :
    ContinuousAt (fun x : X × Y => f x.snd) (x, y) :=
  ContinuousAt.comp hf continuousAt_snd

/-- Precomposing `f` with `Prod.snd` is continuous at `x : X × Y` -/
theorem ContinuousAt.snd'' {f : Y → Z} {x : X × Y} (hf : ContinuousAt f x.snd) :
    ContinuousAt (fun x : X × Y => f x.snd) x :=
  hf.comp continuousAt_snd

theorem Filter.Tendsto.snd_nhds {l : Filter X} {f : X → Y × Z} {p : Y × Z}
    (h : Tendsto f l (𝓝 p)) : Tendsto (fun a ↦ (f a).2) l (𝓝 <| p.2) :=
  continuousAt_snd.tendsto.comp h

@[continuity, fun_prop]
theorem Continuous.prod_mk {f : Z → X} {g : Z → Y} (hf : Continuous f) (hg : Continuous g) :
    Continuous fun x => (f x, g x) :=
  continuous_prod_mk.2 ⟨hf, hg⟩

@[continuity]
theorem Continuous.Prod.mk (x : X) : Continuous fun y : Y => (x, y) :=
  continuous_const.prod_mk continuous_id

@[continuity]
theorem Continuous.Prod.mk_left (y : Y) : Continuous fun x : X => (x, y) :=
  continuous_id.prod_mk continuous_const

/-- If `f x y` is continuous in `x` for all `y ∈ s`,
then the set of `x` such that `f x` maps `s` to `t` is closed. -/
lemma IsClosed.setOf_mapsTo {α : Type*} {f : X → α → Z} {s : Set α} {t : Set Z} (ht : IsClosed t)
    (hf : ∀ a ∈ s, Continuous (f · a)) : IsClosed {x | MapsTo (f x) s t} := by
  simpa only [MapsTo, setOf_forall] using isClosed_biInter fun y hy ↦ ht.preimage (hf y hy)

theorem Continuous.comp₂ {g : X × Y → Z} (hg : Continuous g) {e : W → X} (he : Continuous e)
    {f : W → Y} (hf : Continuous f) : Continuous fun w => g (e w, f w) :=
  hg.comp <| he.prod_mk hf

theorem Continuous.comp₃ {g : X × Y × Z → ε} (hg : Continuous g) {e : W → X} (he : Continuous e)
    {f : W → Y} (hf : Continuous f) {k : W → Z} (hk : Continuous k) :
    Continuous fun w => g (e w, f w, k w) :=
  hg.comp₂ he <| hf.prod_mk hk

theorem Continuous.comp₄ {g : X × Y × Z × ζ → ε} (hg : Continuous g) {e : W → X} (he : Continuous e)
    {f : W → Y} (hf : Continuous f) {k : W → Z} (hk : Continuous k) {l : W → ζ}
    (hl : Continuous l) : Continuous fun w => g (e w, f w, k w, l w) :=
  hg.comp₃ he hf <| hk.prod_mk hl

@[continuity]
theorem Continuous.prod_map {f : Z → X} {g : W → Y} (hf : Continuous f) (hg : Continuous g) :
    Continuous fun p : Z × W => (f p.1, g p.2) :=
  hf.fst'.prod_mk hg.snd'

/-- A version of `continuous_inf_dom_left` for binary functions -/
theorem continuous_inf_dom_left₂ {X Y Z} {f : X → Y → Z} {ta1 ta2 : TopologicalSpace X}
    {tb1 tb2 : TopologicalSpace Y} {tc1 : TopologicalSpace Z}
    (h : by haveI := ta1; haveI := tb1; exact Continuous fun p : X × Y => f p.1 p.2) : by
    haveI := ta1 ⊓ ta2; haveI := tb1 ⊓ tb2; exact Continuous fun p : X × Y => f p.1 p.2 := by
  have ha := @continuous_inf_dom_left _ _ id ta1 ta2 ta1 (@continuous_id _ (id _))
  have hb := @continuous_inf_dom_left _ _ id tb1 tb2 tb1 (@continuous_id _ (id _))
  have h_continuous_id := @Continuous.prod_map _ _ _ _ ta1 tb1 (ta1 ⊓ ta2) (tb1 ⊓ tb2) _ _ ha hb
  exact @Continuous.comp _ _ _ (id _) (id _) _ _ _ h h_continuous_id

/-- A version of `continuous_inf_dom_right` for binary functions -/
theorem continuous_inf_dom_right₂ {X Y Z} {f : X → Y → Z} {ta1 ta2 : TopologicalSpace X}
    {tb1 tb2 : TopologicalSpace Y} {tc1 : TopologicalSpace Z}
    (h : by haveI := ta2; haveI := tb2; exact Continuous fun p : X × Y => f p.1 p.2) : by
    haveI := ta1 ⊓ ta2; haveI := tb1 ⊓ tb2; exact Continuous fun p : X × Y => f p.1 p.2 := by
  have ha := @continuous_inf_dom_right _ _ id ta1 ta2 ta2 (@continuous_id _ (id _))
  have hb := @continuous_inf_dom_right _ _ id tb1 tb2 tb2 (@continuous_id _ (id _))
  have h_continuous_id := @Continuous.prod_map _ _ _ _ ta2 tb2 (ta1 ⊓ ta2) (tb1 ⊓ tb2) _ _ ha hb
  exact @Continuous.comp _ _ _ (id _) (id _) _ _ _ h h_continuous_id

/-- A version of `continuous_sInf_dom` for binary functions -/
theorem continuous_sInf_dom₂ {X Y Z} {f : X → Y → Z} {tas : Set (TopologicalSpace X)}
    {tbs : Set (TopologicalSpace Y)} {tX : TopologicalSpace X} {tY : TopologicalSpace Y}
    {tc : TopologicalSpace Z} (hX : tX ∈ tas) (hY : tY ∈ tbs)
    (hf : Continuous fun p : X × Y => f p.1 p.2) : by
    haveI := sInf tas; haveI := sInf tbs;
    exact @Continuous _ _ _ tc fun p : X × Y => f p.1 p.2 := by
  have hX := continuous_sInf_dom hX continuous_id
  have hY := continuous_sInf_dom hY continuous_id
  have h_continuous_id := @Continuous.prod_map _ _ _ _ tX tY (sInf tas) (sInf tbs) _ _ hX hY
  exact @Continuous.comp _ _ _ (id _) (id _) _ _ _ hf h_continuous_id

theorem Filter.Eventually.prod_inl_nhds {p : X → Prop} {x : X} (h : ∀ᶠ x in 𝓝 x, p x) (y : Y) :
    ∀ᶠ x in 𝓝 (x, y), p (x : X × Y).1 :=
  continuousAt_fst h

theorem Filter.Eventually.prod_inr_nhds {p : Y → Prop} {y : Y} (h : ∀ᶠ x in 𝓝 y, p x) (x : X) :
    ∀ᶠ x in 𝓝 (x, y), p (x : X × Y).2 :=
  continuousAt_snd h

theorem Filter.Eventually.prod_mk_nhds {px : X → Prop} {x} (hx : ∀ᶠ x in 𝓝 x, px x) {py : Y → Prop}
    {y} (hy : ∀ᶠ y in 𝓝 y, py y) : ∀ᶠ p in 𝓝 (x, y), px (p : X × Y).1 ∧ py p.2 :=
  (hx.prod_inl_nhds y).and (hy.prod_inr_nhds x)

theorem continuous_swap : Continuous (Prod.swap : X × Y → Y × X) :=
  continuous_snd.prod_mk continuous_fst

lemma isClosedMap_swap : IsClosedMap (Prod.swap : X × Y → Y × X) := fun s hs ↦ by
  rw [image_swap_eq_preimage_swap]
  exact hs.preimage continuous_swap

theorem Continuous.uncurry_left {f : X → Y → Z} (x : X) (h : Continuous (uncurry f)) :
    Continuous (f x) :=
  h.comp (Continuous.Prod.mk _)

theorem Continuous.uncurry_right {f : X → Y → Z} (y : Y) (h : Continuous (uncurry f)) :
    Continuous fun a => f a y :=
  h.comp (Continuous.Prod.mk_left _)

@[deprecated (since := "2024-03-09")] alias continuous_uncurry_left := Continuous.uncurry_left
@[deprecated (since := "2024-03-09")] alias continuous_uncurry_right := Continuous.uncurry_right

theorem continuous_curry {g : X × Y → Z} (x : X) (h : Continuous g) : Continuous (curry g x) :=
  Continuous.uncurry_left x h

theorem IsOpen.prod {s : Set X} {t : Set Y} (hs : IsOpen s) (ht : IsOpen t) : IsOpen (s ×ˢ t) :=
  (hs.preimage continuous_fst).inter (ht.preimage continuous_snd)

-- Porting note (#11215): TODO: Lean fails to find `t₁` and `t₂` by unification
theorem nhds_prod_eq {x : X} {y : Y} : 𝓝 (x, y) = 𝓝 x ×ˢ 𝓝 y := by
  dsimp only [SProd.sprod]
  rw [Filter.prod, instTopologicalSpaceProd, nhds_inf (t₁ := TopologicalSpace.induced Prod.fst _)
    (t₂ := TopologicalSpace.induced Prod.snd _), nhds_induced, nhds_induced]

-- Porting note: moved from `Topology.ContinuousOn`
theorem nhdsWithin_prod_eq (x : X) (y : Y) (s : Set X) (t : Set Y) :
    𝓝[s ×ˢ t] (x, y) = 𝓝[s] x ×ˢ 𝓝[t] y := by
  simp only [nhdsWithin, nhds_prod_eq, ← prod_inf_prod, prod_principal_principal]

instance Prod.instNeBotNhdsWithinIio [Preorder X] [Preorder Y] {x : X × Y}
    [hx₁ : (𝓝[<] x.1).NeBot] [hx₂ : (𝓝[<] x.2).NeBot] : (𝓝[<] x).NeBot := by
  refine (hx₁.prod hx₂).mono ?_
  rw [← nhdsWithin_prod_eq]
  exact nhdsWithin_mono _ fun _ ⟨h₁, h₂⟩ ↦ Prod.lt_iff.2 <| .inl ⟨h₁, h₂.le⟩

instance Prod.instNeBotNhdsWithinIoi [Preorder X] [Preorder Y] {x : X × Y}
    [(𝓝[>] x.1).NeBot] [(𝓝[>] x.2).NeBot] : (𝓝[>] x).NeBot :=
  Prod.instNeBotNhdsWithinIio (X := Xᵒᵈ) (Y := Yᵒᵈ)
    (x := (OrderDual.toDual x.1, OrderDual.toDual x.2))

theorem mem_nhds_prod_iff {x : X} {y : Y} {s : Set (X × Y)} :
    s ∈ 𝓝 (x, y) ↔ ∃ u ∈ 𝓝 x, ∃ v ∈ 𝓝 y, u ×ˢ v ⊆ s := by rw [nhds_prod_eq, mem_prod_iff]

theorem mem_nhdsWithin_prod_iff {x : X} {y : Y} {s : Set (X × Y)} {tx : Set X} {ty : Set Y} :
    s ∈ 𝓝[tx ×ˢ ty] (x, y) ↔ ∃ u ∈ 𝓝[tx] x, ∃ v ∈ 𝓝[ty] y, u ×ˢ v ⊆ s := by
  rw [nhdsWithin_prod_eq, mem_prod_iff]

-- Porting note: moved up
theorem Filter.HasBasis.prod_nhds {ιX ιY : Type*} {px : ιX → Prop} {py : ιY → Prop}
    {sx : ιX → Set X} {sy : ιY → Set Y} {x : X} {y : Y} (hx : (𝓝 x).HasBasis px sx)
    (hy : (𝓝 y).HasBasis py sy) :
    (𝓝 (x, y)).HasBasis (fun i : ιX × ιY => px i.1 ∧ py i.2) fun i => sx i.1 ×ˢ sy i.2 := by
  rw [nhds_prod_eq]
  exact hx.prod hy

-- Porting note: moved up
theorem Filter.HasBasis.prod_nhds' {ιX ιY : Type*} {pX : ιX → Prop} {pY : ιY → Prop}
    {sx : ιX → Set X} {sy : ιY → Set Y} {p : X × Y} (hx : (𝓝 p.1).HasBasis pX sx)
    (hy : (𝓝 p.2).HasBasis pY sy) :
    (𝓝 p).HasBasis (fun i : ιX × ιY => pX i.1 ∧ pY i.2) fun i => sx i.1 ×ˢ sy i.2 :=
  hx.prod_nhds hy

theorem mem_nhds_prod_iff' {x : X} {y : Y} {s : Set (X × Y)} :
    s ∈ 𝓝 (x, y) ↔ ∃ u v, IsOpen u ∧ x ∈ u ∧ IsOpen v ∧ y ∈ v ∧ u ×ˢ v ⊆ s :=
  ((nhds_basis_opens x).prod_nhds (nhds_basis_opens y)).mem_iff.trans <| by
    simp only [Prod.exists, and_comm, and_assoc, and_left_comm]

theorem Prod.tendsto_iff {X} (seq : X → Y × Z) {f : Filter X} (p : Y × Z) :
    Tendsto seq f (𝓝 p) ↔
      Tendsto (fun n => (seq n).fst) f (𝓝 p.fst) ∧ Tendsto (fun n => (seq n).snd) f (𝓝 p.snd) := by
  rw [nhds_prod_eq, Filter.tendsto_prod_iff']

instance [DiscreteTopology X] [DiscreteTopology Y] : DiscreteTopology (X × Y) :=
  discreteTopology_iff_nhds.2 fun (a, b) => by
    rw [nhds_prod_eq, nhds_discrete X, nhds_discrete Y, prod_pure_pure]

theorem prod_mem_nhds_iff {s : Set X} {t : Set Y} {x : X} {y : Y} :
    s ×ˢ t ∈ 𝓝 (x, y) ↔ s ∈ 𝓝 x ∧ t ∈ 𝓝 y := by rw [nhds_prod_eq, prod_mem_prod_iff]

theorem prod_mem_nhds {s : Set X} {t : Set Y} {x : X} {y : Y} (hx : s ∈ 𝓝 x) (hy : t ∈ 𝓝 y) :
    s ×ˢ t ∈ 𝓝 (x, y) :=
  prod_mem_nhds_iff.2 ⟨hx, hy⟩

theorem isOpen_setOf_disjoint_nhds_nhds : IsOpen { p : X × X | Disjoint (𝓝 p.1) (𝓝 p.2) } := by
  simp only [isOpen_iff_mem_nhds, Prod.forall, mem_setOf_eq]
  intro x y h
  obtain ⟨U, hU, V, hV, hd⟩ := ((nhds_basis_opens x).disjoint_iff (nhds_basis_opens y)).mp h
  exact mem_nhds_prod_iff'.mpr ⟨U, V, hU.2, hU.1, hV.2, hV.1, fun ⟨x', y'⟩ ⟨hx', hy'⟩ =>
    disjoint_of_disjoint_of_mem hd (hU.2.mem_nhds hx') (hV.2.mem_nhds hy')⟩

theorem Filter.Eventually.prod_nhds {p : X → Prop} {q : Y → Prop} {x : X} {y : Y}
    (hx : ∀ᶠ x in 𝓝 x, p x) (hy : ∀ᶠ y in 𝓝 y, q y) : ∀ᶠ z : X × Y in 𝓝 (x, y), p z.1 ∧ q z.2 :=
  prod_mem_nhds hx hy

theorem nhds_swap (x : X) (y : Y) : 𝓝 (x, y) = (𝓝 (y, x)).map Prod.swap := by
  rw [nhds_prod_eq, Filter.prod_comm, nhds_prod_eq]; rfl

theorem Filter.Tendsto.prod_mk_nhds {γ} {x : X} {y : Y} {f : Filter γ} {mx : γ → X} {my : γ → Y}
    (hx : Tendsto mx f (𝓝 x)) (hy : Tendsto my f (𝓝 y)) :
    Tendsto (fun c => (mx c, my c)) f (𝓝 (x, y)) := by
  rw [nhds_prod_eq]; exact Filter.Tendsto.prod_mk hx hy

theorem Filter.Eventually.curry_nhds {p : X × Y → Prop} {x : X} {y : Y}
    (h : ∀ᶠ x in 𝓝 (x, y), p x) : ∀ᶠ x' in 𝓝 x, ∀ᶠ y' in 𝓝 y, p (x', y') := by
  rw [nhds_prod_eq] at h
  exact h.curry

@[fun_prop]
theorem ContinuousAt.prod {f : X → Y} {g : X → Z} {x : X} (hf : ContinuousAt f x)
    (hg : ContinuousAt g x) : ContinuousAt (fun x => (f x, g x)) x :=
  hf.prod_mk_nhds hg

theorem ContinuousAt.prod_map {f : X → Z} {g : Y → W} {p : X × Y} (hf : ContinuousAt f p.fst)
    (hg : ContinuousAt g p.snd) : ContinuousAt (fun p : X × Y => (f p.1, g p.2)) p :=
  hf.fst''.prod hg.snd''

theorem ContinuousAt.prod_map' {f : X → Z} {g : Y → W} {x : X} {y : Y} (hf : ContinuousAt f x)
    (hg : ContinuousAt g y) : ContinuousAt (fun p : X × Y => (f p.1, g p.2)) (x, y) :=
  hf.fst'.prod hg.snd'

theorem ContinuousAt.comp₂ {f : Y × Z → W} {g : X → Y} {h : X → Z} {x : X}
    (hf : ContinuousAt f (g x, h x)) (hg : ContinuousAt g x) (hh : ContinuousAt h x) :
    ContinuousAt (fun x ↦ f (g x, h x)) x :=
  ContinuousAt.comp hf (hg.prod hh)

theorem ContinuousAt.comp₂_of_eq {f : Y × Z → W} {g : X → Y} {h : X → Z} {x : X} {y : Y × Z}
    (hf : ContinuousAt f y) (hg : ContinuousAt g x) (hh : ContinuousAt h x) (e : (g x, h x) = y) :
    ContinuousAt (fun x ↦ f (g x, h x)) x := by
  rw [← e] at hf
  exact hf.comp₂ hg hh

/-- Continuous functions on products are continuous in their first argument -/
theorem Continuous.curry_left {f : X × Y → Z} (hf : Continuous f) {y : Y} :
    Continuous fun x ↦ f (x, y) :=
  hf.comp (continuous_id.prod_mk continuous_const)
alias Continuous.along_fst := Continuous.curry_left

/-- Continuous functions on products are continuous in their second argument -/
theorem Continuous.curry_right {f : X × Y → Z} (hf : Continuous f) {x : X} :
    Continuous fun y ↦ f (x, y) :=
  hf.comp (continuous_const.prod_mk continuous_id)
alias Continuous.along_snd := Continuous.curry_right

-- todo: prove a version of `generateFrom_union` with `image2 (∩) s t` in the LHS and use it here
theorem prod_generateFrom_generateFrom_eq {X Y : Type*} {s : Set (Set X)} {t : Set (Set Y)}
    (hs : ⋃₀ s = univ) (ht : ⋃₀ t = univ) :
    @instTopologicalSpaceProd X Y (generateFrom s) (generateFrom t) =
      generateFrom (image2 (·  ×ˢ ·) s t) :=
  let G := generateFrom  (image2  (·  ×ˢ ·) s t)
  le_antisymm
    (le_generateFrom fun g ⟨u, hu, v, hv, g_eq⟩ =>
      g_eq.symm ▸
        @IsOpen.prod _ _ (generateFrom s) (generateFrom t) _ _ (GenerateOpen.basic _ hu)
          (GenerateOpen.basic _ hv))
    (le_inf
      (coinduced_le_iff_le_induced.mp <|
        le_generateFrom fun u hu =>
          have : ⋃ v ∈ t, u ×ˢ v = Prod.fst ⁻¹' u := by
            simp_rw [← prod_iUnion, ← sUnion_eq_biUnion, ht, prod_univ]
          show G.IsOpen (Prod.fst ⁻¹' u) by
            rw [← this]
            exact
              isOpen_iUnion fun v =>
                isOpen_iUnion fun hv => GenerateOpen.basic _ ⟨_, hu, _, hv, rfl⟩)
      (coinduced_le_iff_le_induced.mp <|
        le_generateFrom fun v hv =>
          have : ⋃ u ∈ s, u ×ˢ v = Prod.snd ⁻¹' v := by
            simp_rw [← iUnion_prod_const, ← sUnion_eq_biUnion, hs, univ_prod]
          show G.IsOpen (Prod.snd ⁻¹' v) by
            rw [← this]
            exact
              isOpen_iUnion fun u =>
                isOpen_iUnion fun hu => GenerateOpen.basic _ ⟨_, hu, _, hv, rfl⟩))

-- todo: use the previous lemma?
theorem prod_eq_generateFrom :
    instTopologicalSpaceProd =
      generateFrom { g | ∃ (s : Set X) (t : Set Y), IsOpen s ∧ IsOpen t ∧ g = s ×ˢ t } :=
  le_antisymm (le_generateFrom fun g ⟨s, t, hs, ht, g_eq⟩ => g_eq.symm ▸ hs.prod ht)
    (le_inf
      (forall_mem_image.2 fun t ht =>
        GenerateOpen.basic _ ⟨t, univ, by simpa [Set.prod_eq] using ht⟩)
      (forall_mem_image.2 fun t ht =>
        GenerateOpen.basic _ ⟨univ, t, by simpa [Set.prod_eq] using ht⟩))

-- Porting note (#11215): TODO: align with `mem_nhds_prod_iff'`
theorem isOpen_prod_iff {s : Set (X × Y)} :
    IsOpen s ↔ ∀ a b, (a, b) ∈ s →
      ∃ u v, IsOpen u ∧ IsOpen v ∧ a ∈ u ∧ b ∈ v ∧ u ×ˢ v ⊆ s :=
  isOpen_iff_mem_nhds.trans <| by simp_rw [Prod.forall, mem_nhds_prod_iff', and_left_comm]

/-- A product of induced topologies is induced by the product map -/
theorem prod_induced_induced (f : X → Y) (g : Z → W) :
    @instTopologicalSpaceProd X Z (induced f ‹_›) (induced g ‹_›) =
      induced (fun p => (f p.1, g p.2)) instTopologicalSpaceProd := by
  delta instTopologicalSpaceProd
  simp_rw [induced_inf, induced_compose]
  rfl

/-- Given a neighborhood `s` of `(x, x)`, then `(x, x)` has a square open neighborhood
  that is a subset of `s`. -/
theorem exists_nhds_square {s : Set (X × X)} {x : X} (hx : s ∈ 𝓝 (x, x)) :
    ∃ U : Set X, IsOpen U ∧ x ∈ U ∧ U ×ˢ U ⊆ s := by
  simpa [nhds_prod_eq, (nhds_basis_opens x).prod_self.mem_iff, and_assoc, and_left_comm] using hx

/-- `Prod.fst` maps neighborhood of `x : X × Y` within the section `Prod.snd ⁻¹' {x.2}`
to `𝓝 x.1`. -/
theorem map_fst_nhdsWithin (x : X × Y) : map Prod.fst (𝓝[Prod.snd ⁻¹' {x.2}] x) = 𝓝 x.1 := by
  refine le_antisymm (continuousAt_fst.mono_left inf_le_left) fun s hs => ?_
  rcases x with ⟨x, y⟩
  rw [mem_map, nhdsWithin, mem_inf_principal, mem_nhds_prod_iff] at hs
  rcases hs with ⟨u, hu, v, hv, H⟩
  simp only [prod_subset_iff, mem_singleton_iff, mem_setOf_eq, mem_preimage] at H
  exact mem_of_superset hu fun z hz => H _ hz _ (mem_of_mem_nhds hv) rfl

@[simp]
theorem map_fst_nhds (x : X × Y) : map Prod.fst (𝓝 x) = 𝓝 x.1 :=
  le_antisymm continuousAt_fst <| (map_fst_nhdsWithin x).symm.trans_le (map_mono inf_le_left)

/-- The first projection in a product of topological spaces sends open sets to open sets. -/
theorem isOpenMap_fst : IsOpenMap (@Prod.fst X Y) :=
  isOpenMap_iff_nhds_le.2 fun x => (map_fst_nhds x).ge

/-- `Prod.snd` maps neighborhood of `x : X × Y` within the section `Prod.fst ⁻¹' {x.1}`
to `𝓝 x.2`. -/
theorem map_snd_nhdsWithin (x : X × Y) : map Prod.snd (𝓝[Prod.fst ⁻¹' {x.1}] x) = 𝓝 x.2 := by
  refine le_antisymm (continuousAt_snd.mono_left inf_le_left) fun s hs => ?_
  rcases x with ⟨x, y⟩
  rw [mem_map, nhdsWithin, mem_inf_principal, mem_nhds_prod_iff] at hs
  rcases hs with ⟨u, hu, v, hv, H⟩
  simp only [prod_subset_iff, mem_singleton_iff, mem_setOf_eq, mem_preimage] at H
  exact mem_of_superset hv fun z hz => H _ (mem_of_mem_nhds hu) _ hz rfl

@[simp]
theorem map_snd_nhds (x : X × Y) : map Prod.snd (𝓝 x) = 𝓝 x.2 :=
  le_antisymm continuousAt_snd <| (map_snd_nhdsWithin x).symm.trans_le (map_mono inf_le_left)

/-- The second projection in a product of topological spaces sends open sets to open sets. -/
theorem isOpenMap_snd : IsOpenMap (@Prod.snd X Y) :=
  isOpenMap_iff_nhds_le.2 fun x => (map_snd_nhds x).ge

/-- A product set is open in a product space if and only if each factor is open, or one of them is
empty -/
theorem isOpen_prod_iff' {s : Set X} {t : Set Y} :
    IsOpen (s ×ˢ t) ↔ IsOpen s ∧ IsOpen t ∨ s = ∅ ∨ t = ∅ := by
  rcases (s ×ˢ t).eq_empty_or_nonempty with h | h
  · simp [h, prod_eq_empty_iff.1 h]
  · have st : s.Nonempty ∧ t.Nonempty := prod_nonempty_iff.1 h
    constructor
    · intro (H : IsOpen (s ×ˢ t))
      refine Or.inl ⟨?_, ?_⟩
      · show IsOpen s
        rw [← fst_image_prod s st.2]
        exact isOpenMap_fst _ H
      · show IsOpen t
        rw [← snd_image_prod st.1 t]
        exact isOpenMap_snd _ H
    · intro H
      simp only [st.1.ne_empty, st.2.ne_empty, not_false_iff, or_false_iff] at H
      exact H.1.prod H.2

theorem closure_prod_eq {s : Set X} {t : Set Y} : closure (s ×ˢ t) = closure s ×ˢ closure t :=
  ext fun ⟨a, b⟩ => by
    simp_rw [mem_prod, mem_closure_iff_nhdsWithin_neBot, nhdsWithin_prod_eq, prod_neBot]

theorem interior_prod_eq (s : Set X) (t : Set Y) : interior (s ×ˢ t) = interior s ×ˢ interior t :=
  ext fun ⟨a, b⟩ => by simp only [mem_interior_iff_mem_nhds, mem_prod, prod_mem_nhds_iff]

theorem frontier_prod_eq (s : Set X) (t : Set Y) :
    frontier (s ×ˢ t) = closure s ×ˢ frontier t ∪ frontier s ×ˢ closure t := by
  simp only [frontier, closure_prod_eq, interior_prod_eq, prod_diff_prod]

@[simp]
theorem frontier_prod_univ_eq (s : Set X) :
    frontier (s ×ˢ (univ : Set Y)) = frontier s ×ˢ univ := by
  simp [frontier_prod_eq]

@[simp]
theorem frontier_univ_prod_eq (s : Set Y) :
    frontier ((univ : Set X) ×ˢ s) = univ ×ˢ frontier s := by
  simp [frontier_prod_eq]

theorem map_mem_closure₂ {f : X → Y → Z} {x : X} {y : Y} {s : Set X} {t : Set Y} {u : Set Z}
    (hf : Continuous (uncurry f)) (hx : x ∈ closure s) (hy : y ∈ closure t)
    (h : ∀ a ∈ s, ∀ b ∈ t, f a b ∈ u) : f x y ∈ closure u :=
  have H₁ : (x, y) ∈ closure (s ×ˢ t) := by simpa only [closure_prod_eq] using mk_mem_prod hx hy
  have H₂ : MapsTo (uncurry f) (s ×ˢ t) u := forall_prod_set.2 h
  H₂.closure hf H₁

theorem IsClosed.prod {s₁ : Set X} {s₂ : Set Y} (h₁ : IsClosed s₁) (h₂ : IsClosed s₂) :
    IsClosed (s₁ ×ˢ s₂) :=
  closure_eq_iff_isClosed.mp <| by simp only [h₁.closure_eq, h₂.closure_eq, closure_prod_eq]

/-- The product of two dense sets is a dense set. -/
theorem Dense.prod {s : Set X} {t : Set Y} (hs : Dense s) (ht : Dense t) : Dense (s ×ˢ t) :=
  fun x => by
  rw [closure_prod_eq]
  exact ⟨hs x.1, ht x.2⟩

/-- If `f` and `g` are maps with dense range, then `Prod.map f g` has dense range. -/
theorem DenseRange.prod_map {ι : Type*} {κ : Type*} {f : ι → Y} {g : κ → Z} (hf : DenseRange f)
    (hg : DenseRange g) : DenseRange (Prod.map f g) := by
  simpa only [DenseRange, prod_range_range_eq] using hf.prod hg

theorem Inducing.prod_map {f : X → Y} {g : Z → W} (hf : Inducing f) (hg : Inducing g) :
    Inducing (Prod.map f g) :=
  inducing_iff_nhds.2 fun (x, z) => by simp_rw [Prod.map_def, nhds_prod_eq, hf.nhds_eq_comap,
    hg.nhds_eq_comap, prod_comap_comap_eq]

@[simp]
theorem inducing_const_prod {x : X} {f : Y → Z} : (Inducing fun x' => (x, f x')) ↔ Inducing f := by
  simp_rw [inducing_iff, instTopologicalSpaceProd, induced_inf, induced_compose, Function.comp,
    induced_const, top_inf_eq]

@[simp]
theorem inducing_prod_const {y : Y} {f : X → Z} : (Inducing fun x => (f x, y)) ↔ Inducing f := by
  simp_rw [inducing_iff, instTopologicalSpaceProd, induced_inf, induced_compose, Function.comp,
    induced_const, inf_top_eq]

theorem Embedding.prod_map {f : X → Y} {g : Z → W} (hf : Embedding f) (hg : Embedding g) :
    Embedding (Prod.map f g) :=
  { hf.toInducing.prod_map hg.toInducing with
    inj := fun ⟨x₁, z₁⟩ ⟨x₂, z₂⟩ => by simp [hf.inj.eq_iff, hg.inj.eq_iff] }

protected theorem IsOpenMap.prod {f : X → Y} {g : Z → W} (hf : IsOpenMap f) (hg : IsOpenMap g) :
    IsOpenMap fun p : X × Z => (f p.1, g p.2) := by
  rw [isOpenMap_iff_nhds_le]
  rintro ⟨a, b⟩
  rw [nhds_prod_eq, nhds_prod_eq, ← Filter.prod_map_map_eq]
  exact Filter.prod_mono (hf.nhds_le a) (hg.nhds_le b)

protected theorem OpenEmbedding.prod {f : X → Y} {g : Z → W} (hf : OpenEmbedding f)
    (hg : OpenEmbedding g) : OpenEmbedding fun x : X × Z => (f x.1, g x.2) :=
  openEmbedding_of_embedding_open (hf.1.prod_map hg.1) (hf.isOpenMap.prod hg.isOpenMap)

theorem embedding_graph {f : X → Y} (hf : Continuous f) : Embedding fun x => (x, f x) :=
  embedding_of_embedding_compose (continuous_id.prod_mk hf) continuous_fst embedding_id

theorem embedding_prod_mk (x : X) : Embedding (Prod.mk x : Y → X × Y) :=
  embedding_of_embedding_compose (Continuous.Prod.mk x) continuous_snd embedding_id

end Prod

section Bool

lemma continuous_bool_rng [TopologicalSpace X] {f : X → Bool} (b : Bool) :
    Continuous f ↔ IsClopen (f ⁻¹' {b}) := by
  rw [continuous_discrete_rng, Bool.forall_bool' b, IsClopen, ← isOpen_compl_iff, ← preimage_compl,
    Bool.compl_singleton, and_comm]

end Bool

section Sum

open Sum

variable [TopologicalSpace X] [TopologicalSpace Y] [TopologicalSpace Z] [TopologicalSpace W]

theorem continuous_sum_dom {f : X ⊕ Y → Z} :
    Continuous f ↔ Continuous (f ∘ Sum.inl) ∧ Continuous (f ∘ Sum.inr) :=
  (continuous_sup_dom (t₁ := TopologicalSpace.coinduced Sum.inl _)
    (t₂ := TopologicalSpace.coinduced Sum.inr _)).trans <|
    continuous_coinduced_dom.and continuous_coinduced_dom

theorem continuous_sum_elim {f : X → Z} {g : Y → Z} :
    Continuous (Sum.elim f g) ↔ Continuous f ∧ Continuous g :=
  continuous_sum_dom

@[continuity, fun_prop]
theorem Continuous.sum_elim {f : X → Z} {g : Y → Z} (hf : Continuous f) (hg : Continuous g) :
    Continuous (Sum.elim f g) :=
  continuous_sum_elim.2 ⟨hf, hg⟩

@[continuity, fun_prop]
theorem continuous_isLeft : Continuous (isLeft : X ⊕ Y → Bool) :=
  continuous_sum_dom.2 ⟨continuous_const, continuous_const⟩

@[continuity, fun_prop]
theorem continuous_isRight : Continuous (isRight : X ⊕ Y → Bool) :=
  continuous_sum_dom.2 ⟨continuous_const, continuous_const⟩

@[continuity, fun_prop]
-- Porting note: the proof was `continuous_sup_rng_left continuous_coinduced_rng`
theorem continuous_inl : Continuous (@inl X Y) := ⟨fun _ => And.left⟩

@[continuity, fun_prop]
-- Porting note: the proof was `continuous_sup_rng_right continuous_coinduced_rng`
theorem continuous_inr : Continuous (@inr X Y) := ⟨fun _ => And.right⟩

theorem isOpen_sum_iff {s : Set (X ⊕ Y)} : IsOpen s ↔ IsOpen (inl ⁻¹' s) ∧ IsOpen (inr ⁻¹' s) :=
  Iff.rfl

theorem isClosed_sum_iff {s : Set (X ⊕ Y)} :
    IsClosed s ↔ IsClosed (inl ⁻¹' s) ∧ IsClosed (inr ⁻¹' s) := by
  simp only [← isOpen_compl_iff, isOpen_sum_iff, preimage_compl]

theorem isOpenMap_inl : IsOpenMap (@inl X Y) := fun u hu => by
  simpa [isOpen_sum_iff, preimage_image_eq u Sum.inl_injective]

theorem isOpenMap_inr : IsOpenMap (@inr X Y) := fun u hu => by
  simpa [isOpen_sum_iff, preimage_image_eq u Sum.inr_injective]

theorem openEmbedding_inl : OpenEmbedding (@inl X Y) :=
  openEmbedding_of_continuous_injective_open continuous_inl inl_injective isOpenMap_inl

theorem openEmbedding_inr : OpenEmbedding (@inr X Y) :=
  openEmbedding_of_continuous_injective_open continuous_inr inr_injective isOpenMap_inr

theorem embedding_inl : Embedding (@inl X Y) :=
  openEmbedding_inl.1

theorem embedding_inr : Embedding (@inr X Y) :=
  openEmbedding_inr.1

theorem isOpen_range_inl : IsOpen (range (inl : X → X ⊕ Y)) :=
  openEmbedding_inl.2

theorem isOpen_range_inr : IsOpen (range (inr : Y → X ⊕ Y)) :=
  openEmbedding_inr.2

theorem isClosed_range_inl : IsClosed (range (inl : X → X ⊕ Y)) := by
  rw [← isOpen_compl_iff, compl_range_inl]
  exact isOpen_range_inr

theorem isClosed_range_inr : IsClosed (range (inr : Y → X ⊕ Y)) := by
  rw [← isOpen_compl_iff, compl_range_inr]
  exact isOpen_range_inl

theorem closedEmbedding_inl : ClosedEmbedding (inl : X → X ⊕ Y) :=
  ⟨embedding_inl, isClosed_range_inl⟩

theorem closedEmbedding_inr : ClosedEmbedding (inr : Y → X ⊕ Y) :=
  ⟨embedding_inr, isClosed_range_inr⟩

theorem nhds_inl (x : X) : 𝓝 (inl x : X ⊕ Y) = map inl (𝓝 x) :=
  (openEmbedding_inl.map_nhds_eq _).symm

theorem nhds_inr (y : Y) : 𝓝 (inr y : X ⊕ Y) = map inr (𝓝 y) :=
  (openEmbedding_inr.map_nhds_eq _).symm

@[simp]
theorem continuous_sum_map {f : X → Y} {g : Z → W} :
    Continuous (Sum.map f g) ↔ Continuous f ∧ Continuous g :=
  continuous_sum_elim.trans <|
    embedding_inl.continuous_iff.symm.and embedding_inr.continuous_iff.symm

@[continuity, fun_prop]
theorem Continuous.sum_map {f : X → Y} {g : Z → W} (hf : Continuous f) (hg : Continuous g) :
    Continuous (Sum.map f g) :=
  continuous_sum_map.2 ⟨hf, hg⟩

theorem isOpenMap_sum {f : X ⊕ Y → Z} :
    IsOpenMap f ↔ (IsOpenMap fun a => f (inl a)) ∧ IsOpenMap fun b => f (inr b) := by
  simp only [isOpenMap_iff_nhds_le, Sum.forall, nhds_inl, nhds_inr, Filter.map_map, comp]

@[simp]
theorem isOpenMap_sum_elim {f : X → Z} {g : Y → Z} :
    IsOpenMap (Sum.elim f g) ↔ IsOpenMap f ∧ IsOpenMap g := by
  simp only [isOpenMap_sum, elim_inl, elim_inr]

theorem IsOpenMap.sum_elim {f : X → Z} {g : Y → Z} (hf : IsOpenMap f) (hg : IsOpenMap g) :
    IsOpenMap (Sum.elim f g) :=
  isOpenMap_sum_elim.2 ⟨hf, hg⟩

theorem isClosedMap_sum {f : X ⊕ Y → Z} :
    IsClosedMap f ↔ (IsClosedMap fun a => f (.inl a)) ∧ IsClosedMap fun b => f (.inr b) := by
  constructor
  · intro h
    exact ⟨h.comp closedEmbedding_inl.isClosedMap, h.comp closedEmbedding_inr.isClosedMap⟩
  · rintro h Z hZ
    rw [isClosed_sum_iff] at hZ
    convert (h.1 _ hZ.1).union (h.2 _ hZ.2)
    ext
    simp only [mem_image, Sum.exists, mem_union, mem_preimage]

end Sum

section Subtype

variable [TopologicalSpace X] [TopologicalSpace Y] [TopologicalSpace Z] {p : X → Prop}

theorem inducing_subtype_val {t : Set Y} : Inducing ((↑) : t → Y) := ⟨rfl⟩

theorem Inducing.of_codRestrict {f : X → Y} {t : Set Y} (ht : ∀ x, f x ∈ t)
    (h : Inducing (t.codRestrict f ht)) : Inducing f :=
  inducing_subtype_val.comp h

theorem embedding_subtype_val : Embedding ((↑) : Subtype p → X) :=
  ⟨inducing_subtype_val, Subtype.coe_injective⟩

theorem closedEmbedding_subtype_val (h : IsClosed { a | p a }) :
    ClosedEmbedding ((↑) : Subtype p → X) :=
  ⟨embedding_subtype_val, by rwa [Subtype.range_coe_subtype]⟩

@[continuity, fun_prop]
theorem continuous_subtype_val : Continuous (@Subtype.val X p) :=
  continuous_induced_dom

theorem Continuous.subtype_val {f : Y → Subtype p} (hf : Continuous f) :
    Continuous fun x => (f x : X) :=
  continuous_subtype_val.comp hf

theorem IsOpen.openEmbedding_subtype_val {s : Set X} (hs : IsOpen s) :
    OpenEmbedding ((↑) : s → X) :=
  ⟨embedding_subtype_val, (@Subtype.range_coe _ s).symm ▸ hs⟩

theorem IsOpen.isOpenMap_subtype_val {s : Set X} (hs : IsOpen s) : IsOpenMap ((↑) : s → X) :=
  hs.openEmbedding_subtype_val.isOpenMap

theorem IsOpenMap.restrict {f : X → Y} (hf : IsOpenMap f) {s : Set X} (hs : IsOpen s) :
    IsOpenMap (s.restrict f) :=
  hf.comp hs.isOpenMap_subtype_val
<<<<<<< HEAD
#align is_open_map.restrict IsOpenMap.restrict
=======
>>>>>>> 59de845a

nonrec theorem IsClosed.closedEmbedding_subtype_val {s : Set X} (hs : IsClosed s) :
    ClosedEmbedding ((↑) : s → X) :=
  closedEmbedding_subtype_val hs

@[continuity, fun_prop]
theorem Continuous.subtype_mk {f : Y → X} (h : Continuous f) (hp : ∀ x, p (f x)) :
    Continuous fun x => (⟨f x, hp x⟩ : Subtype p) :=
  continuous_induced_rng.2 h

theorem Continuous.subtype_map {f : X → Y} (h : Continuous f) {q : Y → Prop}
    (hpq : ∀ x, p x → q (f x)) : Continuous (Subtype.map f hpq) :=
  (h.comp continuous_subtype_val).subtype_mk _

theorem continuous_inclusion {s t : Set X} (h : s ⊆ t) : Continuous (inclusion h) :=
  continuous_id.subtype_map h

theorem continuousAt_subtype_val {p : X → Prop} {x : Subtype p} :
    ContinuousAt ((↑) : Subtype p → X) x :=
  continuous_subtype_val.continuousAt

theorem Subtype.dense_iff {s : Set X} {t : Set s} : Dense t ↔ s ⊆ closure ((↑) '' t) := by
  rw [inducing_subtype_val.dense_iff, SetCoe.forall]
  rfl

theorem map_nhds_subtype_val {s : Set X} (x : s) : map ((↑) : s → X) (𝓝 x) = 𝓝[s] ↑x := by
  rw [inducing_subtype_val.map_nhds_eq, Subtype.range_val]

theorem map_nhds_subtype_coe_eq_nhds {x : X} (hx : p x) (h : ∀ᶠ x in 𝓝 x, p x) :
    map ((↑) : Subtype p → X) (𝓝 ⟨x, hx⟩) = 𝓝 x :=
  map_nhds_induced_of_mem <| by rw [Subtype.range_val]; exact h

theorem nhds_subtype_eq_comap {x : X} {h : p x} : 𝓝 (⟨x, h⟩ : Subtype p) = comap (↑) (𝓝 x) :=
  nhds_induced _ _

theorem tendsto_subtype_rng {Y : Type*} {p : X → Prop} {l : Filter Y} {f : Y → Subtype p} :
    ∀ {x : Subtype p}, Tendsto f l (𝓝 x) ↔ Tendsto (fun x => (f x : X)) l (𝓝 (x : X))
  | ⟨a, ha⟩ => by rw [nhds_subtype_eq_comap, tendsto_comap_iff]; rfl

theorem closure_subtype {x : { a // p a }} {s : Set { a // p a }} :
    x ∈ closure s ↔ (x : X) ∈ closure (((↑) : _ → X) '' s) :=
  closure_induced

@[simp]
theorem continuousAt_codRestrict_iff {f : X → Y} {t : Set Y} (h1 : ∀ x, f x ∈ t) {x : X} :
    ContinuousAt (codRestrict f t h1) x ↔ ContinuousAt f x :=
  inducing_subtype_val.continuousAt_iff

alias ⟨_, ContinuousAt.codRestrict⟩ := continuousAt_codRestrict_iff

theorem ContinuousAt.restrict {f : X → Y} {s : Set X} {t : Set Y} (h1 : MapsTo f s t) {x : s}
    (h2 : ContinuousAt f x) : ContinuousAt (h1.restrict f s t) x :=
  (h2.comp continuousAt_subtype_val).codRestrict _

theorem ContinuousAt.restrictPreimage {f : X → Y} {s : Set Y} {x : f ⁻¹' s} (h : ContinuousAt f x) :
    ContinuousAt (s.restrictPreimage f) x :=
  h.restrict _

@[continuity, fun_prop]
theorem Continuous.codRestrict {f : X → Y} {s : Set Y} (hf : Continuous f) (hs : ∀ a, f a ∈ s) :
    Continuous (s.codRestrict f hs) :=
  hf.subtype_mk hs

@[continuity, fun_prop]
theorem Continuous.restrict {f : X → Y} {s : Set X} {t : Set Y} (h1 : MapsTo f s t)
    (h2 : Continuous f) : Continuous (h1.restrict f s t) :=
  (h2.comp continuous_subtype_val).codRestrict _

@[continuity, fun_prop]
theorem Continuous.restrictPreimage {f : X → Y} {s : Set Y} (h : Continuous f) :
    Continuous (s.restrictPreimage f) :=
  h.restrict _

theorem Inducing.codRestrict {e : X → Y} (he : Inducing e) {s : Set Y} (hs : ∀ x, e x ∈ s) :
    Inducing (codRestrict e s hs) :=
  inducing_of_inducing_compose (he.continuous.codRestrict hs) continuous_subtype_val he

theorem Embedding.codRestrict {e : X → Y} (he : Embedding e) (s : Set Y) (hs : ∀ x, e x ∈ s) :
    Embedding (codRestrict e s hs) :=
  embedding_of_embedding_compose (he.continuous.codRestrict hs) continuous_subtype_val he

theorem embedding_inclusion {s t : Set X} (h : s ⊆ t) : Embedding (inclusion h) :=
  embedding_subtype_val.codRestrict _ _

/-- Let `s, t ⊆ X` be two subsets of a topological space `X`.  If `t ⊆ s` and the topology induced
by `X`on `s` is discrete, then also the topology induces on `t` is discrete.  -/
theorem DiscreteTopology.of_subset {X : Type*} [TopologicalSpace X] {s t : Set X}
    (_ : DiscreteTopology s) (ts : t ⊆ s) : DiscreteTopology t :=
  (embedding_inclusion ts).discreteTopology

/-- Let `s` be a discrete subset of a topological space. Then the preimage of `s` by
a continuous injective map is also discrete. -/
theorem DiscreteTopology.preimage_of_continuous_injective {X Y : Type*} [TopologicalSpace X]
    [TopologicalSpace Y] (s : Set Y) [DiscreteTopology s] {f : X → Y} (hc : Continuous f)
    (hinj : Function.Injective f) : DiscreteTopology (f ⁻¹' s) :=
  DiscreteTopology.of_continuous_injective (β := s) (Continuous.restrict
    (by exact fun _ x ↦ x) hc) ((MapsTo.restrict_inj _).mpr hinj.injOn)

/-- If `f : X → Y` is a quotient map,
then its restriction to the preimage of an open set is a quotient map too. -/
theorem QuotientMap.restrictPreimage_isOpen {f : X → Y} (hf : QuotientMap f)
    {s : Set Y} (hs : IsOpen s) : QuotientMap (s.restrictPreimage f) := by
  refine quotientMap_iff.2 ⟨hf.surjective.restrictPreimage _, fun U ↦ ?_⟩
  rw [hs.openEmbedding_subtype_val.open_iff_image_open, ← hf.isOpen_preimage,
    (hs.preimage hf.continuous).openEmbedding_subtype_val.open_iff_image_open,
    image_val_preimage_restrictPreimage]

open scoped Set.Notation in
lemma isClosed_preimage_val {s t : Set X} : IsClosed (s ↓∩ t) ↔ s ∩ closure (s ∩ t) ⊆ t := by
  rw [← closure_eq_iff_isClosed, embedding_subtype_val.closure_eq_preimage_closure_image,
    ← Subtype.val_injective.image_injective.eq_iff, Subtype.image_preimage_coe,
    Subtype.image_preimage_coe, subset_antisymm_iff, and_iff_left, Set.subset_inter_iff,
    and_iff_right]
  exacts [Set.inter_subset_left, Set.subset_inter Set.inter_subset_left subset_closure]
end Subtype

section Quotient

variable [TopologicalSpace X] [TopologicalSpace Y] [TopologicalSpace Z]
variable {r : X → X → Prop} {s : Setoid X}

theorem quotientMap_quot_mk : QuotientMap (@Quot.mk X r) :=
  ⟨Quot.exists_rep, rfl⟩

@[continuity, fun_prop]
theorem continuous_quot_mk : Continuous (@Quot.mk X r) :=
  continuous_coinduced_rng

@[continuity, fun_prop]
theorem continuous_quot_lift {f : X → Y} (hr : ∀ a b, r a b → f a = f b) (h : Continuous f) :
    Continuous (Quot.lift f hr : Quot r → Y) :=
  continuous_coinduced_dom.2 h

theorem quotientMap_quotient_mk' : QuotientMap (@Quotient.mk' X s) :=
  quotientMap_quot_mk

theorem continuous_quotient_mk' : Continuous (@Quotient.mk' X s) :=
  continuous_coinduced_rng

theorem Continuous.quotient_lift {f : X → Y} (h : Continuous f) (hs : ∀ a b, a ≈ b → f a = f b) :
    Continuous (Quotient.lift f hs : Quotient s → Y) :=
  continuous_coinduced_dom.2 h

theorem Continuous.quotient_liftOn' {f : X → Y} (h : Continuous f)
    (hs : ∀ a b, @Setoid.r _ s a b → f a = f b) :
    Continuous (fun x => Quotient.liftOn' x f hs : Quotient s → Y) :=
  h.quotient_lift hs

@[continuity, fun_prop]
theorem Continuous.quotient_map' {t : Setoid Y} {f : X → Y} (hf : Continuous f)
    (H : (s.r ⇒ t.r) f f) : Continuous (Quotient.map' f H) :=
  (continuous_quotient_mk'.comp hf).quotient_lift _

end Quotient

section Pi

variable {ι : Type*} {π : ι → Type*} {κ : Type*} [TopologicalSpace X]
  [T : ∀ i, TopologicalSpace (π i)] {f : X → ∀ i : ι, π i}

theorem continuous_pi_iff : Continuous f ↔ ∀ i, Continuous fun a => f a i := by
  simp only [continuous_iInf_rng, continuous_induced_rng, comp]

@[continuity, fun_prop]
theorem continuous_pi (h : ∀ i, Continuous fun a => f a i) : Continuous f :=
  continuous_pi_iff.2 h

@[continuity, fun_prop]
theorem continuous_apply (i : ι) : Continuous fun p : ∀ i, π i => p i :=
  continuous_iInf_dom continuous_induced_dom

@[continuity]
theorem continuous_apply_apply {ρ : κ → ι → Type*} [∀ j i, TopologicalSpace (ρ j i)] (j : κ)
    (i : ι) : Continuous fun p : ∀ j, ∀ i, ρ j i => p j i :=
  (continuous_apply i).comp (continuous_apply j)

theorem continuousAt_apply (i : ι) (x : ∀ i, π i) : ContinuousAt (fun p : ∀ i, π i => p i) x :=
  (continuous_apply i).continuousAt

theorem Filter.Tendsto.apply_nhds {l : Filter Y} {f : Y → ∀ i, π i} {x : ∀ i, π i}
    (h : Tendsto f l (𝓝 x)) (i : ι) : Tendsto (fun a => f a i) l (𝓝 <| x i) :=
  (continuousAt_apply i _).tendsto.comp h

theorem nhds_pi {a : ∀ i, π i} : 𝓝 a = pi fun i => 𝓝 (a i) := by
  simp only [nhds_iInf, nhds_induced, Filter.pi]

theorem tendsto_pi_nhds {f : Y → ∀ i, π i} {g : ∀ i, π i} {u : Filter Y} :
    Tendsto f u (𝓝 g) ↔ ∀ x, Tendsto (fun i => f i x) u (𝓝 (g x)) := by
  rw [nhds_pi, Filter.tendsto_pi]

theorem continuousAt_pi {f : X → ∀ i, π i} {x : X} :
    ContinuousAt f x ↔ ∀ i, ContinuousAt (fun y => f y i) x :=
  tendsto_pi_nhds

@[fun_prop]
theorem continuousAt_pi' {f : X → ∀ i, π i} {x : X} (hf : ∀ i, ContinuousAt (fun y => f y i) x) :
    ContinuousAt f x :=
  continuousAt_pi.2 hf

theorem Pi.continuous_precomp' {ι' : Type*} (φ : ι' → ι) :
    Continuous (fun (f : (∀ i, π i)) (j : ι') ↦ f (φ j)) :=
  continuous_pi fun j ↦ continuous_apply (φ j)

theorem Pi.continuous_precomp {ι' : Type*} (φ : ι' → ι) :
    Continuous (· ∘ φ : (ι → X) → (ι' → X)) :=
  Pi.continuous_precomp' φ

theorem Pi.continuous_postcomp' {X : ι → Type*} [∀ i, TopologicalSpace (X i)]
    {g : ∀ i, π i → X i} (hg : ∀ i, Continuous (g i)) :
    Continuous (fun (f : (∀ i, π i)) (i : ι) ↦ g i (f i)) :=
  continuous_pi fun i ↦ (hg i).comp <| continuous_apply i

theorem Pi.continuous_postcomp [TopologicalSpace Y] {g : X → Y} (hg : Continuous g) :
    Continuous (g ∘ · : (ι → X) → (ι → Y)) :=
  Pi.continuous_postcomp' fun _ ↦ hg

lemma Pi.induced_precomp' {ι' : Type*} (φ : ι' → ι) :
    induced (fun (f : (∀ i, π i)) (j : ι') ↦ f (φ j)) Pi.topologicalSpace =
    ⨅ i', induced (eval (φ i')) (T (φ i')) := by
  simp [Pi.topologicalSpace, induced_iInf, induced_compose, comp]

lemma Pi.induced_precomp [TopologicalSpace Y] {ι' : Type*} (φ : ι' → ι) :
    induced (· ∘ φ) Pi.topologicalSpace =
    ⨅ i', induced (eval (φ i')) ‹TopologicalSpace Y› :=
  induced_precomp' φ

lemma Pi.continuous_restrict (S : Set ι) :
    Continuous (S.restrict : (∀ i : ι, π i) → (∀ i : S, π i)) :=
  Pi.continuous_precomp' ((↑) : S → ι)

lemma Pi.induced_restrict (S : Set ι) :
    induced (S.restrict) Pi.topologicalSpace =
    ⨅ i ∈ S, induced (eval i) (T i) := by
  simp (config := { unfoldPartialApp := true }) [← iInf_subtype'', ← induced_precomp' ((↑) : S → ι),
    restrict]

lemma Pi.induced_restrict_sUnion (𝔖 : Set (Set ι)) :
    induced (⋃₀ 𝔖).restrict (Pi.topologicalSpace (Y := fun i : (⋃₀ 𝔖) ↦ π i)) =
    ⨅ S ∈ 𝔖, induced S.restrict Pi.topologicalSpace := by
  simp_rw [Pi.induced_restrict, iInf_sUnion]

lemma Pi.induced_restrict_sUnion (𝔖 : Set (Set ι)) :
    induced (⋃₀ 𝔖).restrict (Pi.topologicalSpace (Y := fun i : (⋃₀ 𝔖) ↦ π i)) =
    ⨅ S ∈ 𝔖, induced S.restrict Pi.topologicalSpace := by
  simp_rw [Pi.induced_restrict, iInf_sUnion]

theorem Filter.Tendsto.update [DecidableEq ι] {l : Filter Y} {f : Y → ∀ i, π i} {x : ∀ i, π i}
    (hf : Tendsto f l (𝓝 x)) (i : ι) {g : Y → π i} {xi : π i} (hg : Tendsto g l (𝓝 xi)) :
    Tendsto (fun a => update (f a) i (g a)) l (𝓝 <| update x i xi) :=
  tendsto_pi_nhds.2 fun j => by rcases eq_or_ne j i with (rfl | hj) <;> simp [*, hf.apply_nhds]

theorem ContinuousAt.update [DecidableEq ι] {x : X} (hf : ContinuousAt f x) (i : ι) {g : X → π i}
    (hg : ContinuousAt g x) : ContinuousAt (fun a => update (f a) i (g a)) x :=
  hf.tendsto.update i hg

theorem Continuous.update [DecidableEq ι] (hf : Continuous f) (i : ι) {g : X → π i}
    (hg : Continuous g) : Continuous fun a => update (f a) i (g a) :=
  continuous_iff_continuousAt.2 fun _ => hf.continuousAt.update i hg.continuousAt

/-- `Function.update f i x` is continuous in `(f, x)`. -/
@[continuity, fun_prop]
theorem continuous_update [DecidableEq ι] (i : ι) :
    Continuous fun f : (∀ j, π j) × π i => update f.1 i f.2 :=
  continuous_fst.update i continuous_snd

/-- `Pi.mulSingle i x` is continuous in `x`. -/
-- Porting note (#11215): TODO: restore @[continuity]
@[to_additive "`Pi.single i x` is continuous in `x`."]
theorem continuous_mulSingle [∀ i, One (π i)] [DecidableEq ι] (i : ι) :
    Continuous fun x => (Pi.mulSingle i x : ∀ i, π i) :=
  continuous_const.update _ continuous_id

theorem Filter.Tendsto.fin_insertNth {n} {π : Fin (n + 1) → Type*} [∀ i, TopologicalSpace (π i)]
    (i : Fin (n + 1)) {f : Y → π i} {l : Filter Y} {x : π i} (hf : Tendsto f l (𝓝 x))
    {g : Y → ∀ j : Fin n, π (i.succAbove j)} {y : ∀ j, π (i.succAbove j)} (hg : Tendsto g l (𝓝 y)) :
    Tendsto (fun a => i.insertNth (f a) (g a)) l (𝓝 <| i.insertNth x y) :=
  tendsto_pi_nhds.2 fun j => Fin.succAboveCases i (by simpa) (by simpa using tendsto_pi_nhds.1 hg) j

theorem ContinuousAt.fin_insertNth {n} {π : Fin (n + 1) → Type*} [∀ i, TopologicalSpace (π i)]
    (i : Fin (n + 1)) {f : X → π i} {x : X} (hf : ContinuousAt f x)
    {g : X → ∀ j : Fin n, π (i.succAbove j)} (hg : ContinuousAt g x) :
    ContinuousAt (fun a => i.insertNth (f a) (g a)) x :=
  hf.tendsto.fin_insertNth i hg

theorem Continuous.fin_insertNth {n} {π : Fin (n + 1) → Type*} [∀ i, TopologicalSpace (π i)]
    (i : Fin (n + 1)) {f : X → π i} (hf : Continuous f) {g : X → ∀ j : Fin n, π (i.succAbove j)}
    (hg : Continuous g) : Continuous fun a => i.insertNth (f a) (g a) :=
  continuous_iff_continuousAt.2 fun _ => hf.continuousAt.fin_insertNth i hg.continuousAt

theorem isOpen_set_pi {i : Set ι} {s : ∀ a, Set (π a)} (hi : i.Finite)
    (hs : ∀ a ∈ i, IsOpen (s a)) : IsOpen (pi i s) := by
  rw [pi_def]; exact hi.isOpen_biInter fun a ha => (hs _ ha).preimage (continuous_apply _)

theorem isOpen_pi_iff {s : Set (∀ a, π a)} :
    IsOpen s ↔
      ∀ f, f ∈ s → ∃ (I : Finset ι) (u : ∀ a, Set (π a)),
        (∀ a, a ∈ I → IsOpen (u a) ∧ f a ∈ u a) ∧ (I : Set ι).pi u ⊆ s := by
  rw [isOpen_iff_nhds]
  simp_rw [le_principal_iff, nhds_pi, Filter.mem_pi', mem_nhds_iff]
  refine forall₂_congr fun a _ => ⟨?_, ?_⟩
  · rintro ⟨I, t, ⟨h1, h2⟩⟩
    refine ⟨I, fun a => eval a '' (I : Set ι).pi fun a => (h1 a).choose, fun i hi => ?_, ?_⟩
    · simp_rw [eval_image_pi (Finset.mem_coe.mpr hi)
          (pi_nonempty_iff.mpr fun i => ⟨_, fun _ => (h1 i).choose_spec.2.2⟩)]
      exact (h1 i).choose_spec.2
    · exact Subset.trans
        (pi_mono fun i hi => (eval_image_pi_subset hi).trans (h1 i).choose_spec.1) h2
  · rintro ⟨I, t, ⟨h1, h2⟩⟩
    refine ⟨I, fun a => ite (a ∈ I) (t a) univ, fun i => ?_, ?_⟩
    · by_cases hi : i ∈ I
      · use t i
        simp_rw [if_pos hi]
        exact ⟨Subset.rfl, (h1 i) hi⟩
      · use univ
        simp_rw [if_neg hi]
        exact ⟨Subset.rfl, isOpen_univ, mem_univ _⟩
    · rw [← univ_pi_ite]
      simp only [← ite_and, ← Finset.mem_coe, and_self_iff, univ_pi_ite, h2]

theorem isOpen_pi_iff' [Finite ι] {s : Set (∀ a, π a)} :
    IsOpen s ↔
      ∀ f, f ∈ s → ∃ u : ∀ a, Set (π a), (∀ a, IsOpen (u a) ∧ f a ∈ u a) ∧ univ.pi u ⊆ s := by
  cases nonempty_fintype ι
  rw [isOpen_iff_nhds]
  simp_rw [le_principal_iff, nhds_pi, Filter.mem_pi', mem_nhds_iff]
  refine forall₂_congr fun a _ => ⟨?_, ?_⟩
  · rintro ⟨I, t, ⟨h1, h2⟩⟩
    refine
      ⟨fun i => (h1 i).choose,
        ⟨fun i => (h1 i).choose_spec.2,
          (pi_mono fun i _ => (h1 i).choose_spec.1).trans (Subset.trans ?_ h2)⟩⟩
    rw [← pi_inter_compl (I : Set ι)]
    exact inter_subset_left
  · exact fun ⟨u, ⟨h1, _⟩⟩ =>
      ⟨Finset.univ, u, ⟨fun i => ⟨u i, ⟨rfl.subset, h1 i⟩⟩, by rwa [Finset.coe_univ]⟩⟩

theorem isClosed_set_pi {i : Set ι} {s : ∀ a, Set (π a)} (hs : ∀ a ∈ i, IsClosed (s a)) :
    IsClosed (pi i s) := by
  rw [pi_def]; exact isClosed_biInter fun a ha => (hs _ ha).preimage (continuous_apply _)

theorem mem_nhds_of_pi_mem_nhds {I : Set ι} {s : ∀ i, Set (π i)} (a : ∀ i, π i) (hs : I.pi s ∈ 𝓝 a)
    {i : ι} (hi : i ∈ I) : s i ∈ 𝓝 (a i) := by
  rw [nhds_pi] at hs; exact mem_of_pi_mem_pi hs hi

theorem set_pi_mem_nhds {i : Set ι} {s : ∀ a, Set (π a)} {x : ∀ a, π a} (hi : i.Finite)
    (hs : ∀ a ∈ i, s a ∈ 𝓝 (x a)) : pi i s ∈ 𝓝 x := by
  rw [pi_def, biInter_mem hi]
  exact fun a ha => (continuous_apply a).continuousAt (hs a ha)

theorem set_pi_mem_nhds_iff {I : Set ι} (hI : I.Finite) {s : ∀ i, Set (π i)} (a : ∀ i, π i) :
    I.pi s ∈ 𝓝 a ↔ ∀ i : ι, i ∈ I → s i ∈ 𝓝 (a i) := by
  rw [nhds_pi, pi_mem_pi_iff hI]

theorem interior_pi_set {I : Set ι} (hI : I.Finite) {s : ∀ i, Set (π i)} :
    interior (pi I s) = I.pi fun i => interior (s i) := by
  ext a
  simp only [Set.mem_pi, mem_interior_iff_mem_nhds, set_pi_mem_nhds_iff hI]

theorem exists_finset_piecewise_mem_of_mem_nhds [DecidableEq ι] {s : Set (∀ a, π a)} {x : ∀ a, π a}
    (hs : s ∈ 𝓝 x) (y : ∀ a, π a) : ∃ I : Finset ι, I.piecewise x y ∈ s := by
  simp only [nhds_pi, Filter.mem_pi'] at hs
  rcases hs with ⟨I, t, htx, hts⟩
  refine ⟨I, hts fun i hi => ?_⟩
  simpa [Finset.mem_coe.1 hi] using mem_of_mem_nhds (htx i)

theorem pi_generateFrom_eq {π : ι → Type*} {g : ∀ a, Set (Set (π a))} :
    (@Pi.topologicalSpace ι π fun a => generateFrom (g a)) =
      generateFrom
        { t | ∃ (s : ∀ a, Set (π a)) (i : Finset ι), (∀ a ∈ i, s a ∈ g a) ∧ t = pi (↑i) s } := by
  refine le_antisymm ?_ ?_
  · apply le_generateFrom
    rintro _ ⟨s, i, hi, rfl⟩
    letI := fun a => generateFrom (g a)
    exact isOpen_set_pi i.finite_toSet (fun a ha => GenerateOpen.basic _ (hi a ha))
  · refine le_iInf fun i => coinduced_le_iff_le_induced.1 <| le_generateFrom fun s hs => ?_
    refine GenerateOpen.basic _ ⟨update (fun i => univ) i s, {i}, ?_⟩
    simp [hs]

theorem pi_eq_generateFrom :
    Pi.topologicalSpace =
      generateFrom
        { g | ∃ (s : ∀ a, Set (π a)) (i : Finset ι), (∀ a ∈ i, IsOpen (s a)) ∧ g = pi (↑i) s } :=
  calc Pi.topologicalSpace
  _ = @Pi.topologicalSpace ι π fun a => generateFrom { s | IsOpen s } := by
    simp only [generateFrom_setOf_isOpen]
  _ = _ := pi_generateFrom_eq

theorem pi_generateFrom_eq_finite {π : ι → Type*} {g : ∀ a, Set (Set (π a))} [Finite ι]
    (hg : ∀ a, ⋃₀ g a = univ) :
    (@Pi.topologicalSpace ι π fun a => generateFrom (g a)) =
      generateFrom { t | ∃ s : ∀ a, Set (π a), (∀ a, s a ∈ g a) ∧ t = pi univ s } := by
  cases nonempty_fintype ι
  rw [pi_generateFrom_eq]
  refine le_antisymm (generateFrom_anti ?_) (le_generateFrom ?_)
  · exact fun s ⟨t, ht, Eq⟩ => ⟨t, Finset.univ, by simp [ht, Eq]⟩
  · rintro s ⟨t, i, ht, rfl⟩
    letI := generateFrom { t | ∃ s : ∀ a, Set (π a), (∀ a, s a ∈ g a) ∧ t = pi univ s }
    refine isOpen_iff_forall_mem_open.2 fun f hf => ?_
    choose c hcg hfc using fun a => sUnion_eq_univ_iff.1 (hg a) (f a)
    refine ⟨pi i t ∩ pi ((↑i)ᶜ : Set ι) c, inter_subset_left, ?_, ⟨hf, fun a _ => hfc a⟩⟩
    rw [← univ_pi_piecewise]
    refine GenerateOpen.basic _ ⟨_, fun a => ?_, rfl⟩
    by_cases a ∈ i <;> simp [*]

theorem induced_to_pi {X : Type*} (f : X → ∀ i, π i) :
    induced f Pi.topologicalSpace = ⨅ i, induced (f · i) inferInstance := by
  simp_rw [Pi.topologicalSpace, induced_iInf, induced_compose, Function.comp]

/-- Suppose `π i` is a family of topological spaces indexed by `i : ι`, and `X` is a type
endowed with a family of maps `f i : X → π i` for every `i : ι`, hence inducing a
map `g : X → Π i, π i`. This lemma shows that infimum of the topologies on `X` induced by
the `f i` as `i : ι` varies is simply the topology on `X` induced by `g : X → Π i, π i`
where `Π i, π i` is endowed with the usual product topology. -/
theorem inducing_iInf_to_pi {X : Type*} (f : ∀ i, X → π i) :
    @Inducing X (∀ i, π i) (⨅ i, induced (f i) inferInstance) _ fun x i => f i x :=
  letI := ⨅ i, induced (f i) inferInstance; ⟨(induced_to_pi _).symm⟩

variable [Finite ι] [∀ i, DiscreteTopology (π i)]

/-- A finite product of discrete spaces is discrete. -/
instance Pi.discreteTopology : DiscreteTopology (∀ i, π i) :=
  singletons_open_iff_discrete.mp fun x => by
    rw [← univ_pi_singleton]
    exact isOpen_set_pi finite_univ fun i _ => (isOpen_discrete {x i})

end Pi

section Sigma

variable {ι κ : Type*} {σ : ι → Type*} {τ : κ → Type*} [∀ i, TopologicalSpace (σ i)]
  [∀ k, TopologicalSpace (τ k)] [TopologicalSpace X]

@[continuity, fun_prop]
theorem continuous_sigmaMk {i : ι} : Continuous (@Sigma.mk ι σ i) :=
  continuous_iSup_rng continuous_coinduced_rng

-- Porting note: the proof was `by simp only [isOpen_iSup_iff, isOpen_coinduced]`
theorem isOpen_sigma_iff {s : Set (Sigma σ)} : IsOpen s ↔ ∀ i, IsOpen (Sigma.mk i ⁻¹' s) := by
  delta instTopologicalSpaceSigma
  rw [isOpen_iSup_iff]
  rfl

theorem isClosed_sigma_iff {s : Set (Sigma σ)} : IsClosed s ↔ ∀ i, IsClosed (Sigma.mk i ⁻¹' s) := by
  simp only [← isOpen_compl_iff, isOpen_sigma_iff, preimage_compl]

theorem isOpenMap_sigmaMk {i : ι} : IsOpenMap (@Sigma.mk ι σ i) := by
  intro s hs
  rw [isOpen_sigma_iff]
  intro j
  rcases eq_or_ne j i with (rfl | hne)
  · rwa [preimage_image_eq _ sigma_mk_injective]
  · rw [preimage_image_sigmaMk_of_ne hne]
    exact isOpen_empty

theorem isOpen_range_sigmaMk {i : ι} : IsOpen (range (@Sigma.mk ι σ i)) :=
  isOpenMap_sigmaMk.isOpen_range

theorem isClosedMap_sigmaMk {i : ι} : IsClosedMap (@Sigma.mk ι σ i) := by
  intro s hs
  rw [isClosed_sigma_iff]
  intro j
  rcases eq_or_ne j i with (rfl | hne)
  · rwa [preimage_image_eq _ sigma_mk_injective]
  · rw [preimage_image_sigmaMk_of_ne hne]
    exact isClosed_empty

theorem isClosed_range_sigmaMk {i : ι} : IsClosed (range (@Sigma.mk ι σ i)) :=
  isClosedMap_sigmaMk.isClosed_range

theorem openEmbedding_sigmaMk {i : ι} : OpenEmbedding (@Sigma.mk ι σ i) :=
  openEmbedding_of_continuous_injective_open continuous_sigmaMk sigma_mk_injective
    isOpenMap_sigmaMk

theorem closedEmbedding_sigmaMk {i : ι} : ClosedEmbedding (@Sigma.mk ι σ i) :=
  closedEmbedding_of_continuous_injective_closed continuous_sigmaMk sigma_mk_injective
    isClosedMap_sigmaMk

theorem embedding_sigmaMk {i : ι} : Embedding (@Sigma.mk ι σ i) :=
  closedEmbedding_sigmaMk.1

theorem Sigma.nhds_mk (i : ι) (x : σ i) : 𝓝 (⟨i, x⟩ : Sigma σ) = Filter.map (Sigma.mk i) (𝓝 x) :=
  (openEmbedding_sigmaMk.map_nhds_eq x).symm

theorem Sigma.nhds_eq (x : Sigma σ) : 𝓝 x = Filter.map (Sigma.mk x.1) (𝓝 x.2) := by
  cases x
  apply Sigma.nhds_mk

theorem comap_sigmaMk_nhds (i : ι) (x : σ i) : comap (Sigma.mk i) (𝓝 ⟨i, x⟩) = 𝓝 x :=
  (embedding_sigmaMk.nhds_eq_comap _).symm

theorem isOpen_sigma_fst_preimage (s : Set ι) : IsOpen (Sigma.fst ⁻¹' s : Set (Σ a, σ a)) := by
  rw [← biUnion_of_singleton s, preimage_iUnion₂]
  simp only [← range_sigmaMk]
  exact isOpen_biUnion fun _ _ => isOpen_range_sigmaMk

/-- A map out of a sum type is continuous iff its restriction to each summand is. -/
@[simp]
theorem continuous_sigma_iff {f : Sigma σ → X} :
    Continuous f ↔ ∀ i, Continuous fun a => f ⟨i, a⟩ := by
  delta instTopologicalSpaceSigma
  rw [continuous_iSup_dom]
  exact forall_congr' fun _ => continuous_coinduced_dom

/-- A map out of a sum type is continuous if its restriction to each summand is. -/
@[continuity, fun_prop]
theorem continuous_sigma {f : Sigma σ → X} (hf : ∀ i, Continuous fun a => f ⟨i, a⟩) :
    Continuous f :=
  continuous_sigma_iff.2 hf

/-- A map defined on a sigma type (a.k.a. the disjoint union of an indexed family of topological
spaces) is inducing iff its restriction to each component is inducing and each the image of each
component under `f` can be separated from the images of all other components by an open set. -/
theorem inducing_sigma {f : Sigma σ → X} :
    Inducing f ↔ (∀ i, Inducing (f ∘ Sigma.mk i)) ∧
      (∀ i, ∃ U, IsOpen U ∧ ∀ x, f x ∈ U ↔ x.1 = i) := by
  refine ⟨fun h ↦ ⟨fun i ↦ h.comp embedding_sigmaMk.1, fun i ↦ ?_⟩, ?_⟩
  · rcases h.isOpen_iff.1 (isOpen_range_sigmaMk (i := i)) with ⟨U, hUo, hU⟩
    refine ⟨U, hUo, ?_⟩
    simpa [ext_iff] using hU
  · refine fun ⟨h₁, h₂⟩ ↦ inducing_iff_nhds.2 fun ⟨i, x⟩ ↦ ?_
    rw [Sigma.nhds_mk, (h₁ i).nhds_eq_comap, comp_apply, ← comap_comap, map_comap_of_mem]
    rcases h₂ i with ⟨U, hUo, hU⟩
    filter_upwards [preimage_mem_comap <| hUo.mem_nhds <| (hU _).2 rfl] with y hy
    simpa [hU] using hy

@[simp 1100]
theorem continuous_sigma_map {f₁ : ι → κ} {f₂ : ∀ i, σ i → τ (f₁ i)} :
    Continuous (Sigma.map f₁ f₂) ↔ ∀ i, Continuous (f₂ i) :=
  continuous_sigma_iff.trans <| by simp only [Sigma.map, embedding_sigmaMk.continuous_iff, comp]

@[continuity, fun_prop]
theorem Continuous.sigma_map {f₁ : ι → κ} {f₂ : ∀ i, σ i → τ (f₁ i)} (hf : ∀ i, Continuous (f₂ i)) :
    Continuous (Sigma.map f₁ f₂) :=
  continuous_sigma_map.2 hf

theorem isOpenMap_sigma {f : Sigma σ → X} : IsOpenMap f ↔ ∀ i, IsOpenMap fun a => f ⟨i, a⟩ := by
  simp only [isOpenMap_iff_nhds_le, Sigma.forall, Sigma.nhds_eq, map_map, comp]

theorem isOpenMap_sigma_map {f₁ : ι → κ} {f₂ : ∀ i, σ i → τ (f₁ i)} :
    IsOpenMap (Sigma.map f₁ f₂) ↔ ∀ i, IsOpenMap (f₂ i) :=
  isOpenMap_sigma.trans <|
    forall_congr' fun i => (@openEmbedding_sigmaMk _ _ _ (f₁ i)).isOpenMap_iff.symm

theorem inducing_sigma_map {f₁ : ι → κ} {f₂ : ∀ i, σ i → τ (f₁ i)} (h₁ : Injective f₁) :
    Inducing (Sigma.map f₁ f₂) ↔ ∀ i, Inducing (f₂ i) := by
  simp only [inducing_iff_nhds, Sigma.forall, Sigma.nhds_mk, Sigma.map_mk, ← map_sigma_mk_comap h₁,
    map_inj sigma_mk_injective]

theorem embedding_sigma_map {f₁ : ι → κ} {f₂ : ∀ i, σ i → τ (f₁ i)} (h : Injective f₁) :
    Embedding (Sigma.map f₁ f₂) ↔ ∀ i, Embedding (f₂ i) := by
  simp only [embedding_iff, Injective.sigma_map, inducing_sigma_map h, forall_and, h.sigma_map_iff]

theorem openEmbedding_sigma_map {f₁ : ι → κ} {f₂ : ∀ i, σ i → τ (f₁ i)} (h : Injective f₁) :
    OpenEmbedding (Sigma.map f₁ f₂) ↔ ∀ i, OpenEmbedding (f₂ i) := by
  simp only [openEmbedding_iff_embedding_open, isOpenMap_sigma_map, embedding_sigma_map h,
    forall_and]

end Sigma

section ULift

theorem ULift.isOpen_iff [TopologicalSpace X] {s : Set (ULift.{v} X)} :
    IsOpen s ↔ IsOpen (ULift.up ⁻¹' s) := by
  rw [ULift.topologicalSpace, ← Equiv.ulift_apply, ← Equiv.ulift.coinduced_symm, ← isOpen_coinduced]

theorem ULift.isClosed_iff [TopologicalSpace X] {s : Set (ULift.{v} X)} :
    IsClosed s ↔ IsClosed (ULift.up ⁻¹' s) := by
  rw [← isOpen_compl_iff, ← isOpen_compl_iff, isOpen_iff, preimage_compl]

@[continuity]
theorem continuous_uLift_down [TopologicalSpace X] : Continuous (ULift.down : ULift.{v, u} X → X) :=
  continuous_induced_dom

@[continuity]
theorem continuous_uLift_up [TopologicalSpace X] : Continuous (ULift.up : X → ULift.{v, u} X) :=
  continuous_induced_rng.2 continuous_id

theorem embedding_uLift_down [TopologicalSpace X] : Embedding (ULift.down : ULift.{v, u} X → X) :=
  ⟨⟨rfl⟩, ULift.down_injective⟩

theorem ULift.closedEmbedding_down [TopologicalSpace X] :
    ClosedEmbedding (ULift.down : ULift.{v, u} X → X) :=
  ⟨embedding_uLift_down, by simp only [ULift.down_surjective.range_eq, isClosed_univ]⟩

instance [TopologicalSpace X] [DiscreteTopology X] : DiscreteTopology (ULift X) :=
  embedding_uLift_down.discreteTopology

end ULift

section Monad

variable [TopologicalSpace X] {s : Set X} {t : Set s}

theorem IsOpen.trans (ht : IsOpen t) (hs : IsOpen s) : IsOpen (t : Set X) := by
  rcases isOpen_induced_iff.mp ht with ⟨s', hs', rfl⟩
  rw [Subtype.image_preimage_coe]
  exact hs.inter hs'

theorem IsClosed.trans (ht : IsClosed t) (hs : IsClosed s) : IsClosed (t : Set X) := by
  rcases isClosed_induced_iff.mp ht with ⟨s', hs', rfl⟩
  rw [Subtype.image_preimage_coe]
  exact hs.inter hs'

end Monad

section NhdsSet
variable {X Y : Type*} [TopologicalSpace X] [TopologicalSpace Y] {f : Filter X}
  {s : Set X} {t : Set Y} {x : X}

/-- The product of a neighborhood of `s` and a neighborhood of `t` is a neighborhood of `s ×ˢ t`,
formulated in terms of a filter inequality. -/
theorem nhdsSet_prod_le (s : Set X) (t : Set Y) : 𝓝ˢ (s ×ˢ t) ≤ 𝓝ˢ s ×ˢ 𝓝ˢ t :=
  ((hasBasis_nhdsSet _).prod (hasBasis_nhdsSet _)).ge_iff.2 fun (_u, _v) ⟨⟨huo, hsu⟩, hvo, htv⟩ ↦
    (huo.prod hvo).mem_nhdsSet.2 <| prod_mono hsu htv

theorem Filter.eventually_nhdsSet_prod_iff {p : X × Y → Prop} :
    (∀ᶠ q in 𝓝ˢ (s ×ˢ t), p q) ↔
      ∀ x ∈ s, ∀ y ∈ t,
          ∃ px : X → Prop, (∀ᶠ x' in 𝓝 x, px x') ∧ ∃ py : Y → Prop, (∀ᶠ y' in 𝓝 y, py y') ∧
            ∀ {x : X}, px x → ∀ {y : Y}, py y → p (x, y) := by
  simp_rw [eventually_nhdsSet_iff_forall, forall_prod_set, nhds_prod_eq, eventually_prod_iff]

theorem Filter.Eventually.prod_nhdsSet {p : X × Y → Prop} {px : X → Prop} {py : Y → Prop}
    (hp : ∀ {x : X}, px x → ∀ {y : Y}, py y → p (x, y)) (hs : ∀ᶠ x in 𝓝ˢ s, px x)
    (ht : ∀ᶠ y in 𝓝ˢ t, py y) : ∀ᶠ q in 𝓝ˢ (s ×ˢ t), p q :=
  nhdsSet_prod_le _ _ (mem_of_superset (prod_mem_prod hs ht) fun _ ⟨hx, hy⟩ ↦ hp hx hy)

end NhdsSet<|MERGE_RESOLUTION|>--- conflicted
+++ resolved
@@ -966,10 +966,6 @@
 theorem IsOpenMap.restrict {f : X → Y} (hf : IsOpenMap f) {s : Set X} (hs : IsOpen s) :
     IsOpenMap (s.restrict f) :=
   hf.comp hs.isOpenMap_subtype_val
-<<<<<<< HEAD
-#align is_open_map.restrict IsOpenMap.restrict
-=======
->>>>>>> 59de845a
 
 nonrec theorem IsClosed.closedEmbedding_subtype_val {s : Set X} (hs : IsClosed s) :
     ClosedEmbedding ((↑) : s → X) :=
@@ -1205,11 +1201,6 @@
     ⨅ i ∈ S, induced (eval i) (T i) := by
   simp (config := { unfoldPartialApp := true }) [← iInf_subtype'', ← induced_precomp' ((↑) : S → ι),
     restrict]
-
-lemma Pi.induced_restrict_sUnion (𝔖 : Set (Set ι)) :
-    induced (⋃₀ 𝔖).restrict (Pi.topologicalSpace (Y := fun i : (⋃₀ 𝔖) ↦ π i)) =
-    ⨅ S ∈ 𝔖, induced S.restrict Pi.topologicalSpace := by
-  simp_rw [Pi.induced_restrict, iInf_sUnion]
 
 lemma Pi.induced_restrict_sUnion (𝔖 : Set (Set ι)) :
     induced (⋃₀ 𝔖).restrict (Pi.topologicalSpace (Y := fun i : (⋃₀ 𝔖) ↦ π i)) =
