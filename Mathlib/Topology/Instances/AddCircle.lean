--- conflicted
+++ resolved
@@ -404,11 +404,7 @@
   have : (↑(q.den : ℤ) : 𝕜) ≠ 0 := by
     norm_cast
     exact q.pos.ne.symm
-<<<<<<< HEAD
-  rw [← @Rat.num_den q, Rat.cast_mk_of_ne_zero _ _ this, Int.cast_natCast, Rat.num_den,
-=======
   rw [← q.num_divInt_den, Rat.cast_divInt_of_ne_zero _ this, Int.cast_natCast, Rat.num_divInt_den,
->>>>>>> 59de845a
     addOrderOf_div_of_gcd_eq_one' q.pos q.reduced]
 
 theorem addOrderOf_eq_pos_iff {u : AddCircle p} {n : ℕ} (h : 0 < n) :
@@ -428,11 +424,7 @@
     convert congr_arg (QuotientAddGroup.mk : 𝕜 → (AddCircle p)) ha using 1
     rw [coe_add, ← Int.cast_natCast, han, zsmul_eq_mul, mul_div_right_comm, eq_comm,
       add_left_eq_self, ← zsmul_eq_mul, coe_zsmul, coe_period, smul_zero]
-<<<<<<< HEAD
-  refine' ⟨(a % n).toNat, _, _, he⟩
-=======
   refine ⟨(a % n).toNat, ?_, ?_, he⟩
->>>>>>> 59de845a
   · rw [← Int.ofNat_lt, han]
     exact Int.emod_lt_of_pos _ (Int.ofNat_lt.2 h)
   · have := (gcd_mul_addOrderOf_div_eq p (Int.toNat (a % ↑n)) h).trans
