--- conflicted
+++ resolved
@@ -76,11 +76,7 @@
   embedding_coe.tendsto_nhds_iff.symm
 #align ennreal.tendsto_coe ENNReal.tendsto_coe
 
-<<<<<<< HEAD
 @[continuity, fun_prop]
-=======
-@[fun_prop]
->>>>>>> 548ca520
 theorem continuous_coe : Continuous ((↑) : ℝ≥0 → ℝ≥0∞) :=
   embedding_coe.continuous
 #align ennreal.continuous_coe ENNReal.continuous_coe
