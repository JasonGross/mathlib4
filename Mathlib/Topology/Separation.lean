--- conflicted
+++ resolved
@@ -274,10 +274,6 @@
 theorem t0Space_iff_not_inseparable (X : Type u) [TopologicalSpace X] :
     T0Space X ↔ Pairwise fun x y : X => ¬Inseparable x y := by
   simp only [t0Space_iff_inseparable, Ne, not_imp_not, Pairwise]
-<<<<<<< HEAD
-#align t0_space_iff_not_inseparable t0Space_iff_not_inseparable
-=======
->>>>>>> 59de845a
 
 theorem Inseparable.eq [T0Space X] {x y : X} (h : Inseparable x y) : x = y :=
   T0Space.t0 h
@@ -1356,10 +1352,6 @@
 /-- A space is T₂ iff the neighbourhoods of distinct points generate the bottom filter. -/
 theorem t2_iff_nhds : T2Space X ↔ ∀ {x y : X}, NeBot (𝓝 x ⊓ 𝓝 y) → x = y := by
   simp only [t2Space_iff_disjoint_nhds, disjoint_iff, neBot_iff, Ne, not_imp_comm, Pairwise]
-<<<<<<< HEAD
-#align t2_iff_nhds t2_iff_nhds
-=======
->>>>>>> 59de845a
 
 theorem eq_of_nhds_neBot [T2Space X] {x y : X} (h : NeBot (𝓝 x ⊓ 𝓝 y)) : x = y :=
   t2_iff_nhds.mp ‹_› h
@@ -1407,19 +1399,6 @@
     (ha : Tendsto f l (𝓝 a)) (hb : Tendsto g l (𝓝 b)) (hfg : ∃ᶠ x in l, f x = g x) : a = b :=
   have : ∃ᶠ z : X × X in 𝓝 (a, b), z.1 = z.2 := (ha.prod_mk_nhds hb).frequently hfg
   not_not.1 fun hne => this (isClosed_diagonal.isOpen_compl.mem_nhds hne)
-
-/-- If `s` and `t` are compact sets in a T₂ space, then the set neighborhoods filter of `s ∩ t`
-is the infimum of set neighborhoods filters for `s` and `t`.
-
-For general sets, only the `≤` inequality holds, see `nhdsSet_inter_le`. -/
-theorem IsCompact.nhdsSet_inter_eq [T2Space X] {s t : Set X} (hs : IsCompact s) (ht : IsCompact t) :
-    𝓝ˢ (s ∩ t) = 𝓝ˢ s ⊓ 𝓝ˢ t := by
-  refine le_antisymm (nhdsSet_inter_le _ _) ?_
-  simp_rw [hs.nhdsSet_inf_eq_biSup, ht.inf_nhdsSet_eq_biSup, nhdsSet, sSup_image]
-  refine iSup₂_le fun x hxs ↦ iSup₂_le fun y hyt ↦ ?_
-  rcases eq_or_ne x y with (rfl|hne)
-  · exact le_iSup₂_of_le x ⟨hxs, hyt⟩ (inf_idem _).le
-  · exact (disjoint_nhds_nhds.mpr hne).eq_bot ▸ bot_le
 
 /-- If `s` and `t` are compact sets in a T₂ space, then the set neighborhoods filter of `s ∩ t`
 is the infimum of set neighborhoods filters for `s` and `t`.
