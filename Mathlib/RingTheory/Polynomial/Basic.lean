--- conflicted
+++ resolved
@@ -181,11 +181,7 @@
         rcases p with ⟨p, hp, rfl⟩
         simp only [mem_degreeLT]
         refine lt_of_lt_of_le ?_ degree_le_natDegree
-<<<<<<< HEAD
-        exact eraseLead_degree_lt (ne_zero_of_ne_zero_of_monic one_ne_zero hp)⟩,
-=======
         exact degree_eraseLead_lt (ne_zero_of_ne_zero_of_monic one_ne_zero hp)⟩,
->>>>>>> f0b9441d
       invFun := fun p =>
         ⟨X^n + p.1, monic_X_pow_add (mem_degreeLT.1 p.2), by
             rw [natDegree_add_eq_left_of_degree_lt]
