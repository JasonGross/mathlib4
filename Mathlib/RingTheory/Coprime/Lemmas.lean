--- conflicted
+++ resolved
@@ -107,35 +107,6 @@
 theorem exists_sum_eq_one_iff_pairwise_coprime [DecidableEq I] (h : t.Nonempty) :
     (∃ μ : I → R, (∑ i ∈ t, μ i * ∏ j ∈ t \ {i}, s j) = 1) ↔
       Pairwise (IsCoprime on fun i : t ↦ s i) := by
-<<<<<<< HEAD
-  refine' h.cons_induction _ _
-  · simp only [sum_singleton, Finset.sdiff_self, prod_empty, mul_one, exists_apply_eq,
-               Pairwise, Ne, true_iff_iff]
-    rintro a ⟨i, hi⟩ ⟨j, hj⟩ h
-    rw [Finset.mem_singleton] at hi hj
-    simp [hi, hj] at h
-  intro a t hat h ih
-  rw [pairwise_cons']
-  have mem : ∀ x ∈ t, a ∈ insert a t \ {x} := fun x hx ↦ by
-    rw [mem_sdiff, mem_singleton]
-    exact ⟨mem_insert_self _ _, fun ha ↦ hat (ha ▸ hx)⟩
-  constructor
-  · rintro ⟨μ, hμ⟩
-    rw [sum_cons, cons_eq_insert, sdiff_singleton_eq_erase, erase_insert hat] at hμ
-    refine' ⟨ih.mp ⟨Pi.single h.choose (μ a * s h.choose) + μ * fun _ ↦ s a, ?_⟩, fun b hb ↦ ?_⟩
-    · rw [prod_eq_mul_prod_diff_singleton h.choose_spec, ← mul_assoc, ←
-        @if_pos _ _ h.choose_spec R (_ * _) 0, ← sum_pi_single', ← sum_add_distrib] at hμ
-      rw [← hμ, sum_congr rfl]
-      intro x hx
-      dsimp -- Porting note: terms were showing as sort of `HAdd.hadd` instead of `+`
-      -- this whole proof pretty much breaks and has to be rewritten from scratch
-      rw [add_mul]
-      congr 1
-      · by_cases hx : x = h.choose
-        · rw [hx, Pi.single_eq_same, Pi.single_eq_same]
-        · rw [Pi.single_eq_of_ne hx, Pi.single_eq_of_ne hx, zero_mul]
-      · rw [mul_assoc]
-=======
   induction h using Finset.Nonempty.cons_induction with
   | singleton =>
     simp [exists_apply_eq, Pairwise, Function.onFun]
@@ -170,7 +141,6 @@
         rw [mul_assoc, ← prod_eq_prod_diff_singleton_mul hb, sum_mul, ← hμ, sum_congr rfl]
         intro x hx
         rw [mul_assoc]
->>>>>>> 59de845a
         congr
         rw [prod_eq_prod_diff_singleton_mul (mem x hx) _]
         congr 2
