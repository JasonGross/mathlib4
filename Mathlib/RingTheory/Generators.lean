/-
Copyright (c) 2024 Andrew Yang. All rights reserved.
Released under Apache 2.0 license as described in the file LICENSE.
Authors: Andrew Yang
-/
import Mathlib.RingTheory.Ideal.Cotangent
import Mathlib.RingTheory.Localization.Away.Basic
import Mathlib.RingTheory.MvPolynomial.Tower
import Mathlib.RingTheory.TensorProduct.Basic

/-!

# Generators of algebras

## Main definition

- `Algebra.Generators`: A family of generators of a `R`-algebra `S` consists of
  1. `vars`: The type of variables.
  2. `val : vars → S`: The assignment of each variable to a value.
  3. `σ`: A set-theoretic section of the induced `R`-algebra homomorphism `R[X] → S`, where we
     write `R[X]` for `R[vars]`.

- `Algebra.Generators.Hom`: Given a commuting square
  ```
  R --→ P = R[X] ---→ S
  |                   |
  ↓                   ↓
  R' -→ P' = R'[X'] → S
  ```
  A hom between `P` and `P'` is an assignment `X → P'` such that the arrows commute.

- `Algebra.Generators.Cotangent`: The cotangent space wrt `P = R[X] → S`, i.e. the
  space `I/I²` with `I` being the kernel of the presentation.

-/

universe w u v

open TensorProduct MvPolynomial

variable (R : Type u) (S : Type v) [CommRing R] [CommRing S] [Algebra R S]

/-- A family of generators of a `R`-algebra `S` consists of
1. `vars`: The type of variables.
2. `val : vars → S`: The assignment of each variable to a value in `S`.
3. `σ`: A section of `R[X] → S`. -/
structure Algebra.Generators where
  /-- The type of variables.  -/
  vars : Type w
  /-- The assignment of each variable to a value in `S`. -/
  val : vars → S
  /-- A section of `R[X] → S`. -/
  σ' : S → MvPolynomial vars R
  aeval_val_σ' : ∀ s, aeval val (σ' s) = s

namespace Algebra.Generators

variable {R S}
variable (P : Generators.{w} R S)

/-- The polynomial ring wrt a family of generators. -/
protected
abbrev Ring : Type (max w u) := MvPolynomial P.vars R

/-- The designated section of wrt a family of generators. -/
def σ : S → P.Ring := P.σ'

/-- See Note [custom simps projection] -/
def Simps.σ : S → P.Ring := P.σ

initialize_simps_projections Algebra.Generators (σ' → σ)

@[simp]
lemma aeval_val_σ (s) : aeval P.val (P.σ s) = s := P.aeval_val_σ' s

instance : Algebra P.Ring S := (aeval P.val).toAlgebra

noncomputable instance {R₀} [CommRing R₀] [Algebra R₀ R] [Algebra R₀ S] [IsScalarTower R₀ R S] :
    IsScalarTower R₀ P.Ring S := IsScalarTower.of_algebraMap_eq'
  ((aeval (R := R) P.val).comp_algebraMap_of_tower R₀).symm

lemma algebraMap_eq : algebraMap P.Ring S = ↑(aeval (R := R) P.val) := rfl

@[simp]
lemma algebraMap_apply (x) : algebraMap P.Ring S x = aeval (R := R) P.val x := rfl

@[simp]
lemma σ_smul (x y) : P.σ x • y = x * y := by
  rw [Algebra.smul_def, algebraMap_apply, aeval_val_σ]

lemma σ_injective : P.σ.Injective := by
  intro x y e
  rw [← P.aeval_val_σ x, ← P.aeval_val_σ y, e]

lemma algebraMap_surjective : Function.Surjective (algebraMap P.Ring S) := (⟨_, P.aeval_val_σ ·⟩)

section Construction

/-- Construct `Generators` from an assignment `I → S` such that `R[X] → S` is surjective. -/
@[simps val, simps (config := .lemmasOnly) vars]
noncomputable
def ofSurjective {vars} (val : vars → S) (h : Function.Surjective (aeval (R := R) val)) :
    Generators R S where
  vars := vars
  val := val
  σ' x := (h x).choose
  aeval_val_σ' x := (h x).choose_spec

/-- Construct `Generators` from an assignment `I → S` such that `R[X] → S` is surjective. -/
noncomputable
def ofAlgHom {I} (f : MvPolynomial I R →ₐ[R] S) (h : Function.Surjective f) :
    Generators R S :=
  ofSurjective (f ∘ X) (by rwa [show aeval (f ∘ X) = f by ext; simp])

/-- Construct `Generators` from a family of generators of `S`. -/
noncomputable
def ofSet {s : Set S} (hs : Algebra.adjoin R s = ⊤) : Generators R S := by
  refine ofSurjective (Subtype.val : s → S) ?_
  rwa [← Algebra.range_top_iff_surjective, ← Algebra.adjoin_range_eq_range_aeval,
    Subtype.range_coe_subtype, Set.setOf_mem_eq]

variable (R S) in
/-- The `Generators` containing the whole algebra, which induces the canonical map  `R[S] → S`. -/
@[simps]
noncomputable
def self : Generators R S where
  vars := S
  val := _root_.id
  σ' := X
  aeval_val_σ' := aeval_X _

section Localization

variable (r : R) [IsLocalization.Away r S]

/-- If `S` is the localization of `R` away from `r`, we obtain a canonical generator mapping
to the inverse of `r`. -/
@[simps val, simps (config := .lemmasOnly) vars σ]
noncomputable
def localizationAway : Generators R S where
  vars := Unit
  val _ := IsLocalization.Away.invSelf r
  σ' s :=
    letI a : R := (IsLocalization.Away.sec r s).1
    letI n : ℕ := (IsLocalization.Away.sec r s).2
    C a * X () ^ n
  aeval_val_σ' s := by
    rw [_root_.map_mul, algHom_C, map_pow, aeval_X]
    simp only [← IsLocalization.Away.sec_spec, map_pow, IsLocalization.Away.invSelf]
    rw [← IsLocalization.mk'_pow, one_pow, ← IsLocalization.mk'_one (M := Submonoid.powers r) S r]
    rw [← IsLocalization.mk'_pow, one_pow, mul_assoc, ← IsLocalization.mk'_mul]
    rw [mul_one, one_mul, IsLocalization.mk'_pow]
    simp

end Localization

variable {T} [CommRing T] [Algebra R T] [Algebra S T] [IsScalarTower R S T]

/-- Given two families of generators `S[X] → T` and `R[Y] → S`,
we may constuct the family of generators `R[X, Y] → T`. -/
@[simps val, simps (config := .lemmasOnly) vars σ]
noncomputable
def comp (Q : Generators S T) (P : Generators R S) : Generators R T where
  vars := Q.vars ⊕ P.vars
  val := Sum.elim Q.val (algebraMap S T ∘ P.val)
  σ' x := (Q.σ x).sum (fun n r ↦ rename Sum.inr (P.σ r) * monomial (n.mapDomain Sum.inl) 1)
  aeval_val_σ' s := by
    have (x : P.Ring) : aeval (algebraMap S T ∘ P.val) x = algebraMap S T (aeval P.val x) := by
      rw [map_aeval, aeval_def, coe_eval₂Hom, ← IsScalarTower.algebraMap_eq, Function.comp]
    conv_rhs => rw [← Q.aeval_val_σ s, ← (Q.σ s).sum_single]
    simp only [map_finsupp_sum, _root_.map_mul, aeval_rename, Sum.elim_comp_inr, this, aeval_val_σ,
      aeval_monomial, _root_.map_one, Finsupp.prod_mapDomain_index_inj Sum.inl_injective,
      Sum.elim_inl, one_mul, single_eq_monomial]

variable (S) in
/-- If `R → S → T` is a tower of algebras, a family of generators `R[X] → T`
gives a family of generators `S[X] → T`. -/
@[simps val, simps (config := .lemmasOnly) vars]
noncomputable
def extendScalars (P : Generators R T) : Generators S T where
  vars := P.vars
  val := P.val
  σ' x := map (algebraMap R S) (P.σ x)
  aeval_val_σ' s := by simp [@aeval_def S, ← IsScalarTower.algebraMap_eq, ← @aeval_def R]

/-- If `P` is a family of generators of `S` over `R` and `T` is an `R`-algebra, we
obtain a natural family of generators of `T ⊗[R] S` over `T`. -/
@[simps! val, simps! (config := .lemmasOnly) vars]
noncomputable
def baseChange {T} [CommRing T] [Algebra R T] (P : Generators R S) : Generators T (T ⊗[R] S) := by
  apply Generators.ofSurjective (fun x ↦ 1 ⊗ₜ[R] P.val x)
  intro x
  induction x using TensorProduct.induction_on with
  | zero => exact ⟨0, map_zero _⟩
  | tmul a b =>
    let X := P.σ b
    use a • MvPolynomial.map (algebraMap R T) X
    simp only [LinearMapClass.map_smul, X, aeval_map_algebraMap]
    have : ∀ y : P.Ring,
      aeval (fun x ↦ (1 ⊗ₜ[R] P.val x : T ⊗[R] S)) y = 1 ⊗ₜ aeval (fun x ↦ P.val x) y := by
      intro y
      induction y using MvPolynomial.induction_on with
      | h_C a =>
        rw [aeval_C, aeval_C, TensorProduct.algebraMap_apply, algebraMap_eq_smul_one, smul_tmul,
          algebraMap_eq_smul_one]
      | h_add p q hp hq => simp [map_add, tmul_add, hp, hq]
      | h_X p i hp => simp [hp]
    rw [this, P.aeval_val_σ, smul_tmul', smul_eq_mul, mul_one]
  | add x y ex ey =>
    obtain ⟨a, ha⟩ := ex
    obtain ⟨b, hb⟩ := ey
    use (a + b)
    rw [map_add, ha, hb]

end Construction

variable {R' S'} [CommRing R'] [CommRing S'] [Algebra R' S'] (P' : Generators R' S')
variable {R'' S''} [CommRing R''] [CommRing S''] [Algebra R'' S''] (P'' : Generators R'' S'')

section Hom

section

variable [Algebra R R'] [Algebra R' R''] [Algebra R' S'']
variable [Algebra S S'] [Algebra S' S''] [Algebra S S'']

/-- Given a commuting square
R --→ P = R[X] ---→ S
|                   |
↓                   ↓
R' -→ P' = R'[X'] → S
A hom between `P` and `P'` is an assignment `I → P'` such that the arrows commute.
Also see `Algebra.Generators.Hom.equivAlgHom`.
-/
@[ext]
structure Hom where
  /-- The assignment of each variable in `I` to a value in `P' = R'[X']`. -/
  val : P.vars → P'.Ring
  aeval_val : ∀ i, aeval P'.val (val i) = algebraMap S S' (P.val i)

attribute [simp] Hom.aeval_val

variable {P P'}

/-- A hom between two families of generators gives
an algebra homomorphism between the polynomial rings. -/
noncomputable
def Hom.toAlgHom (f : Hom P P') : P.Ring →ₐ[R] P'.Ring := MvPolynomial.aeval f.val

variable [Algebra R S'] [IsScalarTower R R' S'] [IsScalarTower R S S'] in
@[simp]
lemma Hom.algebraMap_toAlgHom (f : Hom P P') (x) : MvPolynomial.aeval P'.val (f.toAlgHom x) =
    algebraMap S S' (MvPolynomial.aeval P.val x) := by
  suffices ((MvPolynomial.aeval P'.val).restrictScalars R).comp f.toAlgHom =
      (IsScalarTower.toAlgHom R S S').comp (MvPolynomial.aeval P.val) from
    DFunLike.congr_fun this x
  apply MvPolynomial.algHom_ext
  intro i
  simp [Hom.toAlgHom]

@[simp]
lemma Hom.toAlgHom_X (f : Hom P P') (i) : f.toAlgHom (.X i) = f.val i :=
  MvPolynomial.aeval_X f.val i

lemma Hom.toAlgHom_C (f : Hom P P') (r) : f.toAlgHom (.C r) = .C (algebraMap _ _ r) :=
  MvPolynomial.aeval_C f.val r

lemma Hom.toAlgHom_monomial (f : Generators.Hom P P') (v r) :
    f.toAlgHom (monomial v r) = r • v.prod (f.val · ^ ·) := by
  rw [toAlgHom, aeval_monomial, Algebra.smul_def]

variable [Algebra R S'] [IsScalarTower R R' S'] [IsScalarTower R S S'] in
/-- Giving a hom between two families of generators is equivalent to
giving an algebra homomorphism between the polynomial rings. -/
@[simps]
noncomputable
def Hom.equivAlgHom :
    Hom P P' ≃ { f : P.Ring →ₐ[R] P'.Ring //
      ∀ x, aeval P'.val (f x) = algebraMap S S' (aeval P.val x) } where
  toFun f := ⟨f.toAlgHom, f.algebraMap_toAlgHom⟩
  invFun f := ⟨fun i ↦ f.1 (.X i), fun i ↦ by simp [f.2]⟩
  left_inv f := by ext; simp
  right_inv f := by ext; simp

variable (P P')

/-- The hom from `P` to `P'` given by the designated section of `P'`. -/
@[simps]
def defaultHom : Hom P P' := ⟨P'.σ ∘ algebraMap S S' ∘ P.val, fun x ↦ by simp⟩

instance : Inhabited (Hom P P') := ⟨defaultHom P P'⟩

/-- The identity hom. -/
@[simps]
protected noncomputable def Hom.id : Hom P P := ⟨X, by simp⟩

@[simp]
lemma Hom.toAlgHom_id : Hom.toAlgHom (.id P) = AlgHom.id _ _ := by ext1; simp

variable {P P' P''}

/-- The composition of two homs. -/
@[simps]
noncomputable def Hom.comp [IsScalarTower R' R'' S''] [IsScalarTower R' S' S'']
    [IsScalarTower S S' S''] (f : Hom P' P'') (g : Hom P P') : Hom P P'' where
  val x := aeval f.val (g.val x)
  aeval_val x := by
    simp only
    rw [IsScalarTower.algebraMap_apply S S' S'', ← g.aeval_val]
    induction g.val x using MvPolynomial.induction_on with
    | h_C r => simp [← IsScalarTower.algebraMap_apply]
    | h_add x y hx hy => simp only [map_add, hx, hy]
    | h_X p i hp => simp only [_root_.map_mul, hp, aeval_X, aeval_val]

@[simp]
lemma Hom.comp_id [Algebra R S'] [IsScalarTower R R' S'] [IsScalarTower R S S'] (f : Hom P P') :
    f.comp (Hom.id P) = f := by ext; simp

end

@[simp]
lemma Hom.id_comp [Algebra S S'] (f : Hom P P') : (Hom.id P').comp f = f := by
  ext; simp [Hom.id, aeval_X_left]

variable [Algebra R R'] [Algebra R' R''] [Algebra R' S'']
variable [Algebra S S'] [Algebra S' S''] [Algebra S S'']

@[simp]
lemma Hom.toAlgHom_comp_apply
    [Algebra R R''] [IsScalarTower R R' R''] [IsScalarTower R' R'' S'']
    [IsScalarTower R' S' S''] [IsScalarTower S S' S'']
    (f : Hom P P') (g : Hom P' P'') (x) :
    (g.comp f).toAlgHom x = g.toAlgHom (f.toAlgHom x) := by
  induction x using MvPolynomial.induction_on with
  | h_C r => simp only [← MvPolynomial.algebraMap_eq, AlgHom.map_algebraMap]
  | h_add x y hx hy => simp only [map_add, hx, hy]
  | h_X p i hp => simp only [_root_.map_mul, hp, toAlgHom_X, comp_val]; rfl

variable {T} [CommRing T] [Algebra R T] [Algebra S T] [IsScalarTower R S T]

/-- Given families of generators `X ⊆ T` over `S` and `Y ⊆ S` over `R`,
there is a map of generators `R[Y] → R[X, Y]`. -/
@[simps]
noncomputable
def toComp (Q : Generators S T) (P : Generators R S) : Hom P (Q.comp P) where
  val i := X (.inr i)
  aeval_val i := by simp

/-- Given families of generators `X ⊆ T` over `S` and `Y ⊆ S` over `R`,
there is a map of generators `R[X, Y] → S[X]`. -/
@[simps]
noncomputable
def ofComp (Q : Generators S T) (P : Generators R S) : Hom (Q.comp P) Q where
  val i := i.elim X (C ∘ P.val)
  aeval_val i := by cases i <;> simp

/-- Given families of generators `X ⊆ T`, there is a map `R[X] → S[X]`. -/
@[simps]
noncomputable
def toExtendScalars (P : Generators R T) : Hom P (P.extendScalars S) where
  val := X
  aeval_val i := by simp

end Hom

section Cotangent

/-- The kernel of a presentation. -/
abbrev ker : Ideal P.Ring := RingHom.ker (algebraMap P.Ring S)

lemma ker_eq_ker_aeval_val : P.ker = RingHom.ker (aeval P.val) :=
  rfl

/-- The cotangent space of a presentation.
This is a type synonym so that `P = R[X]` can act on it through the action of `S` without creating
a diamond. -/
def Cotangent : Type _ := P.ker.Cotangent

noncomputable
instance : AddCommGroup P.Cotangent := inferInstanceAs (AddCommGroup P.ker.Cotangent)

variable {P}

/-- The identity map `P.ker.Cotangent → P.Cotangent` into the type synonym.  -/
def Cotangent.of (x : P.ker.Cotangent) : P.Cotangent := x

/-- The identity map `P.Cotangent → P.ker.Cotangent` from the type synonym.  -/
def Cotangent.val (x : P.Cotangent) : P.ker.Cotangent := x

@[ext]
lemma Cotangent.ext {x y : P.Cotangent} (e : x.val = y.val) : x = y := e

namespace Cotangent

variable (x y : P.Cotangent) (w z : P.ker.Cotangent)

@[simp] lemma val_add : (x + y).val = x.val + y.val := rfl
@[simp] lemma val_zero : (0 : P.Cotangent).val = 0 := rfl
@[simp] lemma of_add : of (w + z) = of w + of z := rfl
@[simp] lemma of_zero : (of 0 : P.Cotangent) = 0 := rfl
@[simp] lemma of_val : of x.val = x := rfl
@[simp] lemma val_of : (of w).val = w := rfl
@[simp] lemma val_sub : (x - y).val = x.val - y.val := rfl

end Cotangent

lemma Cotangent.smul_eq_zero_of_mem (p : P.Ring) (hp : p ∈ P.ker) (m : P.ker.Cotangent) :
    p • m = 0 := by
  obtain ⟨x, rfl⟩ := Ideal.toCotangent_surjective _ m
  rw [← map_smul, Ideal.toCotangent_eq_zero, Submodule.coe_smul, smul_eq_mul, pow_two]
  exact Ideal.mul_mem_mul hp x.2

attribute [local simp] RingHom.mem_ker

noncomputable
instance Cotangent.module : Module S P.Cotangent where
  smul := fun r s ↦ .of (P.σ r • s.val)
  smul_zero := fun r ↦ ext (smul_zero (P.σ r))
  smul_add := fun r x y ↦ ext (smul_add (P.σ r) x.val y.val)
  add_smul := fun r s x ↦ by
    have := smul_eq_zero_of_mem (P.σ (r + s) - (P.σ r + P.σ s) : P.Ring) (by simp ) x
    simpa only [sub_smul, add_smul, sub_eq_zero]
  zero_smul := fun x ↦ smul_eq_zero_of_mem (P.σ 0 : P.Ring) (by simp) x
  one_smul := fun x ↦ by
    have := smul_eq_zero_of_mem (P.σ 1 - 1 : P.Ring) (by simp) x
    simpa [sub_eq_zero, sub_smul]
  mul_smul := fun r s x ↦ by
    have := smul_eq_zero_of_mem (P.σ (r * s) - (P.σ r * P.σ s) : P.Ring) (by simp) x
    simpa only [sub_smul, mul_smul, sub_eq_zero] using this

noncomputable
instance Cotangent.module' {R₀} [CommRing R₀] [Algebra R₀ S] : Module R₀ P.Cotangent :=
  Module.compHom P.Cotangent (algebraMap R₀ S)

instance {R₁ R₂} [CommRing R₁] [CommRing R₂] [Algebra R₁ S] [Algebra R₂ S] [Algebra R₁ R₂]
    [IsScalarTower R₁ R₂ S] :
  IsScalarTower R₁ R₂ P.Cotangent := by
  constructor
  intros r s m
  show algebraMap R₂ S (r • s) • m = (algebraMap _ S r) • (algebraMap _ S s) • m
  rw [Algebra.smul_def, _root_.map_mul, mul_smul, ← IsScalarTower.algebraMap_apply]

lemma Cotangent.val_smul''' {R₀} [CommRing R₀] [Algebra R₀ S] (r : R₀) (x : P.Cotangent) :
    (r • x).val = P.σ (algebraMap R₀ S r) • x.val := rfl

@[simp]
lemma Cotangent.val_smul (r : S) (x : P.Cotangent) : (r • x).val = P.σ r • x.val := rfl

@[simp]
lemma Cotangent.val_smul' (r : P.Ring) (x : P.Cotangent) : (r • x).val = r • x.val := by
  rw [val_smul''', ← sub_eq_zero, ← sub_smul]
  exact Cotangent.smul_eq_zero_of_mem _ (by simp) _

@[simp]
lemma Cotangent.val_smul'' (r : R) (x : P.Cotangent) : (r • x).val = r • x.val := by
  rw [← algebraMap_smul P.Ring, val_smul', algebraMap_smul]

/-- The quotient map from the kernel of `P = R[X] → S` onto the cotangent space. -/
def Cotangent.mk : P.ker →ₗ[P.Ring] P.Cotangent where
  toFun x := .of (Ideal.toCotangent _ x)
  map_add' x y := by simp
  map_smul' x y := ext <| by simp

@[simp]
lemma Cotangent.val_mk (x : P.ker) : (mk x).val = Ideal.toCotangent _ x := rfl

lemma Cotangent.mk_surjective : Function.Surjective (mk (P := P)) :=
  fun x ↦ Ideal.toCotangent_surjective P.ker x.val

variable {P'}
variable [Algebra R R'] [Algebra R' R''] [Algebra R' S'']
variable [Algebra S S'] [Algebra S' S''] [Algebra S S'']
variable [Algebra R S'] [IsScalarTower R R' S'] [IsScalarTower R S S']

/-- A hom between families of generators induce a map between cotangent spaces. -/
noncomputable
def Cotangent.map (f : Hom P P') : P.Cotangent →ₗ[S] P'.Cotangent where
  toFun x := .of (Ideal.mapCotangent (R := R) _ _ f.toAlgHom
    (fun x hx ↦ by simpa using RingHom.congr_arg (algebraMap S S') hx) x.val)
  map_add' x y := ext (map_add _ x.val y.val)
  map_smul' r x := by
    ext
    obtain ⟨x, rfl⟩ := Cotangent.mk_surjective x
    obtain ⟨r, rfl⟩ := P.algebraMap_surjective r
    simp only [algebraMap_smul, val_smul', val_mk, val_of, Ideal.mapCotangent_toCotangent,
      RingHomCompTriple.comp_apply, ← (Ideal.toCotangent _).map_smul]
    conv_rhs => rw [algebraMap_apply, ← algebraMap_smul S', ← f.algebraMap_toAlgHom,
      ← algebraMap_apply, algebraMap_smul, val_smul', val_of, ← (Ideal.toCotangent _).map_smul]
    congr 1
    ext1
    simp only [SetLike.val_smul, smul_eq_mul, _root_.map_mul]

@[simp]
lemma Cotangent.map_mk (f : Hom P P') (x) :
    Cotangent.map f (.mk x) =
      .mk ⟨f.toAlgHom x, by simpa [-map_aeval] using RingHom.congr_arg (algebraMap S S') x.2⟩ :=
  rfl

@[simp]
lemma Cotangent.map_id :
    Cotangent.map (.id P) = LinearMap.id := by
  ext x
  obtain ⟨x, rfl⟩ := Cotangent.mk_surjective x
  simp only [map_mk, Hom.toAlgHom_id, AlgHom.coe_id, id_eq, Subtype.coe_eta, val_mk,
    LinearMap.id_coe]

variable [Algebra R R''] [IsScalarTower R R' R''] [IsScalarTower R' R'' S'']
  [IsScalarTower R' S' S''] [IsScalarTower S S' S'']
<<<<<<< HEAD
variable [Algebra R S''] [IsScalarTower R R'' S''] [IsScalarTower R S S'']
=======
  [Algebra R S''] [IsScalarTower R R'' S''] [IsScalarTower R S S'']
>>>>>>> c99a2ef6

lemma Cotangent.map_comp (f : Hom P P') (g : Hom P' P'') :
    Cotangent.map (g.comp f) = (map g).restrictScalars S ∘ₗ map f := by
  ext x
  obtain ⟨x, rfl⟩ := Cotangent.mk_surjective x
  simp only [map_mk, val_mk, LinearMap.coe_comp, LinearMap.coe_restrictScalars,
    Function.comp_apply, Hom.toAlgHom_comp_apply]

end Cotangent

end Algebra.Generators<|MERGE_RESOLUTION|>--- conflicted
+++ resolved
@@ -506,11 +506,7 @@
 
 variable [Algebra R R''] [IsScalarTower R R' R''] [IsScalarTower R' R'' S'']
   [IsScalarTower R' S' S''] [IsScalarTower S S' S'']
-<<<<<<< HEAD
-variable [Algebra R S''] [IsScalarTower R R'' S''] [IsScalarTower R S S'']
-=======
   [Algebra R S''] [IsScalarTower R R'' S''] [IsScalarTower R S S'']
->>>>>>> c99a2ef6
 
 lemma Cotangent.map_comp (f : Hom P P') (g : Hom P' P'') :
     Cotangent.map (g.comp f) = (map g).restrictScalars S ∘ₗ map f := by
