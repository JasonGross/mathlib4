/-
Copyright (c) 2020 Johan Commelin. All rights reserved.
Released under Apache 2.0 license as described in the file LICENSE.
Authors: Kevin Buzzard, Johan Commelin, Patrick Massot
-/
import Mathlib.Algebra.Order.Group.Basic
import Mathlib.Algebra.Order.Ring.Basic
import Mathlib.RingTheory.Ideal.Maps
import Mathlib.Tactic.TFAE

/-!

# The basics of valuation theory.

The basic theory of valuations (non-archimedean norms) on a commutative ring,
following T. Wedhorn's unpublished notes “Adic Spaces” ([wedhorn_adic]).

The definition of a valuation we use here is Definition 1.22 of [wedhorn_adic].
A valuation on a ring `R` is a monoid homomorphism `v` to a linearly ordered
commutative monoid with zero, that in addition satisfies the following two axioms:
 * `v 0 = 0`
 * `∀ x y, v (x + y) ≤ max (v x) (v y)`

`Valuation R Γ₀`is the type of valuations `R → Γ₀`, with a coercion to the underlying
function. If `v` is a valuation from `R` to `Γ₀` then the induced group
homomorphism `units(R) → Γ₀` is called `unit_map v`.

The equivalence "relation" `IsEquiv v₁ v₂ : Prop` defined in 1.27 of [wedhorn_adic] is not strictly
speaking a relation, because `v₁ : Valuation R Γ₁` and `v₂ : Valuation R Γ₂` might
not have the same type. This corresponds in ZFC to the set-theoretic difficulty
that the class of all valuations (as `Γ₀` varies) on a ring `R` is not a set.
The "relation" is however reflexive, symmetric and transitive in the obvious
sense. Note that we use 1.27(iii) of [wedhorn_adic] as the definition of equivalence.

## Main definitions

* `Valuation R Γ₀`, the type of valuations on `R` with values in `Γ₀`
* `Valuation.IsEquiv`, the heterogeneous equivalence relation on valuations
* `Valuation.supp`, the support of a valuation

* `AddValuation R Γ₀`, the type of additive valuations on `R` with values in a
  linearly ordered additive commutative group with a top element, `Γ₀`.

## Implementation Details

`AddValuation R Γ₀` is implemented as `Valuation R (Multiplicative Γ₀)ᵒᵈ`.

## Notation

In the `DiscreteValuation` locale:

 * `ℕₘ₀` is a shorthand for `WithZero (Multiplicative ℕ)`
 * `ℤₘ₀` is a shorthand for `WithZero (Multiplicative ℤ)`

## TODO

If ever someone extends `Valuation`, we should fully comply to the `DFunLike` by migrating the
boilerplate lemmas to `ValuationClass`.
-/


open scoped Classical
open Function Ideal

noncomputable section

variable {K F R : Type*} [DivisionRing K]

section

variable (F R) (Γ₀ : Type*) [LinearOrderedCommMonoidWithZero Γ₀] [Ring R]

--porting note (#5171): removed @[nolint has_nonempty_instance]
/-- The type of `Γ₀`-valued valuations on `R`.

When you extend this structure, make sure to extend `ValuationClass`. -/
structure Valuation extends R →*₀ Γ₀ where
  /-- The valuation of a a sum is less that the sum of the valuations -/
  map_add_le_max' : ∀ x y, toFun (x + y) ≤ max (toFun x) (toFun y)

/-- `ValuationClass F α β` states that `F` is a type of valuations.

You should also extend this typeclass when you extend `Valuation`. -/
class ValuationClass (F) (R Γ₀ : outParam Type*) [LinearOrderedCommMonoidWithZero Γ₀] [Ring R]
  [FunLike F R Γ₀]
  extends MonoidWithZeroHomClass F R Γ₀ : Prop where
  /-- The valuation of a a sum is less that the sum of the valuations -/
  map_add_le_max (f : F) (x y : R) : f (x + y) ≤ max (f x) (f y)

export ValuationClass (map_add_le_max)

instance [FunLike F R Γ₀] [ValuationClass F R Γ₀] : CoeTC F (Valuation R Γ₀) :=
  ⟨fun f =>
    { toFun := f
      map_one' := map_one f
      map_zero' := map_zero f
      map_mul' := map_mul f
      map_add_le_max' := map_add_le_max f }⟩

end

namespace Valuation

variable {Γ₀ : Type*}
variable {Γ'₀ : Type*}
variable {Γ''₀ : Type*} [LinearOrderedCommMonoidWithZero Γ''₀]

section Basic

variable [Ring R]

section Monoid

variable [LinearOrderedCommMonoidWithZero Γ₀] [LinearOrderedCommMonoidWithZero Γ'₀]

instance : FunLike (Valuation R Γ₀) R Γ₀ where
  coe f := f.toFun
  coe_injective' f g h := by
    obtain ⟨⟨⟨_,_⟩, _⟩, _⟩ := f
    congr

instance : ValuationClass (Valuation R Γ₀) R Γ₀ where
  map_mul f := f.map_mul'
  map_one f := f.map_one'
  map_zero f := f.map_zero'
  map_add_le_max f := f.map_add_le_max'

@[simp]
theorem coe_mk (f : R →*₀ Γ₀) (h) : ⇑(Valuation.mk f h) = f := rfl

theorem toFun_eq_coe (v : Valuation R Γ₀) : v.toFun = v := rfl

@[simp] -- Porting note: requested by simpNF as toFun_eq_coe LHS simplifies
theorem toMonoidWithZeroHom_coe_eq_coe (v : Valuation R Γ₀) :
    (v.toMonoidWithZeroHom : R → Γ₀) = v := rfl

@[ext]
theorem ext {v₁ v₂ : Valuation R Γ₀} (h : ∀ r, v₁ r = v₂ r) : v₁ = v₂ :=
  DFunLike.ext _ _ h

variable (v : Valuation R Γ₀) {x y z : R}

@[simp, norm_cast]
theorem coe_coe : ⇑(v : R →*₀ Γ₀) = v := rfl

-- @[simp] Porting note (#10618): simp can prove this
theorem map_zero : v 0 = 0 :=
  v.map_zero'

-- @[simp] Porting note (#10618): simp can prove this
theorem map_one : v 1 = 1 :=
  v.map_one'

-- @[simp] Porting note (#10618): simp can prove this
theorem map_mul : ∀ x y, v (x * y) = v x * v y :=
  v.map_mul'

-- Porting note: LHS side simplified so created map_add'
theorem map_add : ∀ x y, v (x + y) ≤ max (v x) (v y) :=
  v.map_add_le_max'

@[simp]
theorem map_add' : ∀ x y, v (x + y) ≤ v x ∨ v (x + y) ≤ v y := by
  intro x y
  rw [← le_max_iff, ← ge_iff_le]
  apply map_add

theorem map_add_le {x y g} (hx : v x ≤ g) (hy : v y ≤ g) : v (x + y) ≤ g :=
  le_trans (v.map_add x y) <| max_le hx hy

theorem map_add_lt {x y g} (hx : v x < g) (hy : v y < g) : v (x + y) < g :=
  lt_of_le_of_lt (v.map_add x y) <| max_lt hx hy

theorem map_sum_le {ι : Type*} {s : Finset ι} {f : ι → R} {g : Γ₀} (hf : ∀ i ∈ s, v (f i) ≤ g) :
    v (∑ i ∈ s, f i) ≤ g := by
  refine
    Finset.induction_on s (fun _ => v.map_zero ▸ zero_le')
      (fun a s has ih hf => ?_) hf
  rw [Finset.forall_mem_insert] at hf; rw [Finset.sum_insert has]
  exact v.map_add_le hf.1 (ih hf.2)

theorem map_sum_lt {ι : Type*} {s : Finset ι} {f : ι → R} {g : Γ₀} (hg : g ≠ 0)
    (hf : ∀ i ∈ s, v (f i) < g) : v (∑ i ∈ s, f i) < g := by
  refine
    Finset.induction_on s (fun _ => v.map_zero ▸ (zero_lt_iff.2 hg))
      (fun a s has ih hf => ?_) hf
  rw [Finset.forall_mem_insert] at hf; rw [Finset.sum_insert has]
  exact v.map_add_lt hf.1 (ih hf.2)

theorem map_sum_lt' {ι : Type*} {s : Finset ι} {f : ι → R} {g : Γ₀} (hg : 0 < g)
    (hf : ∀ i ∈ s, v (f i) < g) : v (∑ i ∈ s, f i) < g :=
  v.map_sum_lt (ne_of_gt hg) hf

-- @[simp] Porting note (#10618): simp can prove this
theorem map_pow : ∀ (x) (n : ℕ), v (x ^ n) = v x ^ n :=
  v.toMonoidWithZeroHom.toMonoidHom.map_pow

/-- Deprecated. Use `DFunLike.ext_iff`. -/
-- @[deprecated] Porting note: using `DFunLike.ext_iff` is not viable below for now
theorem ext_iff {v₁ v₂ : Valuation R Γ₀} : v₁ = v₂ ↔ ∀ r, v₁ r = v₂ r :=
  DFunLike.ext_iff

-- The following definition is not an instance, because we have more than one `v` on a given `R`.
-- In addition, type class inference would not be able to infer `v`.
/-- A valuation gives a preorder on the underlying ring. -/
def toPreorder : Preorder R :=
  Preorder.lift v

/-- If `v` is a valuation on a division ring then `v(x) = 0` iff `x = 0`. -/
-- @[simp] Porting note (#10618): simp can prove this
theorem zero_iff [Nontrivial Γ₀] (v : Valuation K Γ₀) {x : K} : v x = 0 ↔ x = 0 :=
  map_eq_zero v

theorem ne_zero_iff [Nontrivial Γ₀] (v : Valuation K Γ₀) {x : K} : v x ≠ 0 ↔ x ≠ 0 :=
  map_ne_zero v

theorem unit_map_eq (u : Rˣ) : (Units.map (v : R →* Γ₀) u : Γ₀) = v u :=
  rfl

/-- A ring homomorphism `S → R` induces a map `Valuation R Γ₀ → Valuation S Γ₀`. -/
def comap {S : Type*} [Ring S] (f : S →+* R) (v : Valuation R Γ₀) : Valuation S Γ₀ :=
  { v.toMonoidWithZeroHom.comp f.toMonoidWithZeroHom with
    toFun := v ∘ f
    map_add_le_max' := fun x y => by simp only [comp_apply, map_add, f.map_add] }

@[simp]
theorem comap_apply {S : Type*} [Ring S] (f : S →+* R) (v : Valuation R Γ₀) (s : S) :
    v.comap f s = v (f s) := rfl

@[simp]
theorem comap_id : v.comap (RingHom.id R) = v :=
  ext fun _r => rfl

theorem comap_comp {S₁ : Type*} {S₂ : Type*} [Ring S₁] [Ring S₂] (f : S₁ →+* S₂) (g : S₂ →+* R) :
    v.comap (g.comp f) = (v.comap g).comap f :=
  ext fun _r => rfl

/-- A `≤`-preserving group homomorphism `Γ₀ → Γ'₀` induces a map `Valuation R Γ₀ → Valuation R Γ'₀`.
-/
def map (f : Γ₀ →*₀ Γ'₀) (hf : Monotone f) (v : Valuation R Γ₀) : Valuation R Γ'₀ :=
  { MonoidWithZeroHom.comp f v.toMonoidWithZeroHom with
    toFun := f ∘ v
    map_add_le_max' := fun r s =>
      calc
        f (v (r + s)) ≤ f (max (v r) (v s)) := hf (v.map_add r s)
        _ = max (f (v r)) (f (v s)) := hf.map_max
         }

/-- Two valuations on `R` are defined to be equivalent if they induce the same preorder on `R`. -/
def IsEquiv (v₁ : Valuation R Γ₀) (v₂ : Valuation R Γ'₀) : Prop :=
  ∀ r s, v₁ r ≤ v₁ s ↔ v₂ r ≤ v₂ s

end Monoid

section Group

variable [LinearOrderedCommGroupWithZero Γ₀] (v : Valuation R Γ₀) {x y z : R}

@[simp]
theorem map_neg (x : R) : v (-x) = v x :=
  v.toMonoidWithZeroHom.toMonoidHom.map_neg x

theorem map_sub_swap (x y : R) : v (x - y) = v (y - x) :=
  v.toMonoidWithZeroHom.toMonoidHom.map_sub_swap x y

theorem map_inv {R : Type*} [DivisionRing R] (v : Valuation R Γ₀) : ∀ x, v x⁻¹ = (v x)⁻¹ :=
  map_inv₀ _

theorem map_div {R : Type*} [DivisionRing R] (v : Valuation R Γ₀) : ∀ x y, v (x / y) = v x / v y :=
  map_div₀ _

theorem map_sub (x y : R) : v (x - y) ≤ max (v x) (v y) :=
  calc
    v (x - y) = v (x + -y) := by rw [sub_eq_add_neg]
    _ ≤ max (v x) (v <| -y) := v.map_add _ _
    _ = max (v x) (v y) := by rw [map_neg]

theorem map_sub_le {x y g} (hx : v x ≤ g) (hy : v y ≤ g) : v (x - y) ≤ g := by
  rw [sub_eq_add_neg]
  exact v.map_add_le hx (le_trans (le_of_eq (v.map_neg y)) hy)

theorem map_add_of_distinct_val (h : v x ≠ v y) : v (x + y) = max (v x) (v y) := by
  suffices ¬v (x + y) < max (v x) (v y) from
    or_iff_not_imp_right.1 (le_iff_eq_or_lt.1 (v.map_add x y)) this
  intro h'
  wlog vyx : v y < v x generalizing x y
  · refine this h.symm ?_ (h.lt_or_lt.resolve_right vyx)
    rwa [add_comm, max_comm]
  rw [max_eq_left_of_lt vyx] at h'
  apply lt_irrefl (v x)
  calc
    v x = v (x + y - y) := by simp
    _ ≤ max (v <| x + y) (v y) := map_sub _ _ _
    _ < v x := max_lt h' vyx

theorem map_add_eq_of_lt_right (h : v x < v y) : v (x + y) = v y :=
  (v.map_add_of_distinct_val h.ne).trans (max_eq_right_iff.mpr h.le)

theorem map_add_eq_of_lt_left (h : v y < v x) : v (x + y) = v x := by
  rw [add_comm]; exact map_add_eq_of_lt_right _ h

theorem map_sub_eq_of_lt_right (h : v x < v y) : v (x - y) = v y := by
  rw [sub_eq_add_neg, map_add_eq_of_lt_right, map_neg]
  rwa [map_neg]

theorem map_sub_eq_of_lt_left (h : v y < v x) : v (x - y) = v x := by
  rw [sub_eq_add_neg, map_add_eq_of_lt_left]
  rwa [map_neg]

theorem map_eq_of_sub_lt (h : v (y - x) < v x) : v y = v x := by
  have := Valuation.map_add_of_distinct_val v (ne_of_gt h).symm
  rw [max_eq_right (le_of_lt h)] at this
  simpa using this

theorem map_one_add_of_lt (h : v x < 1) : v (1 + x) = 1 := by
  rw [← v.map_one] at h
  simpa only [v.map_one] using v.map_add_eq_of_lt_left h

theorem map_one_sub_of_lt (h : v x < 1) : v (1 - x) = 1 := by
  rw [← v.map_one, ← v.map_neg] at h
  rw [sub_eq_add_neg 1 x]
  simpa only [v.map_one, v.map_neg] using v.map_add_eq_of_lt_left h

theorem one_lt_val_iff (v : Valuation K Γ₀) {x : K} (h : x ≠ 0) : 1 < v x ↔ v x⁻¹ < 1 := by
  simpa using (inv_lt_inv₀ (v.ne_zero_iff.2 h) one_ne_zero).symm

<<<<<<< HEAD
=======
theorem one_le_val_iff (v : Valuation K Γ₀) {x : K} (h : x ≠ 0) : 1 ≤ v x ↔ v x⁻¹ ≤ 1 := by
  convert (one_lt_val_iff v (inv_ne_zero h)).symm.not <;>
  push_neg <;> simp only [inv_inv]

theorem val_lt_one_iff (v : Valuation K Γ₀) {x : K} (h : x ≠ 0) : v x < 1 ↔ 1 < v x⁻¹ := by
  simpa only [inv_inv] using (one_lt_val_iff v (inv_ne_zero h)).symm

theorem val_le_one_iff (v : Valuation K Γ₀) {x : K} (h : x ≠ 0) : v x ≤ 1 ↔ 1 ≤ v x⁻¹ := by
  simpa [inv_inv] using (one_le_val_iff v (inv_ne_zero h)).symm

theorem val_eq_one_iff (v : Valuation K Γ₀) {x : K} : v x = 1 ↔ v x⁻¹ = 1 := by
  by_cases h : x = 0
  · simp only [map_inv₀, inv_eq_one]
  · simpa only [le_antisymm_iff, And.comm] using and_congr (one_le_val_iff v h) (val_le_one_iff v h)

theorem val_le_one_or_val_inv_lt_one (v : Valuation K Γ₀) (x : K) : v x ≤ 1 ∨ v x⁻¹ < 1 := by
  by_cases h : x = 0
  · simp only [h, _root_.map_zero, zero_le', inv_zero, zero_lt_one, or_self]
  · simp only [← one_lt_val_iff v h, le_or_lt]

/--
This theorem is a weaker version of `Valuation.val_le_one_or_val_inv_lt_one`, but more symmetric
in `x` and `x⁻¹`.
-/
theorem val_le_one_or_val_inv_le_one (v : Valuation K Γ₀) (x : K) : v x ≤ 1 ∨ v x⁻¹ ≤ 1 := by
  by_cases h : x = 0
  · simp only [h, _root_.map_zero, zero_le', inv_zero, or_self]
  · simp only [← one_le_val_iff v h, le_total]

>>>>>>> 59de845a
/-- The subgroup of elements whose valuation is less than a certain unit. -/
def ltAddSubgroup (v : Valuation R Γ₀) (γ : Γ₀ˣ) : AddSubgroup R where
  carrier := { x | v x < γ }
  zero_mem' := by simp
  add_mem' {x y} x_in y_in := lt_of_le_of_lt (v.map_add x y) (max_lt x_in y_in)
  neg_mem' x_in := by rwa [Set.mem_setOf, map_neg]

end Group

end Basic

-- end of section
namespace IsEquiv

variable [Ring R] [LinearOrderedCommMonoidWithZero Γ₀] [LinearOrderedCommMonoidWithZero Γ'₀]
  {v : Valuation R Γ₀} {v₁ : Valuation R Γ₀} {v₂ : Valuation R Γ'₀} {v₃ : Valuation R Γ''₀}

@[refl]
theorem refl : v.IsEquiv v := fun _ _ => Iff.refl _

@[symm]
theorem symm (h : v₁.IsEquiv v₂) : v₂.IsEquiv v₁ := fun _ _ => Iff.symm (h _ _)

@[trans]
theorem trans (h₁₂ : v₁.IsEquiv v₂) (h₂₃ : v₂.IsEquiv v₃) : v₁.IsEquiv v₃ := fun _ _ =>
  Iff.trans (h₁₂ _ _) (h₂₃ _ _)

theorem of_eq {v' : Valuation R Γ₀} (h : v = v') : v.IsEquiv v' := by subst h; rfl

theorem map {v' : Valuation R Γ₀} (f : Γ₀ →*₀ Γ'₀) (hf : Monotone f) (inf : Injective f)
    (h : v.IsEquiv v') : (v.map f hf).IsEquiv (v'.map f hf) :=
  let H : StrictMono f := hf.strictMono_of_injective inf
  fun r s =>
  calc
    f (v r) ≤ f (v s) ↔ v r ≤ v s := by rw [H.le_iff_le]
    _ ↔ v' r ≤ v' s := h r s
    _ ↔ f (v' r) ≤ f (v' s) := by rw [H.le_iff_le]

/-- `comap` preserves equivalence. -/
theorem comap {S : Type*} [Ring S] (f : S →+* R) (h : v₁.IsEquiv v₂) :
    (v₁.comap f).IsEquiv (v₂.comap f) := fun r s => h (f r) (f s)

theorem val_eq (h : v₁.IsEquiv v₂) {r s : R} : v₁ r = v₁ s ↔ v₂ r = v₂ s := by
  simpa only [le_antisymm_iff] using and_congr (h r s) (h s r)

theorem ne_zero (h : v₁.IsEquiv v₂) {r : R} : v₁ r ≠ 0 ↔ v₂ r ≠ 0 := by
  have : v₁ r ≠ v₁ 0 ↔ v₂ r ≠ v₂ 0 := not_congr h.val_eq
  rwa [v₁.map_zero, v₂.map_zero] at this

end IsEquiv

-- end of namespace
section

theorem isEquiv_of_map_strictMono [LinearOrderedCommMonoidWithZero Γ₀]
    [LinearOrderedCommMonoidWithZero Γ'₀] [Ring R] {v : Valuation R Γ₀} (f : Γ₀ →*₀ Γ'₀)
    (H : StrictMono f) : IsEquiv (v.map f H.monotone) v := fun _x _y =>
  ⟨H.le_iff_le.mp, fun h => H.monotone h⟩

theorem isEquiv_of_val_le_one [LinearOrderedCommGroupWithZero Γ₀]
    [LinearOrderedCommGroupWithZero Γ'₀] (v : Valuation K Γ₀) (v' : Valuation K Γ'₀)
    (h : ∀ {x : K}, v x ≤ 1 ↔ v' x ≤ 1) : v.IsEquiv v' := by
  intro x y
  by_cases hy : y = 0; · simp [hy, zero_iff]
  rw [show y = 1 * y by rw [one_mul]]
  rw [← inv_mul_cancel_right₀ hy x]
  iterate 2 rw [v.map_mul _ y, v'.map_mul _ y]
  rw [v.map_one, v'.map_one]
  constructor <;> intro H
  · apply mul_le_mul_right'
    replace hy := v.ne_zero_iff.mpr hy
    replace H := le_of_le_mul_right hy H
    rwa [h] at H
  · apply mul_le_mul_right'
    replace hy := v'.ne_zero_iff.mpr hy
    replace H := le_of_le_mul_right hy H
    rwa [h]

theorem isEquiv_iff_val_le_one [LinearOrderedCommGroupWithZero Γ₀]
    [LinearOrderedCommGroupWithZero Γ'₀] (v : Valuation K Γ₀) (v' : Valuation K Γ'₀) :
    v.IsEquiv v' ↔ ∀ {x : K}, v x ≤ 1 ↔ v' x ≤ 1 :=
  ⟨fun h x => by simpa using h x 1, isEquiv_of_val_le_one _ _⟩

theorem isEquiv_iff_val_eq_one [LinearOrderedCommGroupWithZero Γ₀]
    [LinearOrderedCommGroupWithZero Γ'₀] (v : Valuation K Γ₀) (v' : Valuation K Γ'₀) :
    v.IsEquiv v' ↔ ∀ {x : K}, v x = 1 ↔ v' x = 1 := by
  constructor
  · intro h x
    simpa using @IsEquiv.val_eq _ _ _ _ _ _ v v' h x 1
  · intro h
    apply isEquiv_of_val_le_one
    intro x
    constructor
    · intro hx
      rcases lt_or_eq_of_le hx with hx' | hx'
      · have : v (1 + x) = 1 := by
          rw [← v.map_one]
          apply map_add_eq_of_lt_left
          simpa
        rw [h] at this
        rw [show x = -1 + (1 + x) by simp]
        refine le_trans (v'.map_add _ _) ?_
        simp [this]
      · rw [h] at hx'
        exact le_of_eq hx'
    · intro hx
      rcases lt_or_eq_of_le hx with hx' | hx'
      · have : v' (1 + x) = 1 := by
          rw [← v'.map_one]
          apply map_add_eq_of_lt_left
          simpa
        rw [← h] at this
        rw [show x = -1 + (1 + x) by simp]
        refine le_trans (v.map_add _ _) ?_
        simp [this]
      · rw [← h] at hx'
        exact le_of_eq hx'

theorem isEquiv_iff_val_lt_one [LinearOrderedCommGroupWithZero Γ₀]
    [LinearOrderedCommGroupWithZero Γ'₀] (v : Valuation K Γ₀) (v' : Valuation K Γ'₀) :
    v.IsEquiv v' ↔ ∀ {x : K}, v x < 1 ↔ v' x < 1 := by
  constructor
  · intro h x
    simp only [lt_iff_le_and_ne,
      and_congr ((isEquiv_iff_val_le_one _ _).1 h) ((isEquiv_iff_val_eq_one _ _).1 h).not]
  · rw [isEquiv_iff_val_eq_one]
    intro h x
    by_cases hx : x = 0
    · simp only [(zero_iff _).2 hx, zero_ne_one]
    constructor
    · intro hh
      by_contra h_1
      cases ne_iff_lt_or_gt.1 h_1 with
      | inl h_2 => simpa [hh, lt_self_iff_false] using h.2 h_2
      | inr h_2 =>
          rw [← inv_one, ← inv_eq_iff_eq_inv, ← map_inv₀] at hh
          exact hh.not_lt (h.2 ((one_lt_val_iff v' hx).1 h_2))
    · intro hh
      by_contra h_1
      cases ne_iff_lt_or_gt.1 h_1 with
      | inl h_2 => simpa [hh, lt_self_iff_false] using h.1 h_2
      | inr h_2 =>
        rw [← inv_one, ← inv_eq_iff_eq_inv, ← map_inv₀] at hh
        exact hh.not_lt (h.1 ((one_lt_val_iff v hx).1 h_2))

theorem isEquiv_iff_val_sub_one_lt_one [LinearOrderedCommGroupWithZero Γ₀]
    [LinearOrderedCommGroupWithZero Γ'₀] (v : Valuation K Γ₀) (v' : Valuation K Γ'₀) :
    v.IsEquiv v' ↔ ∀ {x : K}, v (x - 1) < 1 ↔ v' (x - 1) < 1 := by
  rw [isEquiv_iff_val_lt_one]
  exact (Equiv.subRight 1).surjective.forall

theorem isEquiv_tfae [LinearOrderedCommGroupWithZero Γ₀] [LinearOrderedCommGroupWithZero Γ'₀]
    (v : Valuation K Γ₀) (v' : Valuation K Γ'₀) :
    [v.IsEquiv v', ∀ {x}, v x ≤ 1 ↔ v' x ≤ 1, ∀ {x}, v x = 1 ↔ v' x = 1, ∀ {x}, v x < 1 ↔ v' x < 1,
        ∀ {x}, v (x - 1) < 1 ↔ v' (x - 1) < 1].TFAE := by
  tfae_have 1 ↔ 2; · apply isEquiv_iff_val_le_one
  tfae_have 1 ↔ 3; · apply isEquiv_iff_val_eq_one
  tfae_have 1 ↔ 4; · apply isEquiv_iff_val_lt_one
  tfae_have 1 ↔ 5; · apply isEquiv_iff_val_sub_one_lt_one
  tfae_finish

end

section Supp

variable [CommRing R]
variable [LinearOrderedCommMonoidWithZero Γ₀] [LinearOrderedCommMonoidWithZero Γ'₀]
variable (v : Valuation R Γ₀)

/-- The support of a valuation `v : R → Γ₀` is the ideal of `R` where `v` vanishes. -/
def supp : Ideal R where
  carrier := { x | v x = 0 }
  zero_mem' := map_zero v
  add_mem' {x y} hx hy := le_zero_iff.mp <|
    calc
      v (x + y) ≤ max (v x) (v y) := v.map_add x y
      _ ≤ 0 := max_le (le_zero_iff.mpr hx) (le_zero_iff.mpr hy)
  smul_mem' c x hx :=
    calc
      v (c * x) = v c * v x := map_mul v c x
      _ = v c * 0 := congr_arg _ hx
      _ = 0 := mul_zero _

@[simp]
theorem mem_supp_iff (x : R) : x ∈ supp v ↔ v x = 0 :=
  Iff.rfl

/-- The support of a valuation is a prime ideal. -/
instance [Nontrivial Γ₀] [NoZeroDivisors Γ₀] : Ideal.IsPrime (supp v) :=
  ⟨fun h =>
    one_ne_zero (α := Γ₀) <|
      calc
        1 = v 1 := v.map_one.symm
        _ = 0 := by rw [← mem_supp_iff, h]; exact Submodule.mem_top,
   fun {x y} hxy => by
    simp only [mem_supp_iff] at hxy ⊢
    rw [v.map_mul x y] at hxy
    exact eq_zero_or_eq_zero_of_mul_eq_zero hxy⟩

theorem map_add_supp (a : R) {s : R} (h : s ∈ supp v) : v (a + s) = v a := by
  have aux : ∀ a s, v s = 0 → v (a + s) ≤ v a := by
    intro a' s' h'
    refine le_trans (v.map_add a' s') (max_le le_rfl ?_)
    simp [h']
  apply le_antisymm (aux a s h)
  calc
    v a = v (a + s + -s) := by simp
    _ ≤ v (a + s) := aux (a + s) (-s) (by rwa [← Ideal.neg_mem_iff] at h)

theorem comap_supp {S : Type*} [CommRing S] (f : S →+* R) :
    supp (v.comap f) = Ideal.comap f v.supp :=
  Ideal.ext fun x => by rw [mem_supp_iff, Ideal.mem_comap, mem_supp_iff, comap_apply]

end Supp

-- end of section
end Valuation

section AddMonoid

variable (R) [Ring R] (Γ₀ : Type*) [LinearOrderedAddCommMonoidWithTop Γ₀]

/-- The type of `Γ₀`-valued additive valuations on `R`. -/
-- porting note (#5171): removed @[nolint has_nonempty_instance]
def AddValuation :=
  Valuation R (Multiplicative Γ₀ᵒᵈ)

end AddMonoid

namespace AddValuation

variable {Γ₀ : Type*} {Γ'₀ : Type*}

section Basic

section Monoid

/-- A valuation is coerced to the underlying function `R → Γ₀`. -/
instance (R) (Γ₀) [Ring R] [LinearOrderedAddCommMonoidWithTop Γ₀] :
    FunLike (AddValuation R Γ₀) R Γ₀ where
  coe v := v.toMonoidWithZeroHom.toFun
  coe_injective' f g := by cases f; cases g; simp (config := {contextual := true})

variable [Ring R] [LinearOrderedAddCommMonoidWithTop Γ₀] [LinearOrderedAddCommMonoidWithTop Γ'₀]
  (v : AddValuation R Γ₀) {x y z : R}

section

variable (f : R → Γ₀) (h0 : f 0 = ⊤) (h1 : f 1 = 0)
variable (hadd : ∀ x y, min (f x) (f y) ≤ f (x + y)) (hmul : ∀ x y, f (x * y) = f x + f y)

/-- An alternate constructor of `AddValuation`, that doesn't reference `Multiplicative Γ₀ᵒᵈ` -/
def of : AddValuation R Γ₀ where
  toFun := f
  map_one' := h1
  map_zero' := h0
  map_add_le_max' := hadd
  map_mul' := hmul

variable {h0} {h1} {hadd} {hmul} {r : R}

@[simp]
theorem of_apply : (of f h0 h1 hadd hmul) r = f r := rfl

/-- The `Valuation` associated to an `AddValuation` (useful if the latter is constructed using
`AddValuation.of`). -/
def valuation : Valuation R (Multiplicative Γ₀ᵒᵈ) :=
  v

@[simp]
theorem valuation_apply (r : R) : v.valuation r = Multiplicative.ofAdd (OrderDual.toDual (v r)) :=
  rfl

end

-- Porting note: Lean get confused about namespaces and instances below
@[simp]
theorem map_zero : v 0 = (⊤ : Γ₀) :=
  Valuation.map_zero v

@[simp]
theorem map_one : v 1 = (0 : Γ₀) :=
  Valuation.map_one v

/- Porting note: helper wrapper to coerce `v` to the correct function type -/
/-- A helper function for Lean to inferring types correctly -/
def asFun : R → Γ₀ := v

@[simp]
theorem map_mul : ∀ (x y : R), v (x * y) = v x + v y :=
  Valuation.map_mul v

-- Porting note: LHS simplified so created map_add' and removed simp tag
theorem map_add : ∀ (x y : R), min (v x) (v y) ≤ v (x + y) :=
  Valuation.map_add v

@[simp]
theorem map_add' : ∀ (x y : R), v x ≤ v (x + y) ∨ v y ≤ v (x + y) := by
  intro x y
  rw [← @min_le_iff _ _ (v x) (v y) (v (x+y)), ← ge_iff_le]
  apply map_add

theorem map_le_add {x y : R} {g : Γ₀} (hx : g ≤ v x) (hy : g ≤ v y) : g ≤ v (x + y) :=
  Valuation.map_add_le v hx hy

theorem map_lt_add {x y : R} {g : Γ₀} (hx : g < v x) (hy : g < v y) : g < v (x + y) :=
  Valuation.map_add_lt v hx hy

theorem map_le_sum {ι : Type*} {s : Finset ι} {f : ι → R} {g : Γ₀} (hf : ∀ i ∈ s, g ≤ v (f i)) :
    g ≤ v (∑ i ∈ s, f i) :=
  v.map_sum_le hf

theorem map_lt_sum {ι : Type*} {s : Finset ι} {f : ι → R} {g : Γ₀} (hg : g ≠ ⊤)
    (hf : ∀ i ∈ s, g < v (f i)) : g < v (∑ i ∈ s, f i) :=
  v.map_sum_lt hg hf

theorem map_lt_sum' {ι : Type*} {s : Finset ι} {f : ι → R} {g : Γ₀} (hg : g < ⊤)
    (hf : ∀ i ∈ s, g < v (f i)) : g < v (∑ i ∈ s, f i) :=
  v.map_sum_lt' hg hf

@[simp]
theorem map_pow : ∀ (x : R) (n : ℕ), v (x ^ n) = n • (v x) :=
  Valuation.map_pow v

@[ext]
theorem ext {v₁ v₂ : AddValuation R Γ₀} (h : ∀ r, v₁ r = v₂ r) : v₁ = v₂ :=
  Valuation.ext h

theorem ext_iff {v₁ v₂ : AddValuation R Γ₀} : v₁ = v₂ ↔ ∀ (r : R), v₁ r = v₂ r :=
  Valuation.ext_iff

-- The following definition is not an instance, because we have more than one `v` on a given `R`.
-- In addition, type class inference would not be able to infer `v`.
/-- A valuation gives a preorder on the underlying ring. -/
def toPreorder : Preorder R :=
  Preorder.lift v

/-- If `v` is an additive valuation on a division ring then `v(x) = ⊤` iff `x = 0`. -/
@[simp]
theorem top_iff [Nontrivial Γ₀] (v : AddValuation K Γ₀) {x : K} : v x = (⊤ : Γ₀) ↔ x = 0 :=
  v.zero_iff

theorem ne_top_iff [Nontrivial Γ₀] (v : AddValuation K Γ₀) {x : K} : v x ≠ (⊤ : Γ₀) ↔ x ≠ 0 :=
  v.ne_zero_iff

/-- A ring homomorphism `S → R` induces a map `AddValuation R Γ₀ → AddValuation S Γ₀`. -/
def comap {S : Type*} [Ring S] (f : S →+* R) (v : AddValuation R Γ₀) : AddValuation S Γ₀ :=
  Valuation.comap f v

@[simp]
theorem comap_id : v.comap (RingHom.id R) = v :=
  Valuation.comap_id v

theorem comap_comp {S₁ : Type*} {S₂ : Type*} [Ring S₁] [Ring S₂] (f : S₁ →+* S₂) (g : S₂ →+* R) :
    v.comap (g.comp f) = (v.comap g).comap f :=
  Valuation.comap_comp v f g

/-- A `≤`-preserving, `⊤`-preserving group homomorphism `Γ₀ → Γ'₀` induces a map
  `AddValuation R Γ₀ → AddValuation R Γ'₀`.
-/
def map (f : Γ₀ →+ Γ'₀) (ht : f ⊤ = ⊤) (hf : Monotone f) (v : AddValuation R Γ₀) :
    AddValuation R Γ'₀ :=
  @Valuation.map R (Multiplicative Γ₀ᵒᵈ) (Multiplicative Γ'₀ᵒᵈ) _ _ _
    { toFun := f
      map_mul' := f.map_add
      map_one' := f.map_zero
      map_zero' := ht } (fun _ _ h => hf h) v

/-- Two additive valuations on `R` are defined to be equivalent if they induce the same
  preorder on `R`. -/
def IsEquiv (v₁ : AddValuation R Γ₀) (v₂ : AddValuation R Γ'₀) : Prop :=
  Valuation.IsEquiv v₁ v₂

end Monoid

section Group

variable [LinearOrderedAddCommGroupWithTop Γ₀] [Ring R] (v : AddValuation R Γ₀) {x y z : R}

@[simp]
theorem map_inv (v : AddValuation K Γ₀) {x : K} : v x⁻¹ = - (v x) :=
  map_inv₀ v.valuation x

@[simp]
theorem map_div (v : AddValuation K Γ₀) {x y : K} : v (x / y) = v x - v y :=
  map_div₀ v.valuation x y

@[simp]
theorem map_neg (x : R) : v (-x) = v x :=
  Valuation.map_neg v x

theorem map_sub_swap (x y : R) : v (x - y) = v (y - x) :=
  Valuation.map_sub_swap v x y

theorem map_sub (x y : R) : min (v x) (v y) ≤ v (x - y) :=
  Valuation.map_sub v x y

theorem map_le_sub {x y : R} {g : Γ₀} (hx : g ≤ v x) (hy : g ≤ v y) : g ≤ v (x - y) :=
  Valuation.map_sub_le v hx hy

theorem map_add_of_distinct_val (h : v x ≠ v y) : v (x + y) = @Min.min Γ₀ _ (v x) (v y) :=
  Valuation.map_add_of_distinct_val v h

theorem map_add_eq_of_lt_left {x y : R} (h : v x < v y) :
    v (x + y) = v x := by
  rw [map_add_of_distinct_val]
  simp [le_of_lt, h]
  simp [ne_of_lt, h]

theorem map_add_eq_of_lt_right {x y : R} (hx : v y < v x) :
    v (x + y) = v y := add_comm y x ▸ map_add_eq_of_lt_left v hx

theorem map_sub_eq_of_lt_left {x y : R} (hx : v x < v y) :
    v (x - y) = v x := by
  rw [sub_eq_add_neg]
  apply map_add_eq_of_lt_left
  rwa [map_neg]

theorem map_sub_eq_of_lt_right {x y : R} (hx : v y < v x) :
    v (x - y) = v y := map_sub_swap v x y ▸ map_sub_eq_of_lt_left v hx

theorem map_eq_of_lt_sub (h : v x < v (y - x)) : v y = v x :=
  Valuation.map_eq_of_sub_lt v h

end Group

end Basic

namespace IsEquiv

variable [LinearOrderedAddCommMonoidWithTop Γ₀] [LinearOrderedAddCommMonoidWithTop Γ'₀]
  [Ring R]
  {Γ''₀ : Type*} [LinearOrderedAddCommMonoidWithTop Γ''₀]
  {v : AddValuation R Γ₀}
   {v₁ : AddValuation R Γ₀} {v₂ : AddValuation R Γ'₀} {v₃ : AddValuation R Γ''₀}

@[refl]
theorem refl : v.IsEquiv v :=
  Valuation.IsEquiv.refl

@[symm]
theorem symm (h : v₁.IsEquiv v₂) : v₂.IsEquiv v₁ :=
  Valuation.IsEquiv.symm h

@[trans]
theorem trans (h₁₂ : v₁.IsEquiv v₂) (h₂₃ : v₂.IsEquiv v₃) : v₁.IsEquiv v₃ :=
  Valuation.IsEquiv.trans h₁₂ h₂₃

theorem of_eq {v' : AddValuation R Γ₀} (h : v = v') : v.IsEquiv v' :=
  Valuation.IsEquiv.of_eq h

theorem map {v' : AddValuation R Γ₀} (f : Γ₀ →+ Γ'₀) (ht : f ⊤ = ⊤) (hf : Monotone f)
    (inf : Injective f) (h : v.IsEquiv v') : (v.map f ht hf).IsEquiv (v'.map f ht hf) :=
  @Valuation.IsEquiv.map R (Multiplicative Γ₀ᵒᵈ) (Multiplicative Γ'₀ᵒᵈ) _ _ _ _ _
    { toFun := f
      map_mul' := f.map_add
      map_one' := f.map_zero
      map_zero' := ht } (fun _x _y h => hf h) inf h

/-- `comap` preserves equivalence. -/
theorem comap {S : Type*} [Ring S] (f : S →+* R) (h : v₁.IsEquiv v₂) :
    (v₁.comap f).IsEquiv (v₂.comap f) :=
  Valuation.IsEquiv.comap f h

theorem val_eq (h : v₁.IsEquiv v₂) {r s : R} : v₁ r = v₁ s ↔ v₂ r = v₂ s :=
  Valuation.IsEquiv.val_eq h

theorem ne_top (h : v₁.IsEquiv v₂) {r : R} : v₁ r ≠ (⊤ : Γ₀) ↔ v₂ r ≠ (⊤ : Γ'₀) :=
  Valuation.IsEquiv.ne_zero h

end IsEquiv

section Supp

variable [LinearOrderedAddCommMonoidWithTop Γ₀] [LinearOrderedAddCommMonoidWithTop Γ'₀]
variable [CommRing R]
variable (v : AddValuation R Γ₀)

/-- The support of an additive valuation `v : R → Γ₀` is the ideal of `R` where `v x = ⊤` -/
def supp : Ideal R :=
  Valuation.supp v

@[simp]
theorem mem_supp_iff (x : R) : x ∈ supp v ↔ v x = (⊤ : Γ₀) :=
  Valuation.mem_supp_iff v x

theorem map_add_supp (a : R) {s : R} (h : s ∈ supp v) : v (a + s) = v a :=
  Valuation.map_add_supp v a h

end Supp

-- end of section
end AddValuation

section ValuationNotation

/-- Notation for `WithZero (Multiplicative ℕ)` -/
scoped[DiscreteValuation] notation "ℕₘ₀" => WithZero (Multiplicative ℕ)

/-- Notation for `WithZero (Multiplicative ℤ)` -/
scoped[DiscreteValuation] notation "ℤₘ₀" => WithZero (Multiplicative ℤ)

end ValuationNotation<|MERGE_RESOLUTION|>--- conflicted
+++ resolved
@@ -324,8 +324,6 @@
 theorem one_lt_val_iff (v : Valuation K Γ₀) {x : K} (h : x ≠ 0) : 1 < v x ↔ v x⁻¹ < 1 := by
   simpa using (inv_lt_inv₀ (v.ne_zero_iff.2 h) one_ne_zero).symm
 
-<<<<<<< HEAD
-=======
 theorem one_le_val_iff (v : Valuation K Γ₀) {x : K} (h : x ≠ 0) : 1 ≤ v x ↔ v x⁻¹ ≤ 1 := by
   convert (one_lt_val_iff v (inv_ne_zero h)).symm.not <;>
   push_neg <;> simp only [inv_inv]
@@ -355,7 +353,6 @@
   · simp only [h, _root_.map_zero, zero_le', inv_zero, or_self]
   · simp only [← one_le_val_iff v h, le_total]
 
->>>>>>> 59de845a
 /-- The subgroup of elements whose valuation is less than a certain unit. -/
 def ltAddSubgroup (v : Valuation R Γ₀) (γ : Γ₀ˣ) : AddSubgroup R where
   carrier := { x | v x < γ }
