/-
Copyright (c) 2018 Kenny Lau. All rights reserved.
Released under Apache 2.0 license as described in the file LICENSE.
Authors: Kenny Lau, Chris Hughes, Mario Carneiro, Anne Baanen
-/
import Mathlib.GroupTheory.QuotientGroup.Finite
import Mathlib.LinearAlgebra.Quotient
import Mathlib.RingTheory.Congruence.Basic
import Mathlib.RingTheory.Ideal.Basic
import Mathlib.Tactic.FinCases

/-!
# Ideal quotients

This file defines ideal quotients as a special case of submodule quotients and proves some basic
results about these quotients.

See `Algebra.RingQuot` for quotients of non-commutative rings.

## Main definitions

 - `Ideal.Quotient`: the quotient of a commutative ring `R` by an ideal `I : Ideal R`

-/


universe u v w

namespace Ideal

open Set

variable {R : Type u} [CommRing R] (I : Ideal R) {a b : R}
variable {S : Type v}

-- Note that at present `Ideal` means a left-ideal,
-- so this quotient is only useful in a commutative ring.
-- We should develop quotients by two-sided ideals as well.
/-- The quotient `R/I` of a ring `R` by an ideal `I`.

The ideal quotient of `I` is defined to equal the quotient of `I` as an `R`-submodule of `R`.
This definition uses `abbrev` so that typeclass instances can be shared between
`Ideal.Quotient I` and `Submodule.Quotient I`.
-/
@[instance] abbrev instHasQuotient : HasQuotient R (Ideal R) :=
  Submodule.hasQuotient

namespace Quotient

variable {I} {x y : R}

instance one (I : Ideal R) : One (R ⧸ I) :=
  ⟨Submodule.Quotient.mk 1⟩

/-- On `Ideal`s, `Submodule.quotientRel` is a ring congruence. -/
protected def ringCon (I : Ideal R) : RingCon R :=
  { QuotientAddGroup.con I.toAddSubgroup with
    mul' := fun {a₁ b₁ a₂ b₂} h₁ h₂ => by
      rw [Submodule.quotientRel_r_def] at h₁ h₂ ⊢
      have F := I.add_mem (I.mul_mem_left a₂ h₁) (I.mul_mem_right b₁ h₂)
      have : a₁ * a₂ - b₁ * b₂ = a₂ * (a₁ - b₁) + (a₂ - b₂) * b₁ := by
        rw [mul_sub, sub_mul, sub_add_sub_cancel, mul_comm, mul_comm b₁]
      rwa [← this] at F }

instance commRing (I : Ideal R) : CommRing (R ⧸ I) :=
    inferInstanceAs (CommRing (Quotient.ringCon I).Quotient)

-- Sanity test to make sure no diamonds have emerged in `commRing`
example : (commRing I).toAddCommGroup = Submodule.Quotient.addCommGroup I := rfl

-- this instance is harder to find than the one via `Algebra α (R ⧸ I)`, so use a lower priority
instance (priority := 100) isScalarTower_right {α} [SMul α R] [IsScalarTower α R R] :
    IsScalarTower α (R ⧸ I) (R ⧸ I) :=
  (Quotient.ringCon I).isScalarTower_right

instance smulCommClass {α} [SMul α R] [IsScalarTower α R R] [SMulCommClass α R R] :
    SMulCommClass α (R ⧸ I) (R ⧸ I) :=
  (Quotient.ringCon I).smulCommClass

instance smulCommClass' {α} [SMul α R] [IsScalarTower α R R] [SMulCommClass R α R] :
    SMulCommClass (R ⧸ I) α (R ⧸ I) :=
  (Quotient.ringCon I).smulCommClass'

/-- The ring homomorphism from a ring `R` to a quotient ring `R/I`. -/
def mk (I : Ideal R) : R →+* R ⧸ I where
  toFun a := Submodule.Quotient.mk a
  map_zero' := rfl
  map_one' := rfl
  map_mul' _ _ := rfl
  map_add' _ _ := rfl

instance {I : Ideal R} : Coe R (R ⧸ I) :=
  ⟨Ideal.Quotient.mk I⟩

/-- Two `RingHom`s from the quotient by an ideal are equal if their
compositions with `Ideal.Quotient.mk'` are equal.

See note [partially-applied ext lemmas]. -/
@[ext 1100]
theorem ringHom_ext [NonAssocSemiring S] ⦃f g : R ⧸ I →+* S⦄ (h : f.comp (mk I) = g.comp (mk I)) :
    f = g :=
  RingHom.ext fun x => Quotient.inductionOn' x <| (RingHom.congr_fun h : _)

instance inhabited : Inhabited (R ⧸ I) :=
  ⟨mk I 37⟩

protected theorem eq : mk I x = mk I y ↔ x - y ∈ I :=
  Submodule.Quotient.eq I

@[simp]
theorem mk_eq_mk (x : R) : (Submodule.Quotient.mk x : R ⧸ I) = mk I x := rfl

theorem eq_zero_iff_mem {I : Ideal R} : mk I a = 0 ↔ a ∈ I :=
  Submodule.Quotient.mk_eq_zero _

theorem eq_zero_iff_dvd (x y : R) : Ideal.Quotient.mk (Ideal.span ({x} : Set R)) y = 0 ↔ x ∣ y := by
  rw [Ideal.Quotient.eq_zero_iff_mem, Ideal.mem_span_singleton]

@[simp]
lemma mk_singleton_self (x : R) : mk (Ideal.span {x}) x = 0 := by
  rw [eq_zero_iff_dvd]

theorem mk_eq_mk_iff_sub_mem (x y : R) : mk I x = mk I y ↔ x - y ∈ I := by
  rw [← eq_zero_iff_mem, map_sub, sub_eq_zero]

theorem zero_eq_one_iff {I : Ideal R} : (0 : R ⧸ I) = 1 ↔ I = ⊤ :=
  eq_comm.trans <| eq_zero_iff_mem.trans (eq_top_iff_one _).symm

theorem zero_ne_one_iff {I : Ideal R} : (0 : R ⧸ I) ≠ 1 ↔ I ≠ ⊤ :=
  not_congr zero_eq_one_iff

protected theorem nontrivial {I : Ideal R} (hI : I ≠ ⊤) : Nontrivial (R ⧸ I) :=
  ⟨⟨0, 1, zero_ne_one_iff.2 hI⟩⟩

theorem subsingleton_iff {I : Ideal R} : Subsingleton (R ⧸ I) ↔ I = ⊤ := by
  rw [eq_top_iff_one, ← subsingleton_iff_zero_eq_one, eq_comm, ← (mk I).map_one,
    Quotient.eq_zero_iff_mem]

instance : Unique (R ⧸ (⊤ : Ideal R)) :=
  ⟨⟨0⟩, by rintro ⟨x⟩; exact Quotient.eq_zero_iff_mem.mpr Submodule.mem_top⟩

theorem mk_surjective : Function.Surjective (mk I) := fun y =>
  Quotient.inductionOn' y fun x => Exists.intro x rfl

instance : RingHomSurjective (mk I) :=
  ⟨mk_surjective⟩

/-- If `I` is an ideal of a commutative ring `R`, if `q : R → R/I` is the quotient map, and if
`s ⊆ R` is a subset, then `q⁻¹(q(s)) = ⋃ᵢ(i + s)`, the union running over all `i ∈ I`. -/
theorem quotient_ring_saturate (I : Ideal R) (s : Set R) :
    mk I ⁻¹' (mk I '' s) = ⋃ x : I, (fun y => x.1 + y) '' s := by
  ext x
  simp only [mem_preimage, mem_image, mem_iUnion, Ideal.Quotient.eq]
  exact
    ⟨fun ⟨a, a_in, h⟩ => ⟨⟨_, I.neg_mem h⟩, a, a_in, by simp⟩, fun ⟨⟨i, hi⟩, a, ha, Eq⟩ =>
      ⟨a, ha, by rw [← Eq, sub_add_eq_sub_sub_swap, sub_self, zero_sub]; exact I.neg_mem hi⟩⟩

instance noZeroDivisors (I : Ideal R) [hI : I.IsPrime] : NoZeroDivisors (R ⧸ I) where
    eq_zero_or_eq_zero_of_mul_eq_zero {a b} := Quotient.inductionOn₂' a b fun {_ _} hab =>
      (hI.mem_or_mem (eq_zero_iff_mem.1 hab)).elim (Or.inl ∘ eq_zero_iff_mem.2)
        (Or.inr ∘ eq_zero_iff_mem.2)

instance isDomain (I : Ideal R) [hI : I.IsPrime] : IsDomain (R ⧸ I) :=
  let _ := Quotient.nontrivial hI.1
  NoZeroDivisors.to_isDomain _

theorem isDomain_iff_prime (I : Ideal R) : IsDomain (R ⧸ I) ↔ I.IsPrime := by
  refine ⟨fun H => ⟨zero_ne_one_iff.1 ?_, fun {x y} h => ?_⟩, fun h => inferInstance⟩
  · haveI : Nontrivial (R ⧸ I) := ⟨H.2.1⟩
    exact zero_ne_one
  · simp only [← eq_zero_iff_mem, (mk I).map_mul] at h ⊢
    haveI := @IsDomain.to_noZeroDivisors (R ⧸ I) _ H
    exact eq_zero_or_eq_zero_of_mul_eq_zero h

theorem exists_inv {I : Ideal R} [hI : I.IsMaximal] :
    ∀ {a : R ⧸ I}, a ≠ 0 → ∃ b : R ⧸ I, a * b = 1 := by
  rintro ⟨a⟩ h
  rcases hI.exists_inv (mt eq_zero_iff_mem.2 h) with ⟨b, c, hc, abc⟩
  rw [mul_comm] at abc
  refine ⟨mk _ b, Quot.sound ?_⟩
  simp only [Submodule.quotientRel_r_def]
  rw [← eq_sub_iff_add_eq'] at abc
  rwa [abc, ← neg_mem_iff (G := R) (H := I), neg_sub] at hc

open Classical in
/-- The quotient by a maximal ideal is a group with zero. This is a `def` rather than `instance`,
since users will have computable inverses in some applications.

See note [reducible non-instances]. -/
protected noncomputable abbrev groupWithZero (I : Ideal R) [hI : I.IsMaximal] :
    GroupWithZero (R ⧸ I) :=
  { inv := fun a => if ha : a = 0 then 0 else Classical.choose (exists_inv ha)
    mul_inv_cancel := fun a (ha : a ≠ 0) =>
      show a * dite _ _ _ = _ by rw [dif_neg ha]; exact Classical.choose_spec (exists_inv ha)
    inv_zero := dif_pos rfl }

/-- The quotient by a maximal ideal is a field. This is a `def` rather than `instance`, since users
will have computable inverses (and `qsmul`, `ratCast`) in some applications.

See note [reducible non-instances]. -/
protected noncomputable abbrev field (I : Ideal R) [hI : I.IsMaximal] : Field (R ⧸ I) where
  __ := commRing _
  __ := Quotient.groupWithZero _
  nnqsmul := _
  nnqsmul_def := fun q a => rfl
  qsmul := _
  qsmul_def := fun q x => rfl

/-- If the quotient by an ideal is a field, then the ideal is maximal. -/
theorem maximal_of_isField (I : Ideal R) (hqf : IsField (R ⧸ I)) : I.IsMaximal := by
  apply Ideal.isMaximal_iff.2
  constructor
  · intro h
    rcases hqf.exists_pair_ne with ⟨⟨x⟩, ⟨y⟩, hxy⟩
    exact hxy (Ideal.Quotient.eq.2 (mul_one (x - y) ▸ I.mul_mem_left _ h))
  · intro J x hIJ hxnI hxJ
    rcases hqf.mul_inv_cancel (mt Ideal.Quotient.eq_zero_iff_mem.1 hxnI) with ⟨⟨y⟩, hy⟩
    rw [← zero_add (1 : R), ← sub_self (x * y), sub_add]
    exact J.sub_mem (J.mul_mem_right _ hxJ) (hIJ (Ideal.Quotient.eq.1 hy))

/-- The quotient of a ring by an ideal is a field iff the ideal is maximal. -/
theorem maximal_ideal_iff_isField_quotient (I : Ideal R) : I.IsMaximal ↔ IsField (R ⧸ I) :=
  ⟨fun h =>
    let _i := @Quotient.field _ _ I h
    Field.toIsField _,
    maximal_of_isField _⟩

variable [Semiring S]

/-- Given a ring homomorphism `f : R →+* S` sending all elements of an ideal to zero,
lift it to the quotient by this ideal. -/
def lift (I : Ideal R) (f : R →+* S) (H : ∀ a : R, a ∈ I → f a = 0) : R ⧸ I →+* S :=
  { QuotientAddGroup.lift I.toAddSubgroup f.toAddMonoidHom H with
    map_one' := f.map_one
    map_mul' := fun a₁ a₂ => Quotient.inductionOn₂' a₁ a₂ f.map_mul }

@[simp]
theorem lift_mk (I : Ideal R) (f : R →+* S) (H : ∀ a : R, a ∈ I → f a = 0) :
    lift I f H (mk I a) = f a :=
  rfl

theorem lift_surjective_of_surjective (I : Ideal R) {f : R →+* S} (H : ∀ a : R, a ∈ I → f a = 0)
    (hf : Function.Surjective f) : Function.Surjective (Ideal.Quotient.lift I f H) := by
  intro y
  obtain ⟨x, rfl⟩ := hf y
  use Ideal.Quotient.mk I x
  simp only [Ideal.Quotient.lift_mk]

/-- The ring homomorphism from the quotient by a smaller ideal to the quotient by a larger ideal.

This is the `Ideal.Quotient` version of `Quot.Factor` -/
def factor (S T : Ideal R) (H : S ≤ T) : R ⧸ S →+* R ⧸ T :=
  Ideal.Quotient.lift S (mk T) fun _ hx => eq_zero_iff_mem.2 (H hx)

@[simp]
theorem factor_mk (S T : Ideal R) (H : S ≤ T) (x : R) : factor S T H (mk S x) = mk T x :=
  rfl

@[simp]
theorem factor_comp_mk (S T : Ideal R) (H : S ≤ T) : (factor S T H).comp (mk S) = mk T := by
  ext x
  rw [RingHom.comp_apply, factor_mk]

end Quotient

/-- Quotienting by equal ideals gives equivalent rings.

See also `Submodule.quotEquivOfEq` and `Ideal.quotientEquivAlgOfEq`.
-/
def quotEquivOfEq {R : Type*} [CommRing R] {I J : Ideal R} (h : I = J) : R ⧸ I ≃+* R ⧸ J :=
  { Submodule.quotEquivOfEq I J h with
    map_mul' := by
      rintro ⟨x⟩ ⟨y⟩
      rfl }

@[simp]
theorem quotEquivOfEq_mk {R : Type*} [CommRing R] {I J : Ideal R} (h : I = J) (x : R) :
    quotEquivOfEq h (Ideal.Quotient.mk I x) = Ideal.Quotient.mk J x :=
  rfl

@[simp]
theorem quotEquivOfEq_symm {R : Type*} [CommRing R] {I J : Ideal R} (h : I = J) :
    (Ideal.quotEquivOfEq h).symm = Ideal.quotEquivOfEq h.symm := by ext; rfl

section Pi

variable (ι : Type v)

/-- `R^n/I^n` is a `R/I`-module. -/
instance modulePi : Module (R ⧸ I) ((ι → R) ⧸ I.pi ι) where
  smul c m :=
    Quotient.liftOn₂' c m (fun r m => Submodule.Quotient.mk <| r • m) <| by
      intro c₁ m₁ c₂ m₂ hc hm
      apply Ideal.Quotient.eq.2
      rw [Submodule.quotientRel_r_def] at hc hm
      intro i
      exact I.mul_sub_mul_mem hc (hm i)
  one_smul := by
    rintro ⟨a⟩
    convert_to Ideal.Quotient.mk (I.pi ι) _ = Ideal.Quotient.mk (I.pi ι) _
    congr with i; exact one_mul (a i)
  mul_smul := by
    rintro ⟨a⟩ ⟨b⟩ ⟨c⟩
    convert_to Ideal.Quotient.mk (I.pi ι) _ = Ideal.Quotient.mk (I.pi ι) _
    congr 1; funext i; exact mul_assoc a b (c i)
  smul_add := by
    rintro ⟨a⟩ ⟨b⟩ ⟨c⟩
    convert_to Ideal.Quotient.mk (I.pi ι) _ = Ideal.Quotient.mk (I.pi ι) _
    congr with i; exact mul_add a (b i) (c i)
  smul_zero := by
    rintro ⟨a⟩
    convert_to Ideal.Quotient.mk (I.pi ι) _ = Ideal.Quotient.mk (I.pi ι) _
    congr with _; exact mul_zero a
  add_smul := by
    rintro ⟨a⟩ ⟨b⟩ ⟨c⟩
    convert_to Ideal.Quotient.mk (I.pi ι) _ = Ideal.Quotient.mk (I.pi ι) _
    congr with i; exact add_mul a b (c i)
  zero_smul := by
    rintro ⟨a⟩
    convert_to Ideal.Quotient.mk (I.pi ι) _ = Ideal.Quotient.mk (I.pi ι) _
    congr with i; exact zero_mul (a i)

/-- `R^n/I^n` is isomorphic to `(R/I)^n` as an `R/I`-module. -/
noncomputable def piQuotEquiv : ((ι → R) ⧸ I.pi ι) ≃ₗ[R ⧸ I] ι → (R ⧸ I) where
  toFun := fun x ↦
      Quotient.liftOn' x (fun f i => Ideal.Quotient.mk I (f i)) fun a b hab =>
        funext fun i => (Submodule.Quotient.eq' _).2 (QuotientAddGroup.leftRel_apply.mp hab i)
  map_add' := by rintro ⟨_⟩ ⟨_⟩; rfl
  map_smul' := by rintro ⟨_⟩ ⟨_⟩; rfl
  invFun := fun x ↦ Ideal.Quotient.mk (I.pi ι) fun i ↦ Quotient.out' (x i)
  left_inv := by
    rintro ⟨x⟩
    exact Ideal.Quotient.eq.2 fun i => Ideal.Quotient.eq.1 (Quotient.out_eq' _)
  right_inv := by
    intro x
    ext i
    obtain ⟨_, _⟩ := @Quot.exists_rep _ _ (x i)
    convert Quotient.out_eq' (x i)

/-- If `f : R^n → R^m` is an `R`-linear map and `I ⊆ R` is an ideal, then the image of `I^n` is
    contained in `I^m`. -/
theorem map_pi {ι : Type*} [Finite ι] {ι' : Type w} (x : ι → R) (hi : ∀ i, x i ∈ I)
    (f : (ι → R) →ₗ[R] ι' → R) (i : ι') : f x i ∈ I := by
  classical
    cases nonempty_fintype ι
    rw [pi_eq_sum_univ x]
    simp only [Finset.sum_apply, smul_eq_mul, map_sum, Pi.smul_apply, map_smul]
    exact I.sum_mem fun j _ => I.mul_mem_right _ (hi j)

end Pi

<<<<<<< HEAD
/-- A ring is made up of a disjoint union of cosets of an image. -/
lemma univ_eq_iUnion_image_add {R : Type*} [Ring R] (I : Ideal R) :
    (Set.univ (α := R)) = ⋃ x : R ⧸ I, (x.out' + ·) '' I :=
  QuotientAddGroup.univ_eq_iUnion_image_add I.toAddSubgroup
=======
open scoped Pointwise in
/-- A ring is made up of a disjoint union of cosets of an ideal. -/
lemma univ_eq_iUnion_image_add {R : Type*} [Ring R] (I : Ideal R) :
    (Set.univ (α := R)) = ⋃ x : R ⧸ I, x.out' +ᵥ (I : Set R) :=
  QuotientAddGroup.univ_eq_iUnion_vadd I.toAddSubgroup
>>>>>>> 5ba88209

lemma _root_.Finite.of_finite_quot_finite_ideal {R : Type*} [Ring R] {I : Ideal R}
    [hI : Finite I] [h : Finite (R ⧸ I)] : Finite R :=
  @Finite.of_finite_quot_finite_addSubgroup _ _ _ hI h

end Ideal<|MERGE_RESOLUTION|>--- conflicted
+++ resolved
@@ -349,18 +349,11 @@
 
 end Pi
 
-<<<<<<< HEAD
-/-- A ring is made up of a disjoint union of cosets of an image. -/
-lemma univ_eq_iUnion_image_add {R : Type*} [Ring R] (I : Ideal R) :
-    (Set.univ (α := R)) = ⋃ x : R ⧸ I, (x.out' + ·) '' I :=
-  QuotientAddGroup.univ_eq_iUnion_image_add I.toAddSubgroup
-=======
 open scoped Pointwise in
 /-- A ring is made up of a disjoint union of cosets of an ideal. -/
 lemma univ_eq_iUnion_image_add {R : Type*} [Ring R] (I : Ideal R) :
     (Set.univ (α := R)) = ⋃ x : R ⧸ I, x.out' +ᵥ (I : Set R) :=
   QuotientAddGroup.univ_eq_iUnion_vadd I.toAddSubgroup
->>>>>>> 5ba88209
 
 lemma _root_.Finite.of_finite_quot_finite_ideal {R : Type*} [Ring R] {I : Ideal R}
     [hI : Finite I] [h : Finite (R ⧸ I)] : Finite R :=
