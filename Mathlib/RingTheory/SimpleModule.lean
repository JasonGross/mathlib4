--- conflicted
+++ resolved
@@ -219,11 +219,7 @@
 
 section
 
-<<<<<<< HEAD
-variable {M'} [AddCommGroup M'] [Module R M'] {N'} [AddCommGroup N'] [Module S N']
-=======
 variable {M' : Type*} [AddCommGroup M'] [Module R M'] {N'} [AddCommGroup N'] [Module S N']
->>>>>>> 2b719dae
   {σ : R →+* S} (l : M' →ₛₗ[σ] N')
 
 theorem _root_.LinearMap.isSemisimpleModule_iff_of_bijective
