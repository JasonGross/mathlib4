--- conflicted
+++ resolved
@@ -374,8 +374,6 @@
 
 variable [OrderedCancelAddCommMonoid Γ]
 
-variable [OrderedCancelAddCommMonoid Γ]
-
 namespace HahnSeries
 
 instance [NonUnitalNonAssocSemiring R] : Mul (HahnSeries Γ R) where
@@ -395,7 +393,6 @@
     (x * y).coeff a =
       ∑ ij ∈ addAntidiagonal hs y.isPWO_support a, x.coeff ij.fst * y.coeff ij.snd :=
   HahnModule.smul_coeff_left hs hxs
-#align hahn_series.mul_coeff_left' HahnSeries.mul_coeff_left'
 
 theorem mul_coeff_right' [NonUnitalNonAssocSemiring R] {x y : HahnSeries Γ R} {a : Γ} {s : Set Γ}
     (hs : s.IsPWO) (hys : y.support ⊆ s) :
@@ -403,15 +400,6 @@
       ∑ ij ∈ addAntidiagonal x.isPWO_support hs a, x.coeff ij.fst * y.coeff ij.snd :=
   HahnModule.smul_coeff_right hs hys
 
-<<<<<<< HEAD
-=======
-theorem mul_coeff_left' [NonUnitalNonAssocSemiring R] {x y : HahnSeries Γ R} {a : Γ} {s : Set Γ}
-    (hs : s.IsPWO) (hxs : x.support ⊆ s) :
-    (x * y).coeff a =
-      ∑ ij ∈ addAntidiagonal hs y.isPWO_support a, x.coeff ij.fst * y.coeff ij.snd :=
-  HahnModule.smul_coeff_left hs hxs
-
->>>>>>> 33834763
 instance [NonUnitalNonAssocSemiring R] : Distrib (HahnSeries Γ R) :=
   { inferInstanceAs (Mul (HahnSeries Γ R)),
     inferInstanceAs (Add (HahnSeries Γ R)) with
@@ -427,37 +415,8 @@
 
 theorem single_mul_coeff_add [NonUnitalNonAssocSemiring R] {r : R} {x : HahnSeries Γ R} {a : Γ}
     {b : Γ} : (single b r * x).coeff (a + b) = r * x.coeff a := by
-<<<<<<< HEAD
   rw [← smul_eq_mul, add_comm, ← smul_eq_mul]
   exact HahnModule.single_smul_coeff_add
-#align hahn_series.single_mul_coeff_add HahnSeries.single_mul_coeff_add
-=======
-  by_cases hr : r = 0
-  · simp [hr, mul_coeff]
-  simp only [hr, smul_coeff, mul_coeff, support_single_of_ne, Ne, not_false_iff, smul_eq_mul]
-  by_cases hx : x.coeff a = 0
-  · simp only [hx, mul_zero]
-    rw [sum_congr _ fun _ _ => rfl, sum_empty]
-    ext ⟨a1, a2⟩
-    simp only [not_mem_empty, not_and, Set.mem_singleton_iff, Classical.not_not,
-      mem_addAntidiagonal, Set.mem_setOf_eq, iff_false_iff]
-    rintro rfl h2 h1
-    rw [add_comm] at h1
-    rw [← add_right_cancel h1] at hx
-    exact h2 hx
-  trans ∑ ij ∈ {(b, a)}, (single b r).coeff ij.fst * x.coeff ij.snd
-  · apply sum_congr _ fun _ _ => rfl
-    ext ⟨a1, a2⟩
-    simp only [Set.mem_singleton_iff, Prod.mk.inj_iff, mem_addAntidiagonal, mem_singleton,
-      Set.mem_setOf_eq]
-    constructor
-    · rintro ⟨rfl, _, h1⟩
-      rw [add_comm] at h1
-      exact ⟨rfl, add_right_cancel h1⟩
-    · rintro ⟨rfl, rfl⟩
-      exact ⟨rfl, by simp [hx], add_comm _ _⟩
-  · simp
->>>>>>> 33834763
 
 theorem mul_single_coeff_add [NonUnitalNonAssocSemiring R] {r : R} {x : HahnSeries Γ R} {a : Γ}
     {b : Γ} : (x * single b r).coeff (a + b) = x.coeff a * r := by
@@ -501,34 +460,14 @@
 
 theorem support_mul_subset_add_support [NonUnitalNonAssocSemiring R] {x y : HahnSeries Γ R} :
     support (x * y) ⊆ support x + support y := by
-<<<<<<< HEAD
   rw [← smul_eq_mul]
   exact HahnModule.support_smul_subset_vAdd_support
-#align hahn_series.support_mul_subset_add_support HahnSeries.support_mul_subset_add_support
 
 theorem mul_coeff_order_add_order {Γ} [LinearOrderedCancelAddCommMonoid Γ]
     [NonUnitalNonAssocSemiring R] (x y : HahnSeries Γ R) :
     (x * y).coeff (x.order + y.order) = x.leadingCoeff * y.leadingCoeff := by
   simp only [← smul_eq_mul]
   exact HahnModule.smul_coeff_order_add_order x y
-#align hahn_series.mul_coeff_order_add_order HahnSeries.mul_coeff_order_add_order
-=======
-  apply Set.Subset.trans (fun x hx => _) support_addAntidiagonal_subset_add
-  · exact x.isPWO_support
-  · exact y.isPWO_support
-  intro x hx
-  contrapose! hx
-  simp only [not_nonempty_iff_eq_empty, Ne, Set.mem_setOf_eq] at hx
-  simp [hx, mul_coeff]
-
-theorem mul_coeff_order_add_order {Γ} [LinearOrderedCancelAddCommMonoid Γ]
-    [NonUnitalNonAssocSemiring R] (x y : HahnSeries Γ R) :
-    (x * y).coeff (x.order + y.order) = x.coeff x.order * y.coeff y.order := by
-  by_cases hx : x = 0; · simp [hx, mul_coeff]
-  by_cases hy : y = 0; · simp [hy, mul_coeff]
-  rw [order_of_ne hx, order_of_ne hy, mul_coeff, Finset.addAntidiagonal_min_add_min,
-    Finset.sum_singleton]
->>>>>>> 33834763
 
 theorem orderTop_mul_of_nonzero {Γ} [LinearOrderedCancelAddCommMonoid Γ]
     [NonUnitalNonAssocSemiring R] {x y : HahnSeries Γ R} (h : x.leadingCoeff * y.leadingCoeff ≠ 0) :
@@ -734,19 +673,8 @@
 @[simp]
 theorem order_mul {Γ} [LinearOrderedCancelAddCommMonoid Γ] [NonUnitalNonAssocSemiring R]
     [NoZeroDivisors R] {x y : HahnSeries Γ R} (hx : x ≠ 0) (hy : y ≠ 0) :
-<<<<<<< HEAD
     (x * y).order = x.order + y.order :=
   order_mul_of_nonzero (mul_ne_zero (leadingCoeff_ne_iff.mpr hx) (leadingCoeff_ne_iff.mpr hy))
-#align hahn_series.order_mul HahnSeries.order_mul
-=======
-    (x * y).order = x.order + y.order := by
-  apply le_antisymm
-  · apply order_le_of_coeff_ne_zero
-    rw [mul_coeff_order_add_order x y]
-    exact mul_ne_zero (coeff_order_ne_zero hx) (coeff_order_ne_zero hy)
-  · rw [order_of_ne hx, order_of_ne hy, order_of_ne (mul_ne_zero hx hy), ← Set.IsWF.min_add]
-    exact Set.IsWF.min_le_min_of_subset support_mul_subset_add_support
->>>>>>> 33834763
 
 @[simp]
 theorem order_pow {Γ} [LinearOrderedCancelAddCommMonoid Γ] [Semiring R] [NoZeroDivisors R]
