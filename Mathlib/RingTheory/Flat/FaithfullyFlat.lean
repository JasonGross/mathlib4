--- conflicted
+++ resolved
@@ -25,7 +25,6 @@
   is flat and tensoring with `M` is faithful, i.e. `N ≠ 0` implies `N ⊗ M ≠ 0`.
 - `Module.FaithfullyFlat.iff_flat_and_lTensor_faithful`: an `R`-module `M` is faithfully flat iff it
   is flat and tensoring with `M` is faithful, i.e. `N ≠ 0` implies `M ⊗ N ≠ 0`.
-<<<<<<< HEAD
 - `Module.FaithfullyFlat.iff_iff_rTensor_exact`: an `R`-module `M` is faithfully flat iff tensoring
   with `M` preserves and reflects exact sequences, i.e. the sequence `N₁ → N₂ → N₃` is exact *iff*
   the sequence `N₁ ⊗ M → N₂ ⊗ M → N₃ ⊗ M` is exact.
@@ -39,14 +38,6 @@
 - `Module.FaithfullyFlat.of_linearEquiv`: modules linearly equivalent to a flat modules are flat
 - `Module.FaithfullyFlat.comp`: if `S` is `R`-faithfully flat and `M` is `S`-faithfully flat, then
   `M` is `R`-faithfully flat.
-=======
-- `Module.FaithfullyFlat.iff_exact_iff_rTensor_exact`: an `R`-module `M` is faithfully flat iff
-  tensoring with `M` preserves and reflects exact sequences, i.e. the sequence `N₁ → N₂ → N₃` is
-  exact *iff* the sequence `N₁ ⊗ M → N₂ ⊗ M → N₃ ⊗ M` is exact.
-- `Module.FaithfullyFlat.iff_exact_iff_lTensor_exact`: an `R`-module `M` is faithfully flat iff
-  tensoring with `M` preserves and reflects exact sequences, i.e. the sequence `N₁ → N₂ → N₃` is
-  exact *iff* the sequence `M ⊗ N₁ → M ⊗ N₂ → M ⊗ N₃` is exact.
->>>>>>> 9248301d
 
 - `Module.FaithfullyFlat.self`: the `R`-module `R` is faithfully flat.
 
@@ -185,30 +176,6 @@
 
 end faithful
 
-<<<<<<< HEAD
-private lemma range_le_ker_of_exact_rTensor [fl : FaithfullyFlat R M]
-    ⦃N1 N2 N3 : Type*⦄
-    [AddCommGroup N1] [Module R N1]
-    [AddCommGroup N2] [Module R N2]
-    [AddCommGroup N3] [Module R N3]
-    (l12 : N1 →ₗ[R] N2) (l23 : N2 →ₗ[R] N3)
-    (ex : Function.Exact (l12.rTensor M) (l23.rTensor M)) :
-    LinearMap.range l12 ≤ LinearMap.ker l23 := by
-  intro x hx
-  simp only [LinearMap.mem_ker]
-  obtain ⟨y, rfl⟩ := hx
-  have : ∀ (n1 : N1) (m : M), l23 (l12 n1) ⊗ₜ[R] m = 0 := fun n1 m ↦
-    ex.apply_apply_eq_zero (n1 ⊗ₜ[R] m)
-  have eq1 := this y
-  by_contra! hxx
-  let E : Submodule R N3 := Submodule.span R {l23 (l12 y)}
-  have hE : Nontrivial E := ⟨0, ⟨⟨l23 (l12 y), Submodule.mem_span_singleton_self _⟩,
-    Subtype.coe_ne_coe.1 hxx.symm⟩⟩
-  have eq0: (⊤ : Submodule R (E ⊗[R] M)) = 0 := by
-    ext xx
-    simp only [Submodule.mem_top, Submodule.zero_eq_bot, Submodule.mem_bot, true_iff]
-    have mem : xx ∈ (⊤ : Submodule R _) := ⟨⟩
-=======
 section exact
 
 /-!
@@ -268,155 +235,120 @@
     ext x
     simp only [Submodule.mem_top, Submodule.mem_bot, true_iff]
     have mem : x ∈ (⊤ : Submodule R _) := ⟨⟩
->>>>>>> 9248301d
     rw [← TensorProduct.span_tmul_eq_top, mem_span_set] at mem
     obtain ⟨c, hc, rfl⟩ := mem
     choose b a hy using hc
     let r :  ⦃a : E ⊗[R] M⦄ → a ∈ ↑c.support → R := fun a ha =>
       Submodule.mem_span_singleton.1 (b ha).2 |>.choose
     have hr : ∀ ⦃i : E ⊗[R] M⦄ (hi : i ∈ c.support), b hi =
-<<<<<<< HEAD
-        r hi • ⟨l23 (l12 y), Submodule.mem_span_singleton_self _⟩ := by
-      intro i hi
-      ext
-      exact Submodule.mem_span_singleton.1 (b hi).2 |>.choose_spec.symm
-
-    simp only [Finsupp.sum]
-    calc ∑ x ∈ c.support, c x • x
-      _ = ∑ i ∈ c.support.attach, c i.1 • i.1 := by rw [← Finset.sum_attach]
-      _ = ∑ i ∈ c.support.attach, c i.1 • (b i.2 ⊗ₜ a i.2) :=
-        Finset.sum_congr rfl fun i _ => by rw [hy i.2]
-      _ = ∑ i ∈ c.support.attach,
-          (c i.1 • ((r i.2) • ⟨l23 (l12 y), Submodule.mem_span_singleton_self _⟩)) ⊗ₜ a i.2 :=
-        Finset.sum_congr rfl fun i _ => by simp only [smul_tmul, tmul_smul, ← hr]
-      _ = ∑ i ∈ c.support.attach, 0 :=
-        Finset.sum_congr rfl fun r _ => by
-          apply_fun (LinearMap.rTensor (M := M) E.subtype) using
-            (Module.Flat.rTensor_preserves_injective_linearMap (M := M) E.subtype <|
-              Submodule.injective_subtype E)
-          simp only [SetLike.mk_smul_mk, LinearMap.rTensor_tmul, Submodule.coe_subtype, map_zero,
-            ← smul_tmul', eq1, smul_zero]
-    exact Finset.sum_const_zero
-  have hEEE : (⊤ : Submodule R (E ⊗[R] M)) ≠ 0 := Submodule.nontrivial_iff_ne_bot.1 (by aesop)
-  tauto
-
-section complex
+        r hi • ⟨l23 (l12 n1), Submodule.mem_span_singleton_self _⟩ := fun a ha =>
+      Subtype.ext <| Submodule.mem_span_singleton.1 (b ha).2 |>.choose_spec.symm
+    -- Since `M` is flat and `E -> N1` is injective, we only need to check that x = 0
+    -- in `N1 ⊗ M`. We write `x = ∑ μᵢ • (l23 (l12 n1)) ⊗ mᵢ = ∑ μᵢ • 0 = 0`
+    -- (remember `E = span {l23 (l12 n1)}` and `eq1`)
+    refine Finset.sum_eq_zero fun i hi => show c i • i = 0 from
+      (Module.Flat.rTensor_preserves_injective_linearMap (M := M) E.subtype <|
+              Submodule.injective_subtype E) ?_
+    rw [← hy hi, hr hi, smul_tmul, map_smul, LinearMap.rTensor_tmul, Submodule.subtype_apply, eq1,
+      smul_zero, map_zero]
+  have : Subsingleton (E ⊗[R] M) := subsingleton_iff_forall_eq 0 |>.2 fun x =>
+    show x ∈ (⊥ : Submodule R _) from eq0 ▸ ⟨⟩
+
+  -- but `E ⊗ M = 0` implies `E = 0` because `M` is faithfully flat and this is a contradiction.
+  exact not_subsingleton_iff_nontrivial.2 inferInstance <| fl.rTensor_reflects_triviality R M E
 
 lemma rTensor_reflects_exact [fl : FaithfullyFlat R M]
-    (N1 N2 N3 : Type*)
-    [AddCommGroup N1] [Module R N1]
-    [AddCommGroup N2] [Module R N2]
-    [AddCommGroup N3] [Module R N3]
-    (l12 : N1 →ₗ[R] N2) (l23 : N2 →ₗ[R] N3)
     (ex : Function.Exact (l12.rTensor M) (l23.rTensor M)) :
     Function.Exact l12 l23 := LinearMap.exact_iff.2 <| by
   have complex : LinearMap.range l12 ≤ LinearMap.ker l23 := range_le_ker_of_exact_rTensor R M _ _ ex
-
-  refine le_antisymm ?_ complex
-  rintro x (hx : l23 x = 0)
+  -- By the previous lemma we have that range l12 ≤ ker l23 and hence the quotient
+  -- H := ker l23 ⧸ range l12 makes sense.
+  -- Hence our goal ker l23 = range l12 follows from the claim that H = 0.
   let H := LinearMap.ker l23 ⧸ LinearMap.range (Submodule.inclusion complex)
   suffices triv_coh : Subsingleton H by
-    have eq0 : (Submodule.mkQ _ ⟨x, hx⟩ : H) = 0 := triv_coh.elim _ _
-    obtain ⟨⟨y, hy⟩, eq0⟩ := Submodule.Quotient.mk_eq_zero _ |>.1 eq0
-    simp only [Subtype.ext_iff, Submodule.coe_inclusion] at eq0
-    subst eq0
-    assumption
-  have triv_tensor : Subsingleton (H ⊗[R] M) := by
-    let e : H ⊗[R] M ≃ₗ[R] ((LinearMap.ker l23 ⊗[R] M) ⧸ _) :=
-      TensorProduct.quotientTensorEquiv _ _
-    haveI : Subsingleton
-      ((LinearMap.ker l23 ⊗[R] M) ⧸
-        LinearMap.range (map (LinearMap.range (Submodule.inclusion complex)).subtype
-          (LinearMap.id : M →ₗ[R] M))) := by
-      rw [Submodule.subsingleton_quotient_iff_eq_top, eq_top_iff]
-      let ι : (LinearMap.ker l23) ⊗[R] M →ₗ[R] N2 ⊗[R] M := (Submodule.subtype _).rTensor M
-      rw [← Submodule.map_le_map_iff_of_injective (f := ι)
-        (hf := Module.Flat.rTensor_preserves_injective_linearMap _ Subtype.val_injective),
-        Submodule.map_top]
-
-      rintro _ ⟨z, rfl⟩
-      have mem : ι z ∈ LinearMap.ker (LinearMap.rTensor M l23) := by
-        simp only [LinearMap.mem_ker, ι]
-        rw [← LinearMap.comp_apply, LinearMap.rTensor, LinearMap.rTensor, ← map_comp,
-          show l23 ∘ₗ (LinearMap.ker l23).subtype = 0 by ext; simp]
-        simp only [LinearMap.comp_id, map_zero_left, LinearMap.zero_apply]
-      rw [LinearMap.exact_iff.1 ex] at mem
-      obtain ⟨W, hW⟩ := mem
-      rw [← hW]
-      clear hW z
-      induction W using TensorProduct.induction_on with
-      | zero => exact Submodule.zero_mem _
-      | tmul x y =>
-        simp only [LinearMap.rTensor_tmul, Submodule.mem_map, LinearMap.mem_range,
-          exists_exists_eq_and, ι]
-        refine ⟨⟨⟨l12 x, complex <| by simp⟩, ⟨⟨_, ⟨x, rfl⟩⟩, rfl⟩⟩ ⊗ₜ y, ?_⟩
-        simp only [map_tmul, Submodule.coe_subtype, LinearMap.id_coe, id_eq, LinearMap.rTensor_tmul]
-      | add x y hx hy => simpa only [map_add] using Submodule.add_mem _ hx hy
-    exact e.injective.subsingleton
-
-  refine subsingleton_or_nontrivial H |>.resolve_right fun h => ?_
-  haveI : Nontrivial (H ⊗[R] M) := inferInstance
-  rw [← not_subsingleton_iff_nontrivial] at this
-  contradiction
+    rw [Submodule.subsingleton_quotient_iff_eq_top, Submodule.range_inclusion,
+      Submodule.comap_subtype_eq_top] at triv_coh
+    exact le_antisymm triv_coh complex
+
+  -- Since `M` is faithfully flat, we need only to show that `H ⊗ M` is trivial.
+  suffices Subsingleton (H ⊗[R] M) from rTensor_reflects_triviality R M H
+  let e : H ⊗[R] M ≃ₗ[R] _ := TensorProduct.quotientTensorEquiv _ _
+  -- Note that `H ⊗ M` is isomorphic to `ker l12 ⊗ M ⧸ range ((range l12 ⊗ M) -> (ker l23 ⊗ M))`.
+  -- So the problem is reduced to proving surjectivity of `range l12 ⊗ M → ker l23 ⊗ M`.
+  rw [e.toEquiv.subsingleton_congr, Submodule.subsingleton_quotient_iff_eq_top,
+    LinearMap.range_eq_top]
+  intro x
+  induction x using TensorProduct.induction_on with
+  | zero => exact ⟨0, by simp⟩
+  -- let `x ⊗ m` be an element in `ker l23 ⊗ M`, then `x ⊗ m` is in the kernel of `l23 ⊗ 𝟙M`.
+  -- Since `N1 ⊗ M -l12 ⊗ M-> N2 ⊗ M -l23 ⊗ M-> N3 ⊗ M` is exact, we have that `x ⊗ m` is in
+  -- the range of `l12 ⊗ 𝟙M`, i.e. `x ⊗ m = (l12 ⊗ 𝟙M) y` for some `y ∈ N1 ⊗ M` as elements of
+  -- `N2 ⊗ M`. We need to prove that `x ⊗ m = (l12 ⊗ 𝟙M) y` still holds in `(ker l23) ⊗ M`.
+  -- This is okay because `M` is flat and `ker l23 -> N2` is injective.
+  | tmul x m =>
+    rcases x with ⟨x, (hx : l23 x = 0)⟩
+    have mem : x ⊗ₜ[R] m ∈ LinearMap.ker (l23.rTensor M) := by simp [hx]
+    rw [LinearMap.exact_iff.1 ex] at mem
+    obtain ⟨y, hy⟩ := mem
+
+    refine ⟨LinearMap.rTensor M (LinearMap.rangeRestrict _ ∘ₗ LinearMap.rangeRestrict l12) y,
+      Module.Flat.rTensor_preserves_injective_linearMap (LinearMap.ker l23).subtype
+      Subtype.val_injective ?_⟩
+    simp only [LinearMap.comp_codRestrict, LinearMap.rTensor_tmul, Submodule.coe_subtype, ← hy]
+    rw [← LinearMap.comp_apply]
+    erw [← LinearMap.rTensor_comp]
+    rw [← LinearMap.comp_apply, ← LinearMap.rTensor_comp, LinearMap.comp_assoc,
+      LinearMap.subtype_comp_codRestrict, ← LinearMap.comp_assoc, Submodule.subtype_comp_inclusion,
+      LinearMap.subtype_comp_codRestrict]
+  | add x y hx hy =>
+    obtain ⟨x, rfl⟩ := hx; obtain ⟨y, rfl⟩ := hy
+    exact ⟨x + y, by simp⟩
 
 lemma lTensor_reflects_exact [fl : FaithfullyFlat R M]
-    (N1 N2 N3 : Type*)
-    [AddCommGroup N1] [Module R N1]
-    [AddCommGroup N2] [Module R N2]
-    [AddCommGroup N3] [Module R N3]
-    (l12 : N1 →ₗ[R] N2) (l23 : N2 →ₗ[R] N3)
     (ex : Function.Exact (l12.lTensor M) (l23.lTensor M)) :
     Function.Exact l12 l23 :=
-  rTensor_reflects_exact R M _ _ _ _ _ <| ex.of_ladder_linearEquiv_of_exact
+  rTensor_reflects_exact R M _ _ <| ex.of_ladder_linearEquiv_of_exact
     (e₁ := TensorProduct.comm _ _ _) (e₂ := TensorProduct.comm _ _ _)
     (e₃ := TensorProduct.comm _ _ _) (by ext; rfl) (by ext; rfl)
 
-lemma implies_iff_exact [fl : FaithfullyFlat R M]
-    (N1 N2 N3 : Type max u v)
-    [AddCommGroup N1] [Module R N1]
-    [AddCommGroup N2] [Module R N2]
-    [AddCommGroup N3] [Module R N3]
+end arbitrary_universe
+
+section fixed_universe
+
+lemma exact_iff_rTensor_exact [fl : FaithfullyFlat R M]
+    {N1 : Type max u v} [AddCommGroup N1] [Module R N1]
+    {N2 : Type max u v} [AddCommGroup N2] [Module R N2]
+    {N3 : Type max u v} [AddCommGroup N3] [Module R N3]
     (l12 : N1 →ₗ[R] N2) (l23 : N2 →ₗ[R] N3) :
     Function.Exact l12 l23 ↔ Function.Exact (l12.rTensor M) (l23.rTensor M) :=
   ⟨fun e => Module.Flat.iff_rTensor_exact.1 fl.toFlat e,
-    fun ex => rTensor_reflects_exact R M N1 N2 N3 l12 l23 ex⟩
-
-lemma iff_iff_rTensor_exact :
-    FaithfullyFlat R M ↔
-    (Flat R M ∧
-      ∀ (N1 N2 N3 : Type max u v)
-        [AddCommGroup N1] [Module R N1]
-        [AddCommGroup N2] [Module R N2]
-        [AddCommGroup N3] [Module R N3]
-        (l12 : N1 →ₗ[R] N2) (l23 : N2 →ₗ[R] N3),
+    fun ex => rTensor_reflects_exact R M l12 l23 ex⟩
+
+lemma iff_exact_iff_rTensor_exact :
+    FaithfullyFlat R M ↔
+    (∀ {N1 : Type max u v} [AddCommGroup N1] [Module R N1]
+      {N2 : Type max u v} [AddCommGroup N2] [Module R N2]
+      {N3 : Type max u v} [AddCommGroup N3] [Module R N3]
+      (l12 : N1 →ₗ[R] N2) (l23 : N2 →ₗ[R] N3),
         Function.Exact l12 l23 ↔ Function.Exact (l12.rTensor M) (l23.rTensor M)) :=
-  ⟨fun fl => ⟨inferInstance, implies_iff_exact R M⟩, fun ⟨flat, iff_exact⟩ =>
-    iff_flat_and_rTensor_reflects_triviality _ _ |>.2 ⟨flat, fun N _ _ h => by
-    have ex := iff_exact PUnit N PUnit 0 0 |>.2 fun x => by
-      simpa using Subsingleton.elim _ _
-    rw [subsingleton_iff_forall_eq 0]
-    intro y
-    specialize ex y
-    simpa [eq_comm] using ex⟩⟩
-
-lemma iff_iff_lTensor_exact :
-    FaithfullyFlat R M ↔
-    (Flat R M ∧
-      ∀ (N1 N2 N3 : Type max u v)
-        [AddCommGroup N1] [Module R N1]
-        [AddCommGroup N2] [Module R N2]
-        [AddCommGroup N3] [Module R N3]
-        (l12 : N1 →ₗ[R] N2) (l23 : N2 →ₗ[R] N3),
-        Function.Exact l12 l23 ↔ Function.Exact (l12.lTensor M) (l23.lTensor M)) :=
-  iff_iff_rTensor_exact _ _ |>.trans <| and_congr_right_iff.2 fun _ => iff_of_eq <|
-    forall_congr <| fun N1 => forall_congr fun N2 => forall_congr fun N3 =>
-    forall_congr fun _ => forall_congr fun _ => forall_congr fun _ => forall_congr fun _ =>
-    forall_congr fun _ => forall_congr fun _ => forall_congr fun l12 => forall_congr fun l23 =>
-    iff_iff_eq.1 <| iff_congr (by rfl) (Function.Exact.iff_of_ladder_linearEquiv
-      (e₁ := TensorProduct.comm _ _ _) (e₂ := TensorProduct.comm _ _ _)
-      (e₃ := TensorProduct.comm _ _ _) (by ext; simp) (by ext; simp))
-
-end complex
+  ⟨fun fl => exact_iff_rTensor_exact R M, fun iff_exact =>
+    iff_flat_and_rTensor_reflects_triviality _ _ |>.2 ⟨Flat.iff_rTensor_exact.2 <| by aesop,
+    fun N _ _ h => subsingleton_iff_forall_eq 0 |>.2 <| fun y => by
+      simpa [eq_comm] using (iff_exact (0 : PUnit →ₗ[R] N) (0 : N →ₗ[R] PUnit) |>.2 fun x => by
+        simpa using Subsingleton.elim _ _) y⟩⟩
+
+lemma iff_exact_iff_lTensor_exact :
+    FaithfullyFlat R M ↔
+    (∀ {N1 : Type max u v} [AddCommGroup N1] [Module R N1]
+      {N2 : Type max u v} [AddCommGroup N2] [Module R N2]
+      {N3 : Type max u v} [AddCommGroup N3] [Module R N3]
+      (l12 : N1 →ₗ[R] N2) (l23 : N2 →ₗ[R] N3),
+        Function.Exact l12 l23 ↔ Function.Exact (l12.lTensor M) (l23.lTensor M)) := by
+  simp only [iff_exact_iff_rTensor_exact, LinearMap.rTensor_exact_iff_lTensor_exact]
+
+end fixed_universe
+
+end exact
 
 section linearMap
 
@@ -547,116 +479,6 @@
     (AlgebraTensorModule.map LinearMap.id f)]
 
 end comp
-=======
-        r hi • ⟨l23 (l12 n1), Submodule.mem_span_singleton_self _⟩ := fun a ha =>
-      Subtype.ext <| Submodule.mem_span_singleton.1 (b ha).2 |>.choose_spec.symm
-    -- Since `M` is flat and `E -> N1` is injective, we only need to check that x = 0
-    -- in `N1 ⊗ M`. We write `x = ∑ μᵢ • (l23 (l12 n1)) ⊗ mᵢ = ∑ μᵢ • 0 = 0`
-    -- (remember `E = span {l23 (l12 n1)}` and `eq1`)
-    refine Finset.sum_eq_zero fun i hi => show c i • i = 0 from
-      (Module.Flat.rTensor_preserves_injective_linearMap (M := M) E.subtype <|
-              Submodule.injective_subtype E) ?_
-    rw [← hy hi, hr hi, smul_tmul, map_smul, LinearMap.rTensor_tmul, Submodule.subtype_apply, eq1,
-      smul_zero, map_zero]
-  have : Subsingleton (E ⊗[R] M) := subsingleton_iff_forall_eq 0 |>.2 fun x =>
-    show x ∈ (⊥ : Submodule R _) from eq0 ▸ ⟨⟩
-
-  -- but `E ⊗ M = 0` implies `E = 0` because `M` is faithfully flat and this is a contradiction.
-  exact not_subsingleton_iff_nontrivial.2 inferInstance <| fl.rTensor_reflects_triviality R M E
-
-lemma rTensor_reflects_exact [fl : FaithfullyFlat R M]
-    (ex : Function.Exact (l12.rTensor M) (l23.rTensor M)) :
-    Function.Exact l12 l23 := LinearMap.exact_iff.2 <| by
-  have complex : LinearMap.range l12 ≤ LinearMap.ker l23 := range_le_ker_of_exact_rTensor R M _ _ ex
-  -- By the previous lemma we have that range l12 ≤ ker l23 and hence the quotient
-  -- H := ker l23 ⧸ range l12 makes sense.
-  -- Hence our goal ker l23 = range l12 follows from the claim that H = 0.
-  let H := LinearMap.ker l23 ⧸ LinearMap.range (Submodule.inclusion complex)
-  suffices triv_coh : Subsingleton H by
-    rw [Submodule.subsingleton_quotient_iff_eq_top, Submodule.range_inclusion,
-      Submodule.comap_subtype_eq_top] at triv_coh
-    exact le_antisymm triv_coh complex
-
-  -- Since `M` is faithfully flat, we need only to show that `H ⊗ M` is trivial.
-  suffices Subsingleton (H ⊗[R] M) from rTensor_reflects_triviality R M H
-  let e : H ⊗[R] M ≃ₗ[R] _ := TensorProduct.quotientTensorEquiv _ _
-  -- Note that `H ⊗ M` is isomorphic to `ker l12 ⊗ M ⧸ range ((range l12 ⊗ M) -> (ker l23 ⊗ M))`.
-  -- So the problem is reduced to proving surjectivity of `range l12 ⊗ M → ker l23 ⊗ M`.
-  rw [e.toEquiv.subsingleton_congr, Submodule.subsingleton_quotient_iff_eq_top,
-    LinearMap.range_eq_top]
-  intro x
-  induction x using TensorProduct.induction_on with
-  | zero => exact ⟨0, by simp⟩
-  -- let `x ⊗ m` be an element in `ker l23 ⊗ M`, then `x ⊗ m` is in the kernel of `l23 ⊗ 𝟙M`.
-  -- Since `N1 ⊗ M -l12 ⊗ M-> N2 ⊗ M -l23 ⊗ M-> N3 ⊗ M` is exact, we have that `x ⊗ m` is in
-  -- the range of `l12 ⊗ 𝟙M`, i.e. `x ⊗ m = (l12 ⊗ 𝟙M) y` for some `y ∈ N1 ⊗ M` as elements of
-  -- `N2 ⊗ M`. We need to prove that `x ⊗ m = (l12 ⊗ 𝟙M) y` still holds in `(ker l23) ⊗ M`.
-  -- This is okay because `M` is flat and `ker l23 -> N2` is injective.
-  | tmul x m =>
-    rcases x with ⟨x, (hx : l23 x = 0)⟩
-    have mem : x ⊗ₜ[R] m ∈ LinearMap.ker (l23.rTensor M) := by simp [hx]
-    rw [LinearMap.exact_iff.1 ex] at mem
-    obtain ⟨y, hy⟩ := mem
-
-    refine ⟨LinearMap.rTensor M (LinearMap.rangeRestrict _ ∘ₗ LinearMap.rangeRestrict l12) y,
-      Module.Flat.rTensor_preserves_injective_linearMap (LinearMap.ker l23).subtype
-      Subtype.val_injective ?_⟩
-    simp only [LinearMap.comp_codRestrict, LinearMap.rTensor_tmul, Submodule.coe_subtype, ← hy]
-    rw [← LinearMap.comp_apply]
-    erw [← LinearMap.rTensor_comp]
-    rw [← LinearMap.comp_apply, ← LinearMap.rTensor_comp, LinearMap.comp_assoc,
-      LinearMap.subtype_comp_codRestrict, ← LinearMap.comp_assoc, Submodule.subtype_comp_inclusion,
-      LinearMap.subtype_comp_codRestrict]
-  | add x y hx hy =>
-    obtain ⟨x, rfl⟩ := hx; obtain ⟨y, rfl⟩ := hy
-    exact ⟨x + y, by simp⟩
-
-lemma lTensor_reflects_exact [fl : FaithfullyFlat R M]
-    (ex : Function.Exact (l12.lTensor M) (l23.lTensor M)) :
-    Function.Exact l12 l23 :=
-  rTensor_reflects_exact R M _ _ <| ex.of_ladder_linearEquiv_of_exact
-    (e₁ := TensorProduct.comm _ _ _) (e₂ := TensorProduct.comm _ _ _)
-    (e₃ := TensorProduct.comm _ _ _) (by ext; rfl) (by ext; rfl)
-
-end arbitrary_universe
-
-section fixed_universe
-
-lemma exact_iff_rTensor_exact [fl : FaithfullyFlat R M]
-    {N1 : Type max u v} [AddCommGroup N1] [Module R N1]
-    {N2 : Type max u v} [AddCommGroup N2] [Module R N2]
-    {N3 : Type max u v} [AddCommGroup N3] [Module R N3]
-    (l12 : N1 →ₗ[R] N2) (l23 : N2 →ₗ[R] N3) :
-    Function.Exact l12 l23 ↔ Function.Exact (l12.rTensor M) (l23.rTensor M) :=
-  ⟨fun e => Module.Flat.iff_rTensor_exact.1 fl.toFlat e,
-    fun ex => rTensor_reflects_exact R M l12 l23 ex⟩
-
-lemma iff_exact_iff_rTensor_exact :
-    FaithfullyFlat R M ↔
-    (∀ {N1 : Type max u v} [AddCommGroup N1] [Module R N1]
-      {N2 : Type max u v} [AddCommGroup N2] [Module R N2]
-      {N3 : Type max u v} [AddCommGroup N3] [Module R N3]
-      (l12 : N1 →ₗ[R] N2) (l23 : N2 →ₗ[R] N3),
-        Function.Exact l12 l23 ↔ Function.Exact (l12.rTensor M) (l23.rTensor M)) :=
-  ⟨fun fl => exact_iff_rTensor_exact R M, fun iff_exact =>
-    iff_flat_and_rTensor_reflects_triviality _ _ |>.2 ⟨Flat.iff_rTensor_exact.2 <| by aesop,
-    fun N _ _ h => subsingleton_iff_forall_eq 0 |>.2 <| fun y => by
-      simpa [eq_comm] using (iff_exact (0 : PUnit →ₗ[R] N) (0 : N →ₗ[R] PUnit) |>.2 fun x => by
-        simpa using Subsingleton.elim _ _) y⟩⟩
-
-lemma iff_exact_iff_lTensor_exact :
-    FaithfullyFlat R M ↔
-    (∀ {N1 : Type max u v} [AddCommGroup N1] [Module R N1]
-      {N2 : Type max u v} [AddCommGroup N2] [Module R N2]
-      {N3 : Type max u v} [AddCommGroup N3] [Module R N3]
-      (l12 : N1 →ₗ[R] N2) (l23 : N2 →ₗ[R] N3),
-        Function.Exact l12 l23 ↔ Function.Exact (l12.lTensor M) (l23.lTensor M)) := by
-  simp only [iff_exact_iff_rTensor_exact, LinearMap.rTensor_exact_iff_lTensor_exact]
-
-end fixed_universe
-
-end exact
->>>>>>> 9248301d
 
 end FaithfullyFlat
 
