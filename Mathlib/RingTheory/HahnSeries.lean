--- conflicted
+++ resolved
@@ -530,16 +530,6 @@
     ext
     simp [mul_smul]
 
-<<<<<<< HEAD
-theorem smul_order_leq {Γ} [Zero Γ] [LinearOrder Γ] (r : R) (x : HahnSeries Γ V) (h : r • x ≠ 0) :
-    x.order ≤ (r • x).order := by
-  unfold order
-  by_cases hx : x = 0
-  · rw [hx, smul_zero r] at h
-    exact (h rfl).elim
-  simp_all only [not_false_eq_true, dite_false, h, support]
-  exact (Set.IsWF.min_le_min_of_subset (Function.support_smul_subset_right (fun _ => r) x.coeff))
-=======
 theorem order_smul_not_lt [Zero Γ] (r : R) (x : HahnSeries Γ V) (h : r • x ≠ 0) :
     ¬ (r • x).order < x.order := by
   have hx : x ≠ 0 := right_ne_zero_of_smul h
@@ -548,7 +538,6 @@
 
 theorem le_order_smul {Γ} [Zero Γ] [LinearOrder Γ] (r : R) (x : HahnSeries Γ V) (h : r • x ≠ 0) :
     x.order ≤ (r • x).order := le_of_not_lt (order_smul_not_lt r x h)
->>>>>>> e4bee60a
 
 variable {S : Type*} [Monoid S] [DistribMulAction S V]
 
