/-
Copyright (c) 2021 Andrew Yang. All rights reserved.
Released under Apache 2.0 license as described in the file LICENSE.
Authors: Andrew Yang
-/
import Mathlib.RingTheory.FiniteType
import Mathlib.RingTheory.Localization.AtPrime
import Mathlib.RingTheory.Localization.Away.Basic
import Mathlib.RingTheory.Localization.Integer
import Mathlib.RingTheory.Localization.Submodule
import Mathlib.RingTheory.Nilpotent.Lemmas
import Mathlib.RingTheory.RingHomProperties
import Mathlib.Data.Set.Subsingleton

/-!
# Local properties of commutative rings

In this file, we provide the proofs of various local properties.

## Naming Conventions

* `localization_P` : `P` holds for `S⁻¹R` if `P` holds for `R`.
* `P_of_localization_maximal` : `P` holds for `R` if `P` holds for `Rₘ` for all maximal `m`.
* `P_of_localization_prime` : `P` holds for `R` if `P` holds for `Rₘ` for all prime `m`.
* `P_ofLocalizationSpan` : `P` holds for `R` if given a spanning set `{fᵢ}`, `P` holds for all
  `R_{fᵢ}`.

## Main results

The following properties are covered:

* The triviality of an ideal or an element:
  `ideal_eq_bot_of_localization`, `eq_zero_of_localization`
* `isReduced` : `localization_isReduced`, `isReduced_of_localization_maximal`.
* `finite`: `localization_finite`, `finite_ofLocalizationSpan`
* `finiteType`: `localization_finiteType`, `finiteType_ofLocalizationSpan`

-/

open scoped Pointwise Classical

universe u

variable {R S : Type u} [CommRing R] [CommRing S] (M : Submonoid R)
variable (N : Submonoid S) (R' S' : Type u) [CommRing R'] [CommRing S'] (f : R →+* S)
variable [Algebra R R'] [Algebra S S']

section Properties

section CommRing

variable (P : ∀ (R : Type u) [CommRing R], Prop)

/-- A property `P` of comm rings is said to be preserved by localization
  if `P` holds for `M⁻¹R` whenever `P` holds for `R`. -/
def LocalizationPreserves : Prop :=
  ∀ {R : Type u} [hR : CommRing R] (M : Submonoid R) (S : Type u) [hS : CommRing S] [Algebra R S]
    [IsLocalization M S], @P R hR → @P S hS

/-- A property `P` of comm rings satisfies `OfLocalizationMaximal`
  if `P` holds for `R` whenever `P` holds for `Rₘ` for all maximal ideal `m`. -/
def OfLocalizationMaximal : Prop :=
  ∀ (R : Type u) [CommRing R],
    (∀ (J : Ideal R) (_ : J.IsMaximal), P (Localization.AtPrime J)) → P R

end CommRing

section RingHom

variable (P : ∀ {R S : Type u} [CommRing R] [CommRing S] (_ : R →+* S), Prop)

/-- A property `P` of ring homs is said to be preserved by localization
 if `P` holds for `M⁻¹R →+* M⁻¹S` whenever `P` holds for `R →+* S`. -/
def RingHom.LocalizationPreserves :=
  ∀ ⦃R S : Type u⦄ [CommRing R] [CommRing S] (f : R →+* S) (M : Submonoid R) (R' S' : Type u)
    [CommRing R'] [CommRing S'] [Algebra R R'] [Algebra S S'] [IsLocalization M R']
    [IsLocalization (M.map f) S'],
    P f → P (IsLocalization.map S' f (Submonoid.le_comap_map M) : R' →+* S')

/-- A property `P` of ring homs satisfies `RingHom.OfLocalizationFiniteSpan`
if `P` holds for `R →+* S` whenever there exists a finite set `{ r }` that spans `R` such that
`P` holds for `Rᵣ →+* Sᵣ`.

Note that this is equivalent to `RingHom.OfLocalizationSpan` via
`RingHom.ofLocalizationSpan_iff_finite`, but this is easier to prove. -/
def RingHom.OfLocalizationFiniteSpan :=
  ∀ ⦃R S : Type u⦄ [CommRing R] [CommRing S] (f : R →+* S) (s : Finset R)
    (_ : Ideal.span (s : Set R) = ⊤) (_ : ∀ r : s, P (Localization.awayMap f r)), P f

/-- A property `P` of ring homs satisfies `RingHom.OfLocalizationFiniteSpan`
if `P` holds for `R →+* S` whenever there exists a set `{ r }` that spans `R` such that
`P` holds for `Rᵣ →+* Sᵣ`.

Note that this is equivalent to `RingHom.OfLocalizationFiniteSpan` via
`RingHom.ofLocalizationSpan_iff_finite`, but this has less restrictions when applying. -/
def RingHom.OfLocalizationSpan :=
  ∀ ⦃R S : Type u⦄ [CommRing R] [CommRing S] (f : R →+* S) (s : Set R) (_ : Ideal.span s = ⊤)
    (_ : ∀ r : s, P (Localization.awayMap f r)), P f

/-- A property `P` of ring homs satisfies `RingHom.HoldsForLocalizationAway`
 if `P` holds for each localization map `R →+* Rᵣ`. -/
def RingHom.HoldsForLocalizationAway : Prop :=
  ∀ ⦃R : Type u⦄ (S : Type u) [CommRing R] [CommRing S] [Algebra R S] (r : R)
    [IsLocalization.Away r S], P (algebraMap R S)

/-- A property `P` of ring homs satisfies `RingHom.OfLocalizationFiniteSpanTarget`
if `P` holds for `R →+* S` whenever there exists a finite set `{ r }` that spans `S` such that
`P` holds for `R →+* Sᵣ`.

Note that this is equivalent to `RingHom.OfLocalizationSpanTarget` via
`RingHom.ofLocalizationSpanTarget_iff_finite`, but this is easier to prove. -/
def RingHom.OfLocalizationFiniteSpanTarget : Prop :=
  ∀ ⦃R S : Type u⦄ [CommRing R] [CommRing S] (f : R →+* S) (s : Finset S)
    (_ : Ideal.span (s : Set S) = ⊤)
    (_ : ∀ r : s, P ((algebraMap S (Localization.Away (r : S))).comp f)), P f

/-- A property `P` of ring homs satisfies `RingHom.OfLocalizationSpanTarget`
if `P` holds for `R →+* S` whenever there exists a set `{ r }` that spans `S` such that
`P` holds for `R →+* Sᵣ`.

Note that this is equivalent to `RingHom.OfLocalizationFiniteSpanTarget` via
`RingHom.ofLocalizationSpanTarget_iff_finite`, but this has less restrictions when applying. -/
def RingHom.OfLocalizationSpanTarget : Prop :=
  ∀ ⦃R S : Type u⦄ [CommRing R] [CommRing S] (f : R →+* S) (s : Set S) (_ : Ideal.span s = ⊤)
    (_ : ∀ r : s, P ((algebraMap S (Localization.Away (r : S))).comp f)), P f

/-- A property `P` of ring homs satisfies `RingHom.OfLocalizationPrime`
if `P` holds for `R` whenever `P` holds for `Rₘ` for all prime ideals `p`. -/
def RingHom.OfLocalizationPrime : Prop :=
  ∀ ⦃R S : Type u⦄ [CommRing R] [CommRing S] (f : R →+* S),
    (∀ (J : Ideal S) (_ : J.IsPrime), P (Localization.localRingHom _ J f rfl)) → P f

/-- A property of ring homs is local if it is preserved by localizations and compositions, and for
each `{ r }` that spans `S`, we have `P (R →+* S) ↔ ∀ r, P (R →+* Sᵣ)`. -/
structure RingHom.PropertyIsLocal : Prop where
  LocalizationPreserves : RingHom.LocalizationPreserves @P
  OfLocalizationSpanTarget : RingHom.OfLocalizationSpanTarget @P
  StableUnderComposition : RingHom.StableUnderComposition @P
  HoldsForLocalizationAway : RingHom.HoldsForLocalizationAway @P

theorem RingHom.ofLocalizationSpan_iff_finite :
    RingHom.OfLocalizationSpan @P ↔ RingHom.OfLocalizationFiniteSpan @P := by
  delta RingHom.OfLocalizationSpan RingHom.OfLocalizationFiniteSpan
  apply forall₅_congr
  -- TODO: Using `refine` here breaks `resetI`.
  intros
  constructor
  · intro h s; exact h s
  · intro h s hs hs'
    obtain ⟨s', h₁, h₂⟩ := (Ideal.span_eq_top_iff_finite s).mp hs
    exact h s' h₂ fun x => hs' ⟨_, h₁ x.prop⟩

theorem RingHom.ofLocalizationSpanTarget_iff_finite :
    RingHom.OfLocalizationSpanTarget @P ↔ RingHom.OfLocalizationFiniteSpanTarget @P := by
  delta RingHom.OfLocalizationSpanTarget RingHom.OfLocalizationFiniteSpanTarget
  apply forall₅_congr
  -- TODO: Using `refine` here breaks `resetI`.
  intros
  constructor
  · intro h s; exact h s
  · intro h s hs hs'
    obtain ⟨s', h₁, h₂⟩ := (Ideal.span_eq_top_iff_finite s).mp hs
    exact h s' h₂ fun x => hs' ⟨_, h₁ x.prop⟩

variable {P f R' S'}

theorem RingHom.PropertyIsLocal.respectsIso (hP : RingHom.PropertyIsLocal @P) :
    RingHom.RespectsIso @P := by
  apply hP.StableUnderComposition.respectsIso
  introv
  letI := e.toRingHom.toAlgebra
  -- Porting note: was `apply_with hP.holds_for_localization_away { instances := ff }`
  have : IsLocalization.Away (1 : R) S := by
    apply IsLocalization.away_of_isUnit_of_bijective _ isUnit_one e.bijective
  exact RingHom.PropertyIsLocal.HoldsForLocalizationAway hP S (1 : R)

-- Almost all arguments are implicit since this is not intended to use mid-proof.
theorem RingHom.LocalizationPreserves.away (H : RingHom.LocalizationPreserves @P) (r : R)
    [IsLocalization.Away r R'] [IsLocalization.Away (f r) S'] (hf : P f) :
    P (IsLocalization.Away.map R' S' f r) := by
  have : IsLocalization ((Submonoid.powers r).map f) S' := by rw [Submonoid.map_powers]; assumption
  exact H f (Submonoid.powers r) R' S' hf

theorem RingHom.PropertyIsLocal.ofLocalizationSpan (hP : RingHom.PropertyIsLocal @P) :
    RingHom.OfLocalizationSpan @P := by
  introv R hs hs'
  apply_fun Ideal.map f at hs
  rw [Ideal.map_span, Ideal.map_top] at hs
  apply hP.OfLocalizationSpanTarget _ _ hs
  rintro ⟨_, r, hr, rfl⟩
  convert hP.StableUnderComposition
    _ _ (hP.HoldsForLocalizationAway (Localization.Away r) r) (hs' ⟨r, hr⟩) using 1
  exact (IsLocalization.map_comp _).symm

lemma RingHom.OfLocalizationSpanTarget.ofIsLocalization
    (hP : RingHom.OfLocalizationSpanTarget P) (hP' : RingHom.RespectsIso P)
    {R S : Type u} [CommRing R] [CommRing S] (f : R →+* S) (s : Set S) (hs : Ideal.span s = ⊤)
    (hT : ∀ r : s, ∃ (T : Type u) (_ : CommRing T) (_ : Algebra S T)
      (_ : IsLocalization.Away (r : S) T), P ((algebraMap S T).comp f)) : P f := by
  apply hP _ s hs
  intros r
  obtain ⟨T, _, _, _, hT⟩ := hT r
  convert hP'.1 _
    (Localization.algEquiv (R := S) (Submonoid.powers (r : S)) T).symm.toRingEquiv hT
  rw [← RingHom.comp_assoc, RingEquiv.toRingHom_eq_coe, AlgEquiv.toRingEquiv_eq_coe,
    AlgEquiv.toRingEquiv_toRingHom, Localization.coe_algEquiv_symm, IsLocalization.map_comp,
    RingHom.comp_id]

end RingHom

end Properties

section Ideal

open scoped nonZeroDivisors

/-- Let `I J : Ideal R`. If the localization of `I` at each maximal ideal `P` is included in
the localization of `J` at `P`, then `I ≤ J`. -/
theorem Ideal.le_of_localization_maximal {I J : Ideal R}
    (h : ∀ (P : Ideal R) (hP : P.IsMaximal),
      Ideal.map (algebraMap R (Localization.AtPrime P)) I ≤
        Ideal.map (algebraMap R (Localization.AtPrime P)) J) :
    I ≤ J := by
  intro x hx
  suffices J.colon (Ideal.span {x}) = ⊤ by
    simpa using Submodule.mem_colon.mp
      (show (1 : R) ∈ J.colon (Ideal.span {x}) from this.symm ▸ Submodule.mem_top) x
      (Ideal.mem_span_singleton_self x)
  refine Not.imp_symm (J.colon (Ideal.span {x})).exists_le_maximal ?_
  push_neg
  intro P hP le
  obtain ⟨⟨⟨a, ha⟩, ⟨s, hs⟩⟩, eq⟩ :=
    (IsLocalization.mem_map_algebraMap_iff P.primeCompl _).mp (h P hP (Ideal.mem_map_of_mem _ hx))
  rw [← _root_.map_mul, ← sub_eq_zero, ← map_sub] at eq
  obtain ⟨⟨m, hm⟩, eq⟩ := (IsLocalization.map_eq_zero_iff P.primeCompl _ _).mp eq
  refine hs ((hP.isPrime.mem_or_mem (le (Ideal.mem_colon_singleton.mpr ?_))).resolve_right hm)
  simp only [Subtype.coe_mk, mul_sub, sub_eq_zero, mul_comm x s, mul_left_comm] at eq
  simpa only [mul_assoc, eq] using J.mul_mem_left m ha

/-- Let `I J : Ideal R`. If the localization of `I` at each maximal ideal `P` is equal to
the localization of `J` at `P`, then `I = J`. -/
theorem Ideal.eq_of_localization_maximal {I J : Ideal R}
    (h : ∀ (P : Ideal R) (_ : P.IsMaximal),
      Ideal.map (algebraMap R (Localization.AtPrime P)) I =
        Ideal.map (algebraMap R (Localization.AtPrime P)) J) :
    I = J :=
  le_antisymm (Ideal.le_of_localization_maximal fun P hP => (h P hP).le)
    (Ideal.le_of_localization_maximal fun P hP => (h P hP).ge)

/-- An ideal is trivial if its localization at every maximal ideal is trivial. -/
theorem ideal_eq_bot_of_localization' (I : Ideal R)
    (h : ∀ (J : Ideal R) (hJ : J.IsMaximal),
      Ideal.map (algebraMap R (Localization.AtPrime J)) I = ⊥) :
    I = ⊥ :=
  Ideal.eq_of_localization_maximal fun P hP => by simpa using h P hP

-- TODO: This proof should work for all modules, once we have enough material on submodules of
-- localized modules.
/-- An ideal is trivial if its localization at every maximal ideal is trivial. -/
theorem ideal_eq_bot_of_localization (I : Ideal R)
    (h : ∀ (J : Ideal R) (hJ : J.IsMaximal),
      IsLocalization.coeSubmodule (Localization.AtPrime J) I = ⊥) :
    I = ⊥ :=
  ideal_eq_bot_of_localization' _ fun P hP =>
    (Ideal.map_eq_bot_iff_le_ker _).mpr fun x hx => by
      rw [RingHom.mem_ker, ← Submodule.mem_bot R, ← h P hP, IsLocalization.mem_coeSubmodule]
      exact ⟨x, hx, rfl⟩

theorem eq_zero_of_localization (r : R)
    (h : ∀ (J : Ideal R) (hJ : J.IsMaximal), algebraMap R (Localization.AtPrime J) r = 0) :
    r = 0 := by
  rw [← Ideal.span_singleton_eq_bot]
  apply ideal_eq_bot_of_localization
  intro J hJ
  delta IsLocalization.coeSubmodule
  erw [Submodule.map_span, Submodule.span_eq_bot]
  rintro _ ⟨_, h', rfl⟩
  cases Set.mem_singleton_iff.mpr h'
  exact h J hJ

end Ideal

section Reduced

theorem localization_isReduced : LocalizationPreserves fun R hR => IsReduced R := by
  introv R _ _
  constructor
  rintro x ⟨_ | n, e⟩
  · simpa using congr_arg (· * x) e
  obtain ⟨⟨y, m⟩, hx⟩ := IsLocalization.surj M x
  dsimp only at hx
  let hx' := congr_arg (· ^ n.succ) hx
  simp only [mul_pow, e, zero_mul, ← RingHom.map_pow] at hx'
  rw [← (algebraMap R S).map_zero] at hx'
  obtain ⟨m', hm'⟩ := (IsLocalization.eq_iff_exists M S).mp hx'
  apply_fun (· * (m' : R) ^ n) at hm'
  simp only [mul_assoc, zero_mul, mul_zero] at hm'
  rw [← mul_left_comm, ← pow_succ', ← mul_pow] at hm'
  replace hm' := IsNilpotent.eq_zero ⟨_, hm'.symm⟩
  rw [← (IsLocalization.map_units S m).mul_left_inj, hx, zero_mul,
    IsLocalization.map_eq_zero_iff M]
  exact ⟨m', by rw [← hm', mul_comm]⟩

instance [IsReduced R] : IsReduced (Localization M) :=
  localization_isReduced M _ inferInstance

theorem isReduced_ofLocalizationMaximal : OfLocalizationMaximal fun R hR => IsReduced R := by
  introv R h
  constructor
  intro x hx
  apply eq_zero_of_localization
  intro J hJ
  specialize h J hJ
  exact (hx.map <| algebraMap R <| Localization.AtPrime J).eq_zero

end Reduced

section Surjective

theorem localizationPreserves_surjective :
    RingHom.LocalizationPreserves fun {R S} _ _ f => Function.Surjective f := by
  introv R H x
  obtain ⟨x, ⟨_, s, hs, rfl⟩, rfl⟩ := IsLocalization.mk'_surjective (M.map f) x
  obtain ⟨y, rfl⟩ := H x
  use IsLocalization.mk' R' y ⟨s, hs⟩
  rw [IsLocalization.map_mk']

theorem surjective_ofLocalizationSpan :
    RingHom.OfLocalizationSpan fun {R S} _ _ f => Function.Surjective f := by
  introv R e H
  rw [← Set.range_iff_surjective, Set.eq_univ_iff_forall]
  letI := f.toAlgebra
  intro x
  apply Submodule.mem_of_span_eq_top_of_smul_pow_mem
    (LinearMap.range (Algebra.linearMap R S)) s e
  intro r
  obtain ⟨a, e'⟩ := H r (algebraMap _ _ x)
  obtain ⟨b, ⟨_, n, rfl⟩, rfl⟩ := IsLocalization.mk'_surjective (Submonoid.powers (r : R)) a
  erw [IsLocalization.map_mk'] at e'
  rw [eq_comm, IsLocalization.eq_mk'_iff_mul_eq, Subtype.coe_mk, Subtype.coe_mk, ← map_mul] at e'
  obtain ⟨⟨_, n', rfl⟩, e''⟩ := (IsLocalization.eq_iff_exists (Submonoid.powers (f r)) _).mp e'
  dsimp only at e''
  rw [mul_comm x, ← mul_assoc, ← map_pow, ← map_mul, ← map_mul, ← pow_add] at e''
  exact ⟨n' + n, _, e''.symm⟩

/-- A surjective ring homomorphism `R →+* S` induces a surjective homomorphism `R_{f⁻¹(P)} →+* S_P`
for every prime ideal `P` of `S`. -/
theorem surjective_localRingHom_of_surjective (h : Function.Surjective f) (P : Ideal S)
    [P.IsPrime] : Function.Surjective (Localization.localRingHom (P.comap f) P f rfl) :=
  have : IsLocalization (Submonoid.map f (Ideal.comap f P).primeCompl) (Localization.AtPrime P) :=
    (Submonoid.map_comap_eq_of_surjective h P.primeCompl).symm ▸ Localization.isLocalization
  localizationPreserves_surjective _ _ _ _ h

lemma surjective_respectsIso : RingHom.RespectsIso (fun f ↦ Function.Surjective f) := by
  apply RingHom.StableUnderComposition.respectsIso
  · intro R S T _ _ _ f g hf hg
    simp only [RingHom.coe_comp]
    exact Function.Surjective.comp hg hf
  · intro R S _ _ e
    exact EquivLike.surjective e

end Surjective

section Finite

lemma Module.Finite_of_isLocalization (R S Rₚ Sₚ) [CommSemiring R] [CommRing S] [CommRing Rₚ]
    [CommRing Sₚ] [Algebra R S] [Algebra R Rₚ] [Algebra R Sₚ] [Algebra S Sₚ] [Algebra Rₚ Sₚ]
    [IsScalarTower R S Sₚ] [IsScalarTower R Rₚ Sₚ] (M : Submonoid R) [IsLocalization M Rₚ]
    [IsLocalization (Algebra.algebraMapSubmonoid S M) Sₚ] [hRS : Module.Finite R S] :
    Module.Finite Rₚ Sₚ := by
  classical
  have : algebraMap Rₚ Sₚ = IsLocalization.map (T := Algebra.algebraMapSubmonoid S M) Sₚ
      (algebraMap R S) (Submonoid.le_comap_map M) := by
    apply IsLocalization.ringHom_ext M
    simp only [IsLocalization.map_comp, ← IsScalarTower.algebraMap_eq]
  -- We claim that if `S` is generated by `T` as an `R`-module,
  -- then `S'` is generated by `T` as an `R'`-module.
  obtain ⟨T, hT⟩ := hRS
  use T.image (algebraMap S Sₚ)
  rw [eq_top_iff]
  rintro x -
  -- By the hypotheses, for each `x : S'`, we have `x = y / (f r)` for some `y : S` and `r : M`.
  -- Since `S` is generated by `T`, the image of `y` should fall in the span of the image of `T`.
  obtain ⟨y, ⟨_, ⟨r, hr, rfl⟩⟩, rfl⟩ :=
    IsLocalization.mk'_surjective (Algebra.algebraMapSubmonoid S M) x
  rw [IsLocalization.mk'_eq_mul_mk'_one, mul_comm, Finset.coe_image]
  have hy : y ∈ Submodule.span R ↑T := by rw [hT]; trivial
  replace hy : algebraMap S Sₚ y ∈ Submodule.map (IsScalarTower.toAlgHom R S Sₚ).toLinearMap
    (Submodule.span R (T : Set S)) := Submodule.mem_map_of_mem
--     -- Note: #8386 had to specify the value of `f` below
      (f := (IsScalarTower.toAlgHom R S Sₚ).toLinearMap) hy
  rw [Submodule.map_span (IsScalarTower.toAlgHom R S Sₚ).toLinearMap T] at hy
  have H : Submodule.span R (algebraMap S Sₚ '' T) ≤
      (Submodule.span Rₚ (algebraMap S Sₚ '' T)).restrictScalars R := by
    rw [Submodule.span_le]; exact Submodule.subset_span
  -- Now, since `y ∈ span T`, and `(f r)⁻¹ ∈ R'`, `x / (f r)` is in `span T` as well.
  convert (Submodule.span Rₚ (algebraMap S Sₚ '' T)).smul_mem
    (IsLocalization.mk' Rₚ (1 : R) ⟨r, hr⟩) (H hy) using 1
  rw [Algebra.smul_def, this, IsLocalization.map_mk', map_one]

/-- If `S` is a finite `R`-algebra, then `S' = M⁻¹S` is a finite `R' = M⁻¹R`-algebra. -/
theorem localization_finite : RingHom.LocalizationPreserves @RingHom.Finite := by
  introv R hf
  letI := f.toAlgebra
  letI := ((algebraMap S S').comp f).toAlgebra
  let f' : R' →+* S' := IsLocalization.map S' f (Submonoid.le_comap_map M)
  letI := f'.toAlgebra
  have : IsScalarTower R R' S' := IsScalarTower.of_algebraMap_eq'
    (IsLocalization.map_comp M.le_comap_map).symm
  have : IsScalarTower R S S' := IsScalarTower.of_algebraMap_eq' rfl
  have : IsLocalization (Algebra.algebraMapSubmonoid S M) S' := by
    rwa [Algebra.algebraMapSubmonoid, RingHom.algebraMap_toAlgebra]
  have : Module.Finite R S := hf
  apply Module.Finite_of_isLocalization R S R' S' M

theorem localization_away_map_finite (r : R) [IsLocalization.Away r R']
    [IsLocalization.Away (f r) S'] (hf : f.Finite) : (IsLocalization.Away.map R' S' f r).Finite :=
  localization_finite.away r hf

/-- Let `S` be an `R`-algebra, `M` a submonoid of `R`, and `S' = M⁻¹S`.
If the image of some `x : S` falls in the span of some finite `s ⊆ S'` over `R`,
then there exists some `m : M` such that `m • x` falls in the
span of `IsLocalization.finsetIntegerMultiple _ s` over `R`.
-/
theorem IsLocalization.smul_mem_finsetIntegerMultiple_span [Algebra R S] [Algebra R S']
    [IsScalarTower R S S'] [IsLocalization (M.map (algebraMap R S)) S'] (x : S) (s : Finset S')
    (hx : algebraMap S S' x ∈ Submodule.span R (s : Set S')) :
    ∃ m : M, m • x ∈
      Submodule.span R
        (IsLocalization.finsetIntegerMultiple (M.map (algebraMap R S)) s : Set S) := by
  let g : S →ₐ[R] S' :=
    AlgHom.mk' (algebraMap S S') fun c x => by simp [Algebra.algebraMap_eq_smul_one]
  -- We first obtain the `y' ∈ M` such that `s' = y' • s` is falls in the image of `S` in `S'`.
  let y := IsLocalization.commonDenomOfFinset (M.map (algebraMap R S)) s
  have hx₁ : (y : S) • (s : Set S') = g '' _ :=
    (IsLocalization.finsetIntegerMultiple_image _ s).symm
  obtain ⟨y', hy', e : algebraMap R S y' = y⟩ := y.prop
  have : algebraMap R S y' • (s : Set S') = y' • (s : Set S') := by
    simp_rw [Algebra.algebraMap_eq_smul_one, smul_assoc, one_smul]
  rw [← e, this] at hx₁
  replace hx₁ := congr_arg (Submodule.span R) hx₁
  rw [Submodule.span_smul] at hx₁
  replace hx : _ ∈ y' • Submodule.span R (s : Set S') := Set.smul_mem_smul_set hx
  rw [hx₁] at hx
  erw [← _root_.map_smul g, ← Submodule.map_span (g : S →ₗ[R] S')] at hx
  -- Since `x` falls in the span of `s` in `S'`, `y' • x : S` falls in the span of `s'` in `S'`.
  -- That is, there exists some `x' : S` in the span of `s'` in `S` and `x' = y' • x` in `S'`.
  -- Thus `a • (y' • x) = a • x' ∈ span s'` in `S` for some `a ∈ M`.
  obtain ⟨x', hx', hx'' : algebraMap _ _ _ = _⟩ := hx
  obtain ⟨⟨_, a, ha₁, rfl⟩, ha₂⟩ :=
    (IsLocalization.eq_iff_exists (M.map (algebraMap R S)) S').mp hx''
  use (⟨a, ha₁⟩ : M) * (⟨y', hy'⟩ : M)
  convert (Submodule.span R
    (IsLocalization.finsetIntegerMultiple (Submonoid.map (algebraMap R S) M) s : Set S)).smul_mem
      a hx' using 1
  convert ha₂.symm using 1
  · rw [Subtype.coe_mk, Submonoid.smul_def, Submonoid.coe_mul, ← smul_smul]
    exact Algebra.smul_def _ _
  · exact Algebra.smul_def _ _

<<<<<<< HEAD
/-- If `S` is an `R' = M⁻¹R` algebra, and `x ∈ span R' s`,
then `t • x ∈ span R s` for some `t : M`. -/
theorem multiple_mem_span_of_mem_localization_span [Algebra R' S] [Algebra R S]
    [IsScalarTower R R' S] [IsLocalization M R'] (s : Set S) (x : S)
    (hx : x ∈ Submodule.span R' s) : ∃ t : M, t • x ∈ Submodule.span R s := by
=======
/-- If `M` is an `R' = S⁻¹R` module, and `x ∈ span R' s`,
then `t • x ∈ span R s` for some `t : S`. -/
theorem multiple_mem_span_of_mem_localization_span
    {N : Type*} [AddCommMonoid N] [Module R N] [Module R' N]
    [IsScalarTower R R' N] [IsLocalization M R'] (s : Set N) (x : N)
    (hx : x ∈ Submodule.span R' s) : ∃ (t : M), t • x ∈ Submodule.span R s := by
  classical
>>>>>>> 59de845a
  obtain ⟨s', hss', hs'⟩ := Submodule.mem_span_finite_of_mem_span hx
  rsuffices ⟨t, ht⟩ : ∃ t : M, t • x ∈ Submodule.span R (s' : Set N)
  · exact ⟨t, Submodule.span_mono hss' ht⟩
  clear hx hss' s
  induction s' using Finset.induction_on generalizing x
  · use 1; simpa using hs'
  rename_i a s _ hs
  simp only [Finset.coe_insert, Finset.image_insert, Finset.coe_image, Subtype.coe_mk,
    Submodule.mem_span_insert] at hs' ⊢
  rcases hs' with ⟨y, z, hz, rfl⟩
  rcases IsLocalization.surj M y with ⟨⟨y', s'⟩, e⟩
  apply congrArg (fun x ↦ x • a) at e
  simp only [algebraMap_smul] at e
  rcases hs _ hz with ⟨t, ht⟩
  refine ⟨t * s', t * y', _, (Submodule.span R (s : Set N)).smul_mem s' ht, ?_⟩
  rw [smul_add, ← smul_smul, mul_comm, ← smul_smul, ← smul_smul, ← e, mul_comm, ← Algebra.smul_def]
  simp
  rfl

/-- If `S` is an `R' = M⁻¹R` algebra, and `x ∈ adjoin R' s`,
then `t • x ∈ adjoin R s` for some `t : M`. -/
theorem multiple_mem_adjoin_of_mem_localization_adjoin [Algebra R' S] [Algebra R S]
    [IsScalarTower R R' S] [IsLocalization M R'] (s : Set S) (x : S)
    (hx : x ∈ Algebra.adjoin R' s) : ∃ t : M, t • x ∈ Algebra.adjoin R s := by
  change ∃ t : M, t • x ∈ Subalgebra.toSubmodule (Algebra.adjoin R s)
  change x ∈ Subalgebra.toSubmodule (Algebra.adjoin R' s) at hx
  simp_rw [Algebra.adjoin_eq_span] at hx ⊢
  exact multiple_mem_span_of_mem_localization_span M R' _ _ hx

theorem finite_ofLocalizationSpan : RingHom.OfLocalizationSpan @RingHom.Finite := by
  rw [RingHom.ofLocalizationSpan_iff_finite]
  introv R hs H
  -- We first setup the instances
  letI := f.toAlgebra
  letI := fun r : s => (Localization.awayMap f r).toAlgebra
  have : ∀ r : s,
      IsLocalization ((Submonoid.powers (r : R)).map (algebraMap R S)) (Localization.Away (f r)) :=
    by intro r; rw [Submonoid.map_powers]; exact Localization.isLocalization
  haveI : ∀ r : s, IsScalarTower R (Localization.Away (r : R)) (Localization.Away (f r)) :=
    fun r => IsScalarTower.of_algebraMap_eq'
      (IsLocalization.map_comp (Submonoid.powers (r : R)).le_comap_map).symm
  -- By the hypothesis, we may find a finite generating set for each `Sᵣ`. This set can then be
  -- lifted into `R` by multiplying a sufficiently large power of `r`. I claim that the union of
  -- these generates `S`.
  constructor
  replace H := fun r => (H r).1
  choose s₁ s₂ using H
  let sf := fun x : s => IsLocalization.finsetIntegerMultiple (Submonoid.powers (f x)) (s₁ x)
  use s.attach.biUnion sf
  rw [Submodule.span_attach_biUnion, eq_top_iff]
  -- It suffices to show that `r ^ n • x ∈ span T` for each `r : s`, since `{ r ^ n }` spans `R`.
  -- This then follows from the fact that each `x : R` is a linear combination of the generating set
  -- of `Sᵣ`. By multiplying a sufficiently large power of `r`, we can cancel out the `r`s in the
  -- denominators of both the generating set and the coefficients.
  rintro x -
  apply Submodule.mem_of_span_eq_top_of_smul_pow_mem _ (s : Set R) hs _ _
  intro r
  obtain ⟨⟨_, n₁, rfl⟩, hn₁⟩ :=
    multiple_mem_span_of_mem_localization_span (Submonoid.powers (r : R))
      (Localization.Away (r : R)) (s₁ r : Set (Localization.Away (f r))) (algebraMap S _ x)
      (by rw [s₂ r]; trivial)
  dsimp only at hn₁
  rw [Submonoid.smul_def, Algebra.smul_def, IsScalarTower.algebraMap_apply R S, ← map_mul] at hn₁
  obtain ⟨⟨_, n₂, rfl⟩, hn₂⟩ :=
    IsLocalization.smul_mem_finsetIntegerMultiple_span (Submonoid.powers (r : R))
      (Localization.Away (f r)) _ (s₁ r) hn₁
  rw [Submonoid.smul_def, ← Algebra.smul_def, smul_smul, Subtype.coe_mk, ← pow_add] at hn₂
  simp_rw [Submonoid.map_powers] at hn₂
  use n₂ + n₁
  exact le_iSup (fun x : s => Submodule.span R (sf x : Set S)) r hn₂

end Finite

section FiniteType

theorem localization_finiteType : RingHom.LocalizationPreserves @RingHom.FiniteType := by
  introv R hf
  -- mirrors the proof of `localization_map_finite`
  letI := f.toAlgebra
  letI := ((algebraMap S S').comp f).toAlgebra
  let f' : R' →+* S' := IsLocalization.map S' f (Submonoid.le_comap_map M)
  letI := f'.toAlgebra
  haveI : IsScalarTower R R' S' :=
    IsScalarTower.of_algebraMap_eq' (IsLocalization.map_comp M.le_comap_map).symm
  let fₐ : S →ₐ[R] S' := AlgHom.mk' (algebraMap S S') fun c x => RingHom.map_mul _ _ _
  obtain ⟨T, hT⟩ := id hf
  use T.image (algebraMap S S')
  rw [eq_top_iff]
  rintro x -
  obtain ⟨y, ⟨_, ⟨r, hr, rfl⟩⟩, rfl⟩ := IsLocalization.mk'_surjective (M.map f) x
  rw [IsLocalization.mk'_eq_mul_mk'_one, mul_comm, Finset.coe_image]
  have hy : y ∈ Algebra.adjoin R (T : Set S) := by rw [hT]; trivial
  replace hy : algebraMap S S' y ∈ (Algebra.adjoin R (T : Set S)).map fₐ :=
    Subalgebra.mem_map.mpr ⟨_, hy, rfl⟩
  rw [fₐ.map_adjoin T] at hy
  have H : Algebra.adjoin R (algebraMap S S' '' T) ≤
      (Algebra.adjoin R' (algebraMap S S' '' T)).restrictScalars R := by
    rw [Algebra.adjoin_le_iff]; exact Algebra.subset_adjoin
  convert (Algebra.adjoin R' (algebraMap S S' '' T)).smul_mem (H hy)
    (IsLocalization.mk' R' (1 : R) ⟨r, hr⟩) using 1
  rw [Algebra.smul_def]
  erw [IsLocalization.map_mk' M.le_comap_map]
  rw [map_one]

theorem localization_away_map_finiteType (r : R) [IsLocalization.Away r R']
    [IsLocalization.Away (f r) S'] (hf : f.FiniteType) :
    (IsLocalization.Away.map R' S' f r).FiniteType :=
  localization_finiteType.away r hf

variable {S'}

/-- Let `S` be an `R`-algebra, `M` a submonoid of `S`, `S' = M⁻¹S`.
Suppose the image of some `x : S` falls in the adjoin of some finite `s ⊆ S'` over `R`,
and `A` is an `R`-subalgebra of `S` containing both `M` and the numerators of `s`.
Then, there exists some `m : M` such that `m • x` falls in `A`.
-/
theorem IsLocalization.exists_smul_mem_of_mem_adjoin [Algebra R S] [Algebra R S']
    [IsScalarTower R S S'] (M : Submonoid S) [IsLocalization M S'] (x : S) (s : Finset S')
    (A : Subalgebra R S) (hA₁ : (IsLocalization.finsetIntegerMultiple M s : Set S) ⊆ A)
    (hA₂ : M ≤ A.toSubmonoid) (hx : algebraMap S S' x ∈ Algebra.adjoin R (s : Set S')) :
    ∃ m : M, m • x ∈ A := by
  let g : S →ₐ[R] S' := IsScalarTower.toAlgHom R S S'
  let y := IsLocalization.commonDenomOfFinset M s
  have hx₁ : (y : S) • (s : Set S') = g '' _ :=
    (IsLocalization.finsetIntegerMultiple_image _ s).symm
  obtain ⟨n, hn⟩ :=
    Algebra.pow_smul_mem_of_smul_subset_of_mem_adjoin (y : S) (s : Set S') (A.map g)
      (by rw [hx₁]; exact Set.image_subset _ hA₁) hx (Set.mem_image_of_mem _ (hA₂ y.2))
  obtain ⟨x', hx', hx''⟩ := hn n (le_of_eq rfl)
  rw [Algebra.smul_def, ← _root_.map_mul] at hx''
  obtain ⟨a, ha₂⟩ := (IsLocalization.eq_iff_exists M S').mp hx''
  use a * y ^ n
  convert A.mul_mem hx' (hA₂ a.prop) using 1
  rw [Submonoid.smul_def, smul_eq_mul, Submonoid.coe_mul, SubmonoidClass.coe_pow, mul_assoc, ← ha₂,
    mul_comm]

/-- Let `S` be an `R`-algebra, `M` a submonoid of `R`, and `S' = M⁻¹S`.
If the image of some `x : S` falls in the adjoin of some finite `s ⊆ S'` over `R`,
then there exists some `m : M` such that `m • x` falls in the
adjoin of `IsLocalization.finsetIntegerMultiple _ s` over `R`.
-/
theorem IsLocalization.lift_mem_adjoin_finsetIntegerMultiple [Algebra R S] [Algebra R S']
    [IsScalarTower R S S'] [IsLocalization (M.map (algebraMap R S)) S'] (x : S) (s : Finset S')
    (hx : algebraMap S S' x ∈ Algebra.adjoin R (s : Set S')) :
    ∃ m : M, m • x ∈
      Algebra.adjoin R
        (IsLocalization.finsetIntegerMultiple (M.map (algebraMap R S)) s : Set S) := by
  obtain ⟨⟨_, a, ha, rfl⟩, e⟩ :=
    IsLocalization.exists_smul_mem_of_mem_adjoin (M.map (algebraMap R S)) x s (Algebra.adjoin R _)
      Algebra.subset_adjoin (by rintro _ ⟨a, _, rfl⟩; exact Subalgebra.algebraMap_mem _ a) hx
  refine ⟨⟨a, ha⟩, ?_⟩
  simpa only [Submonoid.smul_def, algebraMap_smul] using e

theorem finiteType_ofLocalizationSpan : RingHom.OfLocalizationSpan @RingHom.FiniteType := by
  rw [RingHom.ofLocalizationSpan_iff_finite]
  introv R hs H
  -- mirrors the proof of `finite_ofLocalizationSpan`
  letI := f.toAlgebra
  letI := fun r : s => (Localization.awayMap f r).toAlgebra
  have : ∀ r : s,
      IsLocalization ((Submonoid.powers (r : R)).map (algebraMap R S)) (Localization.Away (f r)) :=
    by intro r; rw [Submonoid.map_powers]; exact Localization.isLocalization
  haveI : ∀ r : s, IsScalarTower R (Localization.Away (r : R)) (Localization.Away (f r)) :=
    fun r => IsScalarTower.of_algebraMap_eq'
      (IsLocalization.map_comp (Submonoid.powers (r : R)).le_comap_map).symm
  constructor
  replace H := fun r => (H r).1
  choose s₁ s₂ using H
  let sf := fun x : s => IsLocalization.finsetIntegerMultiple (Submonoid.powers (f x)) (s₁ x)
  use s.attach.biUnion sf
  convert (Algebra.adjoin_attach_biUnion (R := R) sf).trans _
  rw [eq_top_iff]
  rintro x -
  apply (⨆ x : s, Algebra.adjoin R (sf x : Set S)).toSubmodule.mem_of_span_eq_top_of_smul_pow_mem
    _ hs _ _
  intro r
  obtain ⟨⟨_, n₁, rfl⟩, hn₁⟩ :=
    multiple_mem_adjoin_of_mem_localization_adjoin (Submonoid.powers (r : R))
      (Localization.Away (r : R)) (s₁ r : Set (Localization.Away (f r)))
      (algebraMap S (Localization.Away (f r)) x) (by rw [s₂ r]; trivial)
  rw [Submonoid.smul_def, Algebra.smul_def, IsScalarTower.algebraMap_apply R S, ← map_mul] at hn₁
  obtain ⟨⟨_, n₂, rfl⟩, hn₂⟩ :=
    IsLocalization.lift_mem_adjoin_finsetIntegerMultiple (Submonoid.powers (r : R)) _ (s₁ r) hn₁
  rw [Submonoid.smul_def, ← Algebra.smul_def, smul_smul, Subtype.coe_mk, ← pow_add] at hn₂
  simp_rw [Submonoid.map_powers] at hn₂
  use n₂ + n₁
  exact le_iSup (fun x : s => Algebra.adjoin R (sf x : Set S)) r hn₂

end FiniteType<|MERGE_RESOLUTION|>--- conflicted
+++ resolved
@@ -458,13 +458,6 @@
     exact Algebra.smul_def _ _
   · exact Algebra.smul_def _ _
 
-<<<<<<< HEAD
-/-- If `S` is an `R' = M⁻¹R` algebra, and `x ∈ span R' s`,
-then `t • x ∈ span R s` for some `t : M`. -/
-theorem multiple_mem_span_of_mem_localization_span [Algebra R' S] [Algebra R S]
-    [IsScalarTower R R' S] [IsLocalization M R'] (s : Set S) (x : S)
-    (hx : x ∈ Submodule.span R' s) : ∃ t : M, t • x ∈ Submodule.span R s := by
-=======
 /-- If `M` is an `R' = S⁻¹R` module, and `x ∈ span R' s`,
 then `t • x ∈ span R s` for some `t : S`. -/
 theorem multiple_mem_span_of_mem_localization_span
@@ -472,7 +465,6 @@
     [IsScalarTower R R' N] [IsLocalization M R'] (s : Set N) (x : N)
     (hx : x ∈ Submodule.span R' s) : ∃ (t : M), t • x ∈ Submodule.span R s := by
   classical
->>>>>>> 59de845a
   obtain ⟨s', hss', hs'⟩ := Submodule.mem_span_finite_of_mem_span hx
   rsuffices ⟨t, ht⟩ : ∃ t : M, t • x ∈ Submodule.span R (s' : Set N)
   · exact ⟨t, Submodule.span_mono hss' ht⟩
