/-
Copyright (c) 2018 Kenny Lau. All rights reserved.
Released under Apache 2.0 license as described in the file LICENSE.
Authors: Kenny Lau, Mario Carneiro, Johan Commelin, Amelia Livingston, Anne Baanen
-/
import Mathlib.Algebra.Algebra.Tower
import Mathlib.Algebra.GroupWithZero.NonZeroDivisors
import Mathlib.GroupTheory.MonoidLocalization.MonoidWithZero
import Mathlib.RingTheory.OreLocalization.Ring
import Mathlib.RingTheory.Ideal.Basic
import Mathlib.RingTheory.Localization.Defs

/-!
# Localizations of commutative rings

This file contains various basic results on localizations.

We characterize the localization of a commutative ring `R` at a submonoid `M` up to
isomorphism; that is, a commutative ring `S` is the localization of `R` at `M` iff we can find a
ring homomorphism `f : R →+* S` satisfying 3 properties:
1. For all `y ∈ M`, `f y` is a unit;
2. For all `z : S`, there exists `(x, y) : R × M` such that `z * f y = f x`;
3. For all `x, y : R` such that `f x = f y`, there exists `c ∈ M` such that `x * c = y * c`.
   (The converse is a consequence of 1.)

In the following, let `R, P` be commutative rings, `S, Q` be `R`- and `P`-algebras
and `M, T` be submonoids of `R` and `P` respectively, e.g.:
```
variable (R S P Q : Type*) [CommRing R] [CommRing S] [CommRing P] [CommRing Q]
variable [Algebra R S] [Algebra P Q] (M : Submonoid R) (T : Submonoid P)
```

## Main definitions

 * `IsLocalization.algEquiv`: if `Q` is another localization of `R` at `M`, then `S` and `Q`
   are isomorphic as `R`-algebras

## Implementation notes

In maths it is natural to reason up to isomorphism, but in Lean we cannot naturally `rewrite` one
structure with an isomorphic one; one way around this is to isolate a predicate characterizing
a structure up to isomorphism, and reason about things that satisfy the predicate.

A previous version of this file used a fully bundled type of ring localization maps,
then used a type synonym `f.codomain` for `f : LocalizationMap M S` to instantiate the
`R`-algebra structure on `S`. This results in defining ad-hoc copies for everything already
defined on `S`. By making `IsLocalization` a predicate on the `algebraMap R S`,
we can ensure the localization map commutes nicely with other `algebraMap`s.

To prove most lemmas about a localization map `algebraMap R S` in this file we invoke the
corresponding proof for the underlying `CommMonoid` localization map
`IsLocalization.toLocalizationMap M S`, which can be found in `GroupTheory.MonoidLocalization`
and the namespace `Submonoid.LocalizationMap`.

To reason about the localization as a quotient type, use `mk_eq_of_mk'` and associated lemmas.
These show the quotient map `mk : R → M → Localization M` equals the surjection
`LocalizationMap.mk'` induced by the map `algebraMap : R →+* Localization M`.
The lemma `mk_eq_of_mk'` hence gives you access to the results in the rest of the file,
which are about the `LocalizationMap.mk'` induced by any localization map.

The proof that "a `CommRing` `K` which is the localization of an integral domain `R` at `R \ {0}`
is a field" is a `def` rather than an `instance`, so if you want to reason about a field of
fractions `K`, assume `[Field K]` instead of just `[CommRing K]`.

## Tags
localization, ring localization, commutative ring localization, characteristic predicate,
commutative ring, field of fractions
-/


open Function

section CommSemiring

variable {R : Type*} [CommSemiring R] {M : Submonoid R} {S : Type*} [CommSemiring S]
variable [Algebra R S] {P : Type*} [CommSemiring P]

namespace IsLocalization

section IsLocalization

variable [IsLocalization M S]

theorem mk'_mem_iff {x} {y : M} {I : Ideal S} : mk' S x y ∈ I ↔ algebraMap R S x ∈ I := by
  constructor <;> intro h
  · rw [← mk'_spec S x y, mul_comm]
    exact I.mul_mem_left ((algebraMap R S) y) h
  · rw [← mk'_spec S x y] at h
    obtain ⟨b, hb⟩ := isUnit_iff_exists_inv.1 (map_units S y)
    have := I.mul_mem_left b h
    rwa [mul_comm, mul_assoc, hb, mul_one] at this

variable {g : R →+* P} (hg : ∀ y : M, IsUnit (g y))

variable (M) in
include M in
/- This is not an instance because the submonoid `M` would become a metavariable
  in typeclass search. -/
theorem algHom_subsingleton [Algebra R P] : Subsingleton (S →ₐ[R] P) :=
  ⟨fun f g =>
    AlgHom.coe_ringHom_injective <|
      IsLocalization.ringHom_ext M <| by rw [f.comp_algebraMap, g.comp_algebraMap]⟩

<<<<<<< HEAD
/-- To show `j` and `k` agree on the whole localization, it suffices to show they agree
on the image of the base ring, if they preserve `1` and `*`. -/
protected theorem ext (j k : S → P) (hj1 : j 1 = 1) (hk1 : k 1 = 1)
    (hjm : ∀ a b, j (a * b) = j a * j b) (hkm : ∀ a b, k (a * b) = k a * k b)
    (h : ∀ a, j (algebraMap R S a) = k (algebraMap R S a)) : j = k :=
  let j' : MonoidHom S P :=
    { toFun := j, map_one' := hj1, map_mul' := hjm }
  let k' : MonoidHom S P :=
    { toFun := k, map_one' := hk1, map_mul' := hkm }
  have : j' = k' := monoidHom_ext M (MonoidHom.ext h)
  show j'.toFun = k'.toFun by rw [this]
end

variable {M}

theorem lift_unique {j : S →+* P} (hj : ∀ x, j ((algebraMap R S) x) = g x) : lift hg = j :=
  RingHom.ext <|
    (DFunLike.ext_iff (F := MonoidHom _ _)).1 <|
      Submonoid.LocalizationMap.lift_unique (toLocalizationMap M S) (g := g.toMonoidHom) hg
        (j := j.toMonoidHom) hj

@[simp]
theorem lift_id (x) : lift (map_units S : ∀ _ : M, IsUnit _) x = x :=
  (toLocalizationMap M S).lift_id _

theorem lift_surjective_iff :
    Surjective (lift hg : S → P) ↔ ∀ v : P, ∃ x : R × M, v * g x.2 = g x.1 :=
  (toLocalizationMap M S).lift_surjective_iff hg

theorem lift_injective_iff :
    Injective (lift hg : S → P) ↔ ∀ x y, algebraMap R S x = algebraMap R S y ↔ g x = g y :=
  (toLocalizationMap M S).lift_injective_iff hg

section Map

variable {T : Submonoid P} {Q : Type*} [CommSemiring Q]
variable [Algebra P Q] [IsLocalization T Q]

section

variable (Q)

/-- Map a homomorphism `g : R →+* P` to `S →+* Q`, where `S` and `Q` are
localizations of `R` and `P` at `M` and `T` respectively,
such that `g(M) ⊆ T`.

We send `z : S` to `algebraMap P Q (g x) * (algebraMap P Q (g y))⁻¹`, where
`(x, y) : R × M` are such that `z = f x * (f y)⁻¹`. -/
noncomputable def map (g : R →+* P) (hy : M ≤ T.comap g) : S →+* Q :=
  lift (M := M) (g := (algebraMap P Q).comp g) fun y => map_units _ ⟨g y, hy y.2⟩

end

section
variable (hy : M ≤ T.comap g)
include hy

-- Porting note: added `simp` attribute, since it proves very similar lemmas marked `simp`
@[simp]
theorem map_eq (x) : map Q g hy ((algebraMap R S) x) = algebraMap P Q (g x) :=
  lift_eq (fun y => map_units _ ⟨g y, hy y.2⟩) x

@[simp]
theorem map_comp : (map Q g hy).comp (algebraMap R S) = (algebraMap P Q).comp g :=
  lift_comp fun y => map_units _ ⟨g y, hy y.2⟩

theorem map_mk' (x) (y : M) : map Q g hy (mk' S x y) = mk' Q (g x) ⟨g y, hy y.2⟩ :=
  Submonoid.LocalizationMap.map_mk' (toLocalizationMap M S) (g := g.toMonoidHom)
    (fun y => hy y.2) (k := toLocalizationMap T Q) ..

theorem map_unique (j : S →+* Q) (hj : ∀ x : R, j (algebraMap R S x) = algebraMap P Q (g x)) :
    map Q g hy = j :=
  lift_unique (fun y => map_units _ ⟨g y, hy y.2⟩) hj

/-- If `CommSemiring` homs `g : R →+* P, l : P →+* A` induce maps of localizations, the composition
of the induced maps equals the map of localizations induced by `l ∘ g`. -/
theorem map_comp_map {A : Type*} [CommSemiring A] {U : Submonoid A} {W} [CommSemiring W]
    [Algebra A W] [IsLocalization U W] {l : P →+* A} (hl : T ≤ U.comap l) :
    (map W l hl).comp (map Q g hy : S →+* _) = map W (l.comp g) fun _ hx => hl (hy hx) :=
  RingHom.ext fun x =>
    Submonoid.LocalizationMap.map_map (P := P) (toLocalizationMap M S) (fun y => hy y.2)
      (toLocalizationMap U W) (fun w => hl w.2) x

/-- If `CommSemiring` homs `g : R →+* P, l : P →+* A` induce maps of localizations, the composition
of the induced maps equals the map of localizations induced by `l ∘ g`. -/
theorem map_map {A : Type*} [CommSemiring A] {U : Submonoid A} {W} [CommSemiring W] [Algebra A W]
    [IsLocalization U W] {l : P →+* A} (hl : T ≤ U.comap l) (x : S) :
    map W l hl (map Q g hy x) = map W (l.comp g) (fun _ hx => hl (hy hx)) x := by
  rw [← map_comp_map (Q := Q) hy hl]; rfl

theorem map_smul (x : S) (z : R) : map Q g hy (z • x : S) = g z • map Q g hy x := by
  rw [Algebra.smul_def, Algebra.smul_def, RingHom.map_mul, map_eq]

end

@[simp]
theorem map_id_mk' {Q : Type*} [CommSemiring Q] [Algebra R Q] [IsLocalization M Q] (x) (y : M) :
    map Q (RingHom.id R) (le_refl M) (mk' S x y) = mk' Q x y :=
  map_mk' ..

@[simp]
theorem map_id (z : S) (h : M ≤ M.comap (RingHom.id R) := le_refl M) :
    map S (RingHom.id _) h z = z :=
  lift_id _

section

variable (S Q)

/-- If `S`, `Q` are localizations of `R` and `P` at submonoids `M, T` respectively, an
isomorphism `j : R ≃+* P` such that `j(M) = T` induces an isomorphism of localizations
`S ≃+* Q`. -/
@[simps]
noncomputable def ringEquivOfRingEquiv (h : R ≃+* P) (H : M.map h.toMonoidHom = T) : S ≃+* Q :=
  have H' : T.map h.symm.toMonoidHom = M := by
    rw [← M.map_id, ← H, Submonoid.map_map]
    congr
    ext
    apply h.symm_apply_apply
  { map Q (h : R →+* P) (M.le_comap_of_map_le (le_of_eq H)) with
    toFun := map Q (h : R →+* P) (M.le_comap_of_map_le (le_of_eq H))
    invFun := map S (h.symm : P →+* R) (T.le_comap_of_map_le (le_of_eq H'))
    left_inv := fun x => by
      rw [map_map, map_unique _ (RingHom.id _), RingHom.id_apply]
      simp
    right_inv := fun x => by
      rw [map_map, map_unique _ (RingHom.id _), RingHom.id_apply]
      simp }

end

theorem ringEquivOfRingEquiv_eq_map {j : R ≃+* P} (H : M.map j.toMonoidHom = T) :
    (ringEquivOfRingEquiv S Q j H : S →+* Q) =
      map Q (j : R →+* P) (M.le_comap_of_map_le (le_of_eq H)) :=
  rfl

-- Porting note (#10618): removed `simp`, `simp` can prove it
theorem ringEquivOfRingEquiv_eq {j : R ≃+* P} (H : M.map j.toMonoidHom = T) (x) :
    ringEquivOfRingEquiv S Q j H ((algebraMap R S) x) = algebraMap P Q (j x) := by
  simp

theorem ringEquivOfRingEquiv_mk' {j : R ≃+* P} (H : M.map j.toMonoidHom = T) (x : R) (y : M) :
    ringEquivOfRingEquiv S Q j H (mk' S x y) =
      mk' Q (j x) ⟨j y, show j y ∈ T from H ▸ Set.mem_image_of_mem j y.2⟩ := by
  simp [map_mk']

end Map

=======
>>>>>>> e553fb08
section AlgEquiv

variable {Q : Type*} [CommSemiring Q] [Algebra R Q] [IsLocalization M Q]

section

variable (M S Q)

/-- If `S`, `Q` are localizations of `R` at the submonoid `M` respectively,
there is an isomorphism of localizations `S ≃ₐ[R] Q`. -/
@[simps!]
noncomputable def algEquiv : S ≃ₐ[R] Q :=
  { ringEquivOfRingEquiv S Q (RingEquiv.refl R) M.map_id with
    commutes' := ringEquivOfRingEquiv_eq _ }

end

-- Porting note (#10618): removed `simp`, `simp` can prove it
theorem algEquiv_mk' (x : R) (y : M) : algEquiv M S Q (mk' S x y) = mk' Q x y := by
  simp

-- Porting note (#10618): removed `simp`, `simp` can prove it
theorem algEquiv_symm_mk' (x : R) (y : M) : (algEquiv M S Q).symm (mk' Q x y) = mk' S x y := by simp

variable (M) in
include M in
protected lemma bijective (f : S →+* Q) (hf : f.comp (algebraMap R S) = algebraMap R Q) :
    Function.Bijective f :=
  (show f = IsLocalization.algEquiv M S Q by
    apply IsLocalization.ringHom_ext M; rw [hf]; ext; simp) ▸
    (IsLocalization.algEquiv M S Q).toEquiv.bijective

end AlgEquiv

section at_units

variable (R M)

/-- The localization at a module of units is isomorphic to the ring. -/
noncomputable def atUnits (H : M ≤ IsUnit.submonoid R) : R ≃ₐ[R] S := by
  refine AlgEquiv.ofBijective (Algebra.ofId R S) ⟨?_, ?_⟩
  · intro x y hxy
    obtain ⟨c, eq⟩ := (IsLocalization.eq_iff_exists M S).mp hxy
    obtain ⟨u, hu⟩ := H c.prop
    rwa [← hu, Units.mul_right_inj] at eq
  · intro y
    obtain ⟨⟨x, s⟩, eq⟩ := IsLocalization.surj M y
    obtain ⟨u, hu⟩ := H s.prop
    use x * u.inv
    dsimp [Algebra.ofId, RingHom.toFun_eq_coe, AlgHom.coe_mks]
    rw [RingHom.map_mul, ← eq, ← hu, mul_assoc, ← RingHom.map_mul]
    simp

end at_units

end IsLocalization

section

variable (M)

theorem isLocalization_of_algEquiv [Algebra R P] [IsLocalization M S] (h : S ≃ₐ[R] P) :
    IsLocalization M P := by
  constructor
  · intro y
    convert (IsLocalization.map_units S y).map h.toAlgHom.toRingHom.toMonoidHom
    exact (h.commutes y).symm
  · intro y
    obtain ⟨⟨x, s⟩, e⟩ := IsLocalization.surj M (h.symm y)
    apply_fun (show S → P from h) at e
    simp only [map_mul, h.apply_symm_apply, h.commutes] at e
    exact ⟨⟨x, s⟩, e⟩
  · intro x y
    rw [← h.symm.toEquiv.injective.eq_iff, ← IsLocalization.eq_iff_exists M S, ← h.symm.commutes, ←
      h.symm.commutes]
    exact id

theorem isLocalization_iff_of_algEquiv [Algebra R P] (h : S ≃ₐ[R] P) :
    IsLocalization M S ↔ IsLocalization M P :=
  ⟨fun _ => isLocalization_of_algEquiv M h, fun _ => isLocalization_of_algEquiv M h.symm⟩

theorem isLocalization_iff_of_ringEquiv (h : S ≃+* P) :
    IsLocalization M S ↔
      haveI := (h.toRingHom.comp <| algebraMap R S).toAlgebra; IsLocalization M P :=
  letI := (h.toRingHom.comp <| algebraMap R S).toAlgebra
  isLocalization_iff_of_algEquiv M { h with commutes' := fun _ => rfl }

end

variable (M)

/-- If `S₁` is the localization of `R` at `M₁` and `S₂` is the localization of
`R` at `M₂`, then every localization `T` of `S₂` at `M₁` is also a localization of
`S₁` at `M₂`, in other words `M₁⁻¹M₂⁻¹R` can be identified with `M₂⁻¹M₁⁻¹R`. -/
lemma commutes (S₁ S₂ T : Type*) [CommSemiring S₁]
    [CommSemiring S₂] [CommSemiring T] [Algebra R S₁] [Algebra R S₂] [Algebra R T] [Algebra S₁ T]
    [Algebra S₂ T] [IsScalarTower R S₁ T] [IsScalarTower R S₂ T] (M₁ M₂ : Submonoid R)
    [IsLocalization M₁ S₁] [IsLocalization M₂ S₂]
    [IsLocalization (Algebra.algebraMapSubmonoid S₂ M₁) T] :
    IsLocalization (Algebra.algebraMapSubmonoid S₁ M₂) T where
  map_units' := by
    rintro ⟨m, ⟨a, ha, rfl⟩⟩
    rw [← IsScalarTower.algebraMap_apply, IsScalarTower.algebraMap_apply R S₂ T]
    exact IsUnit.map _ (IsLocalization.map_units' ⟨a, ha⟩)
  surj' a := by
    obtain ⟨⟨y, -, m, hm, rfl⟩, hy⟩ := surj (M := Algebra.algebraMapSubmonoid S₂ M₁) a
    rw [← IsScalarTower.algebraMap_apply, IsScalarTower.algebraMap_apply R S₁ T] at hy
    obtain ⟨⟨z, n, hn⟩, hz⟩ := IsLocalization.surj (M := M₂) y
    have hunit : IsUnit (algebraMap R S₁ m) := map_units' ⟨m, hm⟩
    use ⟨algebraMap R S₁ z * hunit.unit⁻¹, ⟨algebraMap R S₁ n, n, hn, rfl⟩⟩
    rw [map_mul, ← IsScalarTower.algebraMap_apply, IsScalarTower.algebraMap_apply R S₂ T]
    conv_rhs => rw [← IsScalarTower.algebraMap_apply]
    rw [IsScalarTower.algebraMap_apply R S₂ T, ← hz, map_mul, ← hy]
    convert_to _ = a * (algebraMap S₂ T) ((algebraMap R S₂) n) *
        (algebraMap S₁ T) (((algebraMap R S₁) m) * hunit.unit⁻¹.val)
    · rw [map_mul]
      ring
    simp
  exists_of_eq {x y} hxy := by
    obtain ⟨r, s, d, hr, hs⟩ := IsLocalization.surj₂ M₁ S₁ x y
    apply_fun (· * algebraMap S₁ T (algebraMap R S₁ d)) at hxy
    simp_rw [← map_mul, hr, hs, ← IsScalarTower.algebraMap_apply,
      IsScalarTower.algebraMap_apply R S₂ T] at hxy
    obtain ⟨⟨-, c, hmc, rfl⟩, hc⟩ := exists_of_eq (M := Algebra.algebraMapSubmonoid S₂ M₁) hxy
    simp_rw [← map_mul] at hc
    obtain ⟨a, ha⟩ := IsLocalization.exists_of_eq (M := M₂) hc
    use ⟨algebraMap R S₁ a, a, a.property, rfl⟩
    apply (map_units S₁ d).mul_right_cancel
    rw [mul_assoc, hr, mul_assoc, hs]
    apply (map_units S₁ ⟨c, hmc⟩).mul_right_cancel
    rw [← map_mul, ← map_mul, mul_assoc, mul_comm _ c, ha, map_mul, map_mul]
    ring

end IsLocalization

namespace Localization

open IsLocalization

theorem mk_natCast (m : ℕ) : (mk m 1 : Localization M) = m := by
  simpa using mk_algebraMap (R := R) (A := ℕ) _

@[deprecated (since := "2024-04-17")]
alias mk_nat_cast := mk_natCast

variable [IsLocalization M S]

section

variable (S) (M)

/-- The localization of `R` at `M` as a quotient type is isomorphic to any other localization. -/
@[simps!]
noncomputable def algEquiv : Localization M ≃ₐ[R] S :=
  IsLocalization.algEquiv M _ _

/-- The localization of a singleton is a singleton. Cannot be an instance due to metavariables. -/
noncomputable def _root_.IsLocalization.unique (R Rₘ) [CommSemiring R] [CommSemiring Rₘ]
    (M : Submonoid R) [Subsingleton R] [Algebra R Rₘ] [IsLocalization M Rₘ] : Unique Rₘ :=
  have : Inhabited Rₘ := ⟨1⟩
  (algEquiv M Rₘ).symm.injective.unique

end

-- Porting note (#10618): removed `simp`, `simp` can prove it
nonrec theorem algEquiv_mk' (x : R) (y : M) : algEquiv M S (mk' (Localization M) x y) = mk' S x y :=
  algEquiv_mk' _ _

-- Porting note (#10618): removed `simp`, `simp` can prove it
nonrec theorem algEquiv_symm_mk' (x : R) (y : M) :
    (algEquiv M S).symm (mk' S x y) = mk' (Localization M) x y :=
  algEquiv_symm_mk' _ _

theorem algEquiv_mk (x y) : algEquiv M S (mk x y) = mk' S x y := by rw [mk_eq_mk', algEquiv_mk']

theorem algEquiv_symm_mk (x : R) (y : M) : (algEquiv M S).symm (mk' S x y) = mk x y := by
  rw [mk_eq_mk', algEquiv_symm_mk']

lemma coe_algEquiv :
    (Localization.algEquiv M S : Localization M →+* S) =
    IsLocalization.map (M := M) (T := M) _ (RingHom.id R) le_rfl := rfl

lemma coe_algEquiv_symm :
    ((Localization.algEquiv M S).symm : S →+* Localization M) =
    IsLocalization.map (M := M) (T := M) _ (RingHom.id R) le_rfl := rfl

end Localization

end CommSemiring

section CommRing

variable {R : Type*} [CommRing R] {M : Submonoid R} (S : Type*) [CommRing S]
variable [Algebra R S] {P : Type*} [CommRing P]

namespace Localization

theorem mk_intCast (m : ℤ) : (mk m 1 : Localization M) = m := by
  simpa using mk_algebraMap (R := R) (A := ℤ) _

@[deprecated (since := "2024-04-17")]
alias mk_int_cast := mk_intCast

end Localization

open IsLocalization

/-- If `R` is a field, then localizing at a submonoid not containing `0` adds no new elements. -/
theorem IsField.localization_map_bijective {R Rₘ : Type*} [CommRing R] [CommRing Rₘ]
    {M : Submonoid R} (hM : (0 : R) ∉ M) (hR : IsField R) [Algebra R Rₘ] [IsLocalization M Rₘ] :
    Function.Bijective (algebraMap R Rₘ) := by
  letI := hR.toField
  replace hM := le_nonZeroDivisors_of_noZeroDivisors hM
  refine ⟨IsLocalization.injective _ hM, fun x => ?_⟩
  obtain ⟨r, ⟨m, hm⟩, rfl⟩ := mk'_surjective M x
  obtain ⟨n, hn⟩ := hR.mul_inv_cancel (nonZeroDivisors.ne_zero <| hM hm)
  exact ⟨r * n, by rw [eq_mk'_iff_mul_eq, ← map_mul, mul_assoc, _root_.mul_comm n, hn, mul_one]⟩

/-- If `R` is a field, then localizing at a submonoid not containing `0` adds no new elements. -/
theorem Field.localization_map_bijective {K Kₘ : Type*} [Field K] [CommRing Kₘ] {M : Submonoid K}
    (hM : (0 : K) ∉ M) [Algebra K Kₘ] [IsLocalization M Kₘ] :
    Function.Bijective (algebraMap K Kₘ) :=
  (Field.toIsField K).localization_map_bijective hM

-- this looks weird due to the `letI` inside the above lemma, but trying to do it the other
-- way round causes issues with defeq of instances, so this is actually easier.
section Algebra

variable {S} {Rₘ Sₘ : Type*} [CommRing Rₘ] [CommRing Sₘ]
variable [Algebra R Rₘ] [IsLocalization M Rₘ]
variable [Algebra S Sₘ] [i : IsLocalization (Algebra.algebraMapSubmonoid S M) Sₘ]
include S
section

variable (S M)

/-- Definition of the natural algebra induced by the localization of an algebra.
Given an algebra `R → S`, a submonoid `R` of `M`, and a localization `Rₘ` for `M`,
let `Sₘ` be the localization of `S` to the image of `M` under `algebraMap R S`.
Then this is the natural algebra structure on `Rₘ → Sₘ`, such that the entire square commutes,
where `localization_map.map_comp` gives the commutativity of the underlying maps.

This instance can be helpful if you define `Sₘ := Localization (Algebra.algebraMapSubmonoid S M)`,
however we will instead use the hypotheses `[Algebra Rₘ Sₘ] [IsScalarTower R Rₘ Sₘ]` in lemmas
since the algebra structure may arise in different ways.
-/
noncomputable def localizationAlgebra : Algebra Rₘ Sₘ :=
  (map Sₘ (algebraMap R S)
        (show _ ≤ (Algebra.algebraMapSubmonoid S M).comap _ from M.le_comap_map) :
      Rₘ →+* Sₘ).toAlgebra

end

section

variable [Algebra Rₘ Sₘ] [Algebra R Sₘ] [IsScalarTower R Rₘ Sₘ] [IsScalarTower R S Sₘ]
variable (S Rₘ Sₘ)

theorem IsLocalization.map_units_map_submonoid (y : M) : IsUnit (algebraMap R Sₘ y) := by
  rw [IsScalarTower.algebraMap_apply _ S]
  exact IsLocalization.map_units Sₘ ⟨algebraMap R S y, Algebra.mem_algebraMapSubmonoid_of_mem y⟩

-- can't be simp, as `S` only appears on the RHS
theorem IsLocalization.algebraMap_mk' (x : R) (y : M) :
    algebraMap Rₘ Sₘ (IsLocalization.mk' Rₘ x y) =
      IsLocalization.mk' Sₘ (algebraMap R S x)
        ⟨algebraMap R S y, Algebra.mem_algebraMapSubmonoid_of_mem y⟩ := by
  rw [IsLocalization.eq_mk'_iff_mul_eq, Subtype.coe_mk, ← IsScalarTower.algebraMap_apply, ←
    IsScalarTower.algebraMap_apply, IsScalarTower.algebraMap_apply R Rₘ Sₘ,
    IsScalarTower.algebraMap_apply R Rₘ Sₘ, ← _root_.map_mul, mul_comm,
    IsLocalization.mul_mk'_eq_mk'_of_mul]
  exact congr_arg (algebraMap Rₘ Sₘ) (IsLocalization.mk'_mul_cancel_left x y)

variable (M)

/-- If the square below commutes, the bottom map is uniquely specified:
```
R  →  S
↓     ↓
Rₘ → Sₘ
```
-/
theorem IsLocalization.algebraMap_eq_map_map_submonoid :
    algebraMap Rₘ Sₘ =
      map Sₘ (algebraMap R S)
        (show _ ≤ (Algebra.algebraMapSubmonoid S M).comap _ from M.le_comap_map) :=
  Eq.symm <|
    IsLocalization.map_unique _ (algebraMap Rₘ Sₘ) fun x => by
      rw [← IsScalarTower.algebraMap_apply R S Sₘ, ← IsScalarTower.algebraMap_apply R Rₘ Sₘ]

/-- If the square below commutes, the bottom map is uniquely specified:
```
R  →  S
↓     ↓
Rₘ → Sₘ
```
-/
theorem IsLocalization.algebraMap_apply_eq_map_map_submonoid (x) :
    algebraMap Rₘ Sₘ x =
      map Sₘ (algebraMap R S)
        (show _ ≤ (Algebra.algebraMapSubmonoid S M).comap _ from M.le_comap_map) x :=
  DFunLike.congr_fun (IsLocalization.algebraMap_eq_map_map_submonoid _ _ _ _) x

theorem IsLocalization.lift_algebraMap_eq_algebraMap :
    IsLocalization.lift (M := M) (IsLocalization.map_units_map_submonoid S Sₘ) =
      algebraMap Rₘ Sₘ :=
  IsLocalization.lift_unique _ fun _ => (IsScalarTower.algebraMap_apply _ _ _ _).symm

end

variable (Rₘ Sₘ)

/-- Injectivity of the underlying `algebraMap` descends to the algebra induced by localization. -/
theorem localizationAlgebra_injective (hRS : Function.Injective (algebraMap R S)) :
    Function.Injective (@algebraMap Rₘ Sₘ _ _ (localizationAlgebra M S)) :=
  have : IsLocalization (M.map (algebraMap R S)) Sₘ := i
  IsLocalization.map_injective_of_injective _ _ _ hRS

end Algebra

end CommRing<|MERGE_RESOLUTION|>--- conflicted
+++ resolved
@@ -101,7 +101,6 @@
     AlgHom.coe_ringHom_injective <|
       IsLocalization.ringHom_ext M <| by rw [f.comp_algebraMap, g.comp_algebraMap]⟩
 
-<<<<<<< HEAD
 /-- To show `j` and `k` agree on the whole localization, it suffices to show they agree
 on the image of the base ring, if they preserve `1` and `*`. -/
 protected theorem ext (j k : S → P) (hj1 : j 1 = 1) (hk1 : k 1 = 1)
@@ -250,8 +249,6 @@
 
 end Map
 
-=======
->>>>>>> e553fb08
 section AlgEquiv
 
 variable {Q : Type*} [CommSemiring Q] [Algebra R Q] [IsLocalization M Q]
