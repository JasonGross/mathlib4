--- conflicted
+++ resolved
@@ -259,24 +259,13 @@
 
 instance : Algebra.Flat R (AdicCompletion I R) := AdicCompletion.flat I
 
---instance : Module.Free A R := MvPolynomial.instFree _ _
-
---instance : Module.Flat A R := inferInstance
-
-<<<<<<< HEAD
-instance : Module.Flat A (AdicCompletion I R) :=
-  Module.Flat.comp A R (AdicCompletion I R)
-=======
-
 /-- The polynomial ring is flat -/
 instance : Module.Flat A R :=
    haveI Rfree : Module.Free A R := Module.Free.of_basis (MvPolynomial.basisMonomials (Fin k) A)
    inferInstance
 
---instance : Module.Flat R R^ := sorry
-
-instance : Module.Flat A R^ := sorry
->>>>>>> 6eed24e9
+instance : Module.Flat A (AdicCompletion I R) :=
+  Module.Flat.comp A R (AdicCompletion I R)
 
 instance flat_of_map : Algebra.Flat A B := by
   constructor
