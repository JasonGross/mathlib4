--- conflicted
+++ resolved
@@ -147,10 +147,6 @@
 
 instance span_pair_isPrincipal [IsBezout R] (x y : R) : (Ideal.span {x, y}).IsPrincipal := by
   classical exact isPrincipal_of_FG (Ideal.span {x, y}) ⟨{x, y}, by simp⟩
-<<<<<<< HEAD
-#align is_bezout.span_pair_is_principal IsBezout.span_pair_isPrincipal
-=======
->>>>>>> 59de845a
 
 variable (x y : R) [(Ideal.span {x, y}).IsPrincipal]
 
