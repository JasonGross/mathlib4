--- conflicted
+++ resolved
@@ -69,29 +69,6 @@
 theorem neg_iff {z : ℂ} : z < 0 ↔ z.re < 0 ∧ z.im = 0 :=
   lt_def
 
-<<<<<<< HEAD
-theorem ofReal_mul_pos_iff (x : ℝ) (z : ℂ) :
-    0 < x * z ↔ (x < 0 ∧ z < 0) ∨ (0 < x ∧ 0 < z) := by
-  simp_rw [pos_iff, neg_iff, re_ofReal_mul, im_ofReal_mul]
-  obtain hx | hx | hx := lt_trichotomy x 0
-  · simp_rw [mul_pos_iff, eq_comm, mul_eq_zero, hx, not_lt_of_gt hx, hx.ne, false_and, true_and,
-      false_or, or_false]
-  · simp_rw [hx, zero_mul, lt_self_iff_false, false_and, false_or]
-  · simp_rw [mul_pos_iff, eq_comm, mul_eq_zero, hx, not_lt_of_gt hx, hx.ne', false_and, true_and,
-      false_or, or_false]
-
-theorem ofReal_mul_neg_iff (x : ℝ) (z : ℂ) :
-    x * z < 0 ↔ (x < 0 ∧ 0 < z) ∨ (0 < x ∧ z < 0) := by
-  simp_rw [pos_iff, neg_iff, re_ofReal_mul, im_ofReal_mul]
-  obtain hx | hx | hx := lt_trichotomy x 0
-  · simp_rw [mul_neg_iff, mul_eq_zero, hx, not_lt_of_gt hx, hx.ne, false_and, true_and, false_or,
-      or_false, eq_comm]
-  · simp_rw [hx, zero_mul, lt_self_iff_false, false_and, false_or]
-  · simp_rw [mul_neg_iff, mul_eq_zero, hx, not_lt_of_gt hx, hx.ne', false_and, true_and, false_or,
-      or_false]
-
-=======
->>>>>>> 3e1e5737
 @[simp, norm_cast]
 theorem real_le_real {x y : ℝ} : (x : ℂ) ≤ (y : ℂ) ↔ x ≤ y := by simp [le_def, ofReal]
 
