--- conflicted
+++ resolved
@@ -89,14 +89,6 @@
   cases a <;> cases b <;> simp [h2, h4] <;> split_ifs
     <;> simp_all (config := {decide := true}) [two_mul]
 
-@[simp]
-<<<<<<< HEAD
-=======
-lemma bit_mod_two (a : Bool) (x : ℕ) :
-    bit a x % 2 = a.toNat := by
-  cases a <;> simp [bit_val, mul_add_mod]
-
->>>>>>> cd22f613
 lemma bit_mod_two_eq_zero_iff (a x) :
     bit a x % 2 = 0 ↔ !a := by
   simp
