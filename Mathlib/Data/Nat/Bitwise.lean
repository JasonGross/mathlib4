--- conflicted
+++ resolved
@@ -95,19 +95,11 @@
 
 lemma bit_mod_two_eq_zero_iff (a x) :
     bit a x % 2 = 0 ↔ !a := by
-<<<<<<< HEAD
   simp
-=======
-  simp [bit_mod_two]
->>>>>>> 81e65433
 
 lemma bit_mod_two_eq_one_iff (a x) :
     bit a x % 2 = 1 ↔ a := by
-<<<<<<< HEAD
   simp
-=======
-  simp [bit_mod_two]
->>>>>>> 81e65433
 
 @[simp]
 theorem lor_bit : ∀ a m b n, bit a m ||| bit b n = bit (a || b) (m ||| n) :=
