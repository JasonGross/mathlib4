--- conflicted
+++ resolved
@@ -69,20 +69,7 @@
   conv_lhs => unfold bitwise
   have mod_two_iff_bod x : (x % 2 = 1 : Bool) = bodd x := by
     simp only [mod_two_of_bodd, cond]; cases bodd x <;> rfl
-<<<<<<< HEAD
   simp [hn, hm, mod_two_iff_bod, bit, div2_val]
-=======
-  simp only [hn, hm, mod_two_iff_bod, ite_false, bit, two_mul, Bool.cond_eq_ite]
-  split_ifs <;> rfl
-
-theorem binaryRec_of_ne_zero {C : Nat → Sort*} (z : C 0) (f : ∀ b n, C n → C (bit b n)) {n}
-    (h : n ≠ 0) :
-    binaryRec z f n = bit_decomp n ▸ f (bodd n) (div2 n) (binaryRec z f (div2 n)) := by
-  rw [Eq.rec_eq_cast]
-  rw [binaryRec]
-  dsimp only
-  rw [dif_neg h, eq_mpr_eq_cast]
->>>>>>> 8fb3ba55
 
 @[simp]
 lemma bitwise_bit {f : Bool → Bool → Bool} (h : f false false = false := by rfl) (a m b n) :
@@ -97,18 +84,6 @@
     <;> simp_all (config := {decide := true}) [two_mul]
 #align nat.bitwise_bit Nat.bitwise_bit
 
-<<<<<<< HEAD
-=======
-lemma bit_mod_two (a : Bool) (x : ℕ) :
-    bit a x % 2 = if a then 1 else 0 := by
-  #adaptation_note /-- nightly-2024-03-16: simp was
-  -- simp (config := { unfoldPartialApp := true }) only [bit, bit1, bit0, ← mul_two,
-  --   Bool.cond_eq_ite] -/
-  simp only [bit, ite_apply, ← mul_two, Bool.cond_eq_ite]
-  split_ifs <;> simp [Nat.add_mod]
-
-@[simp]
->>>>>>> 8fb3ba55
 lemma bit_mod_two_eq_zero_iff (a x) :
     bit a x % 2 = 0 ↔ !a := by
   simp
@@ -184,12 +159,7 @@
   rw [← bit_ne_zero_iff] at ham hbn
   simp only [ham, hbn, bit_mod_two_eq_one_iff, Bool.decide_coe, ← div2_val, div2_bit, ne_eq,
     ite_false]
-<<<<<<< HEAD
   conv_rhs => simp only [bit, bit1, bit0, Bool.cond_eq_ite]
-=======
-  conv_rhs => simp only [bit, two_mul, Bool.cond_eq_ite]
-  split_ifs with hf <;> rfl
->>>>>>> 8fb3ba55
 
 lemma bitwise_eq_binaryRec (f : Bool → Bool → Bool) :
     bitwise f =
