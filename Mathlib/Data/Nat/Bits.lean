/-
Copyright (c) 2022 Praneeth Kolichala. All rights reserved.
Released under Apache 2.0 license as described in the file LICENSE.
Authors: Praneeth Kolichala
-/
import Mathlib.Algebra.Group.Basic
import Mathlib.Algebra.Group.Nat
import Mathlib.Data.Nat.Defs
import Mathlib.Data.Nat.BinaryRec
import Mathlib.Data.List.Defs
import Mathlib.Tactic.Convert
import Mathlib.Tactic.GeneralizeProofs
import Mathlib.Tactic.Says

/-!
# Additional properties of binary recursion on `Nat`

This file documents additional properties of binary recursion,
which allows us to more easily work with operations which do depend
on the number of leading zeros in the binary representation of `n`.
For example, we can more easily work with `Nat.bits` and `Nat.size`.

See also: `Nat.bitwise`, `Nat.pow` (for various lemmas about `size` and `shiftLeft`/`shiftRight`),
and `Nat.digits`.
-/

-- Once we're in the `Nat` namespace, `xor` will inconveniently resolve to `Nat.xor`.
/-- `bxor` denotes the `xor` function i.e. the exclusive-or function on type `Bool`. -/
local notation "bxor" => xor

namespace Nat
universe u
variable {m n : ℕ}

/-- `boddDiv2 n` returns a 2-tuple of type `(Bool, Nat)` where the `Bool` value indicates whether
`n` is odd or not and the `Nat` value returns `⌊n/2⌋` -/
def boddDiv2 : ℕ → Bool × ℕ
  | 0 => (false, 0)
  | succ n =>
    match boddDiv2 n with
    | (false, m) => (true, m)
    | (true, m) => (false, succ m)

/-- `div2 n = ⌊n/2⌋` the greatest integer smaller than `n/2`-/
def div2 (n : ℕ) : ℕ := (boddDiv2 n).2

/-- `bodd n` returns `true` if `n` is odd -/
def bodd (n : ℕ) : Bool := (boddDiv2 n).1

@[simp] lemma bodd_zero : bodd 0 = false := rfl

@[simp] lemma bodd_one : bodd 1 = true := rfl

lemma bodd_two : bodd 2 = false := rfl

@[simp]
lemma bodd_succ (n : ℕ) : bodd (succ n) = not (bodd n) := by
  simp only [bodd, boddDiv2]
  let ⟨b,m⟩ := boddDiv2 n
  cases b <;> rfl

@[simp]
lemma bodd_add (m n : ℕ) : bodd (m + n) = bxor (bodd m) (bodd n) := by
  induction n
  case zero => simp
  case succ n ih => simp [← Nat.add_assoc, Bool.xor_not, ih]

@[simp]
lemma bodd_mul (m n : ℕ) : bodd (m * n) = (bodd m && bodd n) := by
  induction n with
  | zero => simp
  | succ n IH =>
    simp only [mul_succ, bodd_add, IH, bodd_succ]
    cases bodd m <;> cases bodd n <;> rfl

lemma mod_two_of_bodd (n : ℕ) : n % 2 = (bodd n).toNat := by
  have := congr_arg bodd (mod_add_div n 2)
  simp? [not] at this says
    simp only [bodd_add, bodd_mul, bodd_succ, not, bodd_zero, Bool.false_and, Bool.bne_false]
      at this
  have _ : ∀ b, and false b = false := by
    intro b
    cases b <;> rfl
  have _ : ∀ b, bxor b false = b := by
    intro b
    cases b <;> rfl
  rw [← this]
  rcases mod_two_eq_zero_or_one n with h | h <;> rw [h] <;> rfl

@[simp] lemma div2_zero : div2 0 = 0 := rfl

@[simp] lemma div2_one : div2 1 = 0 := rfl

lemma div2_two : div2 2 = 1 := rfl

@[simp]
lemma div2_succ (n : ℕ) : div2 (n + 1) = cond (bodd n) (succ (div2 n)) (div2 n) := by
  simp only [bodd, boddDiv2, div2]
  rcases boddDiv2 n with ⟨_|_, _⟩ <;> simp

attribute [local simp] Nat.add_comm Nat.add_assoc Nat.add_left_comm Nat.mul_comm Nat.mul_assoc

lemma bodd_add_div2 : ∀ n, (bodd n).toNat + 2 * div2 n = n
  | 0 => rfl
  | succ n => by
    simp only [bodd_succ, Bool.cond_not, div2_succ, Nat.mul_comm]
    refine Eq.trans ?_ (congr_arg succ (bodd_add_div2 n))
    cases bodd n
    · simp
    · simp; omega

lemma div2_val (n) : div2 n = n / 2 := by
  refine Nat.eq_of_mul_eq_mul_left (by decide)
    (Nat.add_left_cancel (Eq.trans ?_ (Nat.mod_add_div n 2).symm))
  rw [mod_two_of_bodd, bodd_add_div2]

<<<<<<< HEAD
lemma bit_decomp (n : Nat) : bit (bodd n) (div2 n) = n :=
  (bit_val _ _).trans <| (Nat.add_comm _ _).trans <| bodd_add_div2 _

=======
/-- `bit b` appends the digit `b` to the binary representation of its natural number input. -/
def bit (b : Bool) : ℕ → ℕ := cond b (2 * · + 1) (2 * ·)

lemma bit_val (b n) : bit b n = 2 * n + b.toNat := by
  cases b <;> rfl

lemma bit_decomp (n : Nat) : bit (bodd n) (div2 n) = n :=
  (bit_val _ _).trans <| (Nat.add_comm _ _).trans <| bodd_add_div2 _

theorem shiftRight_one (n) : n >>> 1 = n / 2 := rfl

@[simp]
theorem bit_decide_mod_two_eq_one_shiftRight_one (n : Nat) : bit (n % 2 = 1) (n >>> 1) = n := by
  simp only [bit, shiftRight_one]
  cases mod_two_eq_zero_or_one n with | _ h => simpa [h] using Nat.div_add_mod n 2

theorem bit_testBit_zero_shiftRight_one (n : Nat) : bit (n.testBit 0) (n >>> 1) = n := by
  simp

/-- For a predicate `motive : Nat → Sort*`, if instances can be
  constructed for natural numbers of the form `bit b n`,
  they can be constructed for any given natural number. -/
@[inline]
def bitCasesOn {motive : Nat → Sort u} (n) (h : ∀ b n, motive (bit b n)) : motive n :=
  -- `1 &&& n != 0` is faster than `n.testBit 0`. This may change when we have faster `testBit`.
  let x := h (1 &&& n != 0) (n >>> 1)
  -- `congrArg motive _ ▸ x` is defeq to `x` in non-dependent case
  congrArg motive n.bit_testBit_zero_shiftRight_one ▸ x

>>>>>>> 418a5eb7
lemma bit_zero : bit false 0 = 0 :=
  rfl

/-- `shiftLeft' b m n` performs a left shift of `m` `n` times
 and adds the bit `b` as the least significant bit each time.
 Returns the corresponding natural number -/
def shiftLeft' (b : Bool) (m : ℕ) : ℕ → ℕ
  | 0 => m
  | n + 1 => bit b (shiftLeft' b m n)

@[simp]
lemma shiftLeft'_false : ∀ n, shiftLeft' false m n = m <<< n
  | 0 => rfl
  | n + 1 => by
    have : 2 * (m * 2^n) = 2^(n+1)*m := by
      rw [Nat.mul_comm, Nat.mul_assoc, ← Nat.pow_succ]; simp
    simp [shiftLeft_eq, shiftLeft', bit_val, shiftLeft'_false, this]

/-- Lean takes the unprimed name for `Nat.shiftLeft_eq m n : m <<< n = m * 2 ^ n`. -/
@[simp] lemma shiftLeft_eq' (m n : Nat) : shiftLeft m n = m <<< n := rfl
@[simp] lemma shiftRight_eq (m n : Nat) : shiftRight m n = m >>> n := rfl

lemma binaryRec_decreasing (h : n ≠ 0) : div2 n < n := by
  rw [div2_val]
  apply (div_lt_iff_lt_mul <| succ_pos 1).2
  have := Nat.mul_lt_mul_of_pos_left (lt_succ_self 1)
    (lt_of_le_of_ne n.zero_le h.symm)
  rwa [Nat.mul_one] at this

<<<<<<< HEAD
=======
/-- A recursion principle for `bit` representations of natural numbers.
  For a predicate `motive : Nat → Sort*`, if instances can be
  constructed for natural numbers of the form `bit b n`,
  they can be constructed for all natural numbers. -/
@[elab_as_elim, specialize]
def binaryRec {motive : Nat → Sort u} (z : motive 0) (f : ∀ b n, motive n → motive (bit b n))
    (n : Nat) : motive n :=
  if n0 : n = 0 then congrArg motive n0 ▸ z
  else
    let x := f (1 &&& n != 0) (n >>> 1) (binaryRec z f (n >>> 1))
    congrArg motive n.bit_testBit_zero_shiftRight_one ▸ x
decreasing_by exact bitwise_rec_lemma n0

>>>>>>> 418a5eb7
/-- `size n` : Returns the size of a natural number in
bits i.e. the length of its binary representation -/
def size : ℕ → ℕ :=
  binaryRec 0 fun _ _ => succ

/-- `bits n` returns a list of Bools which correspond to the binary representation of n, where
    the head of the list represents the least significant bit -/
def bits : ℕ → List Bool :=
  binaryRec [] fun b _ IH => b :: IH

/-- `ldiff a b` performs bitwise set difference. For each corresponding
  pair of bits taken as booleans, say `aᵢ` and `bᵢ`, it applies the
  boolean operation `aᵢ ∧ ¬bᵢ` to obtain the `iᵗʰ` bit of the result. -/
def ldiff : ℕ → ℕ → ℕ :=
  bitwise fun a b => a && not b

<<<<<<< HEAD
=======
@[simp]
lemma binaryRec_zero {motive : Nat → Sort u}
    (z : motive 0) (f : ∀ b n, motive n → motive (bit b n)) :
    binaryRec z f 0 = z := by
  rw [binaryRec]
  rfl

@[simp]
lemma binaryRec_one {C : Nat → Sort u} (z : C 0) (f : ∀ b n, C n → C (bit b n)) :
    binaryRec (motive := C) z f 1 = f true 0 z := by
  rw [binaryRec]
  simp only [succ_ne_self, ↓reduceDIte, reduceShiftRight, binaryRec_zero]
  rfl

>>>>>>> 418a5eb7
/-! bitwise ops -/

lemma bodd_bit (b n) : bodd (bit b n) = b := by
  rw [bit_val]
  simp only [Nat.mul_comm, Nat.add_comm, bodd_add, bodd_mul, bodd_succ, bodd_zero, Bool.not_false,
    Bool.not_true, Bool.and_false, Bool.xor_false]
  cases b <;> cases bodd n <;> rfl

lemma div2_bit (b n) : div2 (bit b n) = n := by
  rw [bit_val, div2_val, Nat.add_comm, add_mul_div_left, div_eq_of_lt, Nat.zero_add]
  <;> cases b
  <;> decide

lemma shiftLeft'_add (b m n) : ∀ k, shiftLeft' b m (n + k) = shiftLeft' b (shiftLeft' b m n) k
  | 0 => rfl
  | k + 1 => congr_arg (bit b) (shiftLeft'_add b m n k)

lemma shiftLeft'_sub (b m) : ∀ {n k}, k ≤ n → shiftLeft' b m (n - k) = (shiftLeft' b m n) >>> k
  | _, 0, _ => rfl
  | n + 1, k + 1, h => by
    rw [succ_sub_succ_eq_sub, shiftLeft', Nat.add_comm, shiftRight_add]
    simp only [shiftLeft'_sub, Nat.le_of_succ_le_succ h, shiftRight_succ, shiftRight_zero]
    simp [← div2_val, div2_bit]

lemma shiftLeft_sub : ∀ (m : Nat) {n k}, k ≤ n → m <<< (n - k) = (m <<< n) >>> k :=
  fun _ _ _ hk => by simp only [← shiftLeft'_false, shiftLeft'_sub false _ hk]

lemma bodd_eq_one_and_ne_zero : ∀ n, bodd n = (1 &&& n != 0)
  | 0 => rfl
  | 1 => rfl
  | n + 2 => by simpa using bodd_eq_one_and_ne_zero n

lemma testBit_bit_succ (m b n) : testBit (bit b n) (succ m) = testBit n m := by
  have : bodd (((bit b n) >>> 1) >>> m) = bodd (n >>> m) := by
    simp only [shiftRight_eq_div_pow]
    simp [← div2_val, div2_bit]
  rw [← shiftRight_add, Nat.add_comm] at this
  simp only [bodd_eq_one_and_ne_zero] at this
  exact this

/-! ### `boddDiv2_eq` and `bodd` -/


@[simp]
theorem boddDiv2_eq (n : ℕ) : boddDiv2 n = (bodd n, div2 n) := rfl

@[simp]
theorem div2_bit0 (n) : div2 (2 * n) = n :=
  div2_bit false n

-- simp can prove this
theorem div2_bit1 (n) : div2 (2 * n + 1) = n :=
  div2_bit true n

/-! ### `bit0` and `bit1` -/

theorem bit_add : ∀ (b : Bool) (n m : ℕ), bit b (n + m) = bit false n + bit b m
  | true,  _, _ => by dsimp [bit]; omega
  | false, _, _ => by dsimp [bit]; omega

theorem bit_add' : ∀ (b : Bool) (n m : ℕ), bit b (n + m) = bit b n + bit false m
  | true,  _, _ => by dsimp [bit]; omega
  | false, _, _ => by dsimp [bit]; omega

theorem bit_ne_zero (b) {n} (h : n ≠ 0) : bit b n ≠ 0 := by
  cases b <;> dsimp [bit] <;> omega

@[simp]
theorem bitCasesOn_bit0 {motive : ℕ → Sort u} (H : ∀ b n, motive (bit b n)) (n : ℕ) :
    bitCasesOn (2 * n) H = H false n :=
  bitCasesOn_bit H false n

@[simp]
theorem bitCasesOn_bit1 {motive : ℕ → Sort u} (H : ∀ b n, motive (bit b n)) (n : ℕ) :
    bitCasesOn (2 * n + 1) H = H true n :=
  bitCasesOn_bit H true n

theorem bit_cases_on_injective {motive : ℕ → Sort u} :
    Function.Injective fun H : ∀ b n, motive (bit b n) => fun n => bitCasesOn n H := by
  intro H₁ H₂ h
  ext b n
  simpa only [bitCasesOn_bit] using congr_fun h (bit b n)

@[simp]
theorem bit_cases_on_inj {motive : ℕ → Sort u} (H₁ H₂ : ∀ b n, motive (bit b n)) :
    ((fun n => bitCasesOn n H₁) = fun n => bitCasesOn n H₂) ↔ H₁ = H₂ :=
  bit_cases_on_injective.eq_iff

lemma bit_le : ∀ (b : Bool) {m n : ℕ}, m ≤ n → bit b m ≤ bit b n
  | true, _, _, h => by dsimp [bit]; omega
  | false, _, _, h => by dsimp [bit]; omega

lemma bit_lt_bit (a b) (h : m < n) : bit a m < bit b n := calc
  bit a m < 2 * n   := by cases a <;> dsimp [bit] <;> omega
        _ ≤ bit b n := by cases b <;> dsimp [bit] <;> omega

<<<<<<< HEAD
=======
/--
The same as `binaryRec_eq`,
but that one unfortunately requires `f` to be the identity when appending `false` to `0`.
Here, we allow you to explicitly say that that case is not happening,
i.e. supplying `n = 0 → b = true`. -/
theorem binaryRec_eq' {motive : ℕ → Sort*} {z : motive 0} {f : ∀ b n, motive n → motive (bit b n)}
    (b n) (h : f false 0 z = z ∨ (n = 0 → b = true)) :
    binaryRec z f (bit b n) = f b n (binaryRec z f n) := by
  by_cases h' : bit b n = 0
  case pos =>
    obtain ⟨rfl, rfl⟩ := bit_eq_zero_iff.mp h'
    simp only [imp_false, or_false, eq_self_iff_true, not_true, reduceCtorEq] at h
    unfold binaryRec
    exact h.symm
  case neg =>
    rw [binaryRec, dif_neg h']
    change congrArg motive (bit b n).bit_testBit_zero_shiftRight_one ▸ f _ _ _ = _
    generalize congrArg motive (bit b n).bit_testBit_zero_shiftRight_one = e; revert e
    rw [testBit_bit_zero, bit_shiftRight_one]
    intros; rfl

theorem binaryRec_eq {motive : Nat → Sort u} {z : motive 0}
    {f : ∀ b n, motive n → motive (bit b n)}
    (h : f false 0 z = z) (b n) :
    binaryRec z f (bit b n) = f b n (binaryRec z f n) :=
  binaryRec_eq' b n (.inl h)

/-- The same as `binaryRec`, but the induction step can assume that if `n=0`,
  the bit being appended is `true`-/
@[elab_as_elim, specialize]
def binaryRec' {motive : ℕ → Sort*} (z : motive 0)
    (f : ∀ b n, (n = 0 → b = true) → motive n → motive (bit b n)) :
    ∀ n, motive n :=
  binaryRec z fun b n ih =>
    if h : n = 0 → b = true then f b n h ih
    else
      have : bit b n = 0 := by
        rw [bit_eq_zero_iff]
        cases n <;> cases b <;> simp at h ⊢
      congrArg motive this ▸ z

/-- The same as `binaryRec`, but special casing both 0 and 1 as base cases -/
@[elab_as_elim, specialize]
def binaryRecFromOne {motive : ℕ → Sort*} (z₀ : motive 0) (z₁ : motive 1)
    (f : ∀ b n, n ≠ 0 → motive n → motive (bit b n)) :
    ∀ n, motive n :=
  binaryRec' z₀ fun b n h ih =>
    if h' : n = 0 then
      have : bit b n = bit true 0 := by
        rw [h', h h']
      congrArg motive this ▸ z₁
    else f b n h' ih

>>>>>>> 418a5eb7
@[simp]
theorem zero_bits : bits 0 = [] := by simp [Nat.bits]

@[simp]
theorem bits_append_bit (n : ℕ) (b : Bool) (hn : n = 0 → b = true) :
    (bit b n).bits = b :: n.bits := by
<<<<<<< HEAD
  rw [Nat.bits, binaryRec_eq']
  · rfl
  · simpa
=======
  rw [Nat.bits, Nat.bits, binaryRec_eq']
  simpa
>>>>>>> 418a5eb7

@[simp]
theorem bit0_bits (n : ℕ) (hn : n ≠ 0) : (2 * n).bits = false :: n.bits :=
  bits_append_bit n false fun hn' => absurd hn' hn

@[simp]
theorem bit1_bits (n : ℕ) : (2 * n + 1).bits = true :: n.bits :=
  bits_append_bit n true fun _ => rfl

@[simp]
theorem one_bits : Nat.bits 1 = [true] := by
  convert bit1_bits 0
  simp

-- TODO Find somewhere this can live.
-- example : bits 3423 = [true, true, true, true, true, false, true, false, true, false, true, true]
-- := by norm_num

theorem bodd_eq_bits_head (n : ℕ) : n.bodd = n.bits.headI := by
  induction n using Nat.binaryRec' with
  | z => simp
  | f _ _ h _ => simp [bodd_bit, bits_append_bit _ _ h]

theorem div2_bits_eq_tail (n : ℕ) : n.div2.bits = n.bits.tail := by
  induction n using Nat.binaryRec' with
  | z => simp
  | f _ _ h _ => simp [div2_bit, bits_append_bit _ _ h]

end Nat<|MERGE_RESOLUTION|>--- conflicted
+++ resolved
@@ -114,41 +114,9 @@
     (Nat.add_left_cancel (Eq.trans ?_ (Nat.mod_add_div n 2).symm))
   rw [mod_two_of_bodd, bodd_add_div2]
 
-<<<<<<< HEAD
 lemma bit_decomp (n : Nat) : bit (bodd n) (div2 n) = n :=
   (bit_val _ _).trans <| (Nat.add_comm _ _).trans <| bodd_add_div2 _
 
-=======
-/-- `bit b` appends the digit `b` to the binary representation of its natural number input. -/
-def bit (b : Bool) : ℕ → ℕ := cond b (2 * · + 1) (2 * ·)
-
-lemma bit_val (b n) : bit b n = 2 * n + b.toNat := by
-  cases b <;> rfl
-
-lemma bit_decomp (n : Nat) : bit (bodd n) (div2 n) = n :=
-  (bit_val _ _).trans <| (Nat.add_comm _ _).trans <| bodd_add_div2 _
-
-theorem shiftRight_one (n) : n >>> 1 = n / 2 := rfl
-
-@[simp]
-theorem bit_decide_mod_two_eq_one_shiftRight_one (n : Nat) : bit (n % 2 = 1) (n >>> 1) = n := by
-  simp only [bit, shiftRight_one]
-  cases mod_two_eq_zero_or_one n with | _ h => simpa [h] using Nat.div_add_mod n 2
-
-theorem bit_testBit_zero_shiftRight_one (n : Nat) : bit (n.testBit 0) (n >>> 1) = n := by
-  simp
-
-/-- For a predicate `motive : Nat → Sort*`, if instances can be
-  constructed for natural numbers of the form `bit b n`,
-  they can be constructed for any given natural number. -/
-@[inline]
-def bitCasesOn {motive : Nat → Sort u} (n) (h : ∀ b n, motive (bit b n)) : motive n :=
-  -- `1 &&& n != 0` is faster than `n.testBit 0`. This may change when we have faster `testBit`.
-  let x := h (1 &&& n != 0) (n >>> 1)
-  -- `congrArg motive _ ▸ x` is defeq to `x` in non-dependent case
-  congrArg motive n.bit_testBit_zero_shiftRight_one ▸ x
-
->>>>>>> 418a5eb7
 lemma bit_zero : bit false 0 = 0 :=
   rfl
 
@@ -178,22 +146,6 @@
     (lt_of_le_of_ne n.zero_le h.symm)
   rwa [Nat.mul_one] at this
 
-<<<<<<< HEAD
-=======
-/-- A recursion principle for `bit` representations of natural numbers.
-  For a predicate `motive : Nat → Sort*`, if instances can be
-  constructed for natural numbers of the form `bit b n`,
-  they can be constructed for all natural numbers. -/
-@[elab_as_elim, specialize]
-def binaryRec {motive : Nat → Sort u} (z : motive 0) (f : ∀ b n, motive n → motive (bit b n))
-    (n : Nat) : motive n :=
-  if n0 : n = 0 then congrArg motive n0 ▸ z
-  else
-    let x := f (1 &&& n != 0) (n >>> 1) (binaryRec z f (n >>> 1))
-    congrArg motive n.bit_testBit_zero_shiftRight_one ▸ x
-decreasing_by exact bitwise_rec_lemma n0
-
->>>>>>> 418a5eb7
 /-- `size n` : Returns the size of a natural number in
 bits i.e. the length of its binary representation -/
 def size : ℕ → ℕ :=
@@ -210,23 +162,6 @@
 def ldiff : ℕ → ℕ → ℕ :=
   bitwise fun a b => a && not b
 
-<<<<<<< HEAD
-=======
-@[simp]
-lemma binaryRec_zero {motive : Nat → Sort u}
-    (z : motive 0) (f : ∀ b n, motive n → motive (bit b n)) :
-    binaryRec z f 0 = z := by
-  rw [binaryRec]
-  rfl
-
-@[simp]
-lemma binaryRec_one {C : Nat → Sort u} (z : C 0) (f : ∀ b n, C n → C (bit b n)) :
-    binaryRec (motive := C) z f 1 = f true 0 z := by
-  rw [binaryRec]
-  simp only [succ_ne_self, ↓reduceDIte, reduceShiftRight, binaryRec_zero]
-  rfl
-
->>>>>>> 418a5eb7
 /-! bitwise ops -/
 
 lemma bodd_bit (b n) : bodd (bit b n) = b := by
@@ -323,76 +258,14 @@
   bit a m < 2 * n   := by cases a <;> dsimp [bit] <;> omega
         _ ≤ bit b n := by cases b <;> dsimp [bit] <;> omega
 
-<<<<<<< HEAD
-=======
-/--
-The same as `binaryRec_eq`,
-but that one unfortunately requires `f` to be the identity when appending `false` to `0`.
-Here, we allow you to explicitly say that that case is not happening,
-i.e. supplying `n = 0 → b = true`. -/
-theorem binaryRec_eq' {motive : ℕ → Sort*} {z : motive 0} {f : ∀ b n, motive n → motive (bit b n)}
-    (b n) (h : f false 0 z = z ∨ (n = 0 → b = true)) :
-    binaryRec z f (bit b n) = f b n (binaryRec z f n) := by
-  by_cases h' : bit b n = 0
-  case pos =>
-    obtain ⟨rfl, rfl⟩ := bit_eq_zero_iff.mp h'
-    simp only [imp_false, or_false, eq_self_iff_true, not_true, reduceCtorEq] at h
-    unfold binaryRec
-    exact h.symm
-  case neg =>
-    rw [binaryRec, dif_neg h']
-    change congrArg motive (bit b n).bit_testBit_zero_shiftRight_one ▸ f _ _ _ = _
-    generalize congrArg motive (bit b n).bit_testBit_zero_shiftRight_one = e; revert e
-    rw [testBit_bit_zero, bit_shiftRight_one]
-    intros; rfl
-
-theorem binaryRec_eq {motive : Nat → Sort u} {z : motive 0}
-    {f : ∀ b n, motive n → motive (bit b n)}
-    (h : f false 0 z = z) (b n) :
-    binaryRec z f (bit b n) = f b n (binaryRec z f n) :=
-  binaryRec_eq' b n (.inl h)
-
-/-- The same as `binaryRec`, but the induction step can assume that if `n=0`,
-  the bit being appended is `true`-/
-@[elab_as_elim, specialize]
-def binaryRec' {motive : ℕ → Sort*} (z : motive 0)
-    (f : ∀ b n, (n = 0 → b = true) → motive n → motive (bit b n)) :
-    ∀ n, motive n :=
-  binaryRec z fun b n ih =>
-    if h : n = 0 → b = true then f b n h ih
-    else
-      have : bit b n = 0 := by
-        rw [bit_eq_zero_iff]
-        cases n <;> cases b <;> simp at h ⊢
-      congrArg motive this ▸ z
-
-/-- The same as `binaryRec`, but special casing both 0 and 1 as base cases -/
-@[elab_as_elim, specialize]
-def binaryRecFromOne {motive : ℕ → Sort*} (z₀ : motive 0) (z₁ : motive 1)
-    (f : ∀ b n, n ≠ 0 → motive n → motive (bit b n)) :
-    ∀ n, motive n :=
-  binaryRec' z₀ fun b n h ih =>
-    if h' : n = 0 then
-      have : bit b n = bit true 0 := by
-        rw [h', h h']
-      congrArg motive this ▸ z₁
-    else f b n h' ih
-
->>>>>>> 418a5eb7
 @[simp]
 theorem zero_bits : bits 0 = [] := by simp [Nat.bits]
 
 @[simp]
 theorem bits_append_bit (n : ℕ) (b : Bool) (hn : n = 0 → b = true) :
     (bit b n).bits = b :: n.bits := by
-<<<<<<< HEAD
-  rw [Nat.bits, binaryRec_eq']
-  · rfl
-  · simpa
-=======
   rw [Nat.bits, Nat.bits, binaryRec_eq']
   simpa
->>>>>>> 418a5eb7
 
 @[simp]
 theorem bit0_bits (n : ℕ) (hn : n ≠ 0) : (2 * n).bits = false :: n.bits :=
