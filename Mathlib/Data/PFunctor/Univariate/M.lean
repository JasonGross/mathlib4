/-
Copyright (c) 2017 Simon Hudon All rights reserved.
Released under Apache 2.0 license as described in the file LICENSE.
Authors: Simon Hudon
-/
import Mathlib.Data.PFunctor.Univariate.Basic

#align_import data.pfunctor.univariate.M from "leanprover-community/mathlib"@"8631e2d5ea77f6c13054d9151d82b83069680cb1"

/-!
# M-types

M types are potentially infinite tree-like structures. They are defined
as the greatest fixpoint of a polynomial functor.

The original structure of `M` is the closure which returns the approximation of the tree with the
given depth. However, if we want the sequence of data with increasing depth, we can't reuse
computational resource which is used for previous datas. So we override the structure of `M` to
lazy evaluated infinite trees.
-/


set_option linter.uppercaseLean3 false

universe u v w

open Nat Function

open List

variable (F : PFunctor.{u})

-- porting note: the ♯ tactic is never used
-- local prefix:0 "♯" => cast (by first |simp [*]|cc|solve_by_elim)

namespace PFunctor

namespace Approx

/-- `CofixA F n` is an `n` level approximation of an M-type -/
inductive CofixA : ℕ → Type u
  | continue : CofixA 0
  | intro {n} : ∀ a, (F.B a → CofixA n) → CofixA (succ n)
#align pfunctor.approx.cofix_a PFunctor.Approx.CofixA

/-- default inhabitant of `CofixA` -/
protected def CofixA.default [Inhabited F.A] : ∀ n, CofixA F n
  | 0 => CofixA.continue
  | succ n => CofixA.intro default fun _ => CofixA.default n
#align pfunctor.approx.cofix_a.default PFunctor.Approx.CofixA.default

instance [Inhabited F.A] {n} : Inhabited (CofixA F n) :=
  ⟨CofixA.default F n⟩

theorem cofixA_eq_zero : ∀ x y : CofixA F 0, x = y
  | CofixA.continue, CofixA.continue => rfl
#align pfunctor.approx.cofix_a_eq_zero PFunctor.Approx.cofixA_eq_zero

variable {F}

/-- The label of the root of the tree for a non-trivial
approximation of the cofix of a pfunctor.
-/
def head' : ∀ {n}, CofixA F (succ n) → F.A
  | _, CofixA.intro i _ => i
#align pfunctor.approx.head' PFunctor.Approx.head'

/-- for a non-trivial approximation, return all the subtrees of the root -/
def children' : ∀ {n} (x : CofixA F (succ n)), F.B (head' x) → CofixA F n
  | _, CofixA.intro _ f => f
#align pfunctor.approx.children' PFunctor.Approx.children'

theorem approx_eta {n : ℕ} (x : CofixA F (n + 1)) : x = CofixA.intro (head' x) (children' x) := by
  cases x; rfl
#align pfunctor.approx.approx_eta PFunctor.Approx.approx_eta

/-- Relation between two approximations of the cofix of a pfunctor
that state they both contain the same data until one of them is truncated -/
inductive Agree : ∀ {n : ℕ}, CofixA F n → CofixA F (n + 1) → Prop
  | continu (x : CofixA F 0) (y : CofixA F 1) : Agree x y
  | intro {n} {a} (x : F.B a → CofixA F n) (x' : F.B a → CofixA F (n + 1)) :
    (∀ i : F.B a, Agree (x i) (x' i)) → Agree (CofixA.intro a x) (CofixA.intro a x')
#align pfunctor.approx.agree PFunctor.Approx.Agree

/-- Given an infinite series of approximations `approx`,
`AllAgree approx` states that they are all consistent with each other.
-/
def AllAgree (x : ∀ n, CofixA F n) :=
  ∀ n, Agree (x n) (x (succ n))
#align pfunctor.approx.all_agree PFunctor.Approx.AllAgree

@[simp]
theorem agree_trival {x : CofixA F 0} {y : CofixA F 1} : Agree x y := by constructor
#align pfunctor.approx.agree_trival PFunctor.Approx.agree_trival

theorem agree_children {n : ℕ} (x : CofixA F (succ n)) (y : CofixA F (succ n + 1)) {i j}
    (h₀ : HEq i j) (h₁ : Agree x y) : Agree (children' x i) (children' y j) := by
  cases' h₁ with _ _ _ _ _ _ hagree; cases h₀
  apply hagree
#align pfunctor.approx.agree_children PFunctor.Approx.agree_children

/-- `truncate a` turns `a` into a more limited approximation -/
def truncate : ∀ {n : ℕ}, CofixA F (n + 1) → CofixA F n
  | 0, CofixA.intro _ _ => CofixA.continue
  | succ _, CofixA.intro i f => CofixA.intro i <| truncate ∘ f
#align pfunctor.approx.truncate PFunctor.Approx.truncate

theorem truncate_eq_of_agree {n : ℕ} (x : CofixA F n) (y : CofixA F (succ n)) (h : Agree x y) :
    truncate y = x := by
  induction n <;> cases x <;> cases y
  · rfl
  · -- cases' h with _ _ _ _ _ h₀ h₁
    cases h
    simp only [truncate, Function.comp, true_and_iff, eq_self_iff_true, heq_iff_eq]
    -- porting note: used to be `ext y`
    rename_i n_ih a f y h₁
    suffices (fun x => truncate (y x)) = f
      by simp [this]; try (exact HEq.rfl;)
    funext y

    apply n_ih
    apply h₁
#align pfunctor.approx.truncate_eq_of_agree PFunctor.Approx.truncate_eq_of_agree

variable {X : Type w}

variable (f : X → F X)

/-- `sCorec f i n` creates an approximation of height `n`
of the final coalgebra of `f` -/
def sCorec : X → ∀ n, CofixA F n
  | _, 0 => CofixA.continue
  | j, succ _ => CofixA.intro (f j).1 fun i => sCorec ((f j).2 i) _
#align pfunctor.approx.s_corec PFunctor.Approx.sCorec

theorem P_corec (i : X) (n : ℕ) : Agree (sCorec f i n) (sCorec f i (succ n)) := by
  induction' n with n n_ih generalizing i
  constructor
  cases' h : f i with y g
  constructor
  introv
  apply n_ih
#align pfunctor.approx.P_corec PFunctor.Approx.P_corec

/-- `Path F` provides indices to access internal nodes in `CofixA F n` or `M F`. -/
def Path (F : PFunctor.{u}) :=
  List F.Idx
#align pfunctor.approx.path PFunctor.Approx.Path

instance Path.inhabited : Inhabited (Path F) :=
  ⟨[]⟩
#align pfunctor.approx.path.inhabited PFunctor.Approx.Path.inhabited

open List Nat

/-- `IsPathA p x` tells us if `p` is a valid path through `x`. -/
inductive IsPathA : (p : Path F) → {n : ℕ} → (x : CofixA F n) → Prop
  | nil {n} (x : CofixA F n) : IsPathA [] x
  | cons {ps : Path F} {n} (a) (o : F.B a → CofixA F n) (b : F.B a) :
    IsPathA ps (o b) → IsPathA (⟨a, b⟩ :: ps) (CofixA.intro a o)

def IsPathA.destCons {n a b ps} (x : CofixA F (n + 1)) (hx : IsPathA (⟨a, b⟩ :: ps) x) :
    { o : F.B a → CofixA F n // IsPathA ps (o b) } :=
  match x with
  | CofixA.intro a₂ o =>
    have ha₂ : a₂ = a := by cases hx; rfl
    ⟨cast (congr_arg (fun a₃ => F.B a₃ → CofixA F n) ha₂) o, by cases hx; assumption⟩

/-- follow a path through a value of `CofixA F (n + length p)` and return the subtree
found at the end of the path. -/
def subtree' (p : Path F) {n : ℕ} (x : CofixA F (n + length p)) (hx : IsPathA p x) : CofixA F n :=
  match p with
  | [] => x
  | ⟨_, b⟩ :: ps =>
    let ⟨o, ho⟩ := IsPathA.destCons x hx
    subtree' ps (o b) ho

/-- similar to `subtree'` but returns the data at the end of the path instead
of the whole subtree -/
def select' (p : Path F) {n : ℕ} (x : CofixA F (n + 1 + length p)) (hx : IsPathA p x) : F.A :=
  head' (subtree' p x hx)

instance CofixA.instSubsingleton : Subsingleton (CofixA F 0) :=
  ⟨by rintro ⟨⟩ ⟨⟩; rfl⟩

theorem head_succ' (n m : ℕ) (x : ∀ n, CofixA F n) (Hconsistent : AllAgree x) :
    head' (x (succ n)) = head' (x (succ m)) := by
  suffices ∀ n, head' (x (succ n)) = head' (x 1) by simp [this]
  clear m n
  intro n
  cases' h₀ : x (succ n) with _ i₀ f₀
  cases' h₁ : x 1 with _ i₁ f₁
  dsimp only [head']
  induction' n with n n_ih
  · rw [h₁] at h₀
    cases h₀
    trivial
  · have H := Hconsistent (succ n)
    cases' h₂ : x (succ n) with _ i₂ f₂
    rw [h₀, h₂] at H
    apply n_ih (truncate ∘ f₀)
    rw [h₂]
    cases' H with _ _ _ _ _ _ hagree
    congr
    funext j
    dsimp only [comp_apply]
    rw [truncate_eq_of_agree]
    apply hagree
#align pfunctor.approx.head_succ' PFunctor.Approx.head_succ'

end Approx

open Approx

/-- For polynomial functor `F`, `M F` is its final coalgebra -/
@[opaque_repr]
structure M where
  /-- constructor for `M` as a structure of the internal definition. Not optimized.
  Consider using `corec` before use this. -/
  mk' ::
  /-- An `n`-th level approximation, for each depth `n` -/
  approx : ∀ n, CofixA F n
  /-- Each approximation agrees with the next -/
  consistent : AllAgree approx
#align pfunctor.M_intl PFunctor.M
#align pfunctor.M PFunctor.M

/-- This is the meta type of `CofixA F ∞`. This is theorically equivalent to `W`, but
this can be an infinite structure. -/
unsafe inductive CofixI (F : PFunctor.{u})
  /-- Construct `CofixI` from an infinite structure. -/
  | mk (t : F (CofixI F)) : CofixI F

namespace M

variable {F}

/-- Convert `M` to `CofixI`. -/
@[inline]
unsafe def ofI : CofixI F → M F :=
  unsafeCast

/-- Convert `CofixI` to `M`. -/
@[inline]
unsafe def toI : M F → CofixI F :=
  unsafeCast

theorem ext' (x y : M F) (H : ∀ i : ℕ, x.approx i = y.approx i) : x = y := by
  cases x
  cases y
  congr with n
  apply H
#align pfunctor.M.ext' PFunctor.M.ext'

variable {X : Type*}

variable (f : X → F X)

/-- The implemention of `corec`. This generates data trees lazily. -/
@[inline]
unsafe def corecUnsafe (i : X) : M F :=
  let rec
    /-- The main loop of `corecUnsafe`. -/
    @[specialize] loop (i : X) : CofixI F :=
      CofixI.mk <|
        match f i with
        | ⟨a, o⟩ => ⟨a, fun b => loop (o b)⟩
  ofI (loop i)

/-- Corecursor for the M-type defined by `F`. -/
@[implemented_by corecUnsafe]
protected def corec (i : X) : M F where
  approx := sCorec f i
  consistent := P_corec _ _
#align pfunctor.M.corec PFunctor.M.corec

theorem default_consistent [Inhabited F.A] : ∀ n, Agree (default : CofixA F n) default
  | 0 => Agree.continu _ _
  | succ n => Agree.intro _ _ fun _ => default_consistent n
#align pfunctor.M.default_consistent PFunctor.M.default_consistent

instance inhabited [Inhabited F.A] : Inhabited (M F) where
  default := M.corec (fun a : F.A => ⟨a, fun _ => default⟩) default
#align pfunctor.M_intl.inhabited PFunctor.M.inhabited

/-- given a tree generated by `F`, `head` gives us the first piece of data
it contains -/
noncomputable def head (x : M F) :=
  head' (x.1 1)
#align pfunctor.M.head PFunctor.M.head

/-- return all the subtrees of the root of a tree `x : M F` -/
noncomputable def children (x : M F) (i : F.B (head x)) : M F :=
  let H := fun n : ℕ => @head_succ' _ n 0 x.1 x.2
  { approx := fun n => children' (x.1 _) (cast (congr_arg _ <| by simp only [head, H]) i)
    consistent := by
      intro n
      have P' := x.2 (succ n)
      apply agree_children _ _ _ P'
      trans i
      apply cast_heq
      symm
      apply cast_heq }
#align pfunctor.M.children PFunctor.M.children

theorem head_succ (n m : ℕ) (x : M F) : head' (x.approx (succ n)) = head' (x.approx (succ m)) :=
  head_succ' n m _ x.consistent
#align pfunctor.M.head_succ PFunctor.M.head_succ

theorem head_eq_head' (x : M F) (n : ℕ) : head x = head' (x.approx <| n + 1) :=
  head_succ' _ _ _ x.consistent
#align pfunctor.M.head_eq_head' PFunctor.M.head_eq_head'

theorem head'_eq_head (x : M F) (n : ℕ) : head' (x.approx <| n + 1) = head x :=
  head_succ' _ _ _ x.consistent
#align pfunctor.M.head'_eq_head PFunctor.M.head'_eq_head

theorem truncate_approx (x : M F) (n : ℕ) : truncate (x.approx <| n + 1) = x.approx n :=
  truncate_eq_of_agree _ _ (x.consistent _)
#align pfunctor.M.truncate_approx PFunctor.M.truncate_approx

theorem approx_eta (x : M F) (n : ℕ) :
    x.approx (n + 1) = CofixA.intro (head x) (fun i => (children x i).approx n) := by
  rw [Approx.approx_eta (x.approx (n + 1))]
  dsimp only [children]
  have hx : head' (approx x (n + 1)) = head x := head_eq_head' x n |>.symm
  congr 1
  refine hfunext (congr_arg F.B hx) fun a₁ a₂ ha => ?_
  congr 1
  symm; rw [cast_eq_iff_heq]; symm; assumption

/-- The implemention of `dest`. This unfolds an M-type. -/
unsafe def destUnsafe (x : M F) : F (M F) :=
  match toI x with
  | ⟨⟨a, o⟩⟩ => ⟨a, fun b => ofI (o b)⟩

/-- This unfolds an M-type. -/
@[implemented_by destUnsafe]
def dest (x : M F) : F (M F) :=
  ⟨head x, fun i => children x i⟩
#align pfunctor.M.dest PFunctor.M.dest

/-- The implemention of `head`. -/
@[inline]
def headComputable (x : M F) :=
  (dest x).1

@[csimp]
theorem head_eq_headComputable : @head = @headComputable :=
  rfl

/-- The implemention of `children`. -/
@[inline]
def childrenComputable (x : M F) : (i : F.B (head x)) → M F :=
  (dest x).2

@[csimp]
theorem children_eq_childrenComputable : @children = @childrenComputable :=
  rfl

/-- The implemention of `approx`. -/
def approxComputable (x : M F) : (n : ℕ) → CofixA F n
  | 0      => CofixA.continue
  | succ n =>
    match dest x with
    | ⟨a, o⟩ => CofixA.intro a fun b => approxComputable (o b) n

@[csimp]
theorem approx_eq_approxComputable : @approx.{u} = @approxComputable.{u} := by
  funext F x n
  induction n generalizing x with
  | zero      => apply cofixA_eq_zero
  | succ n hn => simp only [approxComputable, dest, ← hn, ← approx_eta]

/-- select a subtree using an `i : F.Idx` or return an arbitrary tree if
`i` designates no subtree of `x` -/
def ichildren [Inhabited (M F)] [DecidableEq F.A] (i : F.Idx) (x : M F) : M F :=
  if H' : i.1 = head x then children x (cast (congr_arg _ <| by simp only [head, H']) i.2)
  else default
#align pfunctor.M.ichildren PFunctor.M.ichildren

namespace Approx

/-- generates the approximations needed for `M.mk` -/
protected def sMk (x : F (M F)) : ∀ n, CofixA F n
  | 0 => CofixA.continue
  | n + 1 => CofixA.intro x.1 fun i => (x.2 i).approx n
#align pfunctor.M.approx.s_mk PFunctor.M.Approx.sMk

protected theorem P_mk (x : F (M F)) : AllAgree (Approx.sMk x)
  | 0 => by constructor
  | succ n => by
    constructor
    introv
    apply (x.2 i).consistent
#align pfunctor.M.approx.P_mk PFunctor.M.Approx.P_mk

end Approx

/-- The implemention of `mk`. -/
@[inline]
unsafe def mkUnsafe (x : F (M F)) : M F :=
  match x with
  | ⟨a, o⟩ => ofI <| CofixI.mk <| ⟨a, fun b => toI (o b)⟩

/-- constructor for M-types -/
@[implemented_by mkUnsafe]
protected def mk (x : F (M F)) : M F where
  approx := Approx.sMk x
  consistent := Approx.P_mk x
#align pfunctor.M.mk PFunctor.M.mk

/-- `Agree' n` relates two trees of type `M F` that
are the same up to depth `n` -/
inductive Agree' : ℕ → M F → M F → Prop
  | trivial (x y : M F) : Agree' 0 x y
  | step {n : ℕ} {a} (x y : F.B a → M F) {x' y'} :
    x' = M.mk ⟨a, x⟩ → y' = M.mk ⟨a, y⟩ →
      (∀ i, Agree' n (x i) (y i)) → Agree' (succ n) x' y'
#align pfunctor.M.agree' PFunctor.M.Agree'

@[simp]
theorem dest_mk (x : F (M F)) : dest (M.mk x) = x :=
  rfl
#align pfunctor.M.dest_mk PFunctor.M.dest_mk

@[simp]
theorem mk_dest (x : M F) : M.mk (dest x) = x := by
  apply ext'
  intro n
  dsimp only [M.mk]
  induction n with
  | zero => apply cofixA_eq_zero
  | succ n => simp only [Approx.sMk, dest, ← approx_eta]
#align pfunctor.M.mk_dest PFunctor.M.mk_dest

theorem mk_inj {x y : F (M F)} (h : M.mk x = M.mk y) : x = y := by
  rw [← dest_mk x, h, dest_mk]
#align pfunctor.M.mk_inj PFunctor.M.mk_inj

/-- destructor for M-types -/
@[inline, elab_as_elim]
protected def cCases {r : M F → Sort w} (f : ∀ x : F (M F), r (M.mk x))
    (x : M F) : r x :=
  suffices r (M.mk (dest x)) by
    rw [← mk_dest x]
    exact this
  f _
#align pfunctor.M.cases PFunctor.M.cCases

/-- destructor for M-types -/
@[inline, elab_as_elim]
protected def cCasesOn {r : M F → Sort w} (x : M F)
    (f : ∀ x : F (M F), r (M.mk x)) : r x :=
  M.cCases f x
#align pfunctor.M.cases_on PFunctor.M.cCasesOn

/-- destructor for M-types, similar to `cCasesOn` but also
gives access directly to the root and subtrees on an M-type -/
@[inline, elab_as_elim]
protected def cCasesOn' {r : M F → Sort w} (x : M F) (f : ∀ a f, r (M.mk ⟨a, f⟩)) :
    r x :=
  M.cCasesOn x (fun ⟨a, g⟩ => f a g)
#align pfunctor.M.cases_on' PFunctor.M.cCasesOn'

theorem approx_mk (a : F.A) (f : F.B a → M F) (i : ℕ) :
    (M.mk ⟨a, f⟩).approx (succ i) = CofixA.intro a fun j => (f j).approx i :=
  rfl
#align pfunctor.M.approx_mk PFunctor.M.approx_mk

@[simp]
theorem agree'_refl {n : ℕ} (x : M F) : Agree' n x x := by
  induction' n with _ n_ih generalizing x <;>
  induction x using PFunctor.M.cCasesOn' <;> constructor <;> try rfl
  intros
  apply n_ih
#align pfunctor.M.agree'_refl PFunctor.M.agree'_refl

theorem agree_iff_agree' {n : ℕ} (x y : M F) :
    Agree (x.approx n) (y.approx <| n + 1) ↔ Agree' n x y := by
  constructor <;> intro h
  · induction' n with _ n_ih generalizing x y
    constructor
    · induction x using PFunctor.M.cCasesOn'
      induction y using PFunctor.M.cCasesOn'
      simp only [approx_mk] at h
      cases' h with _ _ _ _ _ _ hagree
      constructor <;> try rfl
      intro i
      apply n_ih
      apply hagree
  · induction' n with _ n_ih generalizing x y
    constructor
    · cases' h with _ _ _ a x' y'
      induction' x using PFunctor.M.cCasesOn' with x_a x_f
      induction' y using PFunctor.M.cCasesOn' with y_a y_f
      simp only [approx_mk]
      have h_a_1 := mk_inj ‹M.mk ⟨x_a, x_f⟩ = M.mk ⟨a, x'⟩›
      cases h_a_1
      replace h_a_2 := mk_inj ‹M.mk ⟨y_a, y_f⟩ = M.mk ⟨a, y'⟩›
      cases h_a_2
      constructor
      intro i
      apply n_ih
      simp [*]
#align pfunctor.M.agree_iff_agree' PFunctor.M.agree_iff_agree'

@[simp]
theorem cCases_mk {r : M F → Sort*} (x : F (M F)) (f : ∀ x : F (M F), r (M.mk x)) :
    PFunctor.M.cCases f (M.mk x) = f x := by
  dsimp only [M.mk, PFunctor.M.cCases, dest, head, Approx.sMk, head']
  cases x; dsimp only [Approx.sMk]
  simp only [Eq.mpr]
  apply congrFun
  rfl
#align pfunctor.M.cases_mk PFunctor.M.cCases_mk

@[simp]
theorem cCasesOn_mk {r : M F → Sort*} (x : F (M F))
    (f : ∀ x : F (M F), r (M.mk x)) :
    PFunctor.M.cCasesOn (M.mk x) f = f x :=
  cCases_mk x f
#align pfunctor.M.cases_on_mk PFunctor.M.cCasesOn_mk

@[simp]
theorem cCasesOn_mk' {r : M F → Sort*} {a} (x : F.B a → M F)
    (f : ∀ (a) (f : F.B a → M F), r (M.mk ⟨a, f⟩)) :
    PFunctor.M.cCasesOn' (M.mk ⟨a, x⟩) f = f a x :=
  @cCases_mk F r ⟨a, x⟩ (fun ⟨a, g⟩ => f a g)
#align pfunctor.M.cases_on_mk' PFunctor.M.cCasesOn_mk'

/-- `IsPath p x` tells us if `p` is a valid path through `x` -/
inductive IsPath : Path F → M F → Prop
  | nil (x : M F) : IsPath [] x
  | cons (xs : Path F) {a} (x : M F) (f : F.B a → M F) (i : F.B a) :
    x = M.mk ⟨a, f⟩ → IsPath xs (f i) → IsPath (⟨a, i⟩ :: xs) x
#align pfunctor.M.is_path PFunctor.M.IsPath

theorem isPath_cons {xs : Path F} {a a'} {f : F.B a → M F} {i : F.B a'} :
    IsPath (⟨a', i⟩ :: xs) (M.mk ⟨a, f⟩) → a = a' := by
  generalize h : M.mk ⟨a, f⟩ = x
  rintro (_ | ⟨_, _, _, _, rfl, _⟩)
  cases mk_inj h
  rfl
#align pfunctor.M.is_path_cons PFunctor.M.isPath_cons

theorem isPath_cons' {xs : Path F} {a} {f : F.B a → M F} {i : F.B a} :
    IsPath (⟨a, i⟩ :: xs) (M.mk ⟨a, f⟩) → IsPath xs (f i) := by
  generalize h : M.mk ⟨a, f⟩ = x
  rintro (_ | ⟨_, _, _, _, rfl, hp⟩)
  cases mk_inj h
  exact hp
#align pfunctor.M.is_path_cons' PFunctor.M.isPath_cons'

/-- follow a path through a value of `M F` and return the subtree
found at the end of the path if it is a valid path for that value and
return a default tree -/
def isubtree [DecidableEq F.A] [Inhabited (M F)] : Path F → M F → M F
  | [], x => x
  | ⟨a, i⟩ :: ps, x =>
    PFunctor.M.cCasesOn' x (fun a' f =>
      if h : a = a' then
        isubtree ps (f <| cast (by rw [h]) i)
      else
        default (α := M F)
    )
#align pfunctor.M.isubtree PFunctor.M.isubtree

/-- similar to `isubtree` but returns the data at the end of the path instead
of the whole subtree -/
def iselect [DecidableEq F.A] [Inhabited (M F)] (ps : Path F) : M F → F.A :=
  fun x : M F => head <| isubtree ps x
#align pfunctor.M.iselect PFunctor.M.iselect

theorem iselect_eq_default [DecidableEq F.A] [Inhabited (M F)] (ps : Path F) (x : M F)
    (h : ¬IsPath ps x) : iselect ps x = head default := by
  induction' ps with ps_hd ps_tail ps_ih generalizing x
  · exfalso
    apply h
    constructor
  · cases' ps_hd with a i
    induction' x using PFunctor.M.cCasesOn' with x_a x_f
    simp only [iselect, isubtree] at ps_ih ⊢
    by_cases h'' : a = x_a
    subst x_a
    · simp only [dif_pos, eq_self_iff_true, cCasesOn_mk']
      rw [ps_ih]
      intro h'
      apply h
      constructor <;> try rfl
      apply h'
    · simp [*]
#align pfunctor.M.iselect_eq_default PFunctor.M.iselect_eq_default

@[simp]
theorem head_mk (x : F (M F)) : head (M.mk x) = x.1 :=
  Eq.symm <|
    calc
      x.1 = (dest (M.mk x)).1 := by rw [dest_mk]
      _ = head (M.mk x) := rfl
#align pfunctor.M.head_mk PFunctor.M.head_mk

theorem children_mk {a} (x : F.B a → M F) (i : F.B (head (M.mk ⟨a, x⟩))) :
    children (M.mk ⟨a, x⟩) i = x (cast (by rw [head_mk]) i) := by apply ext'; intro n; rfl
#align pfunctor.M.children_mk PFunctor.M.children_mk

@[simp]
theorem ichildren_mk [DecidableEq F.A] [Inhabited (M F)] (x : F (M F)) (i : F.Idx) :
    ichildren i (M.mk x) = x.iget i := by
  dsimp only [ichildren, PFunctor.Obj.iget]
  congr with h
#align pfunctor.M.ichildren_mk PFunctor.M.ichildren_mk

@[simp]
theorem isubtree_cons [DecidableEq F.A] [Inhabited (M F)] (ps : Path F) {a}
    (f : F.B a → M F) {i : F.B a} :
    isubtree (⟨_, i⟩ :: ps) (M.mk ⟨a, f⟩) = isubtree ps (f i) := by
  simp only [isubtree, ichildren_mk, PFunctor.Obj.iget, dif_pos, isubtree, cCasesOn_mk']; rfl
#align pfunctor.M.isubtree_cons PFunctor.M.isubtree_cons

@[simp]
theorem iselect_nil [DecidableEq F.A] [Inhabited (M F)] {a} (f : F.B a → M F) :
    iselect nil (M.mk ⟨a, f⟩) = a := rfl
#align pfunctor.M.iselect_nil PFunctor.M.iselect_nil

@[simp]
theorem iselect_cons [DecidableEq F.A] [Inhabited (M F)]
    (ps : Path F) {a} (f : F.B a → M F) {i} :
    iselect (⟨a, i⟩ :: ps) (M.mk ⟨a, f⟩) = iselect ps (f i) := by
  simp only [iselect, isubtree_cons]
#align pfunctor.M.iselect_cons PFunctor.M.iselect_cons

theorem corec_def {X} (f : X → F X) (x₀ : X) :
    M.corec f x₀ = M.mk (F.map (M.corec f) (f x₀)) := by
  dsimp only [M.corec, M.mk]
  congr with n
  cases' n with n
  · dsimp only [sCorec, Approx.sMk]
  · dsimp only [sCorec, Approx.sMk]
    cases h : f x₀
    dsimp only [PFunctor.map]
    congr
#align pfunctor.M.corec_def PFunctor.M.corec_def

theorem ext_aux [Inhabited (M F)] [DecidableEq F.A] {n : ℕ}
    (x y z : M F) (hx : Agree' n z x)
    (hy : Agree' n z y) (hrec : ∀ ps : Path F, n = ps.length → iselect ps x = iselect ps y) :
    x.approx (n + 1) = y.approx (n + 1) := by
  induction' n with n n_ih generalizing x y z
  · specialize hrec [] rfl
    induction x using PFunctor.M.cCasesOn'
    induction y using PFunctor.M.cCasesOn'
    simp only [iselect_nil] at hrec
    subst hrec
    simp only [approx_mk, true_and_iff, eq_self_iff_true, heq_iff_eq, zero_eq, CofixA.intro.injEq,
                heq_eq_eq, eq_iff_true_of_subsingleton, and_self]
  · cases hx
    cases hy
    induction x using PFunctor.M.cCasesOn'
    induction y using PFunctor.M.cCasesOn'
    subst z
    iterate 3 (have := mk_inj ‹_›; cases this)
    rename_i n_ih a f₃ f₂ hAgree₂ _ _ h₂ _ _ f₁ h₁ hAgree₁ clr
    simp only [approx_mk, true_and_iff, eq_self_iff_true, heq_iff_eq]

    have := mk_inj h₁
    cases this; clear h₁
    have := mk_inj h₂
    cases this; clear h₂

    congr
    ext i
    apply n_ih
    · solve_by_elim
    · solve_by_elim
    introv h
    specialize hrec (⟨_, i⟩ :: ps) (congr_arg _ h)
    simp only [iselect_cons] at hrec
    exact hrec
#align pfunctor.M.ext_aux PFunctor.M.ext_aux

open PFunctor.Approx

attribute [local instance] Classical.propDecidable

theorem ext [Inhabited (M F)] (x y : M F) (H : ∀ ps : Path F, iselect ps x = iselect ps y) :
    x = y := by
  apply ext'; intro i
  induction' i with i i_ih
  · cases x.approx 0
    cases y.approx 0
    constructor
  · apply ext_aux x y x
    · rw [← agree_iff_agree']
      apply x.consistent
    · rw [← agree_iff_agree', i_ih]
      apply y.consistent
    introv H'
    dsimp only [iselect] at H
    cases H'
    apply H ps
#align pfunctor.M.ext PFunctor.M.ext

section Bisim

variable (R : M F → M F → Prop)

/-- Bisimulation is the standard proof technique for equality between
infinite tree-like structures -/
structure IsBisimulation : Prop where
  /-- The head of the trees are equal -/
  head : ∀ {a a'} {f f'}, R (M.mk ⟨a, f⟩) (M.mk ⟨a', f'⟩) → a = a'
  /-- The tails are equal -/
  tail : ∀ {a} {f f' : F.B a → M F},
    R (M.mk ⟨a, f⟩) (M.mk ⟨a, f'⟩) → ∀ i : F.B a, R (f i) (f' i)
#align pfunctor.M.is_bisimulation PFunctor.M.IsBisimulation

theorem nth_of_bisim [Inhabited (M F)] (bisim : IsBisimulation R) (s₁ s₂) (ps : Path F) :
    (R s₁ s₂) →
      IsPath ps s₁ ∨ IsPath ps s₂ →
        iselect ps s₁ = iselect ps s₂ ∧
          ∃ (a : _) (f f' : F.B a → M F),
            isubtree ps s₁ = M.mk ⟨a, f⟩ ∧
              isubtree ps s₂ = M.mk ⟨a, f'⟩ ∧ ∀ i : F.B a, R (f i) (f' i) := by
  intro h₀ hh
<<<<<<< HEAD
  induction' s₁ using PFunctor.M.cCasesOn' with a f
  rename_i h₁ hh₁
  induction' s₂ using PFunctor.M.cCasesOn' with a' f'
  rename_i h₁' hh₁' h₂ hh₂
  clear h₁ hh₁ h₂ hh₂ hh₁'
=======
  induction' s₁ using PFunctor.M.casesOn' with a f
  induction' s₂ using PFunctor.M.casesOn' with a' f'
>>>>>>> e4247f29
  obtain rfl : a = a' := bisim.head h₀
  induction' ps with i ps ps_ih generalizing a f f'
  · exists rfl, a, f, f', rfl, rfl
    apply bisim.tail h₀
  cases' i with a' i
  obtain rfl : a = a' := by rcases hh with hh|hh <;> cases isPath_cons hh <;> rfl
  dsimp only [iselect] at ps_ih ⊢
  have h₁ := bisim.tail h₀ i
  induction' h : f i using PFunctor.M.cCasesOn' with a₀ f₀
  induction' h' : f' i using PFunctor.M.cCasesOn' with a₁ f₁
  simp only [h, h', isubtree_cons] at ps_ih ⊢
  rw [h, h'] at h₁
  obtain rfl : a₀ = a₁ := bisim.head h₁
  apply ps_ih _ _ _ h₁
  rw [← h, ← h']
  apply Or.imp isPath_cons' isPath_cons' hh
#align pfunctor.M.nth_of_bisim PFunctor.M.nth_of_bisim

theorem eq_of_bisim [Nonempty (M F)] (bisim : IsBisimulation R) :
    ∀ s₁ s₂, R s₁ s₂ → s₁ = s₂ := by
  inhabit M F
  introv Hr; apply ext
  introv
  by_cases h : IsPath ps s₁ ∨ IsPath ps s₂
  · have H := nth_of_bisim R bisim _ _ ps Hr h
    exact H.left
  · rw [not_or] at h
    cases' h with h₀ h₁
    simp only [iselect_eq_default, *, not_false_iff]
#align pfunctor.M.eq_of_bisim PFunctor.M.eq_of_bisim

end Bisim

universe u' v'

/-- corecursor for `M F` with swapped arguments -/
abbrev corecOn {X : Type*} (x₀ : X) (f : X → F X) : M F :=
  M.corec f x₀
#align pfunctor.M.corec_on PFunctor.M.corecOn

variable {P : PFunctor.{u}} {α : Type u}

@[simp]
theorem dest_corec (g : α → P α) (x : α) :
    M.dest (M.corec g x) = P.map (M.corec g) (g x) := by
  rw [corec_def, dest_mk]
#align pfunctor.M.dest_corec PFunctor.M.dest_corec

theorem bisim (R : M P → M P → Prop)
    (h : ∀ x y, R x y → ∃ a f f',
      M.dest x = ⟨a, f⟩ ∧ M.dest y = ⟨a, f'⟩ ∧ ∀ i, R (f i) (f' i)) :
    ∀ x y, R x y → x = y := by
  introv h'
  haveI := Inhabited.mk x.head
  apply eq_of_bisim R _ _ _ h'; clear h' x y
  constructor <;> introv ih <;> rcases h _ _ ih with ⟨a'', g, g', h₀, h₁, h₂⟩ <;> clear h
  · replace h₀ := congr_arg Sigma.fst h₀
    replace h₁ := congr_arg Sigma.fst h₁
    simp only [dest_mk] at h₀ h₁
    rw [h₀, h₁]
  · simp only [dest_mk] at h₀ h₁
    cases h₀
    cases h₁
    apply h₂
#align pfunctor.M.bisim PFunctor.M.bisim

theorem bisim' {α : Type*} (Q : α → Prop) (u v : α → M P)
    (h : ∀ x, Q x → ∃ a f f',
          M.dest (u x) = ⟨a, f⟩
          ∧ M.dest (v x) = ⟨a, f'⟩
          ∧ ∀ i, ∃ x', Q x' ∧ f i = u x' ∧ f' i = v x'
      ) :
    ∀ x, Q x → u x = v x := fun x Qx =>
  let R := fun w z : M P => ∃ x', Q x' ∧ w = u x' ∧ z = v x'
  @M.bisim P R
    (fun _ _ ⟨x', Qx', xeq, yeq⟩ =>
      let ⟨a, f, f', ux'eq, vx'eq, h'⟩ := h x' Qx'
      ⟨a, f, f', xeq.symm ▸ ux'eq, yeq.symm ▸ vx'eq, h'⟩)
    _ _ ⟨x, Qx, rfl, rfl⟩
#align pfunctor.M.bisim' PFunctor.M.bisim'

-- for the record, show M_bisim follows from _bisim'
theorem bisim_equiv (R : M P → M P → Prop)
    (h : ∀ x y, R x y → ∃ a f f',
      M.dest x = ⟨a, f⟩ ∧ M.dest y = ⟨a, f'⟩ ∧ ∀ i, R (f i) (f' i)) :
    ∀ x y, R x y → x = y := fun x y Rxy =>
  let Q : M P × M P → Prop := fun p => R p.fst p.snd
  bisim' Q Prod.fst Prod.snd
    (fun p Qp =>
      let ⟨a, f, f', hx, hy, h'⟩ := h p.fst p.snd Qp
      ⟨a, f, f', hx, hy, fun i => ⟨⟨f i, f' i⟩, h' i, rfl, rfl⟩⟩)
    ⟨x, y⟩ Rxy
#align pfunctor.M.bisim_equiv PFunctor.M.bisim_equiv

theorem corec_unique (g : α → P α) (f : α → M P) (hyp : ∀ x, M.dest (f x) = P.map f (g x)) :
    f = M.corec g := by
  ext x
  apply bisim' (fun _ => True) _ _ _ _ trivial
  clear x
  intro x _
  cases' gxeq : g x with a f'
  have h₀ : M.dest (f x) = ⟨a, f ∘ f'⟩ := by rw [hyp, gxeq, PFunctor.map_eq]
  have h₁ : M.dest (M.corec g x) = ⟨a, M.corec g ∘ f'⟩ := by
    rw [dest_corec, gxeq, PFunctor.map_eq]
  refine' ⟨_, _, _, h₀, h₁, _⟩
  intro i
  exact ⟨f' i, trivial, rfl, rfl⟩
#align pfunctor.M.corec_unique PFunctor.M.corec_unique

/-- corecursor where the state of the computation can be sent downstream
in the form of a recursive call -/
@[inline]
def corec₁ {α : Type u} (F : ∀ X, (α → X) → α → P X) : α → M P :=
  M.corec (F _ id)
#align pfunctor.M.corec₁ PFunctor.M.corec₁

/-- The more efficient implemention of `corec'`. -/
@[inline]
unsafe def corec'Unsafe {α : Type v} (F : α → M P ⊕ P α) (x : α) : M P :=
  let rec
    /-- The main loop of `corec'Unsafe`. -/
    @[specialize] loop (x : α) : CofixI P :=
      CofixI.mk <|
        match F x with
        | Sum.inr ⟨a, o⟩ => ⟨a, fun b => loop (o b)⟩
        | Sum.inl y =>
          match toI y with
          | ⟨t⟩ => t
  ofI (loop x)

/-- corecursor where it is possible to return a fully formed value at any point
of the computation -/
@[implemented_by corec'Unsafe]
def corec' {α : Type v} (F : α → M P ⊕ P α) (x : α) : M P :=
  M.corec
    (fun (s : M P ⊕ α) =>
      match Sum.bind s F with
      | Sum.inr a => P.map Sum.inr a
      | Sum.inl y => P.map Sum.inl (M.dest y))
    (Sum.inr x)
#align pfunctor.M.corec' PFunctor.M.corec'

end M

end PFunctor<|MERGE_RESOLUTION|>--- conflicted
+++ resolved
@@ -723,16 +723,8 @@
             isubtree ps s₁ = M.mk ⟨a, f⟩ ∧
               isubtree ps s₂ = M.mk ⟨a, f'⟩ ∧ ∀ i : F.B a, R (f i) (f' i) := by
   intro h₀ hh
-<<<<<<< HEAD
   induction' s₁ using PFunctor.M.cCasesOn' with a f
-  rename_i h₁ hh₁
   induction' s₂ using PFunctor.M.cCasesOn' with a' f'
-  rename_i h₁' hh₁' h₂ hh₂
-  clear h₁ hh₁ h₂ hh₂ hh₁'
-=======
-  induction' s₁ using PFunctor.M.casesOn' with a f
-  induction' s₂ using PFunctor.M.casesOn' with a' f'
->>>>>>> e4247f29
   obtain rfl : a = a' := bisim.head h₀
   induction' ps with i ps ps_ih generalizing a f f'
   · exists rfl, a, f, f', rfl, rfl
