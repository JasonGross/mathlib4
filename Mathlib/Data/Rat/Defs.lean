/-
Copyright (c) 2019 Johannes Hölzl. All rights reserved.
Released under Apache 2.0 license as described in the file LICENSE.
Authors: Johannes Hölzl, Mario Carneiro
-/
import Mathlib.Algebra.Group.Defs
import Mathlib.Data.Int.Defs
import Mathlib.Data.Rat.Init
import Mathlib.Order.Basic
import Mathlib.Tactic.Common

#align_import data.rat.defs from "leanprover-community/mathlib"@"18a5306c091183ac90884daa9373fa3b178e8607"

/-!
# Basics for the Rational Numbers

## Summary

We define the integral domain structure on `ℚ` and prove basic lemmas about it.
The definition of the field structure on `ℚ` will be done in `Mathlib.Data.Rat.Basic` once the
`Field` class has been defined.

## Main Definitions

- `Rat.divInt n d` constructs a rational number `q = n / d` from `n d : ℤ`.

## Notations

- `/.` is infix notation for `Rat.divInt`.

-/

-- TODO: If `Inv` was defined earlier than `Algebra.Group.Defs`, we could have
-- assert_not_exists Monoid
assert_not_exists MonoidWithZero
assert_not_exists Lattice
assert_not_exists PNat
assert_not_exists Nat.dvd_mul

open Function

namespace Rat
variable {q : ℚ}

-- Porting note: the definition of `ℚ` has changed; in mathlib3 this was a field.
theorem pos (a : ℚ) : 0 < a.den := Nat.pos_of_ne_zero a.den_nz
#align rat.pos Rat.pos

#align rat.of_int Rat.ofInt

lemma mk'_num_den (q : ℚ) : mk' q.num q.den q.den_nz q.reduced = q := rfl

@[simp]
theorem ofInt_eq_cast (n : ℤ) : ofInt n = Int.cast n :=
  rfl
#align rat.of_int_eq_cast Rat.ofInt_eq_cast

-- TODO: Replace `Rat.ofNat_num`/`Rat.ofNat_den` in Batteries
-- See note [no_index around OfNat.ofNat]
@[simp] lemma num_ofNat (n : ℕ) : num (no_index (OfNat.ofNat n)) = OfNat.ofNat n := rfl
@[simp] lemma den_ofNat (n : ℕ) : den (no_index (OfNat.ofNat n)) = 1 := rfl

@[simp, norm_cast] lemma num_natCast (n : ℕ) : num n = n := rfl
#align rat.coe_nat_num Rat.num_natCast

@[simp, norm_cast] lemma den_natCast (n : ℕ) : den n = 1 := rfl
#align rat.coe_nat_denom Rat.den_natCast

-- TODO: Replace `intCast_num`/`intCast_den` the names in Batteries
@[simp, norm_cast] lemma num_intCast (n : ℤ) : (n : ℚ).num = n := rfl
#align rat.coe_int_num Rat.num_intCast

@[simp, norm_cast] lemma den_intCast (n : ℤ) : (n : ℚ).den = 1 := rfl
#align rat.coe_int_denom Rat.den_intCast

@[deprecated (since := "2024-04-29")] alias coe_int_num := num_intCast
@[deprecated (since := "2024-04-29")] alias coe_int_den := den_intCast

lemma intCast_injective : Injective (Int.cast : ℤ → ℚ) := fun _ _ ↦ congr_arg num
lemma natCast_injective : Injective (Nat.cast : ℕ → ℚ) :=
  intCast_injective.comp fun _ _ ↦ Int.natCast_inj.1

-- We want to use these lemmas earlier than the lemmas simp can prove them with
@[simp, nolint simpNF, norm_cast] lemma natCast_inj {m n : ℕ} : (m : ℚ) = n ↔ m = n :=
  natCast_injective.eq_iff
@[simp, nolint simpNF, norm_cast] lemma intCast_eq_zero {n : ℤ} : (n : ℚ) = 0 ↔ n = 0 := intCast_inj
@[simp, nolint simpNF, norm_cast] lemma natCast_eq_zero {n : ℕ} : (n : ℚ) = 0 ↔ n = 0 := natCast_inj
@[simp, nolint simpNF, norm_cast] lemma intCast_eq_one {n : ℤ} : (n : ℚ) = 1 ↔ n = 1 := intCast_inj
@[simp, nolint simpNF, norm_cast] lemma natCast_eq_one {n : ℕ} : (n : ℚ) = 1 ↔ n = 1 := natCast_inj

lemma intCast_injective : Injective (Int.cast : ℤ → ℚ) := fun _ _ ↦ congr_arg num
lemma natCast_injective : Injective (Nat.cast : ℕ → ℚ) :=
  intCast_injective.comp fun _ _ ↦ Int.natCast_inj.1

-- We want to use these lemmas earlier than the lemmas simp can prove them with
@[simp, nolint simpNF, norm_cast] lemma natCast_inj {m n : ℕ} : (m : ℚ) = n ↔ m = n :=
  natCast_injective.eq_iff
@[simp, nolint simpNF, norm_cast] lemma intCast_eq_zero {n : ℤ} : (n : ℚ) = 0 ↔ n = 0 := intCast_inj
@[simp, nolint simpNF, norm_cast] lemma natCast_eq_zero {n : ℕ} : (n : ℚ) = 0 ↔ n = 0 := natCast_inj
@[simp, nolint simpNF, norm_cast] lemma intCast_eq_one {n : ℤ} : (n : ℚ) = 1 ↔ n = 1 := intCast_inj
@[simp, nolint simpNF, norm_cast] lemma natCast_eq_one {n : ℕ} : (n : ℚ) = 1 ↔ n = 1 := natCast_inj

#noalign rat.mk_pnat
#noalign rat.mk_pnat_eq
#noalign rat.zero_mk_pnat

-- Porting note (#11215): TODO Should this be namespaced?
#align rat.mk_nat mkRat

lemma mkRat_eq_divInt (n d) : mkRat n d = n /. d := rfl
#align rat.mk_nat_eq Rat.mkRat_eq_divInt

#align rat.mk_zero Rat.divInt_zero
#align rat.zero_mk_nat Rat.zero_mkRat
#align rat.zero_mk Rat.zero_divInt

@[simp] lemma mk'_zero (d) (h : d ≠ 0) (w) : mk' 0 d h w = 0 := by congr; simp_all

@[simp]
lemma num_eq_zero {q : ℚ} : q.num = 0 ↔ q = 0 := by
  induction q
  constructor
  · rintro rfl
    exact mk'_zero _ _ _
  · exact congr_arg num

lemma num_ne_zero {q : ℚ} : q.num ≠ 0 ↔ q ≠ 0 := num_eq_zero.not
#align rat.num_ne_zero_of_ne_zero Rat.num_ne_zero

@[simp] lemma den_ne_zero (q : ℚ) : q.den ≠ 0 := q.den_pos.ne'

#noalign rat.nonneg

@[simp] lemma num_nonneg : 0 ≤ q.num ↔ 0 ≤ q := by
  simp [Int.le_iff_lt_or_eq, instLE, Rat.blt, Int.not_lt]; tauto
#align rat.num_nonneg_iff_zero_le Rat.num_nonneg

@[simp]
theorem divInt_eq_zero {a b : ℤ} (b0 : b ≠ 0) : a /. b = 0 ↔ a = 0 := by
  rw [← zero_divInt b, divInt_eq_iff b0 b0, Int.zero_mul, Int.mul_eq_zero, or_iff_left b0]
#align rat.mk_eq_zero Rat.divInt_eq_zero

theorem divInt_ne_zero {a b : ℤ} (b0 : b ≠ 0) : a /. b ≠ 0 ↔ a ≠ 0 :=
  (divInt_eq_zero b0).not
#align rat.mk_ne_zero Rat.divInt_ne_zero

#align rat.mk_eq Rat.divInt_eq_iff
#align rat.div_mk_div_cancel_left Rat.divInt_mul_right

-- Porting note: this can move to Batteries
theorem normalize_eq_mk' (n : Int) (d : Nat) (h : d ≠ 0) (c : Nat.gcd (Int.natAbs n) d = 1) :
    normalize n d h = mk' n d h c := (mk_eq_normalize ..).symm

-- TODO: Rename `mkRat_num_den` in Batteries
@[simp] alias mkRat_num_den' := mkRat_self

-- TODO: Rename `Rat.divInt_self` to `Rat.num_divInt_den` in Batteries
lemma num_divInt_den (q : ℚ) : q.num /. q.den = q := divInt_self _
#align rat.num_denom Rat.num_divInt_den

lemma mk'_eq_divInt {n d h c} : (⟨n, d, h, c⟩ : ℚ) = n /. d := (num_divInt_den _).symm
#align rat.num_denom' Rat.mk'_eq_divInt

theorem intCast_eq_divInt (z : ℤ) : (z : ℚ) = z /. 1 := mk'_eq_divInt
#align rat.coe_int_eq_mk Rat.intCast_eq_divInt

-- TODO: Rename `divInt_self` in Batteries to `num_divInt_den`
@[simp] lemma divInt_self' {n : ℤ} (hn : n ≠ 0) : n /. n = 1 := by
  simpa using divInt_mul_right (n := 1) (d := 1) hn

/-- Define a (dependent) function or prove `∀ r : ℚ, p r` by dealing with rational
numbers of the form `n /. d` with `0 < d` and coprime `n`, `d`. -/
@[elab_as_elim]
def numDenCasesOn.{u} {C : ℚ → Sort u} :
    ∀ (a : ℚ) (_ : ∀ n d, 0 < d → (Int.natAbs n).Coprime d → C (n /. d)), C a
  | ⟨n, d, h, c⟩, H => by rw [mk'_eq_divInt]; exact H n d (Nat.pos_of_ne_zero h) c
#align rat.num_denom_cases_on Rat.numDenCasesOn

/-- Define a (dependent) function or prove `∀ r : ℚ, p r` by dealing with rational
numbers of the form `n /. d` with `d ≠ 0`. -/
@[elab_as_elim]
def numDenCasesOn'.{u} {C : ℚ → Sort u} (a : ℚ) (H : ∀ (n : ℤ) (d : ℕ), d ≠ 0 → C (n /. d)) :
    C a :=
  numDenCasesOn a fun n d h _ => H n d h.ne'
#align rat.num_denom_cases_on' Rat.numDenCasesOn'

/-- Define a (dependent) function or prove `∀ r : ℚ, p r` by dealing with rational
numbers of the form `mk' n d` with `d ≠ 0`. -/
@[elab_as_elim]
def numDenCasesOn''.{u} {C : ℚ → Sort u} (a : ℚ)
    (H : ∀ (n : ℤ) (d : ℕ) (nz red), C (mk' n d nz red)) : C a :=
  numDenCasesOn a fun n d h h' ↦ by rw [← mk_eq_divInt _ _ h.ne' h']; exact H n d h.ne' _

#align rat.add Rat.add

-- Porting note: there's already an instance for `Add ℚ` is in Batteries.

theorem lift_binop_eq (f : ℚ → ℚ → ℚ) (f₁ : ℤ → ℤ → ℤ → ℤ → ℤ) (f₂ : ℤ → ℤ → ℤ → ℤ → ℤ)
    (fv :
      ∀ {n₁ d₁ h₁ c₁ n₂ d₂ h₂ c₂},
        f ⟨n₁, d₁, h₁, c₁⟩ ⟨n₂, d₂, h₂, c₂⟩ = f₁ n₁ d₁ n₂ d₂ /. f₂ n₁ d₁ n₂ d₂)
    (f0 : ∀ {n₁ d₁ n₂ d₂}, d₁ ≠ 0 → d₂ ≠ 0 → f₂ n₁ d₁ n₂ d₂ ≠ 0) (a b c d : ℤ)
    (b0 : b ≠ 0) (d0 : d ≠ 0)
    (H :
      ∀ {n₁ d₁ n₂ d₂}, a * d₁ = n₁ * b → c * d₂ = n₂ * d →
        f₁ n₁ d₁ n₂ d₂ * f₂ a b c d = f₁ a b c d * f₂ n₁ d₁ n₂ d₂) :
    f (a /. b) (c /. d) = f₁ a b c d /. f₂ a b c d := by
  generalize ha : a /. b = x; cases' x with n₁ d₁ h₁ c₁; rw [mk'_eq_divInt] at ha
  generalize hc : c /. d = x; cases' x with n₂ d₂ h₂ c₂; rw [mk'_eq_divInt] at hc
  rw [fv]
  have d₁0 := Int.ofNat_ne_zero.2 h₁
  have d₂0 := Int.ofNat_ne_zero.2 h₂
  exact (divInt_eq_iff (f0 d₁0 d₂0) (f0 b0 d0)).2
    (H ((divInt_eq_iff b0 d₁0).1 ha) ((divInt_eq_iff d0 d₂0).1 hc))
#align rat.lift_binop_eq Rat.lift_binop_eq

attribute [simp] divInt_add_divInt

@[deprecated divInt_add_divInt (since := "2024-03-18")]
theorem add_def'' {a b c d : ℤ} (b0 : b ≠ 0) (d0 : d ≠ 0) :
    a /. b + c /. d = (a * d + c * b) /. (b * d) := divInt_add_divInt _ _ b0 d0

#align rat.add_def Rat.add_def''
#align rat.neg Rat.neg

attribute [simp] neg_divInt
#align rat.neg_def Rat.neg_divInt

lemma neg_def (q : ℚ) : -q = -q.num /. q.den := by rw [← neg_divInt, num_divInt_den]

@[simp] lemma divInt_neg (n d : ℤ) : n /. -d = -n /. d := divInt_neg' ..
#align rat.mk_neg_denom Rat.divInt_neg

@[deprecated (since := "2024-03-18")] alias divInt_neg_den := divInt_neg

attribute [simp] divInt_sub_divInt

@[deprecated divInt_sub_divInt (since := "2024-03-18")]
lemma sub_def'' {a b c d : ℤ} (b0 : b ≠ 0) (d0 : d ≠ 0) :
    a /. b - c /. d = (a * d - c * b) /. (b * d) := divInt_sub_divInt _ _ b0 d0
#align rat.sub_def Rat.sub_def''

#align rat.mul Rat.mul

@[simp]
lemma divInt_mul_divInt' (n₁ d₁ n₂ d₂ : ℤ) : (n₁ /. d₁) * (n₂ /. d₂) = (n₁ * n₂) /. (d₁ * d₂) := by
  obtain rfl | h₁ := eq_or_ne d₁ 0
  · simp
  obtain rfl | h₂ := eq_or_ne d₂ 0
  · simp
  exact divInt_mul_divInt _ _ h₁ h₂
#align rat.mul_def Rat.divInt_mul_divInt'

attribute [simp] mkRat_mul_mkRat

lemma mk'_mul_mk' (n₁ n₂ : ℤ) (d₁ d₂ : ℕ) (hd₁ hd₂ hnd₁ hnd₂) (h₁₂ : n₁.natAbs.Coprime d₂)
    (h₂₁ : n₂.natAbs.Coprime d₁) :
    mk' n₁ d₁ hd₁ hnd₁ * mk' n₂ d₂ hd₂ hnd₂ = mk' (n₁ * n₂) (d₁ * d₂) (Nat.mul_ne_zero hd₁ hd₂) (by
      rw [Int.natAbs_mul]; exact (hnd₁.mul h₂₁).mul_right (h₁₂.mul hnd₂)) := by
  rw [mul_def]; dsimp; simp [mk_eq_normalize]

lemma mul_eq_mkRat (q r : ℚ) : q * r = mkRat (q.num * r.num) (q.den * r.den) := by
  rw [mul_def, normalize_eq_mkRat]

-- TODO: Rename `divInt_eq_iff` in Batteries to `divInt_eq_divInt`
alias divInt_eq_divInt := divInt_eq_iff

@[deprecated] alias mul_num_den := mul_eq_mkRat
#align rat.mul_num_denom Rat.mul_eq_mkRat

instance instPowNat : Pow ℚ ℕ where
  pow q n := ⟨q.num ^ n, q.den ^ n, by simp [Nat.pow_eq_zero], by
    rw [Int.natAbs_pow]; exact q.reduced.pow _ _⟩

lemma pow_def (q : ℚ) (n : ℕ) :
    q ^ n = ⟨q.num ^ n, q.den ^ n,
      by simp [Nat.pow_eq_zero],
      by rw [Int.natAbs_pow]; exact q.reduced.pow _ _⟩ := rfl

lemma pow_eq_mkRat (q : ℚ) (n : ℕ) : q ^ n = mkRat (q.num ^ n) (q.den ^ n) := by
  rw [pow_def, mk_eq_mkRat]

lemma pow_eq_divInt (q : ℚ) (n : ℕ) : q ^ n = q.num ^ n /. q.den ^ n := by
  rw [pow_def, mk_eq_divInt, Int.natCast_pow]

@[simp] lemma num_pow (q : ℚ) (n : ℕ) : (q ^ n).num = q.num ^ n := rfl
@[simp] lemma den_pow (q : ℚ) (n : ℕ) : (q ^ n).den = q.den ^ n := rfl

@[simp] lemma mk'_pow (num : ℤ) (den : ℕ) (hd hdn) (n : ℕ) :
    mk' num den hd hdn ^ n = mk' (num ^ n) (den ^ n)
      (by simp [Nat.pow_eq_zero, hd]) (by rw [Int.natAbs_pow]; exact hdn.pow _ _) := rfl

#align rat.inv Rat.inv

instance : Inv ℚ :=
  ⟨Rat.inv⟩

@[simp] lemma inv_divInt' (a b : ℤ) : (a /. b)⁻¹ = b /. a := inv_divInt ..
#align rat.inv_def Rat.inv_divInt

@[simp] lemma inv_mkRat (a : ℤ) (b : ℕ) : (mkRat a b)⁻¹ = b /. a := by
  rw [mkRat_eq_divInt, inv_divInt']

lemma inv_def' (q : ℚ) : q⁻¹ = q.den /. q.num := by rw [← inv_divInt', num_divInt_den]
#align rat.inv_def' Rat.inv_def'

@[simp] lemma divInt_div_divInt (n₁ d₁ n₂ d₂) :
    (n₁ /. d₁) / (n₂ /. d₂) = (n₁ * d₂) /. (d₁ * n₂) := by
  rw [div_def, inv_divInt, divInt_mul_divInt']

lemma div_def' (q r : ℚ) : q / r = (q.num * r.den) /. (q.den * r.num) := by
  rw [← divInt_div_divInt, num_divInt_den, num_divInt_den]

@[deprecated (since := "2024-04-15")] alias div_num_den := div_def'
#align rat.div_num_denom Rat.div_def'

variable (a b c : ℚ)

protected lemma add_zero : a + 0 = a := by simp [add_def, normalize_eq_mkRat]
#align rat.add_zero Rat.add_zero

protected lemma zero_add : 0 + a = a := by simp [add_def, normalize_eq_mkRat]
#align rat.zero_add Rat.zero_add

protected lemma add_comm : a + b = b + a := by
  simp [add_def, Int.add_comm, Int.mul_comm, Nat.mul_comm]
#align rat.add_comm Rat.add_comm

protected theorem add_assoc : a + b + c = a + (b + c) :=
  numDenCasesOn' a fun n₁ d₁ h₁ ↦ numDenCasesOn' b fun n₂ d₂ h₂ ↦ numDenCasesOn' c fun n₃ d₃ h₃ ↦ by
    simp only [ne_eq, Int.natCast_eq_zero, h₁, not_false_eq_true, h₂, divInt_add_divInt,
      Int.mul_eq_zero, or_self, h₃]
    rw [Int.mul_assoc, Int.add_mul, Int.add_mul, Int.mul_assoc, Int.add_assoc]
    congr 2
    ac_rfl
#align rat.add_assoc Rat.add_assoc

protected lemma add_left_neg : -a + a = 0 := by
  simp [add_def, normalize_eq_mkRat, Int.neg_mul, Int.add_comm, ← Int.sub_eq_add_neg]
#align rat.add_left_neg Rat.add_left_neg

@[deprecated zero_divInt (since := "2024-03-18")]
lemma divInt_zero_one : 0 /. 1 = 0 := zero_divInt _
#align rat.mk_zero_one Rat.zero_divInt

@[simp] lemma divInt_one (n : ℤ) : n /. 1 = n := by simp [divInt, mkRat, normalize]
@[simp] lemma mkRat_one (n : ℤ) : mkRat n 1 = n := by simp [mkRat_eq_divInt]

lemma divInt_one_one : 1 /. 1 = 1 := by rw [divInt_one]; rfl
#align rat.mk_one_one Rat.divInt_one_one

@[deprecated divInt_one (since := "2024-03-18")]
lemma divInt_neg_one_one : -1 /. 1 = -1 := by rw [divInt_one]; rfl
#align rat.mk_neg_one_one Rat.divInt_neg_one_one

#align rat.mul_one Rat.mul_one
#align rat.one_mul Rat.one_mul
#align rat.mul_comm Rat.mul_comm

protected theorem mul_assoc : a * b * c = a * (b * c) :=
  numDenCasesOn' a fun n₁ d₁ h₁ =>
    numDenCasesOn' b fun n₂ d₂ h₂ =>
      numDenCasesOn' c fun n₃ d₃ h₃ => by
        simp [h₁, h₂, h₃, Int.mul_comm, Nat.mul_assoc, Int.mul_left_comm]
#align rat.mul_assoc Rat.mul_assoc

protected theorem add_mul : (a + b) * c = a * c + b * c :=
  numDenCasesOn' a fun n₁ d₁ h₁ ↦ numDenCasesOn' b fun n₂ d₂ h₂ ↦ numDenCasesOn' c fun n₃ d₃ h₃ ↦ by
    simp only [ne_eq, Int.natCast_eq_zero, h₁, not_false_eq_true, h₂, divInt_add_divInt,
      Int.mul_eq_zero, or_self, h₃, divInt_mul_divInt]
    rw [← divInt_mul_right (Int.natCast_ne_zero.2 h₃), Int.add_mul, Int.add_mul]
    ac_rfl
#align rat.add_mul Rat.add_mul

protected theorem mul_add : a * (b + c) = a * b + a * c := by
  rw [Rat.mul_comm, Rat.add_mul, Rat.mul_comm, Rat.mul_comm c a]
#align rat.mul_add Rat.mul_add

protected theorem zero_ne_one : 0 ≠ (1 : ℚ) := by
  rw [ne_comm, ← divInt_one_one, divInt_ne_zero] <;> omega
#align rat.zero_ne_one Rat.zero_ne_one

attribute [simp] mkRat_eq_zero

protected theorem mul_inv_cancel : a ≠ 0 → a * a⁻¹ = 1 :=
  numDenCasesOn' a fun n d hd hn ↦ by
    simp [hd] at hn;
    simp [-divInt_ofNat, mkRat_eq_divInt, Int.mul_comm, Int.mul_ne_zero hn (Int.ofNat_ne_zero.2 hd)]
#align rat.mul_inv_cancel Rat.mul_inv_cancel

protected theorem inv_mul_cancel (h : a ≠ 0) : a⁻¹ * a = 1 :=
  Eq.trans (Rat.mul_comm _ _) (Rat.mul_inv_cancel _ h)
#align rat.inv_mul_cancel Rat.inv_mul_cancel

-- Porting note: we already have a `DecidableEq ℚ`.

-- Extra instances to short-circuit type class resolution
-- TODO(Mario): this instance slows down Mathlib.Data.Real.Basic
instance nontrivial : Nontrivial ℚ where exists_pair_ne := ⟨1, 0, by decide⟩
<<<<<<< HEAD

/-! ### The rational numbers are a group -/

=======

/-! ### The rational numbers are a group -/

>>>>>>> d97a437a
instance addCommGroup : AddCommGroup ℚ where
  zero := 0
  add := (· + ·)
  neg := Neg.neg
  zero_add := Rat.zero_add
  add_zero := Rat.add_zero
  add_comm := Rat.add_comm
  add_assoc := Rat.add_assoc
  add_left_neg := Rat.add_left_neg
  sub_eq_add_neg := Rat.sub_eq_add_neg
  nsmul := nsmulRec
  zsmul := zsmulRec

instance addGroup : AddGroup ℚ := by infer_instance

instance addCommMonoid : AddCommMonoid ℚ := by infer_instance

instance addMonoid : AddMonoid ℚ := by infer_instance

instance addLeftCancelSemigroup : AddLeftCancelSemigroup ℚ := by infer_instance

instance addRightCancelSemigroup : AddRightCancelSemigroup ℚ := by infer_instance

instance addCommSemigroup : AddCommSemigroup ℚ := by infer_instance

instance addSemigroup : AddSemigroup ℚ := by infer_instance

instance commMonoid : CommMonoid ℚ where
  one := 1
  mul := (· * ·)
  mul_one := Rat.mul_one
  one_mul := Rat.one_mul
  mul_comm := Rat.mul_comm
  mul_assoc := Rat.mul_assoc
  npow n q := q ^ n
  npow_zero := by intros; apply Rat.ext <;> simp [Int.pow_zero]
  npow_succ n q := by
    dsimp
    rw [← q.mk'_num_den, mk'_pow, mk'_mul_mk']
    · congr
    · rw [mk'_pow, Int.natAbs_pow]
      exact q.reduced.pow_left _
    · rw [mk'_pow]
      exact q.reduced.pow_right _

instance monoid : Monoid ℚ := by infer_instance

instance commSemigroup : CommSemigroup ℚ := by infer_instance

instance semigroup : Semigroup ℚ := by infer_instance

#align rat.denom_ne_zero Rat.den_nz

theorem eq_iff_mul_eq_mul {p q : ℚ} : p = q ↔ p.num * q.den = q.num * p.den := by
  conv =>
    lhs
    rw [← num_divInt_den p, ← num_divInt_den q]
  apply Rat.divInt_eq_iff <;>
    · rw [← Int.natCast_zero, Ne, Int.ofNat_inj]
      apply den_nz
#align rat.eq_iff_mul_eq_mul Rat.eq_iff_mul_eq_mul

@[simp]
theorem den_neg_eq_den (q : ℚ) : (-q).den = q.den :=
  rfl
#align rat.denom_neg_eq_denom Rat.den_neg_eq_den

@[simp]
theorem num_neg_eq_neg_num (q : ℚ) : (-q).num = -q.num :=
  rfl
#align rat.num_neg_eq_neg_num Rat.num_neg_eq_neg_num

@[simp]
theorem num_zero : Rat.num 0 = 0 :=
  rfl
#align rat.num_zero Rat.num_zero

@[simp]
theorem den_zero : Rat.den 0 = 1 :=
  rfl
#align rat.denom_zero Rat.den_zero

lemma zero_of_num_zero {q : ℚ} (hq : q.num = 0) : q = 0 := by simpa [hq] using q.num_divInt_den.symm
#align rat.zero_of_num_zero Rat.zero_of_num_zero

theorem zero_iff_num_zero {q : ℚ} : q = 0 ↔ q.num = 0 :=
  ⟨fun _ => by simp [*], zero_of_num_zero⟩
#align rat.zero_iff_num_zero Rat.zero_iff_num_zero

@[simp]
theorem num_one : (1 : ℚ).num = 1 :=
  rfl
#align rat.num_one Rat.num_one

@[simp]
theorem den_one : (1 : ℚ).den = 1 :=
  rfl
#align rat.denom_one Rat.den_one

theorem mk_num_ne_zero_of_ne_zero {q : ℚ} {n d : ℤ} (hq : q ≠ 0) (hqnd : q = n /. d) : n ≠ 0 :=
  fun this => hq <| by simpa [this] using hqnd
#align rat.mk_num_ne_zero_of_ne_zero Rat.mk_num_ne_zero_of_ne_zero

theorem mk_denom_ne_zero_of_ne_zero {q : ℚ} {n d : ℤ} (hq : q ≠ 0) (hqnd : q = n /. d) : d ≠ 0 :=
  fun this => hq <| by simpa [this] using hqnd
#align rat.mk_denom_ne_zero_of_ne_zero Rat.mk_denom_ne_zero_of_ne_zero

theorem divInt_ne_zero_of_ne_zero {n d : ℤ} (h : n ≠ 0) (hd : d ≠ 0) : n /. d ≠ 0 :=
  (divInt_ne_zero hd).mpr h
#align rat.mk_ne_zero_of_ne_zero Rat.divInt_ne_zero_of_ne_zero

protected lemma nonneg_antisymm : 0 ≤ q → 0 ≤ -q → q = 0 := by
  simp_rw [← num_eq_zero, Int.le_antisymm_iff, ← num_nonneg, num_neg_eq_neg_num, Int.neg_nonneg]
  tauto
#align rat.nonneg_antisymm Rat.nonneg_antisymm

protected lemma nonneg_total (a : ℚ) : 0 ≤ a ∨ 0 ≤ -a := by
  simp_rw [← num_nonneg, num_neg_eq_neg_num, Int.neg_nonneg]; exact Int.le_total _ _
#align rat.nonneg_total Rat.nonneg_total

#align rat.decidable_nonneg Rat.instDecidableLe

section Casts

protected theorem add_divInt (a b c : ℤ) : (a + b) /. c = a /. c + b /. c :=
  if h : c = 0 then by simp [h]
  else by
    rw [divInt_add_divInt _ _ h h, divInt_eq_iff h (Int.mul_ne_zero h h)]
    simp [Int.add_mul, Int.mul_assoc]
#align rat.add_mk Rat.add_divInt

theorem divInt_eq_div (n d : ℤ) : n /. d = (n : ℚ) / d := by simp [div_def']
#align rat.mk_eq_div Rat.divInt_eq_div

lemma intCast_div_eq_divInt (n d : ℤ) : (n : ℚ) / (d) = n /. d := by rw [divInt_eq_div]
#align rat.coe_int_div_eq_mk Rat.intCast_div_eq_divInt

theorem natCast_div_eq_divInt (n d : ℕ) : (n : ℚ) / d = n /. d := Rat.intCast_div_eq_divInt n d

theorem divInt_mul_divInt_cancel {x : ℤ} (hx : x ≠ 0) (n d : ℤ) : n /. x * (x /. d) = n /. d := by
  by_cases hd : d = 0
  · rw [hd]
    simp
  rw [divInt_mul_divInt _ _ hx hd, x.mul_comm, divInt_mul_right hx]
#align rat.mk_mul_mk_cancel Rat.divInt_mul_divInt_cancel

theorem coe_int_num_of_den_eq_one {q : ℚ} (hq : q.den = 1) : (q.num : ℚ) = q := by
  conv_rhs => rw [← num_divInt_den q, hq]
  rw [intCast_eq_divInt]
  rfl
#align rat.coe_int_num_of_denom_eq_one Rat.coe_int_num_of_den_eq_one

lemma eq_num_of_isInt {q : ℚ} (h : q.isInt) : q = q.num := by
  rw [Rat.isInt, Nat.beq_eq_true_eq] at h
  exact (Rat.coe_int_num_of_den_eq_one h).symm

theorem den_eq_one_iff (r : ℚ) : r.den = 1 ↔ ↑r.num = r :=
  ⟨Rat.coe_int_num_of_den_eq_one, fun h => h ▸ Rat.den_intCast r.num⟩
#align rat.denom_eq_one_iff Rat.den_eq_one_iff

instance canLift : CanLift ℚ ℤ (↑) fun q => q.den = 1 :=
  ⟨fun q hq => ⟨q.num, coe_int_num_of_den_eq_one hq⟩⟩
#align rat.can_lift Rat.canLift

<<<<<<< HEAD
-- 2024-04-05
@[deprecated] alias coe_int_eq_divInt := intCast_eq_divInt
@[deprecated] alias coe_int_div_eq_divInt := intCast_div_eq_divInt
=======
@[deprecated (since := "2024-04-05")] alias coe_int_eq_divInt := intCast_eq_divInt
@[deprecated (since := "2024-04-05")] alias coe_int_div_eq_divInt := intCast_div_eq_divInt
>>>>>>> d97a437a

-- Will be subsumed by `Int.coe_inj` after we have defined
-- `LinearOrderedField ℚ` (which implies characteristic zero).
theorem coe_int_inj (m n : ℤ) : (m : ℚ) = n ↔ m = n :=
  ⟨congr_arg num, congr_arg _⟩
#align rat.coe_int_inj Rat.coe_int_inj

end Casts
end Rat<|MERGE_RESOLUTION|>--- conflicted
+++ resolved
@@ -75,18 +75,6 @@
 
 @[deprecated (since := "2024-04-29")] alias coe_int_num := num_intCast
 @[deprecated (since := "2024-04-29")] alias coe_int_den := den_intCast
-
-lemma intCast_injective : Injective (Int.cast : ℤ → ℚ) := fun _ _ ↦ congr_arg num
-lemma natCast_injective : Injective (Nat.cast : ℕ → ℚ) :=
-  intCast_injective.comp fun _ _ ↦ Int.natCast_inj.1
-
--- We want to use these lemmas earlier than the lemmas simp can prove them with
-@[simp, nolint simpNF, norm_cast] lemma natCast_inj {m n : ℕ} : (m : ℚ) = n ↔ m = n :=
-  natCast_injective.eq_iff
-@[simp, nolint simpNF, norm_cast] lemma intCast_eq_zero {n : ℤ} : (n : ℚ) = 0 ↔ n = 0 := intCast_inj
-@[simp, nolint simpNF, norm_cast] lemma natCast_eq_zero {n : ℕ} : (n : ℚ) = 0 ↔ n = 0 := natCast_inj
-@[simp, nolint simpNF, norm_cast] lemma intCast_eq_one {n : ℤ} : (n : ℚ) = 1 ↔ n = 1 := intCast_inj
-@[simp, nolint simpNF, norm_cast] lemma natCast_eq_one {n : ℕ} : (n : ℚ) = 1 ↔ n = 1 := natCast_inj
 
 lemma intCast_injective : Injective (Int.cast : ℤ → ℚ) := fun _ _ ↦ congr_arg num
 lemma natCast_injective : Injective (Nat.cast : ℕ → ℚ) :=
@@ -397,15 +385,9 @@
 -- Extra instances to short-circuit type class resolution
 -- TODO(Mario): this instance slows down Mathlib.Data.Real.Basic
 instance nontrivial : Nontrivial ℚ where exists_pair_ne := ⟨1, 0, by decide⟩
-<<<<<<< HEAD
 
 /-! ### The rational numbers are a group -/
 
-=======
-
-/-! ### The rational numbers are a group -/
-
->>>>>>> d97a437a
 instance addCommGroup : AddCommGroup ℚ where
   zero := 0
   add := (· + ·)
@@ -570,14 +552,8 @@
   ⟨fun q hq => ⟨q.num, coe_int_num_of_den_eq_one hq⟩⟩
 #align rat.can_lift Rat.canLift
 
-<<<<<<< HEAD
--- 2024-04-05
-@[deprecated] alias coe_int_eq_divInt := intCast_eq_divInt
-@[deprecated] alias coe_int_div_eq_divInt := intCast_div_eq_divInt
-=======
 @[deprecated (since := "2024-04-05")] alias coe_int_eq_divInt := intCast_eq_divInt
 @[deprecated (since := "2024-04-05")] alias coe_int_div_eq_divInt := intCast_div_eq_divInt
->>>>>>> d97a437a
 
 -- Will be subsumed by `Int.coe_inj` after we have defined
 -- `LinearOrderedField ℚ` (which implies characteristic zero).
