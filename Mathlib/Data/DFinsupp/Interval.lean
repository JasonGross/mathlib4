/-
Copyright (c) 2021 Yaël Dillies. All rights reserved.
Released under Apache 2.0 license as described in the file LICENSE.
Authors: Yaël Dillies
-/
import Mathlib.Data.Finset.Pointwise
import Mathlib.Data.Fintype.BigOperators
import Mathlib.Data.DFinsupp.Order
import Mathlib.Order.Interval.Finset.Basic

#align_import data.dfinsupp.interval from "leanprover-community/mathlib"@"1d29de43a5ba4662dd33b5cfeecfc2a27a5a8a29"

/-!
# Finite intervals of finitely supported functions

This file provides the `LocallyFiniteOrder` instance for `Π₀ i, α i` when `α` itself is locally
finite and calculates the cardinality of its finite intervals.
-/


open DFinsupp Finset

open Pointwise

variable {ι : Type*} {α : ι → Type*}

namespace Finset

variable [DecidableEq ι] [∀ i, Zero (α i)] {s : Finset ι} {f : Π₀ i, α i} {t : ∀ i, Finset (α i)}

/-- Finitely supported product of finsets. -/
def dfinsupp (s : Finset ι) (t : ∀ i, Finset (α i)) : Finset (Π₀ i, α i) :=
  (s.pi t).map
    ⟨fun f => DFinsupp.mk s fun i => f i i.2, by
      refine (mk_injective _).comp fun f g h => ?_
      ext i hi
      convert congr_fun h ⟨i, hi⟩⟩
#align finset.dfinsupp Finset.dfinsupp

@[simp]
theorem card_dfinsupp (s : Finset ι) (t : ∀ i, Finset (α i)) :
    (s.dfinsupp t).card = ∏ i ∈ s, (t i).card :=
  (card_map _).trans <| card_pi _ _
#align finset.card_dfinsupp Finset.card_dfinsupp

variable [∀ i, DecidableEq (α i)]

theorem mem_dfinsupp_iff : f ∈ s.dfinsupp t ↔ f.support ⊆ s ∧ ∀ i ∈ s, f i ∈ t i := by
  refine mem_map.trans ⟨?_, ?_⟩
  · rintro ⟨f, hf, rfl⟩
    rw [Function.Embedding.coeFn_mk] -- Porting note: added to avoid heartbeat timeout
    refine ⟨support_mk_subset, fun i hi => ?_⟩
    convert mem_pi.1 hf i hi
    exact mk_of_mem hi
  · refine fun h => ⟨fun i _ => f i, mem_pi.2 h.2, ?_⟩
    ext i
    dsimp
    exact ite_eq_left_iff.2 fun hi => (not_mem_support_iff.1 fun H => hi <| h.1 H).symm
#align finset.mem_dfinsupp_iff Finset.mem_dfinsupp_iff

/-- When `t` is supported on `s`, `f ∈ s.dfinsupp t` precisely means that `f` is pointwise in `t`.
-/
@[simp]
theorem mem_dfinsupp_iff_of_support_subset {t : Π₀ i, Finset (α i)} (ht : t.support ⊆ s) :
    f ∈ s.dfinsupp t ↔ ∀ i, f i ∈ t i := by
  refine mem_dfinsupp_iff.trans (forall_and.symm.trans <| forall_congr' fun i =>
      ⟨ fun h => ?_,
        fun h => ⟨fun hi => ht <| mem_support_iff.2 fun H => mem_support_iff.1 hi ?_, fun _ => h⟩⟩)
  · by_cases hi : i ∈ s
    · exact h.2 hi
    · rw [not_mem_support_iff.1 (mt h.1 hi), not_mem_support_iff.1 (not_mem_mono ht hi)]
      exact zero_mem_zero
  · rwa [H, mem_zero] at h
#align finset.mem_dfinsupp_iff_of_support_subset Finset.mem_dfinsupp_iff_of_support_subset

end Finset

open Finset

namespace DFinsupp

section BundledSingleton

variable [∀ i, Zero (α i)] {f : Π₀ i, α i} {i : ι} {a : α i}

/-- Pointwise `Finset.singleton` bundled as a `DFinsupp`. -/
def singleton (f : Π₀ i, α i) : Π₀ i, Finset (α i) where
  toFun i := {f i}
  support' := f.support'.map fun s => ⟨s.1, fun i => (s.prop i).imp id (congr_arg _)⟩
#align dfinsupp.singleton DFinsupp.singleton

theorem mem_singleton_apply_iff : a ∈ f.singleton i ↔ a = f i :=
  mem_singleton
#align dfinsupp.mem_singleton_apply_iff DFinsupp.mem_singleton_apply_iff

end BundledSingleton

section BundledIcc

variable [∀ i, Zero (α i)] [∀ i, PartialOrder (α i)] [∀ i, LocallyFiniteOrder (α i)]
  {f g : Π₀ i, α i} {i : ι} {a : α i}

/-- Pointwise `Finset.Icc` bundled as a `DFinsupp`. -/
def rangeIcc (f g : Π₀ i, α i) : Π₀ i, Finset (α i) where
  toFun i := Icc (f i) (g i)
  support' := f.support'.bind fun fs => g.support'.map fun gs =>
    ⟨ fs.1 + gs.1,
      fun i => or_iff_not_imp_left.2 fun h => by
        have hf : f i = 0 := (fs.prop i).resolve_left
            (Multiset.not_mem_mono (Multiset.Le.subset <| Multiset.le_add_right _ _) h)
        have hg : g i = 0 := (gs.prop i).resolve_left
            (Multiset.not_mem_mono (Multiset.Le.subset <| Multiset.le_add_left _ _) h)
        -- Porting note: was rw, but was rewriting under lambda, so changed to simp_rw
        simp_rw [hf, hg]
        exact Icc_self _⟩
#align dfinsupp.range_Icc DFinsupp.rangeIcc

@[simp]
theorem rangeIcc_apply (f g : Π₀ i, α i) (i : ι) : f.rangeIcc g i = Icc (f i) (g i) := rfl
#align dfinsupp.range_Icc_apply DFinsupp.rangeIcc_apply

theorem mem_rangeIcc_apply_iff : a ∈ f.rangeIcc g i ↔ f i ≤ a ∧ a ≤ g i := mem_Icc
#align dfinsupp.mem_range_Icc_apply_iff DFinsupp.mem_rangeIcc_apply_iff

theorem support_rangeIcc_subset [DecidableEq ι] [∀ i, DecidableEq (α i)] :
    (f.rangeIcc g).support ⊆ f.support ∪ g.support := by
  refine fun x hx => ?_
  by_contra h
  refine not_mem_support_iff.2 ?_ hx
<<<<<<< HEAD
  rw [rangeIcc_apply, not_mem_support_iff.1 (not_mem_mono (subset_union_left _ _) h),
    not_mem_support_iff.1 (not_mem_mono (subset_union_right _ _) h)]
=======
  rw [rangeIcc_apply, not_mem_support_iff.1 (not_mem_mono subset_union_left h),
    not_mem_support_iff.1 (not_mem_mono subset_union_right h)]
>>>>>>> d97a437a
  exact Icc_self _
#align dfinsupp.support_range_Icc_subset DFinsupp.support_rangeIcc_subset

end BundledIcc

section Pi

variable [∀ i, Zero (α i)] [DecidableEq ι] [∀ i, DecidableEq (α i)]

/-- Given a finitely supported function `f : Π₀ i, Finset (α i)`, one can define the finset
`f.pi` of all finitely supported functions whose value at `i` is in `f i` for all `i`. -/
def pi (f : Π₀ i, Finset (α i)) : Finset (Π₀ i, α i) := f.support.dfinsupp f
#align dfinsupp.pi DFinsupp.pi

@[simp]
theorem mem_pi {f : Π₀ i, Finset (α i)} {g : Π₀ i, α i} : g ∈ f.pi ↔ ∀ i, g i ∈ f i :=
  mem_dfinsupp_iff_of_support_subset <| Subset.refl _
#align dfinsupp.mem_pi DFinsupp.mem_pi

@[simp]
theorem card_pi (f : Π₀ i, Finset (α i)) : f.pi.card = f.prod fun i => (f i).card := by
  rw [pi, card_dfinsupp]
  exact Finset.prod_congr rfl fun i _ => by simp only [Pi.natCast_apply, Nat.cast_id]
#align dfinsupp.card_pi DFinsupp.card_pi

end Pi

section PartialOrder

variable [DecidableEq ι] [∀ i, DecidableEq (α i)]
variable [∀ i, PartialOrder (α i)] [∀ i, Zero (α i)] [∀ i, LocallyFiniteOrder (α i)]

instance instLocallyFiniteOrder : LocallyFiniteOrder (Π₀ i, α i) :=
  LocallyFiniteOrder.ofIcc (Π₀ i, α i)
    (fun f g => (f.support ∪ g.support).dfinsupp <| f.rangeIcc g)
    (fun f g x => by
      refine (mem_dfinsupp_iff_of_support_subset <| support_rangeIcc_subset).trans ?_
      simp_rw [mem_rangeIcc_apply_iff, forall_and]
      rfl)

variable (f g : Π₀ i, α i)

theorem Icc_eq : Icc f g = (f.support ∪ g.support).dfinsupp (f.rangeIcc g) := rfl
#align dfinsupp.Icc_eq DFinsupp.Icc_eq

theorem card_Icc : (Icc f g).card = ∏ i ∈ f.support ∪ g.support, (Icc (f i) (g i)).card :=
  card_dfinsupp _ _
#align dfinsupp.card_Icc DFinsupp.card_Icc

theorem card_Ico : (Ico f g).card = (∏ i ∈ f.support ∪ g.support, (Icc (f i) (g i)).card) - 1 := by
  rw [card_Ico_eq_card_Icc_sub_one, card_Icc]
#align dfinsupp.card_Ico DFinsupp.card_Ico

theorem card_Ioc : (Ioc f g).card = (∏ i ∈ f.support ∪ g.support, (Icc (f i) (g i)).card) - 1 := by
  rw [card_Ioc_eq_card_Icc_sub_one, card_Icc]
#align dfinsupp.card_Ioc DFinsupp.card_Ioc

theorem card_Ioo : (Ioo f g).card = (∏ i ∈ f.support ∪ g.support, (Icc (f i) (g i)).card) - 2 := by
  rw [card_Ioo_eq_card_Icc_sub_two, card_Icc]
#align dfinsupp.card_Ioo DFinsupp.card_Ioo

end PartialOrder

section Lattice
variable [DecidableEq ι] [∀ i, DecidableEq (α i)] [∀ i, Lattice (α i)] [∀ i, Zero (α i)]
  [∀ i, LocallyFiniteOrder (α i)] (f g : Π₀ i, α i)

theorem card_uIcc : (uIcc f g).card = ∏ i ∈ f.support ∪ g.support, (uIcc (f i) (g i)).card := by
  rw [← support_inf_union_support_sup]; exact card_Icc _ _
#align dfinsupp.card_uIcc DFinsupp.card_uIcc

end Lattice

section CanonicallyOrdered

variable [DecidableEq ι] [∀ i, DecidableEq (α i)]
variable [∀ i, CanonicallyOrderedAddCommMonoid (α i)] [∀ i, LocallyFiniteOrder (α i)]
variable (f : Π₀ i, α i)

theorem card_Iic : (Iic f).card = ∏ i ∈ f.support, (Iic (f i)).card := by
  simp_rw [Iic_eq_Icc, card_Icc, DFinsupp.bot_eq_zero, support_zero, empty_union, zero_apply,
    bot_eq_zero]
#align dfinsupp.card_Iic DFinsupp.card_Iic

theorem card_Iio : (Iio f).card = (∏ i ∈ f.support, (Iic (f i)).card) - 1 := by
  rw [card_Iio_eq_card_Iic_sub_one, card_Iic]
#align dfinsupp.card_Iio DFinsupp.card_Iio

end CanonicallyOrdered

end DFinsupp<|MERGE_RESOLUTION|>--- conflicted
+++ resolved
@@ -127,13 +127,8 @@
   refine fun x hx => ?_
   by_contra h
   refine not_mem_support_iff.2 ?_ hx
-<<<<<<< HEAD
-  rw [rangeIcc_apply, not_mem_support_iff.1 (not_mem_mono (subset_union_left _ _) h),
-    not_mem_support_iff.1 (not_mem_mono (subset_union_right _ _) h)]
-=======
   rw [rangeIcc_apply, not_mem_support_iff.1 (not_mem_mono subset_union_left h),
     not_mem_support_iff.1 (not_mem_mono subset_union_right h)]
->>>>>>> d97a437a
   exact Icc_self _
 #align dfinsupp.support_range_Icc_subset DFinsupp.support_rangeIcc_subset
 
