/-
Copyright (c) 2018 Kenny Lau. All rights reserved.
Released under Apache 2.0 license as described in the file LICENSE.
Authors: Johannes Hölzl, Kenny Lau
-/
import Mathlib.Algebra.BigOperators.GroupWithZero.Finset
import Mathlib.Algebra.Group.Action.Prod
import Mathlib.Algebra.Group.Submonoid.Membership
import Mathlib.Algebra.GroupWithZero.Action.Pi
import Mathlib.Algebra.Module.LinearMap.Defs
import Mathlib.Data.Finset.Preimage
import Mathlib.Data.Fintype.Quotient
import Mathlib.Data.Set.Finite
import Mathlib.GroupTheory.GroupAction.BigOperators
import Mathlib.Order.ConditionallyCompleteLattice.Basic

/-!
# Dependent functions with finite support

For a non-dependent version see `data/finsupp.lean`.

## Notation

This file introduces the notation `Π₀ a, β a` as notation for `DFinsupp β`, mirroring the `α →₀ β`
notation used for `Finsupp`. This works for nested binders too, with `Π₀ a b, γ a b` as notation
for `DFinsupp (fun a ↦ DFinsupp (γ a))`.

## Implementation notes

The support is internally represented (in the primed `DFinsupp.support'`) as a `Multiset` that
represents a superset of the true support of the function, quotiented by the always-true relation so
that this does not impact equality. This approach has computational benefits over storing a
`Finset`; it allows us to add together two finitely-supported functions without
having to evaluate the resulting function to recompute its support (which would required
decidability of `b = 0` for `b : β i`).

The true support of the function can still be recovered with `DFinsupp.support`; but these
decidability obligations are now postponed to when the support is actually needed. As a consequence,
there are two ways to sum a `DFinsupp`: with `DFinsupp.sum` which works over an arbitrary function
but requires recomputation of the support and therefore a `Decidable` argument; and with
`DFinsupp.sumAddHom` which requires an additive morphism, using its properties to show that
summing over a superset of the support is sufficient.

`Finsupp` takes an altogether different approach here; it uses `Classical.Decidable` and declares
the `Add` instance as noncomputable. This design difference is independent of the fact that
`DFinsupp` is dependently-typed and `Finsupp` is not; in future, we may want to align these two
definitions, or introduce two more definitions for the other combinations of decisions.
-/


universe u u₁ u₂ v v₁ v₂ v₃ w x y l

variable {ι : Type u} {γ : Type w} {β : ι → Type v} {β₁ : ι → Type v₁} {β₂ : ι → Type v₂}
variable (β)

/-- A dependent function `Π i, β i` with finite support, with notation `Π₀ i, β i`.

Note that `DFinsupp.support` is the preferred API for accessing the support of the function,
`DFinsupp.support'` is an implementation detail that aids computability; see the implementation
notes in this file for more information. -/
structure DFinsupp [∀ i, Zero (β i)] : Type max u v where mk' ::
  /-- The underlying function of a dependent function with finite support (aka `DFinsupp`). -/
  toFun : ∀ i, β i
  /-- The support of a dependent function with finite support (aka `DFinsupp`). -/
  support' : Trunc { s : Multiset ι // ∀ i, i ∈ s ∨ toFun i = 0 }

variable {β}

/-- `Π₀ i, β i` denotes the type of dependent functions with finite support `DFinsupp β`. -/
notation3 "Π₀ "(...)", "r:(scoped f => DFinsupp f) => r

namespace DFinsupp

section Basic

variable [∀ i, Zero (β i)] [∀ i, Zero (β₁ i)] [∀ i, Zero (β₂ i)]

instance instDFunLike : DFunLike (Π₀ i, β i) ι β :=
  ⟨fun f => f.toFun, fun ⟨f₁, s₁⟩ ⟨f₂, s₁⟩ ↦ fun (h : f₁ = f₂) ↦ by
    subst h
    congr
    subsingleton ⟩

/-- Helper instance for when there are too many metavariables to apply `DFunLike.coeFunForall`
directly. -/
instance : CoeFun (Π₀ i, β i) fun _ => ∀ i, β i :=
  inferInstance

@[simp]
theorem toFun_eq_coe (f : Π₀ i, β i) : f.toFun = f :=
  rfl

@[ext]
theorem ext {f g : Π₀ i, β i} (h : ∀ i, f i = g i) : f = g :=
  DFunLike.ext _ _ h

lemma ne_iff {f g : Π₀ i, β i} : f ≠ g ↔ ∃ i, f i ≠ g i := DFunLike.ne_iff

instance : Zero (Π₀ i, β i) :=
  ⟨⟨0, Trunc.mk <| ⟨∅, fun _ => Or.inr rfl⟩⟩⟩

instance : Inhabited (Π₀ i, β i) :=
  ⟨0⟩

@[simp, norm_cast] lemma coe_mk' (f : ∀ i, β i) (s) : ⇑(⟨f, s⟩ : Π₀ i, β i) = f := rfl

@[simp, norm_cast] lemma coe_zero : ⇑(0 : Π₀ i, β i) = 0 := rfl

theorem zero_apply (i : ι) : (0 : Π₀ i, β i) i = 0 :=
  rfl

/-- The composition of `f : β₁ → β₂` and `g : Π₀ i, β₁ i` is
  `mapRange f hf g : Π₀ i, β₂ i`, well defined when `f 0 = 0`.

This preserves the structure on `f`, and exists in various bundled forms for when `f` is itself
bundled:

* `DFinsupp.mapRange.addMonoidHom`
* `DFinsupp.mapRange.addEquiv`
* `dfinsupp.mapRange.linearMap`
* `dfinsupp.mapRange.linearEquiv`
-/
def mapRange (f : ∀ i, β₁ i → β₂ i) (hf : ∀ i, f i 0 = 0) (x : Π₀ i, β₁ i) : Π₀ i, β₂ i :=
  ⟨fun i => f i (x i),
    x.support'.map fun s => ⟨s.1, fun i => (s.2 i).imp_right fun h : x i = 0 => by
      rw [← hf i, ← h]⟩⟩

@[simp]
theorem mapRange_apply (f : ∀ i, β₁ i → β₂ i) (hf : ∀ i, f i 0 = 0) (g : Π₀ i, β₁ i) (i : ι) :
    mapRange f hf g i = f i (g i) :=
  rfl

@[simp]
theorem mapRange_id (h : ∀ i, id (0 : β₁ i) = 0 := fun i => rfl) (g : Π₀ i : ι, β₁ i) :
    mapRange (fun i => (id : β₁ i → β₁ i)) h g = g := by
  ext
  rfl

theorem mapRange_comp (f : ∀ i, β₁ i → β₂ i) (f₂ : ∀ i, β i → β₁ i) (hf : ∀ i, f i 0 = 0)
    (hf₂ : ∀ i, f₂ i 0 = 0) (h : ∀ i, (f i ∘ f₂ i) 0 = 0) (g : Π₀ i : ι, β i) :
    mapRange (fun i => f i ∘ f₂ i) h g = mapRange f hf (mapRange f₂ hf₂ g) := by
  ext
  simp only [mapRange_apply]; rfl

@[simp]
theorem mapRange_zero (f : ∀ i, β₁ i → β₂ i) (hf : ∀ i, f i 0 = 0) :
    mapRange f hf (0 : Π₀ i, β₁ i) = 0 := by
  ext
  simp only [mapRange_apply, coe_zero, Pi.zero_apply, hf]

/-- Let `f i` be a binary operation `β₁ i → β₂ i → β i` such that `f i 0 0 = 0`.
Then `zipWith f hf` is a binary operation `Π₀ i, β₁ i → Π₀ i, β₂ i → Π₀ i, β i`. -/
def zipWith (f : ∀ i, β₁ i → β₂ i → β i) (hf : ∀ i, f i 0 0 = 0) (x : Π₀ i, β₁ i) (y : Π₀ i, β₂ i) :
    Π₀ i, β i :=
  ⟨fun i => f i (x i) (y i), by
    refine x.support'.bind fun xs => ?_
    refine y.support'.map fun ys => ?_
    refine ⟨xs + ys, fun i => ?_⟩
    obtain h1 | (h1 : x i = 0) := xs.prop i
    · left
      rw [Multiset.mem_add]
      left
      exact h1
    obtain h2 | (h2 : y i = 0) := ys.prop i
    · left
      rw [Multiset.mem_add]
      right
      exact h2
    right; rw [← hf, ← h1, ← h2]⟩

@[simp]
theorem zipWith_apply (f : ∀ i, β₁ i → β₂ i → β i) (hf : ∀ i, f i 0 0 = 0) (g₁ : Π₀ i, β₁ i)
    (g₂ : Π₀ i, β₂ i) (i : ι) : zipWith f hf g₁ g₂ i = f i (g₁ i) (g₂ i) :=
  rfl

section Piecewise

variable (x y : Π₀ i, β i) (s : Set ι) [∀ i, Decidable (i ∈ s)]

/-- `x.piecewise y s` is the finitely supported function equal to `x` on the set `s`,
  and to `y` on its complement. -/
def piecewise : Π₀ i, β i :=
  zipWith (fun i x y => if i ∈ s then x else y) (fun _ => ite_self 0) x y

theorem piecewise_apply (i : ι) : x.piecewise y s i = if i ∈ s then x i else y i :=
  zipWith_apply _ _ x y i

@[simp, norm_cast]
theorem coe_piecewise : ⇑(x.piecewise y s) = s.piecewise x y := by
  ext
  apply piecewise_apply

end Piecewise

end Basic

section Algebra

instance [∀ i, AddZeroClass (β i)] : Add (Π₀ i, β i) :=
  ⟨zipWith (fun _ => (· + ·)) fun _ => add_zero 0⟩

theorem add_apply [∀ i, AddZeroClass (β i)] (g₁ g₂ : Π₀ i, β i) (i : ι) :
    (g₁ + g₂) i = g₁ i + g₂ i :=
  rfl

@[simp, norm_cast]
theorem coe_add [∀ i, AddZeroClass (β i)] (g₁ g₂ : Π₀ i, β i) : ⇑(g₁ + g₂) = g₁ + g₂ :=
  rfl

instance addZeroClass [∀ i, AddZeroClass (β i)] : AddZeroClass (Π₀ i, β i) :=
  DFunLike.coe_injective.addZeroClass _ coe_zero coe_add

instance instIsLeftCancelAdd [∀ i, AddZeroClass (β i)] [∀ i, IsLeftCancelAdd (β i)] :
    IsLeftCancelAdd (Π₀ i, β i) where
  add_left_cancel _ _ _ h := ext fun x => add_left_cancel <| DFunLike.congr_fun h x

instance instIsRightCancelAdd [∀ i, AddZeroClass (β i)] [∀ i, IsRightCancelAdd (β i)] :
    IsRightCancelAdd (Π₀ i, β i) where
  add_right_cancel _ _ _ h := ext fun x => add_right_cancel <| DFunLike.congr_fun h x

instance instIsCancelAdd [∀ i, AddZeroClass (β i)] [∀ i, IsCancelAdd (β i)] :
    IsCancelAdd (Π₀ i, β i) where

/-- Note the general `SMul` instance doesn't apply as `ℕ` is not distributive
unless `β i`'s addition is commutative. -/
instance hasNatScalar [∀ i, AddMonoid (β i)] : SMul ℕ (Π₀ i, β i) :=
  ⟨fun c v => v.mapRange (fun _ => (c • ·)) fun _ => nsmul_zero _⟩

theorem nsmul_apply [∀ i, AddMonoid (β i)] (b : ℕ) (v : Π₀ i, β i) (i : ι) : (b • v) i = b • v i :=
  rfl

@[simp, norm_cast]
theorem coe_nsmul [∀ i, AddMonoid (β i)] (b : ℕ) (v : Π₀ i, β i) : ⇑(b • v) = b • ⇑v :=
  rfl

instance [∀ i, AddMonoid (β i)] : AddMonoid (Π₀ i, β i) :=
  DFunLike.coe_injective.addMonoid _ coe_zero coe_add fun _ _ => coe_nsmul _ _

/-- Coercion from a `DFinsupp` to a pi type is an `AddMonoidHom`. -/
def coeFnAddMonoidHom [∀ i, AddZeroClass (β i)] : (Π₀ i, β i) →+ ∀ i, β i where
  toFun := (⇑)
  map_zero' := coe_zero
  map_add' := coe_add

/-- Evaluation at a point is an `AddMonoidHom`. This is the finitely-supported version of
`Pi.evalAddMonoidHom`. -/
def evalAddMonoidHom [∀ i, AddZeroClass (β i)] (i : ι) : (Π₀ i, β i) →+ β i :=
  (Pi.evalAddMonoidHom β i).comp coeFnAddMonoidHom

instance addCommMonoid [∀ i, AddCommMonoid (β i)] : AddCommMonoid (Π₀ i, β i) :=
  DFunLike.coe_injective.addCommMonoid _ coe_zero coe_add fun _ _ => coe_nsmul _ _

@[simp, norm_cast]
theorem coe_finset_sum {α} [∀ i, AddCommMonoid (β i)] (s : Finset α) (g : α → Π₀ i, β i) :
    ⇑(∑ a ∈ s, g a) = ∑ a ∈ s, ⇑(g a) :=
  map_sum coeFnAddMonoidHom g s

@[simp]
theorem finset_sum_apply {α} [∀ i, AddCommMonoid (β i)] (s : Finset α) (g : α → Π₀ i, β i) (i : ι) :
    (∑ a ∈ s, g a) i = ∑ a ∈ s, g a i :=
  map_sum (evalAddMonoidHom i) g s

instance [∀ i, AddGroup (β i)] : Neg (Π₀ i, β i) :=
  ⟨fun f => f.mapRange (fun _ => Neg.neg) fun _ => neg_zero⟩

theorem neg_apply [∀ i, AddGroup (β i)] (g : Π₀ i, β i) (i : ι) : (-g) i = -g i :=
  rfl

@[simp, norm_cast] lemma coe_neg [∀ i, AddGroup (β i)] (g : Π₀ i, β i) : ⇑(-g) = -g := rfl

instance [∀ i, AddGroup (β i)] : Sub (Π₀ i, β i) :=
  ⟨zipWith (fun _ => Sub.sub) fun _ => sub_zero 0⟩

theorem sub_apply [∀ i, AddGroup (β i)] (g₁ g₂ : Π₀ i, β i) (i : ι) : (g₁ - g₂) i = g₁ i - g₂ i :=
  rfl

@[simp, norm_cast]
theorem coe_sub [∀ i, AddGroup (β i)] (g₁ g₂ : Π₀ i, β i) : ⇑(g₁ - g₂) = g₁ - g₂ :=
  rfl

/-- Note the general `SMul` instance doesn't apply as `ℤ` is not distributive
unless `β i`'s addition is commutative. -/
instance hasIntScalar [∀ i, AddGroup (β i)] : SMul ℤ (Π₀ i, β i) :=
  ⟨fun c v => v.mapRange (fun _ => (c • ·)) fun _ => zsmul_zero _⟩

theorem zsmul_apply [∀ i, AddGroup (β i)] (b : ℤ) (v : Π₀ i, β i) (i : ι) : (b • v) i = b • v i :=
  rfl

@[simp, norm_cast]
theorem coe_zsmul [∀ i, AddGroup (β i)] (b : ℤ) (v : Π₀ i, β i) : ⇑(b • v) = b • ⇑v :=
  rfl

instance [∀ i, AddGroup (β i)] : AddGroup (Π₀ i, β i) :=
  DFunLike.coe_injective.addGroup _ coe_zero coe_add coe_neg coe_sub (fun _ _ => coe_nsmul _ _)
    fun _ _ => coe_zsmul _ _

instance addCommGroup [∀ i, AddCommGroup (β i)] : AddCommGroup (Π₀ i, β i) :=
  DFunLike.coe_injective.addCommGroup _ coe_zero coe_add coe_neg coe_sub (fun _ _ => coe_nsmul _ _)
    fun _ _ => coe_zsmul _ _

/-- Dependent functions with finite support inherit a semiring action from an action on each
coordinate. -/
instance [Monoid γ] [∀ i, AddMonoid (β i)] [∀ i, DistribMulAction γ (β i)] : SMul γ (Π₀ i, β i) :=
  ⟨fun c v => v.mapRange (fun _ => (c • ·)) fun _ => smul_zero _⟩

theorem smul_apply [Monoid γ] [∀ i, AddMonoid (β i)] [∀ i, DistribMulAction γ (β i)] (b : γ)
    (v : Π₀ i, β i) (i : ι) : (b • v) i = b • v i :=
  rfl

@[simp, norm_cast]
theorem coe_smul [Monoid γ] [∀ i, AddMonoid (β i)] [∀ i, DistribMulAction γ (β i)] (b : γ)
    (v : Π₀ i, β i) : ⇑(b • v) = b • ⇑v :=
  rfl

instance smulCommClass {δ : Type*} [Monoid γ] [Monoid δ] [∀ i, AddMonoid (β i)]
    [∀ i, DistribMulAction γ (β i)] [∀ i, DistribMulAction δ (β i)] [∀ i, SMulCommClass γ δ (β i)] :
    SMulCommClass γ δ (Π₀ i, β i) where
  smul_comm r s m := ext fun i => by simp only [smul_apply, smul_comm r s (m i)]

instance isScalarTower {δ : Type*} [Monoid γ] [Monoid δ] [∀ i, AddMonoid (β i)]
    [∀ i, DistribMulAction γ (β i)] [∀ i, DistribMulAction δ (β i)] [SMul γ δ]
    [∀ i, IsScalarTower γ δ (β i)] : IsScalarTower γ δ (Π₀ i, β i) where
  smul_assoc r s m := ext fun i => by simp only [smul_apply, smul_assoc r s (m i)]

instance isCentralScalar [Monoid γ] [∀ i, AddMonoid (β i)] [∀ i, DistribMulAction γ (β i)]
    [∀ i, DistribMulAction γᵐᵒᵖ (β i)] [∀ i, IsCentralScalar γ (β i)] :
    IsCentralScalar γ (Π₀ i, β i) where
  op_smul_eq_smul r m := ext fun i => by simp only [smul_apply, op_smul_eq_smul r (m i)]

/-- Dependent functions with finite support inherit a `DistribMulAction` structure from such a
structure on each coordinate. -/
instance distribMulAction [Monoid γ] [∀ i, AddMonoid (β i)] [∀ i, DistribMulAction γ (β i)] :
    DistribMulAction γ (Π₀ i, β i) :=
  Function.Injective.distribMulAction coeFnAddMonoidHom DFunLike.coe_injective coe_smul

/-- Dependent functions with finite support inherit a module structure from such a structure on
each coordinate. -/
instance module [Semiring γ] [∀ i, AddCommMonoid (β i)] [∀ i, Module γ (β i)] :
    Module γ (Π₀ i, β i) :=
  { inferInstanceAs (DistribMulAction γ (Π₀ i, β i)) with
    zero_smul := fun c => ext fun i => by simp only [smul_apply, zero_smul, zero_apply]
    add_smul := fun c x y => ext fun i => by simp only [add_apply, smul_apply, add_smul] }


end Algebra

section FilterAndSubtypeDomain

/-- `Filter p f` is the function which is `f i` if `p i` is true and 0 otherwise. -/
def filter [∀ i, Zero (β i)] (p : ι → Prop) [DecidablePred p] (x : Π₀ i, β i) : Π₀ i, β i :=
  ⟨fun i => if p i then x i else 0,
    x.support'.map fun xs =>
      ⟨xs.1, fun i => (xs.prop i).imp_right fun H : x i = 0 => by simp only [H, ite_self]⟩⟩

@[simp]
theorem filter_apply [∀ i, Zero (β i)] (p : ι → Prop) [DecidablePred p] (i : ι) (f : Π₀ i, β i) :
    f.filter p i = if p i then f i else 0 :=
  rfl

theorem filter_apply_pos [∀ i, Zero (β i)] {p : ι → Prop} [DecidablePred p] (f : Π₀ i, β i) {i : ι}
    (h : p i) : f.filter p i = f i := by simp only [filter_apply, if_pos h]

theorem filter_apply_neg [∀ i, Zero (β i)] {p : ι → Prop} [DecidablePred p] (f : Π₀ i, β i) {i : ι}
    (h : ¬p i) : f.filter p i = 0 := by simp only [filter_apply, if_neg h]

theorem filter_pos_add_filter_neg [∀ i, AddZeroClass (β i)] (f : Π₀ i, β i) (p : ι → Prop)
    [DecidablePred p] : (f.filter p + f.filter fun i => ¬p i) = f :=
  ext fun i => by
    simp only [add_apply, filter_apply]; split_ifs <;> simp only [add_zero, zero_add]

@[simp]
theorem filter_zero [∀ i, Zero (β i)] (p : ι → Prop) [DecidablePred p] :
    (0 : Π₀ i, β i).filter p = 0 := by
  ext
  simp

@[simp]
theorem filter_add [∀ i, AddZeroClass (β i)] (p : ι → Prop) [DecidablePred p] (f g : Π₀ i, β i) :
    (f + g).filter p = f.filter p + g.filter p := by
  ext
  simp [ite_add_zero]

@[simp]
theorem filter_smul [Monoid γ] [∀ i, AddMonoid (β i)] [∀ i, DistribMulAction γ (β i)] (p : ι → Prop)
    [DecidablePred p] (r : γ) (f : Π₀ i, β i) : (r • f).filter p = r • f.filter p := by
  ext
  simp [smul_apply, smul_ite]

variable (γ β)

/-- `DFinsupp.filter` as an `AddMonoidHom`. -/
@[simps]
def filterAddMonoidHom [∀ i, AddZeroClass (β i)] (p : ι → Prop) [DecidablePred p] :
    (Π₀ i, β i) →+ Π₀ i, β i where
  toFun := filter p
  map_zero' := filter_zero p
  map_add' := filter_add p

/-- `DFinsupp.filter` as a `LinearMap`. -/
@[simps]
def filterLinearMap [Semiring γ] [∀ i, AddCommMonoid (β i)] [∀ i, Module γ (β i)] (p : ι → Prop)
    [DecidablePred p] : (Π₀ i, β i) →ₗ[γ] Π₀ i, β i where
  toFun := filter p
  map_add' := filter_add p
  map_smul' := filter_smul p

variable {γ β}

@[simp]
theorem filter_neg [∀ i, AddGroup (β i)] (p : ι → Prop) [DecidablePred p] (f : Π₀ i, β i) :
    (-f).filter p = -f.filter p :=
  (filterAddMonoidHom β p).map_neg f

@[simp]
theorem filter_sub [∀ i, AddGroup (β i)] (p : ι → Prop) [DecidablePred p] (f g : Π₀ i, β i) :
    (f - g).filter p = f.filter p - g.filter p :=
  (filterAddMonoidHom β p).map_sub f g

/-- `subtypeDomain p f` is the restriction of the finitely supported function
  `f` to the subtype `p`. -/
def subtypeDomain [∀ i, Zero (β i)] (p : ι → Prop) [DecidablePred p] (x : Π₀ i, β i) :
    Π₀ i : Subtype p, β i :=
  ⟨fun i => x (i : ι),
    x.support'.map fun xs =>
      ⟨(Multiset.filter p xs.1).attach.map fun j => ⟨j.1, (Multiset.mem_filter.1 j.2).2⟩, fun i =>
        (xs.prop i).imp_left fun H =>
          Multiset.mem_map.2
            ⟨⟨i, Multiset.mem_filter.2 ⟨H, i.2⟩⟩, Multiset.mem_attach _ _, Subtype.eta _ _⟩⟩⟩

@[simp]
theorem subtypeDomain_zero [∀ i, Zero (β i)] {p : ι → Prop} [DecidablePred p] :
    subtypeDomain p (0 : Π₀ i, β i) = 0 :=
  rfl

@[simp]
theorem subtypeDomain_apply [∀ i, Zero (β i)] {p : ι → Prop} [DecidablePred p] {i : Subtype p}
    {v : Π₀ i, β i} : (subtypeDomain p v) i = v i :=
  rfl

@[simp]
theorem subtypeDomain_add [∀ i, AddZeroClass (β i)] {p : ι → Prop} [DecidablePred p]
    (v v' : Π₀ i, β i) : (v + v').subtypeDomain p = v.subtypeDomain p + v'.subtypeDomain p :=
  DFunLike.coe_injective rfl

@[simp]
theorem subtypeDomain_smul [Monoid γ] [∀ i, AddMonoid (β i)] [∀ i, DistribMulAction γ (β i)]
    {p : ι → Prop} [DecidablePred p] (r : γ) (f : Π₀ i, β i) :
    (r • f).subtypeDomain p = r • f.subtypeDomain p :=
  DFunLike.coe_injective rfl

variable (γ β)

/-- `subtypeDomain` but as an `AddMonoidHom`. -/
@[simps]
def subtypeDomainAddMonoidHom [∀ i, AddZeroClass (β i)] (p : ι → Prop) [DecidablePred p] :
    (Π₀ i : ι, β i) →+ Π₀ i : Subtype p, β i where
  toFun := subtypeDomain p
  map_zero' := subtypeDomain_zero
  map_add' := subtypeDomain_add

/-- `DFinsupp.subtypeDomain` as a `LinearMap`. -/
@[simps]
def subtypeDomainLinearMap [Semiring γ] [∀ i, AddCommMonoid (β i)] [∀ i, Module γ (β i)]
    (p : ι → Prop) [DecidablePred p] : (Π₀ i, β i) →ₗ[γ] Π₀ i : Subtype p, β i where
  toFun := subtypeDomain p
  map_add' := subtypeDomain_add
  map_smul' := subtypeDomain_smul

variable {γ β}

@[simp]
theorem subtypeDomain_neg [∀ i, AddGroup (β i)] {p : ι → Prop} [DecidablePred p] {v : Π₀ i, β i} :
    (-v).subtypeDomain p = -v.subtypeDomain p :=
  DFunLike.coe_injective rfl

@[simp]
theorem subtypeDomain_sub [∀ i, AddGroup (β i)] {p : ι → Prop} [DecidablePred p]
    {v v' : Π₀ i, β i} : (v - v').subtypeDomain p = v.subtypeDomain p - v'.subtypeDomain p :=
  DFunLike.coe_injective rfl

end FilterAndSubtypeDomain

section Basic

variable [∀ i, Zero (β i)]

theorem finite_support (f : Π₀ i, β i) : Set.Finite { i | f i ≠ 0 } :=
  Trunc.induction_on f.support' fun xs ↦
    xs.1.finite_toSet.subset fun i H ↦ ((xs.prop i).resolve_right H)

section DecidableEq
variable [DecidableEq ι]

/-- Create an element of `Π₀ i, β i` from a finset `s` and a function `x`
defined on this `Finset`. -/
def mk (s : Finset ι) (x : ∀ i : (↑s : Set ι), β (i : ι)) : Π₀ i, β i :=
  ⟨fun i => if H : i ∈ s then x ⟨i, H⟩ else 0,
    Trunc.mk ⟨s.1, fun i => if H : i ∈ s then Or.inl H else Or.inr <| dif_neg H⟩⟩

variable {s : Finset ι} {x : ∀ i : (↑s : Set ι), β i} {i : ι}

@[simp]
theorem mk_apply : (mk s x : ∀ i, β i) i = if H : i ∈ s then x ⟨i, H⟩ else 0 :=
  rfl

theorem mk_of_mem (hi : i ∈ s) : (mk s x : ∀ i, β i) i = x ⟨i, hi⟩ :=
  dif_pos hi

theorem mk_of_not_mem (hi : i ∉ s) : (mk s x : ∀ i, β i) i = 0 :=
  dif_neg hi

theorem mk_injective (s : Finset ι) : Function.Injective (@mk ι β _ _ s) := by
  intro x y H
  ext i
  have h1 : (mk s x : ∀ i, β i) i = (mk s y : ∀ i, β i) i := by rw [H]
  obtain ⟨i, hi : i ∈ s⟩ := i
  dsimp only [mk_apply, Subtype.coe_mk] at h1
  simpa only [dif_pos hi] using h1

end DecidableEq

instance unique [∀ i, Subsingleton (β i)] : Unique (Π₀ i, β i) :=
  DFunLike.coe_injective.unique

instance uniqueOfIsEmpty [IsEmpty ι] : Unique (Π₀ i, β i) :=
  DFunLike.coe_injective.unique

/-- Given `Fintype ι`, `equivFunOnFintype` is the `Equiv` between `Π₀ i, β i` and `Π i, β i`.
  (All dependent functions on a finite type are finitely supported.) -/
@[simps apply]
def equivFunOnFintype [Fintype ι] : (Π₀ i, β i) ≃ ∀ i, β i where
  toFun := (⇑)
  invFun f := ⟨f, Trunc.mk ⟨Finset.univ.1, fun _ => Or.inl <| Finset.mem_univ_val _⟩⟩
  left_inv _ := DFunLike.coe_injective rfl
  right_inv _ := rfl

@[simp]
theorem equivFunOnFintype_symm_coe [Fintype ι] (f : Π₀ i, β i) : equivFunOnFintype.symm f = f :=
  Equiv.symm_apply_apply _ _

variable [DecidableEq ι]

/-- The function `single i b : Π₀ i, β i` sends `i` to `b`
and all other points to `0`. -/
def single (i : ι) (b : β i) : Π₀ i, β i :=
  ⟨Pi.single i b,
    Trunc.mk ⟨{i}, fun j => (Decidable.eq_or_ne j i).imp (by simp) fun h => Pi.single_eq_of_ne h _⟩⟩

theorem single_eq_pi_single {i b} : ⇑(single i b : Π₀ i, β i) = Pi.single i b :=
  rfl

@[simp]
theorem single_apply {i i' b} :
    (single i b : Π₀ i, β i) i' = if h : i = i' then Eq.recOn h b else 0 := by
  rw [single_eq_pi_single, Pi.single, Function.update]
  simp [@eq_comm _ i i']

@[simp]
theorem single_zero (i) : (single i 0 : Π₀ i, β i) = 0 :=
  DFunLike.coe_injective <| Pi.single_zero _

-- @[simp] -- Porting note (#10618): simp can prove this
theorem single_eq_same {i b} : (single i b : Π₀ i, β i) i = b := by
  simp only [single_apply, dite_eq_ite, ite_true]

theorem single_eq_of_ne {i i' b} (h : i ≠ i') : (single i b : Π₀ i, β i) i' = 0 := by
  simp only [single_apply, dif_neg h]

theorem single_injective {i} : Function.Injective (single i : β i → Π₀ i, β i) := fun _ _ H =>
  Pi.single_injective β i <| DFunLike.coe_injective.eq_iff.mpr H

/-- Like `Finsupp.single_eq_single_iff`, but with a `HEq` due to dependent types -/
theorem single_eq_single_iff (i j : ι) (xi : β i) (xj : β j) :
    DFinsupp.single i xi = DFinsupp.single j xj ↔ i = j ∧ HEq xi xj ∨ xi = 0 ∧ xj = 0 := by
  constructor
  · intro h
    by_cases hij : i = j
    · subst hij
      exact Or.inl ⟨rfl, heq_of_eq (DFinsupp.single_injective h)⟩
    · have h_coe : ⇑(DFinsupp.single i xi) = DFinsupp.single j xj := congr_arg (⇑) h
      have hci := congr_fun h_coe i
      have hcj := congr_fun h_coe j
      rw [DFinsupp.single_eq_same] at hci hcj
      rw [DFinsupp.single_eq_of_ne (Ne.symm hij)] at hci
      rw [DFinsupp.single_eq_of_ne hij] at hcj
      exact Or.inr ⟨hci, hcj.symm⟩
  · rintro (⟨rfl, hxi⟩ | ⟨hi, hj⟩)
    · rw [eq_of_heq hxi]
    · rw [hi, hj, DFinsupp.single_zero, DFinsupp.single_zero]

/-- `DFinsupp.single a b` is injective in `a`. For the statement that it is injective in `b`, see
`DFinsupp.single_injective` -/
theorem single_left_injective {b : ∀ i : ι, β i} (h : ∀ i, b i ≠ 0) :
    Function.Injective (fun i => single i (b i) : ι → Π₀ i, β i) := fun _ _ H =>
  (((single_eq_single_iff _ _ _ _).mp H).resolve_right fun hb => h _ hb.1).left

@[simp]
theorem single_eq_zero {i : ι} {xi : β i} : single i xi = 0 ↔ xi = 0 := by
  rw [← single_zero i, single_eq_single_iff]
  simp

theorem filter_single (p : ι → Prop) [DecidablePred p] (i : ι) (x : β i) :
    (single i x).filter p = if p i then single i x else 0 := by
  ext j
  have := apply_ite (fun x : Π₀ i, β i => x j) (p i) (single i x) 0
  dsimp at this
  rw [filter_apply, this]
  obtain rfl | hij := Decidable.eq_or_ne i j
  · rfl
  · rw [single_eq_of_ne hij, ite_self, ite_self]

@[simp]
theorem filter_single_pos {p : ι → Prop} [DecidablePred p] (i : ι) (x : β i) (h : p i) :
    (single i x).filter p = single i x := by rw [filter_single, if_pos h]

@[simp]
theorem filter_single_neg {p : ι → Prop} [DecidablePred p] (i : ι) (x : β i) (h : ¬p i) :
    (single i x).filter p = 0 := by rw [filter_single, if_neg h]

/-- Equality of sigma types is sufficient (but not necessary) to show equality of `DFinsupp`s. -/
theorem single_eq_of_sigma_eq {i j} {xi : β i} {xj : β j} (h : (⟨i, xi⟩ : Sigma β) = ⟨j, xj⟩) :
    DFinsupp.single i xi = DFinsupp.single j xj := by
  cases h
  rfl

@[simp]
theorem equivFunOnFintype_single [Fintype ι] (i : ι) (m : β i) :
    (@DFinsupp.equivFunOnFintype ι β _ _) (DFinsupp.single i m) = Pi.single i m := by
  ext x
  dsimp [Pi.single, Function.update]
  simp [DFinsupp.single_eq_pi_single, @eq_comm _ i]

@[simp]
theorem equivFunOnFintype_symm_single [Fintype ι] (i : ι) (m : β i) :
    (@DFinsupp.equivFunOnFintype ι β _ _).symm (Pi.single i m) = DFinsupp.single i m := by
  ext i'
  simp only [← single_eq_pi_single, equivFunOnFintype_symm_coe]

section SingleAndZipWith

variable [∀ i, Zero (β₁ i)] [∀ i, Zero (β₂ i)]
@[simp]
theorem zipWith_single_single (f : ∀ i, β₁ i → β₂ i → β i) (hf : ∀ i, f i 0 0 = 0)
    {i} (b₁ : β₁ i) (b₂ : β₂ i) :
    zipWith f hf (single i b₁) (single i b₂) = single i (f i b₁ b₂) := by
  ext j
  rw [zipWith_apply]
  obtain rfl | hij := Decidable.eq_or_ne i j
  · rw [single_eq_same, single_eq_same, single_eq_same]
  · rw [single_eq_of_ne hij, single_eq_of_ne hij, single_eq_of_ne hij, hf]

end SingleAndZipWith

/-- Redefine `f i` to be `0`. -/
def erase (i : ι) (x : Π₀ i, β i) : Π₀ i, β i :=
  ⟨fun j ↦ if j = i then 0 else x.1 j,
    x.support'.map fun xs ↦ ⟨xs.1, fun j ↦ (xs.prop j).imp_right (by simp only [·, ite_self])⟩⟩

@[simp]
theorem erase_apply {i j : ι} {f : Π₀ i, β i} : (f.erase i) j = if j = i then 0 else f j :=
  rfl

-- @[simp] -- Porting note (#10618): simp can prove this
theorem erase_same {i : ι} {f : Π₀ i, β i} : (f.erase i) i = 0 := by simp

theorem erase_ne {i i' : ι} {f : Π₀ i, β i} (h : i' ≠ i) : (f.erase i) i' = f i' := by simp [h]

theorem piecewise_single_erase (x : Π₀ i, β i) (i : ι)
    [∀ i' : ι, Decidable <| (i' ∈ ({i} : Set ι))] : -- Porting note: added Decidable hypothesis
    (single i (x i)).piecewise (x.erase i) {i} = x := by
  ext j; rw [piecewise_apply]; split_ifs with h
  · rw [(id h : j = i), single_eq_same]
  · exact erase_ne h

theorem erase_eq_sub_single {β : ι → Type*} [∀ i, AddGroup (β i)] (f : Π₀ i, β i) (i : ι) :
    f.erase i = f - single i (f i) := by
  ext j
  rcases eq_or_ne i j with (rfl | h)
  · simp
  · simp [erase_ne h.symm, single_eq_of_ne h, @eq_comm _ j, h]

@[simp]
theorem erase_zero (i : ι) : erase i (0 : Π₀ i, β i) = 0 :=
  ext fun _ => ite_self _

@[simp]
theorem filter_ne_eq_erase (f : Π₀ i, β i) (i : ι) : f.filter (· ≠ i) = f.erase i := by
  ext1 j
  simp only [DFinsupp.filter_apply, DFinsupp.erase_apply, ite_not]

@[simp]
theorem filter_ne_eq_erase' (f : Π₀ i, β i) (i : ι) : f.filter (i ≠ ·) = f.erase i := by
  rw [← filter_ne_eq_erase f i]
  congr with j
  exact ne_comm

theorem erase_single (j : ι) (i : ι) (x : β i) :
    (single i x).erase j = if i = j then 0 else single i x := by
  rw [← filter_ne_eq_erase, filter_single, ite_not]

@[simp]
theorem erase_single_same (i : ι) (x : β i) : (single i x).erase i = 0 := by
  rw [erase_single, if_pos rfl]

@[simp]
theorem erase_single_ne {i j : ι} (x : β i) (h : i ≠ j) : (single i x).erase j = single i x := by
  rw [erase_single, if_neg h]

section Update

variable (f : Π₀ i, β i) (i) (b : β i)

/-- Replace the value of a `Π₀ i, β i` at a given point `i : ι` by a given value `b : β i`.
If `b = 0`, this amounts to removing `i` from the support.
Otherwise, `i` is added to it.

This is the (dependent) finitely-supported version of `Function.update`. -/
def update : Π₀ i, β i :=
  ⟨Function.update f i b,
    f.support'.map fun s =>
      ⟨i ::ₘ s.1, fun j => by
        rcases eq_or_ne i j with (rfl | hi)
        · simp
        · obtain hj | (hj : f j = 0) := s.prop j
          · exact Or.inl (Multiset.mem_cons_of_mem hj)
          · exact Or.inr ((Function.update_noteq hi.symm b _).trans hj)⟩⟩

variable (j : ι)

@[simp, norm_cast] lemma coe_update : (f.update i b : ∀ i : ι, β i) = Function.update f i b := rfl

@[simp]
theorem update_self : f.update i (f i) = f := by
  ext
  simp

@[simp]
theorem update_eq_erase : f.update i 0 = f.erase i := by
  ext j
  rcases eq_or_ne i j with (rfl | hi)
  · simp
  · simp [hi.symm]

theorem update_eq_single_add_erase {β : ι → Type*} [∀ i, AddZeroClass (β i)] (f : Π₀ i, β i)
    (i : ι) (b : β i) : f.update i b = single i b + f.erase i := by
  ext j
  rcases eq_or_ne i j with (rfl | h)
  · simp
  · simp [Function.update_noteq h.symm, h, erase_ne, h.symm]

theorem update_eq_erase_add_single {β : ι → Type*} [∀ i, AddZeroClass (β i)] (f : Π₀ i, β i)
    (i : ι) (b : β i) : f.update i b = f.erase i + single i b := by
  ext j
  rcases eq_or_ne i j with (rfl | h)
  · simp
  · simp [Function.update_noteq h.symm, h, erase_ne, h.symm]

theorem update_eq_sub_add_single {β : ι → Type*} [∀ i, AddGroup (β i)] (f : Π₀ i, β i) (i : ι)
    (b : β i) : f.update i b = f - single i (f i) + single i b := by
  rw [update_eq_erase_add_single f i b, erase_eq_sub_single f i]

end Update

end Basic

section DecidableEq
variable [DecidableEq ι]

section AddMonoid

variable [∀ i, AddZeroClass (β i)]

@[simp]
theorem single_add (i : ι) (b₁ b₂ : β i) : single i (b₁ + b₂) = single i b₁ + single i b₂ :=
  (zipWith_single_single (fun _ => (· + ·)) _ b₁ b₂).symm

@[simp]
theorem erase_add (i : ι) (f₁ f₂ : Π₀ i, β i) : erase i (f₁ + f₂) = erase i f₁ + erase i f₂ :=
  ext fun _ => by simp [ite_zero_add]

variable (β)

/-- `DFinsupp.single` as an `AddMonoidHom`. -/
@[simps]
def singleAddHom (i : ι) : β i →+ Π₀ i, β i where
  toFun := single i
  map_zero' := single_zero i
  map_add' := single_add i

/-- `DFinsupp.erase` as an `AddMonoidHom`. -/
@[simps]
def eraseAddHom (i : ι) : (Π₀ i, β i) →+ Π₀ i, β i where
  toFun := erase i
  map_zero' := erase_zero i
  map_add' := erase_add i

variable {β}

@[simp]
theorem single_neg {β : ι → Type v} [∀ i, AddGroup (β i)] (i : ι) (x : β i) :
    single i (-x) = -single i x :=
  (singleAddHom β i).map_neg x

@[simp]
theorem single_sub {β : ι → Type v} [∀ i, AddGroup (β i)] (i : ι) (x y : β i) :
    single i (x - y) = single i x - single i y :=
  (singleAddHom β i).map_sub x y

@[simp]
theorem erase_neg {β : ι → Type v} [∀ i, AddGroup (β i)] (i : ι) (f : Π₀ i, β i) :
    (-f).erase i = -f.erase i :=
  (eraseAddHom β i).map_neg f

@[simp]
theorem erase_sub {β : ι → Type v} [∀ i, AddGroup (β i)] (i : ι) (f g : Π₀ i, β i) :
    (f - g).erase i = f.erase i - g.erase i :=
  (eraseAddHom β i).map_sub f g

theorem single_add_erase (i : ι) (f : Π₀ i, β i) : single i (f i) + f.erase i = f :=
  ext fun i' =>
    if h : i = i' then by
      subst h; simp only [add_apply, single_apply, erase_apply, add_zero, dite_eq_ite, if_true]
    else by
      simp only [add_apply, single_apply, erase_apply, dif_neg h, if_neg (Ne.symm h), zero_add]

theorem erase_add_single (i : ι) (f : Π₀ i, β i) : f.erase i + single i (f i) = f :=
  ext fun i' =>
    if h : i = i' then by
      subst h; simp only [add_apply, single_apply, erase_apply, zero_add, dite_eq_ite, if_true]
    else by
      simp only [add_apply, single_apply, erase_apply, dif_neg h, if_neg (Ne.symm h), add_zero]

protected theorem induction {p : (Π₀ i, β i) → Prop} (f : Π₀ i, β i) (h0 : p 0)
    (ha : ∀ (i b) (f : Π₀ i, β i), f i = 0 → b ≠ 0 → p f → p (single i b + f)) : p f := by
  cases' f with f s
  induction' s using Trunc.induction_on with s
  cases' s with s H
  induction' s using Multiset.induction_on with i s ih generalizing f
  · have : f = 0 := funext fun i => (H i).resolve_left (Multiset.not_mem_zero _)
    subst this
    exact h0
  have H2 : p (erase i ⟨f, Trunc.mk ⟨i ::ₘ s, H⟩⟩) := by
    dsimp only [erase, Trunc.map, Trunc.bind, Trunc.liftOn, Trunc.lift_mk,
      Function.comp, Subtype.coe_mk]
    have H2 : ∀ j, j ∈ s ∨ ite (j = i) 0 (f j) = 0 := by
      intro j
      cases' H j with H2 H2
      · cases' Multiset.mem_cons.1 H2 with H3 H3
        · right; exact if_pos H3
        · left; exact H3
      right
      split_ifs <;> [rfl; exact H2]
    have H3 : ∀ aux, (⟨fun j : ι => ite (j = i) 0 (f j), Trunc.mk ⟨i ::ₘ s, aux⟩⟩ : Π₀ i, β i) =
        ⟨fun j : ι => ite (j = i) 0 (f j), Trunc.mk ⟨s, H2⟩⟩ :=
      fun _ ↦ ext fun _ => rfl
    rw [H3]
    apply ih
  have H3 : single i _ + _ = (⟨f, Trunc.mk ⟨i ::ₘ s, H⟩⟩ : Π₀ i, β i) := single_add_erase _ _
  rw [← H3]
  change p (single i (f i) + _)
  cases' Classical.em (f i = 0) with h h
  · rw [h, single_zero, zero_add]
    exact H2
  refine ha _ _ _ ?_ h H2
  rw [erase_same]

theorem induction₂ {p : (Π₀ i, β i) → Prop} (f : Π₀ i, β i) (h0 : p 0)
    (ha : ∀ (i b) (f : Π₀ i, β i), f i = 0 → b ≠ 0 → p f → p (f + single i b)) : p f :=
  DFinsupp.induction f h0 fun i b f h1 h2 h3 =>
    have h4 : f + single i b = single i b + f := by
      ext j; by_cases H : i = j
      · subst H
        simp [h1]
      · simp [H]
    Eq.recOn h4 <| ha i b f h1 h2 h3

@[simp]
theorem add_closure_iUnion_range_single :
    AddSubmonoid.closure (⋃ i : ι, Set.range (single i : β i → Π₀ i, β i)) = ⊤ :=
  top_unique fun x _ => by
    apply DFinsupp.induction x
    · exact AddSubmonoid.zero_mem _
    exact fun a b f _ _ hf =>
      AddSubmonoid.add_mem _
        (AddSubmonoid.subset_closure <| Set.mem_iUnion.2 ⟨a, Set.mem_range_self _⟩) hf

/-- If two additive homomorphisms from `Π₀ i, β i` are equal on each `single a b`, then
they are equal. -/
theorem addHom_ext {γ : Type w} [AddZeroClass γ] ⦃f g : (Π₀ i, β i) →+ γ⦄
    (H : ∀ (i : ι) (y : β i), f (single i y) = g (single i y)) : f = g := by
  refine AddMonoidHom.eq_of_eqOn_denseM add_closure_iUnion_range_single fun f hf => ?_
  simp only [Set.mem_iUnion, Set.mem_range] at hf
  rcases hf with ⟨x, y, rfl⟩
  apply H

/-- If two additive homomorphisms from `Π₀ i, β i` are equal on each `single a b`, then
they are equal.

See note [partially-applied ext lemmas]. -/
@[ext]
theorem addHom_ext' {γ : Type w} [AddZeroClass γ] ⦃f g : (Π₀ i, β i) →+ γ⦄
    (H : ∀ x, f.comp (singleAddHom β x) = g.comp (singleAddHom β x)) : f = g :=
  addHom_ext fun x => DFunLike.congr_fun (H x)

end AddMonoid

@[simp]
theorem mk_add [∀ i, AddZeroClass (β i)] {s : Finset ι} {x y : ∀ i : (↑s : Set ι), β i} :
    mk s (x + y) = mk s x + mk s y :=
  ext fun i => by simp only [add_apply, mk_apply]; split_ifs <;> [rfl; rw [zero_add]]

@[simp]
theorem mk_zero [∀ i, Zero (β i)] {s : Finset ι} : mk s (0 : ∀ i : (↑s : Set ι), β i.1) = 0 :=
  ext fun i => by simp only [mk_apply]; split_ifs <;> rfl

@[simp]
theorem mk_neg [∀ i, AddGroup (β i)] {s : Finset ι} {x : ∀ i : (↑s : Set ι), β i.1} :
    mk s (-x) = -mk s x :=
  ext fun i => by simp only [neg_apply, mk_apply]; split_ifs <;> [rfl; rw [neg_zero]]

@[simp]
theorem mk_sub [∀ i, AddGroup (β i)] {s : Finset ι} {x y : ∀ i : (↑s : Set ι), β i.1} :
    mk s (x - y) = mk s x - mk s y :=
  ext fun i => by simp only [sub_apply, mk_apply]; split_ifs <;> [rfl; rw [sub_zero]]

/-- If `s` is a subset of `ι` then `mk_addGroupHom s` is the canonical additive
group homomorphism from $\prod_{i\in s}\beta_i$ to $\prod_{\mathtt{i : \iota}}\beta_i.$-/
def mkAddGroupHom [∀ i, AddGroup (β i)] (s : Finset ι) :
    (∀ i : (s : Set ι), β ↑i) →+ Π₀ i : ι, β i where
  toFun := mk s
  map_zero' := mk_zero
  map_add' _ _ := mk_add

section

variable [Monoid γ] [∀ i, AddMonoid (β i)] [∀ i, DistribMulAction γ (β i)]

@[simp]
theorem mk_smul {s : Finset ι} (c : γ) (x : ∀ i : (↑s : Set ι), β (i : ι)) :
    mk s (c • x) = c • mk s x :=
  ext fun i => by simp only [smul_apply, mk_apply]; split_ifs <;> [rfl; rw [smul_zero]]

@[simp]
theorem single_smul {i : ι} (c : γ) (x : β i) : single i (c • x) = c • single i x :=
  ext fun i => by
    simp only [smul_apply, single_apply]
    split_ifs with h
    · cases h; rfl
    · rw [smul_zero]

end

section SupportBasic

variable [∀ i, Zero (β i)] [∀ (i) (x : β i), Decidable (x ≠ 0)]

/-- Set `{i | f x ≠ 0}` as a `Finset`. -/
def support (f : Π₀ i, β i) : Finset ι :=
  (f.support'.lift fun xs => (Multiset.toFinset xs.1).filter fun i => f i ≠ 0) <| by
    rintro ⟨sx, hx⟩ ⟨sy, hy⟩
    dsimp only [Subtype.coe_mk, toFun_eq_coe] at *
    ext i; constructor
    · intro H
      rcases Finset.mem_filter.1 H with ⟨_, h⟩
      exact Finset.mem_filter.2 ⟨Multiset.mem_toFinset.2 <| (hy i).resolve_right h, h⟩
    · intro H
      rcases Finset.mem_filter.1 H with ⟨_, h⟩
      exact Finset.mem_filter.2 ⟨Multiset.mem_toFinset.2 <| (hx i).resolve_right h, h⟩

@[simp]
theorem support_mk_subset {s : Finset ι} {x : ∀ i : (↑s : Set ι), β i.1} : (mk s x).support ⊆ s :=
  fun _ H => Multiset.mem_toFinset.1 (Finset.mem_filter.1 H).1

@[simp]
theorem support_mk'_subset {f : ∀ i, β i} {s : Multiset ι} {h} :
    (mk' f <| Trunc.mk ⟨s, h⟩).support ⊆ s.toFinset := fun i H =>
  Multiset.mem_toFinset.1 <| by simpa using (Finset.mem_filter.1 H).1

@[simp]
theorem mem_support_toFun (f : Π₀ i, β i) (i) : i ∈ f.support ↔ f i ≠ 0 := by
  cases' f with f s
  induction' s using Trunc.induction_on with s
  dsimp only [support, Trunc.lift_mk]
  rw [Finset.mem_filter, Multiset.mem_toFinset, coe_mk']
  exact and_iff_right_of_imp (s.prop i).resolve_right

theorem eq_mk_support (f : Π₀ i, β i) : f = mk f.support fun i => f i := by aesop

/-- Equivalence between dependent functions with finite support `s : Finset ι` and functions
`∀ i, {x : β i // x ≠ 0}`. -/
@[simps]
def subtypeSupportEqEquiv (s : Finset ι) :
    {f : Π₀ i, β i // f.support = s} ≃ ∀ i : s, {x : β i // x ≠ 0} where
  toFun | ⟨f, hf⟩ => fun ⟨i, hi⟩ ↦ ⟨f i, (f.mem_support_toFun i).1 <| hf.symm ▸ hi⟩
  invFun f := ⟨mk s fun i ↦ (f i).1, Finset.ext fun i ↦ by
    -- TODO: `simp` fails to use `(f _).2` inside `∃ _, _`
    calc
      i ∈ support (mk s fun i ↦ (f i).1) ↔ ∃ h : i ∈ s, (f ⟨i, h⟩).1 ≠ 0 := by simp
      _ ↔ ∃ _ : i ∈ s, True := exists_congr fun h ↦ (iff_true _).mpr (f _).2
      _ ↔ i ∈ s := by simp⟩
  left_inv := by
    rintro ⟨f, rfl⟩
    ext i
    simpa using Eq.symm
  right_inv f := by
    ext1
    simp [Subtype.eta]; rfl

/-- Equivalence between all dependent finitely supported functions `f : Π₀ i, β i` and type
of pairs `⟨s : Finset ι, f : ∀ i : s, {x : β i // x ≠ 0}⟩`. -/
@[simps! apply_fst apply_snd_coe]
def sigmaFinsetFunEquiv : (Π₀ i, β i) ≃ Σ s : Finset ι, ∀ i : s, {x : β i // x ≠ 0} :=
  (Equiv.sigmaFiberEquiv DFinsupp.support).symm.trans (.sigmaCongrRight subtypeSupportEqEquiv)

@[simp]
theorem support_zero : (0 : Π₀ i, β i).support = ∅ :=
  rfl

theorem mem_support_iff {f : Π₀ i, β i} {i : ι} : i ∈ f.support ↔ f i ≠ 0 :=
  f.mem_support_toFun _

theorem not_mem_support_iff {f : Π₀ i, β i} {i : ι} : i ∉ f.support ↔ f i = 0 :=
  not_iff_comm.1 mem_support_iff.symm

@[simp]
theorem support_eq_empty {f : Π₀ i, β i} : f.support = ∅ ↔ f = 0 :=
  ⟨fun H => ext <| by simpa [Finset.ext_iff] using H, by simp (config := { contextual := true })⟩

instance decidableZero [∀ (i) (x : β i), Decidable (x = 0)] (f : Π₀ i, β i) : Decidable (f = 0) :=
  f.support'.recOnSubsingleton <| fun s =>
    decidable_of_iff (∀ i ∈ s.val, f i = 0) <| by
      constructor
      case mpr => rintro rfl _ _; rfl
      case mp =>
        intro hs₁; ext i
        -- This instance prevent consuming `DecidableEq ι` in the next `by_cases`.
        letI := Classical.propDecidable
        by_cases hs₂ : i ∈ s.val
        case pos => exact hs₁ _ hs₂
        case neg => exact (s.prop i).resolve_left hs₂

theorem support_subset_iff {s : Set ι} {f : Π₀ i, β i} : ↑f.support ⊆ s ↔ ∀ i ∉ s, f i = 0 := by
  simpa [Set.subset_def] using forall_congr' fun i => not_imp_comm

theorem support_single_ne_zero {i : ι} {b : β i} (hb : b ≠ 0) : (single i b).support = {i} := by
  ext j; by_cases h : i = j
  · subst h
    simp [hb]
  simp [Ne.symm h, h]

theorem support_single_subset {i : ι} {b : β i} : (single i b).support ⊆ {i} :=
  support_mk'_subset

section MapRangeAndZipWith

variable [∀ i, Zero (β₁ i)] [∀ i, Zero (β₂ i)]

theorem mapRange_def [∀ (i) (x : β₁ i), Decidable (x ≠ 0)] {f : ∀ i, β₁ i → β₂ i}
    {hf : ∀ i, f i 0 = 0} {g : Π₀ i, β₁ i} :
    mapRange f hf g = mk g.support fun i => f i.1 (g i.1) := by
  ext i
  by_cases h : g i ≠ 0 <;> simp at h <;> simp [h, hf]

@[simp]
theorem mapRange_single {f : ∀ i, β₁ i → β₂ i} {hf : ∀ i, f i 0 = 0} {i : ι} {b : β₁ i} :
    mapRange f hf (single i b) = single i (f i b) :=
  DFinsupp.ext fun i' => by
    by_cases h : i = i'
    · subst i'
      simp
    · simp [h, hf]

variable [∀ (i) (x : β₁ i), Decidable (x ≠ 0)] [∀ (i) (x : β₂ i), Decidable (x ≠ 0)]

theorem support_mapRange {f : ∀ i, β₁ i → β₂ i} {hf : ∀ i, f i 0 = 0} {g : Π₀ i, β₁ i} :
    (mapRange f hf g).support ⊆ g.support := by simp [mapRange_def]

theorem zipWith_def {ι : Type u} {β : ι → Type v} {β₁ : ι → Type v₁} {β₂ : ι → Type v₂}
    [dec : DecidableEq ι] [∀ i : ι, Zero (β i)] [∀ i : ι, Zero (β₁ i)] [∀ i : ι, Zero (β₂ i)]
    [∀ (i : ι) (x : β₁ i), Decidable (x ≠ 0)] [∀ (i : ι) (x : β₂ i), Decidable (x ≠ 0)]
    {f : ∀ i, β₁ i → β₂ i → β i} {hf : ∀ i, f i 0 0 = 0} {g₁ : Π₀ i, β₁ i} {g₂ : Π₀ i, β₂ i} :
    zipWith f hf g₁ g₂ = mk (g₁.support ∪ g₂.support) fun i => f i.1 (g₁ i.1) (g₂ i.1) := by
  ext i
  by_cases h1 : g₁ i ≠ 0 <;> by_cases h2 : g₂ i ≠ 0 <;> simp only [not_not, Ne] at h1 h2 <;>
    simp [h1, h2, hf]

theorem support_zipWith {f : ∀ i, β₁ i → β₂ i → β i} {hf : ∀ i, f i 0 0 = 0} {g₁ : Π₀ i, β₁ i}
    {g₂ : Π₀ i, β₂ i} : (zipWith f hf g₁ g₂).support ⊆ g₁.support ∪ g₂.support := by
  simp [zipWith_def]

end MapRangeAndZipWith

theorem erase_def (i : ι) (f : Π₀ i, β i) : f.erase i = mk (f.support.erase i) fun j => f j.1 := by
  ext j
  by_cases h1 : j = i <;> by_cases h2 : f j ≠ 0 <;> simp at h2 <;> simp [h1, h2]

@[simp]
theorem support_erase (i : ι) (f : Π₀ i, β i) : (f.erase i).support = f.support.erase i := by
  ext j
  by_cases h1 : j = i
  · simp only [h1, mem_support_toFun, erase_apply, ite_true, ne_eq, not_true, not_not,
      Finset.mem_erase, false_and]
  by_cases h2 : f j ≠ 0 <;> simp at h2 <;> simp [h1, h2]

theorem support_update_ne_zero (f : Π₀ i, β i) (i : ι) {b : β i} (h : b ≠ 0) :
    support (f.update i b) = insert i f.support := by
  ext j
  rcases eq_or_ne i j with (rfl | hi)
  · simp [h]
  · simp [hi.symm]

theorem support_update (f : Π₀ i, β i) (i : ι) (b : β i) [Decidable (b = 0)] :
    support (f.update i b) = if b = 0 then support (f.erase i) else insert i f.support := by
  ext j
  split_ifs with hb
  · subst hb
    simp [update_eq_erase, support_erase]
  · rw [support_update_ne_zero f _ hb]

section FilterAndSubtypeDomain

variable {p : ι → Prop} [DecidablePred p]

theorem filter_def (f : Π₀ i, β i) : f.filter p = mk (f.support.filter p) fun i => f i.1 := by
  ext i; by_cases h1 : p i <;> by_cases h2 : f i ≠ 0 <;> simp at h2 <;> simp [h1, h2]

@[simp]
theorem support_filter (f : Π₀ i, β i) : (f.filter p).support = f.support.filter p := by
  ext i; by_cases h : p i <;> simp [h]

theorem subtypeDomain_def (f : Π₀ i, β i) :
    f.subtypeDomain p = mk (f.support.subtype p) fun i => f i := by
  ext i; by_cases h2 : f i ≠ 0 <;> try simp at h2; dsimp; simp [h2]

@[simp, nolint simpNF] -- Porting note: simpNF claims that LHS does not simplify, but it does
theorem support_subtypeDomain {f : Π₀ i, β i} :
    (subtypeDomain p f).support = f.support.subtype p := by
  ext i
  simp

end FilterAndSubtypeDomain

end SupportBasic

theorem support_add [∀ i, AddZeroClass (β i)] [∀ (i) (x : β i), Decidable (x ≠ 0)]
    {g₁ g₂ : Π₀ i, β i} : (g₁ + g₂).support ⊆ g₁.support ∪ g₂.support :=
  support_zipWith

@[simp]
theorem support_neg [∀ i, AddGroup (β i)] [∀ (i) (x : β i), Decidable (x ≠ 0)] {f : Π₀ i, β i} :
    support (-f) = support f := by ext i; simp

theorem support_smul {γ : Type w} [Semiring γ] [∀ i, AddCommMonoid (β i)] [∀ i, Module γ (β i)]
    [∀ (i : ι) (x : β i), Decidable (x ≠ 0)] (b : γ) (v : Π₀ i, β i) :
    (b • v).support ⊆ v.support :=
  support_mapRange

instance [∀ i, Zero (β i)] [∀ i, DecidableEq (β i)] : DecidableEq (Π₀ i, β i) := fun f g =>
  decidable_of_iff (f.support = g.support ∧ ∀ i ∈ f.support, f i = g i)
    ⟨fun ⟨h₁, h₂⟩ => ext fun i => if h : i ∈ f.support then h₂ i h else by
      have hf : f i = 0 := by rwa [mem_support_iff, not_not] at h
      have hg : g i = 0 := by rwa [h₁, mem_support_iff, not_not] at h
      rw [hf, hg],
     by rintro rfl; simp⟩

end DecidableEq

section Equiv

open Finset

variable {κ : Type*}

/-- Reindexing (and possibly removing) terms of a dfinsupp. -/
noncomputable def comapDomain [∀ i, Zero (β i)] (h : κ → ι) (hh : Function.Injective h)
    (f : Π₀ i, β i) : Π₀ k, β (h k) where
  toFun x := f (h x)
  support' :=
    f.support'.map fun s =>
      ⟨(s.1.finite_toSet.preimage hh.injOn).toFinset.val, fun x =>
        (s.prop (h x)).imp_left fun hx => (Set.Finite.mem_toFinset _).mpr <| hx⟩

@[simp]
theorem comapDomain_apply [∀ i, Zero (β i)] (h : κ → ι) (hh : Function.Injective h) (f : Π₀ i, β i)
    (k : κ) : comapDomain h hh f k = f (h k) :=
  rfl

@[simp]
theorem comapDomain_zero [∀ i, Zero (β i)] (h : κ → ι) (hh : Function.Injective h) :
    comapDomain h hh (0 : Π₀ i, β i) = 0 := by
  ext
  rw [zero_apply, comapDomain_apply, zero_apply]

@[simp]
theorem comapDomain_add [∀ i, AddZeroClass (β i)] (h : κ → ι) (hh : Function.Injective h)
    (f g : Π₀ i, β i) : comapDomain h hh (f + g) = comapDomain h hh f + comapDomain h hh g := by
  ext
  rw [add_apply, comapDomain_apply, comapDomain_apply, comapDomain_apply, add_apply]

@[simp]
theorem comapDomain_smul [Monoid γ] [∀ i, AddMonoid (β i)] [∀ i, DistribMulAction γ (β i)]
    (h : κ → ι) (hh : Function.Injective h) (r : γ) (f : Π₀ i, β i) :
    comapDomain h hh (r • f) = r • comapDomain h hh f := by
  ext
  rw [smul_apply, comapDomain_apply, smul_apply, comapDomain_apply]

@[simp]
theorem comapDomain_single [DecidableEq ι] [DecidableEq κ] [∀ i, Zero (β i)] (h : κ → ι)
    (hh : Function.Injective h) (k : κ) (x : β (h k)) :
    comapDomain h hh (single (h k) x) = single k x := by
  ext i
  rw [comapDomain_apply]
  obtain rfl | hik := Decidable.eq_or_ne i k
  · rw [single_eq_same, single_eq_same]
  · rw [single_eq_of_ne hik.symm, single_eq_of_ne (hh.ne hik.symm)]

/-- A computable version of comap_domain when an explicit left inverse is provided. -/
def comapDomain' [∀ i, Zero (β i)] (h : κ → ι) {h' : ι → κ} (hh' : Function.LeftInverse h' h)
    (f : Π₀ i, β i) : Π₀ k, β (h k) where
  toFun x := f (h x)
  support' :=
    f.support'.map fun s =>
      ⟨Multiset.map h' s.1, fun x =>
        (s.prop (h x)).imp_left fun hx => Multiset.mem_map.mpr ⟨_, hx, hh' _⟩⟩

@[simp]
theorem comapDomain'_apply [∀ i, Zero (β i)] (h : κ → ι) {h' : ι → κ}
    (hh' : Function.LeftInverse h' h) (f : Π₀ i, β i) (k : κ) : comapDomain' h hh' f k = f (h k) :=
  rfl

@[simp]
theorem comapDomain'_zero [∀ i, Zero (β i)] (h : κ → ι) {h' : ι → κ}
    (hh' : Function.LeftInverse h' h) : comapDomain' h hh' (0 : Π₀ i, β i) = 0 := by
  ext
  rw [zero_apply, comapDomain'_apply, zero_apply]

@[simp]
theorem comapDomain'_add [∀ i, AddZeroClass (β i)] (h : κ → ι) {h' : ι → κ}
    (hh' : Function.LeftInverse h' h) (f g : Π₀ i, β i) :
    comapDomain' h hh' (f + g) = comapDomain' h hh' f + comapDomain' h hh' g := by
  ext
  rw [add_apply, comapDomain'_apply, comapDomain'_apply, comapDomain'_apply, add_apply]

@[simp]
theorem comapDomain'_smul [Monoid γ] [∀ i, AddMonoid (β i)] [∀ i, DistribMulAction γ (β i)]
    (h : κ → ι) {h' : ι → κ} (hh' : Function.LeftInverse h' h) (r : γ) (f : Π₀ i, β i) :
    comapDomain' h hh' (r • f) = r • comapDomain' h hh' f := by
  ext
  rw [smul_apply, comapDomain'_apply, smul_apply, comapDomain'_apply]

@[simp]
theorem comapDomain'_single [DecidableEq ι] [DecidableEq κ] [∀ i, Zero (β i)] (h : κ → ι)
    {h' : ι → κ} (hh' : Function.LeftInverse h' h) (k : κ) (x : β (h k)) :
    comapDomain' h hh' (single (h k) x) = single k x := by
  ext i
  rw [comapDomain'_apply]
  obtain rfl | hik := Decidable.eq_or_ne i k
  · rw [single_eq_same, single_eq_same]
  · rw [single_eq_of_ne hik.symm, single_eq_of_ne (hh'.injective.ne hik.symm)]

/-- Reindexing terms of a dfinsupp.

This is the dfinsupp version of `Equiv.piCongrLeft'`. -/
@[simps apply]
def equivCongrLeft [∀ i, Zero (β i)] (h : ι ≃ κ) : (Π₀ i, β i) ≃ Π₀ k, β (h.symm k) where
  toFun := comapDomain' h.symm h.right_inv
  invFun f :=
    mapRange (fun i => Equiv.cast <| congr_arg β <| h.symm_apply_apply i)
      (fun i => (Equiv.cast_eq_iff_heq _).mpr <| by rw [Equiv.symm_apply_apply])
      (@comapDomain' _ _ _ _ h _ h.left_inv f)
  left_inv f := by
    ext i
    rw [mapRange_apply, comapDomain'_apply, comapDomain'_apply, Equiv.cast_eq_iff_heq,
      h.symm_apply_apply]
  right_inv f := by
    ext k
    rw [comapDomain'_apply, mapRange_apply, comapDomain'_apply, Equiv.cast_eq_iff_heq,
      h.apply_symm_apply]

section SigmaCurry

variable {α : ι → Type*} {δ : ∀ i, α i → Type v}

-- lean can't find these instances -- Porting note: but Lean 4 can!!!
instance hasAdd₂ [∀ i j, AddZeroClass (δ i j)] : Add (Π₀ (i : ι) (j : α i), δ i j) :=
  inferInstance
  -- @DFinsupp.hasAdd ι (fun i => Π₀ j, δ i j) _

instance addZeroClass₂ [∀ i j, AddZeroClass (δ i j)] : AddZeroClass (Π₀ (i : ι) (j : α i), δ i j) :=
  inferInstance
  -- @DFinsupp.addZeroClass ι (fun i => Π₀ j, δ i j) _

instance addMonoid₂ [∀ i j, AddMonoid (δ i j)] : AddMonoid (Π₀ (i : ι) (j : α i), δ i j) :=
  inferInstance
  -- @DFinsupp.addMonoid ι (fun i => Π₀ j, δ i j) _

instance distribMulAction₂ [Monoid γ] [∀ i j, AddMonoid (δ i j)]
    [∀ i j, DistribMulAction γ (δ i j)] : DistribMulAction γ (Π₀ (i : ι) (j : α i), δ i j) :=
  @DFinsupp.distribMulAction ι _ (fun i => Π₀ j, δ i j) _ _ _

<<<<<<< HEAD
/-- The natural map between `Π₀ (i : Σ i, α i), δ i.1 i.2` and `Π₀ i (j : α i), δ i j`. -/
=======
variable [DecidableEq ι]

/-- The natural map between `Π₀ (i : Σ i, α i), δ i.1 i.2` and `Π₀ i (j : α i), δ i j`.  -/
>>>>>>> bbc4793a
def sigmaCurry [∀ i j, Zero (δ i j)] (f : Π₀ (i : Σ _, _), δ i.1 i.2) :
    Π₀ (i) (j), δ i j where
  toFun := fun i ↦
  { toFun := fun j ↦ f ⟨i, j⟩,
    support' := f.support'.map (fun ⟨m, hm⟩ ↦
      ⟨m.filterMap (fun ⟨i', j'⟩ ↦ if h : i' = i then some <| h.rec j' else none),
        fun j ↦ (hm ⟨i, j⟩).imp_left (fun h ↦ (m.mem_filterMap _).mpr ⟨⟨i, j⟩, h, dif_pos rfl⟩)⟩) }
  support' := f.support'.map (fun ⟨m, hm⟩ ↦
    ⟨m.map Sigma.fst, fun i ↦ Decidable.or_iff_not_imp_left.mpr (fun h ↦ DFinsupp.ext
      (fun j ↦ (hm ⟨i, j⟩).resolve_left (fun H ↦ (Multiset.mem_map.not.mp h) ⟨⟨i, j⟩, H, rfl⟩)))⟩)

@[simp]
theorem sigmaCurry_apply [∀ i j, Zero (δ i j)] (f : Π₀ (i : Σ _, _), δ i.1 i.2) (i : ι) (j : α i) :
    sigmaCurry f i j = f ⟨i, j⟩ :=
  rfl

@[simp]
theorem sigmaCurry_zero [∀ i j, Zero (δ i j)] :
    sigmaCurry (0 : Π₀ (i : Σ _, _), δ i.1 i.2) = 0 :=
  rfl

@[simp]
theorem sigmaCurry_add [∀ i j, AddZeroClass (δ i j)] (f g : Π₀ (i : Σ _, _), δ i.1 i.2) :
    sigmaCurry (f + g) = sigmaCurry f + sigmaCurry g := by
  ext (i j)
  rfl

@[simp]
theorem sigmaCurry_smul [Monoid γ] [∀ i j, AddMonoid (δ i j)] [∀ i j, DistribMulAction γ (δ i j)]
    (r : γ) (f : Π₀ (i : Σ _, _), δ i.1 i.2) :
    sigmaCurry (r • f) = r • sigmaCurry f := by
  ext (i j)
  rfl

@[simp]
theorem sigmaCurry_single [∀ i, DecidableEq (α i)] [∀ i j, Zero (δ i j)]
    (ij : Σ i, α i) (x : δ ij.1 ij.2) :
    sigmaCurry (single ij x) = single ij.1 (single ij.2 x : Π₀ j, δ ij.1 j) := by
  obtain ⟨i, j⟩ := ij
  ext i' j'
  dsimp only
  rw [sigmaCurry_apply]
  obtain rfl | hi := eq_or_ne i i'
  · rw [single_eq_same]
    obtain rfl | hj := eq_or_ne j j'
    · rw [single_eq_same, single_eq_same]
    · rw [single_eq_of_ne, single_eq_of_ne hj]
      simpa using hj
  · rw [single_eq_of_ne, single_eq_of_ne hi, zero_apply]
    simp [hi]

/- ./././Mathport/Syntax/Translate/Expr.lean:107:6: warning: expanding binder group (i j) -/
/-- The natural map between `Π₀ i (j : α i), δ i j` and `Π₀ (i : Σ i, α i), δ i.1 i.2`, inverse of
`curry`. -/
def sigmaUncurry [∀ i j, Zero (δ i j)] [DecidableEq ι] (f : Π₀ (i) (j), δ i j) :
    Π₀ i : Σi, _, δ i.1 i.2 where
  toFun i := f i.1 i.2
  support' :=
    f.support'.bind fun s =>
      (Trunc.finChoice (fun i : ↥s.val.toFinset => (f i).support')).map fun fs =>
        ⟨s.val.toFinset.attach.val.bind fun i => (fs i).val.map (Sigma.mk i.val), by
          rintro ⟨i, a⟩
          cases s.prop i with
          | inl hi =>
            cases (fs ⟨i, Multiset.mem_toFinset.mpr hi⟩).prop a with
            | inl ha =>
              left; rw [Multiset.mem_bind]
              use ⟨i, Multiset.mem_toFinset.mpr hi⟩
              constructor
              case right => simp [ha]
              case left => apply Multiset.mem_attach
            | inr ha => right; simp [toFun_eq_coe (f i) ▸ ha]
          | inr hi => right; simp [toFun_eq_coe f ▸ hi]⟩

/- ./././Mathport/Syntax/Translate/Expr.lean:107:6: warning: expanding binder group (i j) -/
@[simp]
theorem sigmaUncurry_apply [∀ i j, Zero (δ i j)]
    (f : Π₀ (i) (j), δ i j) (i : ι) (j : α i) :
    sigmaUncurry f ⟨i, j⟩ = f i j :=
  rfl

/- ./././Mathport/Syntax/Translate/Expr.lean:107:6: warning: expanding binder group (i j) -/
@[simp]
theorem sigmaUncurry_zero [∀ i j, Zero (δ i j)] :
    sigmaUncurry (0 : Π₀ (i) (j), δ i j) = 0 :=
  rfl

/- ./././Mathport/Syntax/Translate/Expr.lean:107:6: warning: expanding binder group (i j) -/
@[simp]
theorem sigmaUncurry_add [∀ i j, AddZeroClass (δ i j)] (f g : Π₀ (i) (j), δ i j) :
    sigmaUncurry (f + g) = sigmaUncurry f + sigmaUncurry g :=
  DFunLike.coe_injective rfl

/- ./././Mathport/Syntax/Translate/Expr.lean:107:6: warning: expanding binder group (i j) -/
@[simp]
theorem sigmaUncurry_smul [Monoid γ] [∀ i j, AddMonoid (δ i j)]
    [∀ i j, DistribMulAction γ (δ i j)]
    (r : γ) (f : Π₀ (i) (j), δ i j) : sigmaUncurry (r • f) = r • sigmaUncurry f :=
  DFunLike.coe_injective rfl

@[simp]
theorem sigmaUncurry_single [∀ i j, Zero (δ i j)] [∀ i, DecidableEq (α i)]
    (i) (j : α i) (x : δ i j) :
    sigmaUncurry (single i (single j x : Π₀ j : α i, δ i j)) = single ⟨i, j⟩ (by exact x) := by
  ext ⟨i', j'⟩
  dsimp only
  rw [sigmaUncurry_apply]
  obtain rfl | hi := eq_or_ne i i'
  · rw [single_eq_same]
    obtain rfl | hj := eq_or_ne j j'
    · rw [single_eq_same, single_eq_same]
    · rw [single_eq_of_ne hj, single_eq_of_ne]
      simpa using hj
  · rw [single_eq_of_ne hi, single_eq_of_ne, zero_apply]
    simp [hi]

/- ./././Mathport/Syntax/Translate/Expr.lean:107:6: warning: expanding binder group (i j) -/
/-- The natural bijection between `Π₀ (i : Σ i, α i), δ i.1 i.2` and `Π₀ i (j : α i), δ i j`.

This is the dfinsupp version of `Equiv.piCurry`. -/
def sigmaCurryEquiv [∀ i j, Zero (δ i j)] [DecidableEq ι] :
    (Π₀ i : Σi, _, δ i.1 i.2) ≃ Π₀ (i) (j), δ i j where
  toFun := sigmaCurry
  invFun := sigmaUncurry
  left_inv f := by
    ext ⟨i, j⟩
    rw [sigmaUncurry_apply, sigmaCurry_apply]
  right_inv f := by
    ext i j
    rw [sigmaCurry_apply, sigmaUncurry_apply]

end SigmaCurry

variable {α : Option ι → Type v}

/-- Adds a term to a dfinsupp, making a dfinsupp indexed by an `Option`.

This is the dfinsupp version of `Option.rec`. -/
def extendWith [∀ i, Zero (α i)] (a : α none) (f : Π₀ i, α (some i)) : Π₀ i, α i where
  toFun := fun i ↦ match i with | none => a | some _ => f _
  support' :=
    f.support'.map fun s =>
      ⟨none ::ₘ Multiset.map some s.1, fun i =>
        Option.rec (Or.inl <| Multiset.mem_cons_self _ _)
          (fun i =>
            (s.prop i).imp_left fun h => Multiset.mem_cons_of_mem <| Multiset.mem_map_of_mem _ h)
          i⟩

@[simp]
theorem extendWith_none [∀ i, Zero (α i)] (f : Π₀ i, α (some i)) (a : α none) :
    f.extendWith a none = a :=
  rfl

@[simp]
theorem extendWith_some [∀ i, Zero (α i)] (f : Π₀ i, α (some i)) (a : α none) (i : ι) :
    f.extendWith a (some i) = f i :=
  rfl

@[simp]
theorem extendWith_single_zero [DecidableEq ι] [∀ i, Zero (α i)] (i : ι) (x : α (some i)) :
    (single i x).extendWith 0 = single (some i) x := by
  ext (_ | j)
  · rw [extendWith_none, single_eq_of_ne (Option.some_ne_none _)]
  · rw [extendWith_some]
    obtain rfl | hij := Decidable.eq_or_ne i j
    · rw [single_eq_same, single_eq_same]
    · rw [single_eq_of_ne hij, single_eq_of_ne ((Option.some_injective _).ne hij)]

@[simp]
theorem extendWith_zero [DecidableEq ι] [∀ i, Zero (α i)] (x : α none) :
    (0 : Π₀ i, α (some i)).extendWith x = single none x := by
  ext (_ | j)
  · rw [extendWith_none, single_eq_same]
  · rw [extendWith_some, single_eq_of_ne (Option.some_ne_none _).symm, zero_apply]

/-- Bijection obtained by separating the term of index `none` of a dfinsupp over `Option ι`.

This is the dfinsupp version of `Equiv.piOptionEquivProd`. -/
@[simps]
noncomputable def equivProdDFinsupp [∀ i, Zero (α i)] :
    (Π₀ i, α i) ≃ α none × Π₀ i, α (some i) where
  toFun f := (f none, comapDomain some (Option.some_injective _) f)
  invFun f := f.2.extendWith f.1
  left_inv f := by
    ext i; cases' i with i
    · rw [extendWith_none]
    · rw [extendWith_some, comapDomain_apply]
  right_inv x := by
    dsimp only
    ext
    · exact extendWith_none x.snd _
    · rw [comapDomain_apply, extendWith_some]

theorem equivProdDFinsupp_add [∀ i, AddZeroClass (α i)] (f g : Π₀ i, α i) :
    equivProdDFinsupp (f + g) = equivProdDFinsupp f + equivProdDFinsupp g :=
  Prod.ext (add_apply _ _ _) (comapDomain_add _ (Option.some_injective _) _ _)

theorem equivProdDFinsupp_smul [Monoid γ] [∀ i, AddMonoid (α i)] [∀ i, DistribMulAction γ (α i)]
    (r : γ) (f : Π₀ i, α i) : equivProdDFinsupp (r • f) = r • equivProdDFinsupp f :=
  Prod.ext (smul_apply _ _ _) (comapDomain_smul _ (Option.some_injective _) _ _)

end Equiv

section ProdAndSum

variable [DecidableEq ι]

/-- `DFinsupp.prod f g` is the product of `g i (f i)` over the support of `f`. -/
@[to_additive "`sum f g` is the sum of `g i (f i)` over the support of `f`."]
def prod [∀ i, Zero (β i)] [∀ (i) (x : β i), Decidable (x ≠ 0)] [CommMonoid γ] (f : Π₀ i, β i)
    (g : ∀ i, β i → γ) : γ :=
  ∏ i ∈ f.support, g i (f i)

@[to_additive (attr := simp)]
theorem _root_.map_dfinsupp_prod
    {R S H : Type*} [∀ i, Zero (β i)] [∀ (i) (x : β i), Decidable (x ≠ 0)]
    [CommMonoid R] [CommMonoid S] [FunLike H R S] [MonoidHomClass H R S] (h : H) (f : Π₀ i, β i)
    (g : ∀ i, β i → R) : h (f.prod g) = f.prod fun a b => h (g a b) :=
  map_prod _ _ _

@[to_additive]
theorem prod_mapRange_index {β₁ : ι → Type v₁} {β₂ : ι → Type v₂} [∀ i, Zero (β₁ i)]
    [∀ i, Zero (β₂ i)] [∀ (i) (x : β₁ i), Decidable (x ≠ 0)] [∀ (i) (x : β₂ i), Decidable (x ≠ 0)]
    [CommMonoid γ] {f : ∀ i, β₁ i → β₂ i} {hf : ∀ i, f i 0 = 0} {g : Π₀ i, β₁ i} {h : ∀ i, β₂ i → γ}
    (h0 : ∀ i, h i 0 = 1) : (mapRange f hf g).prod h = g.prod fun i b => h i (f i b) := by
  rw [mapRange_def]
  refine (Finset.prod_subset support_mk_subset ?_).trans ?_
  · intro i h1 h2
    simp only [mem_support_toFun, ne_eq] at h1
    simp only [Finset.coe_sort_coe, mem_support_toFun, mk_apply, ne_eq, h1, not_false_iff,
      dite_eq_ite, ite_true, not_not] at h2
    simp [h2, h0]
  · refine Finset.prod_congr rfl ?_
    intro i h1
    simp only [mem_support_toFun, ne_eq] at h1
    simp [h1]

@[to_additive]
theorem prod_zero_index [∀ i, AddCommMonoid (β i)] [∀ (i) (x : β i), Decidable (x ≠ 0)]
    [CommMonoid γ] {h : ∀ i, β i → γ} : (0 : Π₀ i, β i).prod h = 1 :=
  rfl

@[to_additive]
theorem prod_single_index [∀ i, Zero (β i)] [∀ (i) (x : β i), Decidable (x ≠ 0)] [CommMonoid γ]
    {i : ι} {b : β i} {h : ∀ i, β i → γ} (h_zero : h i 0 = 1) : (single i b).prod h = h i b := by
  by_cases h : b ≠ 0
  · simp [DFinsupp.prod, support_single_ne_zero h]
  · rw [not_not] at h
    simp [h, prod_zero_index, h_zero]
    rfl

@[to_additive]
theorem prod_neg_index [∀ i, AddGroup (β i)] [∀ (i) (x : β i), Decidable (x ≠ 0)] [CommMonoid γ]
    {g : Π₀ i, β i} {h : ∀ i, β i → γ} (h0 : ∀ i, h i 0 = 1) :
    (-g).prod h = g.prod fun i b => h i (-b) :=
  prod_mapRange_index h0

@[to_additive]
theorem prod_comm {ι₁ ι₂ : Sort _} {β₁ : ι₁ → Type*} {β₂ : ι₂ → Type*} [DecidableEq ι₁]
    [DecidableEq ι₂] [∀ i, Zero (β₁ i)] [∀ i, Zero (β₂ i)] [∀ (i) (x : β₁ i), Decidable (x ≠ 0)]
    [∀ (i) (x : β₂ i), Decidable (x ≠ 0)] [CommMonoid γ] (f₁ : Π₀ i, β₁ i) (f₂ : Π₀ i, β₂ i)
    (h : ∀ i, β₁ i → ∀ i, β₂ i → γ) :
    (f₁.prod fun i₁ x₁ => f₂.prod fun i₂ x₂ => h i₁ x₁ i₂ x₂) =
      f₂.prod fun i₂ x₂ => f₁.prod fun i₁ x₁ => h i₁ x₁ i₂ x₂ :=
  Finset.prod_comm

@[simp]
theorem sum_apply {ι} {β : ι → Type v} {ι₁ : Type u₁} [DecidableEq ι₁] {β₁ : ι₁ → Type v₁}
    [∀ i₁, Zero (β₁ i₁)] [∀ (i) (x : β₁ i), Decidable (x ≠ 0)] [∀ i, AddCommMonoid (β i)]
    {f : Π₀ i₁, β₁ i₁} {g : ∀ i₁, β₁ i₁ → Π₀ i, β i} {i₂ : ι} :
    (f.sum g) i₂ = f.sum fun i₁ b => g i₁ b i₂ :=
  map_sum (evalAddMonoidHom i₂) _ f.support

theorem support_sum {ι₁ : Type u₁} [DecidableEq ι₁] {β₁ : ι₁ → Type v₁} [∀ i₁, Zero (β₁ i₁)]
    [∀ (i) (x : β₁ i), Decidable (x ≠ 0)] [∀ i, AddCommMonoid (β i)]
    [∀ (i) (x : β i), Decidable (x ≠ 0)] {f : Π₀ i₁, β₁ i₁} {g : ∀ i₁, β₁ i₁ → Π₀ i, β i} :
    (f.sum g).support ⊆ f.support.biUnion fun i => (g i (f i)).support := by
  have :
    ∀ i₁ : ι,
      (f.sum fun (i : ι₁) (b : β₁ i) => (g i b) i₁) ≠ 0 → ∃ i : ι₁, f i ≠ 0 ∧ ¬(g i (f i)) i₁ = 0 :=
    fun i₁ h =>
    let ⟨i, hi, Ne⟩ := Finset.exists_ne_zero_of_sum_ne_zero h
    ⟨i, mem_support_iff.1 hi, Ne⟩
  simpa [Finset.subset_iff, mem_support_iff, Finset.mem_biUnion, sum_apply] using this

@[to_additive (attr := simp)]
theorem prod_one [∀ i, AddCommMonoid (β i)] [∀ (i) (x : β i), Decidable (x ≠ 0)] [CommMonoid γ]
    {f : Π₀ i, β i} : (f.prod fun _ _ => (1 : γ)) = 1 :=
  Finset.prod_const_one

@[to_additive (attr := simp)]
theorem prod_mul [∀ i, AddCommMonoid (β i)] [∀ (i) (x : β i), Decidable (x ≠ 0)] [CommMonoid γ]
    {f : Π₀ i, β i} {h₁ h₂ : ∀ i, β i → γ} :
    (f.prod fun i b => h₁ i b * h₂ i b) = f.prod h₁ * f.prod h₂ :=
  Finset.prod_mul_distrib

@[to_additive (attr := simp)]
theorem prod_inv [∀ i, AddCommMonoid (β i)] [∀ (i) (x : β i), Decidable (x ≠ 0)] [CommGroup γ]
    {f : Π₀ i, β i} {h : ∀ i, β i → γ} : (f.prod fun i b => (h i b)⁻¹) = (f.prod h)⁻¹ :=
  (map_prod (invMonoidHom : γ →* γ) _ f.support).symm

@[to_additive]
theorem prod_eq_one [∀ i, Zero (β i)] [∀ (i) (x : β i), Decidable (x ≠ 0)] [CommMonoid γ]
    {f : Π₀ i, β i} {h : ∀ i, β i → γ} (hyp : ∀ i, h i (f i) = 1) : f.prod h = 1 :=
  Finset.prod_eq_one fun i _ => hyp i

theorem smul_sum {α : Type*} [Monoid α] [∀ i, Zero (β i)] [∀ (i) (x : β i), Decidable (x ≠ 0)]
    [AddCommMonoid γ] [DistribMulAction α γ] {f : Π₀ i, β i} {h : ∀ i, β i → γ} {c : α} :
    c • f.sum h = f.sum fun a b => c • h a b :=
  Finset.smul_sum

@[to_additive]
theorem prod_add_index [∀ i, AddCommMonoid (β i)] [∀ (i) (x : β i), Decidable (x ≠ 0)]
    [CommMonoid γ] {f g : Π₀ i, β i} {h : ∀ i, β i → γ} (h_zero : ∀ i, h i 0 = 1)
    (h_add : ∀ i b₁ b₂, h i (b₁ + b₂) = h i b₁ * h i b₂) : (f + g).prod h = f.prod h * g.prod h :=
  have f_eq : (∏ i ∈ f.support ∪ g.support, h i (f i)) = f.prod h :=
    (Finset.prod_subset Finset.subset_union_left <| by
        simp (config := { contextual := true }) [mem_support_iff, h_zero]).symm
  have g_eq : (∏ i ∈ f.support ∪ g.support, h i (g i)) = g.prod h :=
    (Finset.prod_subset Finset.subset_union_right <| by
        simp (config := { contextual := true }) [mem_support_iff, h_zero]).symm
  calc
    (∏ i ∈ (f + g).support, h i ((f + g) i)) = ∏ i ∈ f.support ∪ g.support, h i ((f + g) i) :=
      Finset.prod_subset support_add <| by
        simp (config := { contextual := true }) [mem_support_iff, h_zero]
    _ = (∏ i ∈ f.support ∪ g.support, h i (f i)) * ∏ i ∈ f.support ∪ g.support, h i (g i) := by
      { simp [h_add, Finset.prod_mul_distrib] }
    _ = _ := by rw [f_eq, g_eq]

@[to_additive]
theorem _root_.dfinsupp_prod_mem [∀ i, Zero (β i)] [∀ (i) (x : β i), Decidable (x ≠ 0)]
    [CommMonoid γ] {S : Type*} [SetLike S γ] [SubmonoidClass S γ]
    (s : S) (f : Π₀ i, β i) (g : ∀ i, β i → γ)
    (h : ∀ c, f c ≠ 0 → g c (f c) ∈ s) : f.prod g ∈ s :=
  prod_mem fun _ hi => h _ <| mem_support_iff.1 hi

@[to_additive (attr := simp)]
theorem prod_eq_prod_fintype [Fintype ι] [∀ i, Zero (β i)] [∀ (i : ι) (x : β i), Decidable (x ≠ 0)]
    -- Porting note: `f` was a typeclass argument
    [CommMonoid γ] (v : Π₀ i, β i) {f : ∀ i, β i → γ} (hf : ∀ i, f i 0 = 1) :
    v.prod f = ∏ i, f i (DFinsupp.equivFunOnFintype v i) := by
  suffices (∏ i ∈ v.support, f i (v i)) = ∏ i, f i (v i) by simp [DFinsupp.prod, this]
  apply Finset.prod_subset v.support.subset_univ
  intro i _ hi
  rw [mem_support_iff, not_not] at hi
  rw [hi, hf]

section CommMonoidWithZero
variable [Π i, Zero (β i)] [CommMonoidWithZero γ] [Nontrivial γ] [NoZeroDivisors γ]
  [Π i, DecidableEq (β i)] {f : Π₀ i, β i} {g : Π i, β i → γ}

@[simp]
lemma prod_eq_zero_iff : f.prod g = 0 ↔ ∃ i ∈ f.support, g i (f i) = 0 := Finset.prod_eq_zero_iff
lemma prod_ne_zero_iff : f.prod g ≠ 0 ↔ ∀ i ∈ f.support, g i (f i) ≠ 0 := Finset.prod_ne_zero_iff

end CommMonoidWithZero

/--
When summing over an `AddMonoidHom`, the decidability assumption is not needed, and the result is
also an `AddMonoidHom`.
-/
def sumAddHom [∀ i, AddZeroClass (β i)] [AddCommMonoid γ] (φ : ∀ i, β i →+ γ) :
    (Π₀ i, β i) →+ γ where
  toFun f :=
    (f.support'.lift fun s => ∑ i ∈ Multiset.toFinset s.1, φ i (f i)) <| by
      rintro ⟨sx, hx⟩ ⟨sy, hy⟩
      dsimp only [Subtype.coe_mk, toFun_eq_coe] at *
      have H1 : sx.toFinset ∩ sy.toFinset ⊆ sx.toFinset := Finset.inter_subset_left
      have H2 : sx.toFinset ∩ sy.toFinset ⊆ sy.toFinset := Finset.inter_subset_right
      refine
        (Finset.sum_subset H1 ?_).symm.trans
          ((Finset.sum_congr rfl ?_).trans (Finset.sum_subset H2 ?_))
      · intro i H1 H2
        rw [Finset.mem_inter] at H2
        simp only [Multiset.mem_toFinset] at H1 H2
        convert AddMonoidHom.map_zero (φ i)
        exact (hy i).resolve_left (mt (And.intro H1) H2)
      · intro i _
        rfl
      · intro i H1 H2
        rw [Finset.mem_inter] at H2
        simp only [Multiset.mem_toFinset] at H1 H2
        convert AddMonoidHom.map_zero (φ i)
        exact (hx i).resolve_left (mt (fun H3 => And.intro H3 H1) H2)
  map_add' := by
    rintro ⟨f, sf, hf⟩ ⟨g, sg, hg⟩
    change (∑ i ∈ _, _) = (∑ i ∈ _, _) + ∑ i ∈ _, _
    simp only [coe_add, coe_mk', Subtype.coe_mk, Pi.add_apply, map_add, Finset.sum_add_distrib]
    congr 1
    · refine (Finset.sum_subset ?_ ?_).symm
      · intro i
        simp only [Multiset.mem_toFinset, Multiset.mem_add]
        exact Or.inl
      · intro i _ H2
        simp only [Multiset.mem_toFinset, Multiset.mem_add] at H2
        rw [(hf i).resolve_left H2, AddMonoidHom.map_zero]
    · refine (Finset.sum_subset ?_ ?_).symm
      · intro i
        simp only [Multiset.mem_toFinset, Multiset.mem_add]
        exact Or.inr
      · intro i _ H2
        simp only [Multiset.mem_toFinset, Multiset.mem_add] at H2
        rw [(hg i).resolve_left H2, AddMonoidHom.map_zero]
  map_zero' := by
    simp only [toFun_eq_coe, coe_zero, Pi.zero_apply, map_zero, Finset.sum_const_zero]; rfl

@[simp]
theorem sumAddHom_single [∀ i, AddZeroClass (β i)] [AddCommMonoid γ] (φ : ∀ i, β i →+ γ) (i)
    (x : β i) : sumAddHom φ (single i x) = φ i x := by
  dsimp [sumAddHom, single, Trunc.lift_mk]
  rw [Multiset.toFinset_singleton, Finset.sum_singleton, Pi.single_eq_same]

@[simp]
theorem sumAddHom_comp_single [∀ i, AddZeroClass (β i)] [AddCommMonoid γ] (f : ∀ i, β i →+ γ)
    (i : ι) : (sumAddHom f).comp (singleAddHom β i) = f i :=
  AddMonoidHom.ext fun x => sumAddHom_single f i x

/-- While we didn't need decidable instances to define it, we do to reduce it to a sum -/
theorem sumAddHom_apply [∀ i, AddZeroClass (β i)] [∀ (i) (x : β i), Decidable (x ≠ 0)]
    [AddCommMonoid γ] (φ : ∀ i, β i →+ γ) (f : Π₀ i, β i) : sumAddHom φ f = f.sum fun x => φ x := by
  rcases f with ⟨f, s, hf⟩
  change (∑ i ∈ _, _) = ∑ i ∈ Finset.filter _ _, _
  rw [Finset.sum_filter, Finset.sum_congr rfl]
  intro i _
  dsimp only [coe_mk', Subtype.coe_mk] at *
  split_ifs with h
  · rfl
  · rw [not_not.mp h, AddMonoidHom.map_zero]

theorem _root_.dfinsupp_sumAddHom_mem [∀ i, AddZeroClass (β i)] [AddCommMonoid γ] {S : Type*}
    [SetLike S γ] [AddSubmonoidClass S γ] (s : S) (f : Π₀ i, β i) (g : ∀ i, β i →+ γ)
    (h : ∀ c, f c ≠ 0 → g c (f c) ∈ s) : DFinsupp.sumAddHom g f ∈ s := by
  classical
    rw [DFinsupp.sumAddHom_apply]
    exact dfinsupp_sum_mem s f (g ·) h

/-- The supremum of a family of commutative additive submonoids is equal to the range of
`DFinsupp.sumAddHom`; that is, every element in the `iSup` can be produced from taking a finite
number of non-zero elements of `S i`, coercing them to `γ`, and summing them. -/
theorem _root_.AddSubmonoid.iSup_eq_mrange_dfinsupp_sumAddHom
    [AddCommMonoid γ] (S : ι → AddSubmonoid γ) :
    iSup S = AddMonoidHom.mrange (DFinsupp.sumAddHom fun i => (S i).subtype) := by
  apply le_antisymm
  · apply iSup_le _
    intro i y hy
    exact ⟨DFinsupp.single i ⟨y, hy⟩, DFinsupp.sumAddHom_single _ _ _⟩
  · rintro x ⟨v, rfl⟩
    exact dfinsupp_sumAddHom_mem _ v _ fun i _ => (le_iSup S i : S i ≤ _) (v i).prop

/-- The bounded supremum of a family of commutative additive submonoids is equal to the range of
`DFinsupp.sumAddHom` composed with `DFinsupp.filterAddMonoidHom`; that is, every element in the
bounded `iSup` can be produced from taking a finite number of non-zero elements from the `S i` that
satisfy `p i`, coercing them to `γ`, and summing them. -/
theorem _root_.AddSubmonoid.bsupr_eq_mrange_dfinsupp_sumAddHom (p : ι → Prop) [DecidablePred p]
    [AddCommMonoid γ] (S : ι → AddSubmonoid γ) :
    ⨆ (i) (_ : p i), S i =
      AddMonoidHom.mrange ((sumAddHom fun i => (S i).subtype).comp (filterAddMonoidHom _ p)) := by
  apply le_antisymm
  · refine iSup₂_le fun i hi y hy => ⟨DFinsupp.single i ⟨y, hy⟩, ?_⟩
    rw [AddMonoidHom.comp_apply, filterAddMonoidHom_apply, filter_single_pos _ _ hi]
    exact sumAddHom_single _ _ _
  · rintro x ⟨v, rfl⟩
    refine dfinsupp_sumAddHom_mem _ _ _ fun i _ => ?_
    refine AddSubmonoid.mem_iSup_of_mem i ?_
    by_cases hp : p i
    · simp [hp]
    · simp [hp]

theorem _root_.AddSubmonoid.mem_iSup_iff_exists_dfinsupp [AddCommMonoid γ] (S : ι → AddSubmonoid γ)
    (x : γ) : x ∈ iSup S ↔ ∃ f : Π₀ i, S i, DFinsupp.sumAddHom (fun i => (S i).subtype) f = x :=
  SetLike.ext_iff.mp (AddSubmonoid.iSup_eq_mrange_dfinsupp_sumAddHom S) x

/-- A variant of `AddSubmonoid.mem_iSup_iff_exists_dfinsupp` with the RHS fully unfolded. -/
theorem _root_.AddSubmonoid.mem_iSup_iff_exists_dfinsupp' [AddCommMonoid γ] (S : ι → AddSubmonoid γ)
    [∀ (i) (x : S i), Decidable (x ≠ 0)] (x : γ) :
    x ∈ iSup S ↔ ∃ f : Π₀ i, S i, (f.sum fun i xi => ↑xi) = x := by
  rw [AddSubmonoid.mem_iSup_iff_exists_dfinsupp]
  simp_rw [sumAddHom_apply]
  rfl

theorem _root_.AddSubmonoid.mem_bsupr_iff_exists_dfinsupp (p : ι → Prop) [DecidablePred p]
    [AddCommMonoid γ] (S : ι → AddSubmonoid γ) (x : γ) :
    (x ∈ ⨆ (i) (_ : p i), S i) ↔
      ∃ f : Π₀ i, S i, DFinsupp.sumAddHom (fun i => (S i).subtype) (f.filter p) = x :=
  SetLike.ext_iff.mp (AddSubmonoid.bsupr_eq_mrange_dfinsupp_sumAddHom p S) x

theorem sumAddHom_comm {ι₁ ι₂ : Sort _} {β₁ : ι₁ → Type*} {β₂ : ι₂ → Type*} {γ : Type*}
    [DecidableEq ι₁] [DecidableEq ι₂] [∀ i, AddZeroClass (β₁ i)] [∀ i, AddZeroClass (β₂ i)]
    [AddCommMonoid γ] (f₁ : Π₀ i, β₁ i) (f₂ : Π₀ i, β₂ i) (h : ∀ i j, β₁ i →+ β₂ j →+ γ) :
    sumAddHom (fun i₂ => sumAddHom (fun i₁ => h i₁ i₂) f₁) f₂ =
      sumAddHom (fun i₁ => sumAddHom (fun i₂ => (h i₁ i₂).flip) f₂) f₁ := by
  obtain ⟨⟨f₁, s₁, h₁⟩, ⟨f₂, s₂, h₂⟩⟩ := f₁, f₂
  simp only [sumAddHom, AddMonoidHom.finset_sum_apply, Quotient.liftOn_mk, AddMonoidHom.coe_mk,
    AddMonoidHom.flip_apply, Trunc.lift, toFun_eq_coe, ZeroHom.coe_mk, coe_mk']
  exact Finset.sum_comm

/-- The `DFinsupp` version of `Finsupp.liftAddHom`,-/
@[simps apply symm_apply]
def liftAddHom [∀ i, AddZeroClass (β i)] [AddCommMonoid γ] :
    (∀ i, β i →+ γ) ≃+ ((Π₀ i, β i) →+ γ) where
  toFun := sumAddHom
  invFun F i := F.comp (singleAddHom β i)
  left_inv x := by ext; simp
  right_inv ψ := by ext; simp
  map_add' F G := by ext; simp

-- Porting note: The elaborator is struggling with `liftAddHom`. Passing it `β` explicitly helps.
-- This applies to roughly the remainder of the file.

/-- The `DFinsupp` version of `Finsupp.liftAddHom_singleAddHom`,-/
@[simp, nolint simpNF] -- Porting note: linter claims that simp can prove this, but it can not
theorem liftAddHom_singleAddHom [∀ i, AddCommMonoid (β i)] :
    liftAddHom (β := β) (singleAddHom β) = AddMonoidHom.id (Π₀ i, β i) :=
  (liftAddHom (β := β)).toEquiv.apply_eq_iff_eq_symm_apply.2 rfl

/-- The `DFinsupp` version of `Finsupp.liftAddHom_apply_single`,-/
theorem liftAddHom_apply_single [∀ i, AddZeroClass (β i)] [AddCommMonoid γ] (f : ∀ i, β i →+ γ)
    (i : ι) (x : β i) : liftAddHom (β := β) f (single i x) = f i x := by simp

/-- The `DFinsupp` version of `Finsupp.liftAddHom_comp_single`,-/
theorem liftAddHom_comp_single [∀ i, AddZeroClass (β i)] [AddCommMonoid γ] (f : ∀ i, β i →+ γ)
    (i : ι) : (liftAddHom (β := β) f).comp (singleAddHom β i) = f i := by simp

/-- The `DFinsupp` version of `Finsupp.comp_liftAddHom`,-/
theorem comp_liftAddHom {δ : Type*} [∀ i, AddZeroClass (β i)] [AddCommMonoid γ] [AddCommMonoid δ]
    (g : γ →+ δ) (f : ∀ i, β i →+ γ) :
    g.comp (liftAddHom (β := β) f) = liftAddHom (β := β) fun a => g.comp (f a) :=
  (liftAddHom (β := β)).symm_apply_eq.1 <|
    funext fun a => by
      rw [liftAddHom_symm_apply, AddMonoidHom.comp_assoc, liftAddHom_comp_single]

@[simp]
theorem sumAddHom_zero [∀ i, AddZeroClass (β i)] [AddCommMonoid γ] :
    (sumAddHom fun i => (0 : β i →+ γ)) = 0 :=
  map_zero (liftAddHom (β := β))

@[simp]
theorem sumAddHom_add [∀ i, AddZeroClass (β i)] [AddCommMonoid γ] (g : ∀ i, β i →+ γ)
    (h : ∀ i, β i →+ γ) : (sumAddHom fun i => g i + h i) = sumAddHom g + sumAddHom h :=
  map_add (liftAddHom (β := β)) _ _

@[simp]
theorem sumAddHom_singleAddHom [∀ i, AddCommMonoid (β i)] :
    sumAddHom (singleAddHom β) = AddMonoidHom.id _ :=
  liftAddHom_singleAddHom

theorem comp_sumAddHom {δ : Type*} [∀ i, AddZeroClass (β i)] [AddCommMonoid γ] [AddCommMonoid δ]
    (g : γ →+ δ) (f : ∀ i, β i →+ γ) : g.comp (sumAddHom f) = sumAddHom fun a => g.comp (f a) :=
  comp_liftAddHom _ _

theorem sum_sub_index [∀ i, AddGroup (β i)] [∀ (i) (x : β i), Decidable (x ≠ 0)] [AddCommGroup γ]
    {f g : Π₀ i, β i} {h : ∀ i, β i → γ} (h_sub : ∀ i b₁ b₂, h i (b₁ - b₂) = h i b₁ - h i b₂) :
    (f - g).sum h = f.sum h - g.sum h := by
  have := (liftAddHom (β := β) fun a => AddMonoidHom.ofMapSub (h a) (h_sub a)).map_sub f g
  rw [liftAddHom_apply, sumAddHom_apply, sumAddHom_apply, sumAddHom_apply] at this
  exact this

@[to_additive]
theorem prod_finset_sum_index {γ : Type w} {α : Type x} [∀ i, AddCommMonoid (β i)]
    [∀ (i) (x : β i), Decidable (x ≠ 0)] [CommMonoid γ] {s : Finset α} {g : α → Π₀ i, β i}
    {h : ∀ i, β i → γ} (h_zero : ∀ i, h i 0 = 1)
    (h_add : ∀ i b₁ b₂, h i (b₁ + b₂) = h i b₁ * h i b₂) :
    (∏ i ∈ s, (g i).prod h) = (∑ i ∈ s, g i).prod h := by
  classical
  exact Finset.induction_on s (by simp [prod_zero_index])
        (by simp (config := { contextual := true }) [prod_add_index, h_zero, h_add])

@[to_additive]
theorem prod_sum_index {ι₁ : Type u₁} [DecidableEq ι₁] {β₁ : ι₁ → Type v₁} [∀ i₁, Zero (β₁ i₁)]
    [∀ (i) (x : β₁ i), Decidable (x ≠ 0)] [∀ i, AddCommMonoid (β i)]
    [∀ (i) (x : β i), Decidable (x ≠ 0)] [CommMonoid γ] {f : Π₀ i₁, β₁ i₁}
    {g : ∀ i₁, β₁ i₁ → Π₀ i, β i} {h : ∀ i, β i → γ} (h_zero : ∀ i, h i 0 = 1)
    (h_add : ∀ i b₁ b₂, h i (b₁ + b₂) = h i b₁ * h i b₂) :
    (f.sum g).prod h = f.prod fun i b => (g i b).prod h :=
  (prod_finset_sum_index h_zero h_add).symm

@[simp]
theorem sum_single [∀ i, AddCommMonoid (β i)] [∀ (i) (x : β i), Decidable (x ≠ 0)] {f : Π₀ i, β i} :
    f.sum single = f := by
  have := DFunLike.congr_fun (liftAddHom_singleAddHom (β := β)) f
  rw [liftAddHom_apply, sumAddHom_apply] at this
  exact this

@[to_additive]
theorem prod_subtypeDomain_index [∀ i, Zero (β i)] [∀ (i) (x : β i), Decidable (x ≠ 0)]
    [CommMonoid γ] {v : Π₀ i, β i} {p : ι → Prop} [DecidablePred p] {h : ∀ i, β i → γ}
    (hp : ∀ x ∈ v.support, p x) : (v.subtypeDomain p).prod (fun i b => h i b) = v.prod h := by
  refine Finset.prod_bij (fun p _ ↦ p) ?_ ?_ ?_ ?_ <;> aesop

theorem subtypeDomain_sum {ι} {β : ι → Type v} [∀ i, AddCommMonoid (β i)] {s : Finset γ}
    {h : γ → Π₀ i, β i} {p : ι → Prop} [DecidablePred p] :
    (∑ c ∈ s, h c).subtypeDomain p = ∑ c ∈ s, (h c).subtypeDomain p :=
  map_sum (subtypeDomainAddMonoidHom β p) _ s

theorem subtypeDomain_finsupp_sum {ι} {β : ι → Type v} {δ : γ → Type x} [DecidableEq γ]
    [∀ c, Zero (δ c)]  [∀ (c) (x : δ c), Decidable (x ≠ 0)]
    [∀ i, AddCommMonoid (β i)] {p : ι → Prop} [DecidablePred p]
    {s : Π₀ c, δ c} {h : ∀ c, δ c → Π₀ i, β i} :
    (s.sum h).subtypeDomain p = s.sum fun c d => (h c d).subtypeDomain p :=
  subtypeDomain_sum

end ProdAndSum

/-! ### Bundled versions of `DFinsupp.mapRange`

The names should match the equivalent bundled `Finsupp.mapRange` definitions.
-/


section MapRange

variable [∀ i, AddZeroClass (β i)] [∀ i, AddZeroClass (β₁ i)] [∀ i, AddZeroClass (β₂ i)]

theorem mapRange_add (f : ∀ i, β₁ i → β₂ i) (hf : ∀ i, f i 0 = 0)
    (hf' : ∀ i x y, f i (x + y) = f i x + f i y) (g₁ g₂ : Π₀ i, β₁ i) :
    mapRange f hf (g₁ + g₂) = mapRange f hf g₁ + mapRange f hf g₂ := by
  ext
  simp only [mapRange_apply f, coe_add, Pi.add_apply, hf']

/-- `DFinsupp.mapRange` as an `AddMonoidHom`. -/
@[simps apply]
def mapRange.addMonoidHom (f : ∀ i, β₁ i →+ β₂ i) : (Π₀ i, β₁ i) →+ Π₀ i, β₂ i where
  toFun := mapRange (fun i x => f i x) fun i => (f i).map_zero
  map_zero' := mapRange_zero _ _
  map_add' := mapRange_add _ (fun i => (f i).map_zero) fun i => (f i).map_add

@[simp]
theorem mapRange.addMonoidHom_id :
    (mapRange.addMonoidHom fun i => AddMonoidHom.id (β₂ i)) = AddMonoidHom.id _ :=
  AddMonoidHom.ext mapRange_id

theorem mapRange.addMonoidHom_comp (f : ∀ i, β₁ i →+ β₂ i) (f₂ : ∀ i, β i →+ β₁ i) :
    (mapRange.addMonoidHom fun i => (f i).comp (f₂ i)) =
      (mapRange.addMonoidHom f).comp (mapRange.addMonoidHom f₂) := by
  refine AddMonoidHom.ext <| mapRange_comp (fun i x => f i x) (fun i x => f₂ i x) ?_ ?_ ?_
  · intros; apply map_zero
  · intros; apply map_zero
  · intros; dsimp; simp only [map_zero]

/-- `DFinsupp.mapRange.addMonoidHom` as an `AddEquiv`. -/
@[simps apply]
def mapRange.addEquiv (e : ∀ i, β₁ i ≃+ β₂ i) : (Π₀ i, β₁ i) ≃+ Π₀ i, β₂ i :=
  { mapRange.addMonoidHom fun i =>
      (e i).toAddMonoidHom with
    toFun := mapRange (fun i x => e i x) fun i => (e i).map_zero
    invFun := mapRange (fun i x => (e i).symm x) fun i => (e i).symm.map_zero
    left_inv := fun x => by
      rw [← mapRange_comp] <;>
        · simp_rw [AddEquiv.symm_comp_self]
          simp
    right_inv := fun x => by
      rw [← mapRange_comp] <;>
        · simp_rw [AddEquiv.self_comp_symm]
          simp }

@[simp]
theorem mapRange.addEquiv_refl :
    (mapRange.addEquiv fun i => AddEquiv.refl (β₁ i)) = AddEquiv.refl _ :=
  AddEquiv.ext mapRange_id

theorem mapRange.addEquiv_trans (f : ∀ i, β i ≃+ β₁ i) (f₂ : ∀ i, β₁ i ≃+ β₂ i) :
    (mapRange.addEquiv fun i => (f i).trans (f₂ i)) =
      (mapRange.addEquiv f).trans (mapRange.addEquiv f₂) := by
  refine AddEquiv.ext <| mapRange_comp (fun i x => f₂ i x) (fun i x => f i x) ?_ ?_ ?_
  · intros; apply map_zero
  · intros; apply map_zero
  · intros; dsimp; simp only [map_zero]

@[simp]
theorem mapRange.addEquiv_symm (e : ∀ i, β₁ i ≃+ β₂ i) :
    (mapRange.addEquiv e).symm = mapRange.addEquiv fun i => (e i).symm :=
  rfl

end MapRange

end DFinsupp

/-! ### Product and sum lemmas for bundled morphisms.

In this section, we provide analogues of `AddMonoidHom.map_sum`, `AddMonoidHom.coe_finset_sum`,
and `AddMonoidHom.finset_sum_apply` for `DFinsupp.sum` and `DFinsupp.sumAddHom` instead of
`Finset.sum`.

We provide these for `AddMonoidHom`, `MonoidHom`, `RingHom`, `AddEquiv`, and `MulEquiv`.

Lemmas for `LinearMap` and `LinearEquiv` are in another file.
-/


section

variable [DecidableEq ι]

namespace MonoidHom

variable {R S : Type*}
variable [∀ i, Zero (β i)] [∀ (i) (x : β i), Decidable (x ≠ 0)]

@[to_additive (attr := simp, norm_cast)]
theorem coe_dfinsupp_prod [Monoid R] [CommMonoid S] (f : Π₀ i, β i) (g : ∀ i, β i → R →* S) :
    ⇑(f.prod g) = f.prod fun a b => ⇑(g a b) :=
  coe_finset_prod _ _

@[to_additive]
theorem dfinsupp_prod_apply [Monoid R] [CommMonoid S] (f : Π₀ i, β i) (g : ∀ i, β i → R →* S)
    (r : R) : (f.prod g) r = f.prod fun a b => (g a b) r :=
  finset_prod_apply _ _ _

end MonoidHom

/-! The above lemmas, repeated for `DFinsupp.sumAddHom`. -/


namespace AddMonoidHom

variable {R S : Type*}

open DFinsupp

@[simp]
theorem map_dfinsupp_sumAddHom [AddCommMonoid R] [AddCommMonoid S] [∀ i, AddZeroClass (β i)]
    (h : R →+ S) (f : Π₀ i, β i) (g : ∀ i, β i →+ R) :
    h (sumAddHom g f) = sumAddHom (fun i => h.comp (g i)) f :=
  DFunLike.congr_fun (comp_liftAddHom h g) f

theorem dfinsupp_sumAddHom_apply [AddZeroClass R] [AddCommMonoid S] [∀ i, AddZeroClass (β i)]
    (f : Π₀ i, β i) (g : ∀ i, β i →+ R →+ S) (r : R) :
    (sumAddHom g f) r = sumAddHom (fun i => (eval r).comp (g i)) f :=
  map_dfinsupp_sumAddHom (eval r) f g

@[simp, norm_cast]
theorem coe_dfinsupp_sumAddHom [AddZeroClass R] [AddCommMonoid S] [∀ i, AddZeroClass (β i)]
    (f : Π₀ i, β i) (g : ∀ i, β i →+ R →+ S) :
    ⇑(sumAddHom g f) = sumAddHom (fun i => (coeFn R S).comp (g i)) f :=
  map_dfinsupp_sumAddHom (coeFn R S) f g

end AddMonoidHom

namespace RingHom

variable {R S : Type*}

open DFinsupp

@[simp]
theorem map_dfinsupp_sumAddHom [NonAssocSemiring R] [NonAssocSemiring S] [∀ i, AddZeroClass (β i)]
    (h : R →+* S) (f : Π₀ i, β i) (g : ∀ i, β i →+ R) :
    h (sumAddHom g f) = sumAddHom (fun i => h.toAddMonoidHom.comp (g i)) f :=
  DFunLike.congr_fun (comp_liftAddHom h.toAddMonoidHom g) f

end RingHom

namespace AddEquiv

variable {R S : Type*}

open DFinsupp

@[simp]
theorem map_dfinsupp_sumAddHom [AddCommMonoid R] [AddCommMonoid S] [∀ i, AddZeroClass (β i)]
    (h : R ≃+ S) (f : Π₀ i, β i) (g : ∀ i, β i →+ R) :
    h (sumAddHom g f) = sumAddHom (fun i => h.toAddMonoidHom.comp (g i)) f :=
  DFunLike.congr_fun (comp_liftAddHom h.toAddMonoidHom g) f

end AddEquiv

end

section FiniteInfinite

instance DFinsupp.fintype {ι : Sort _} {π : ι → Sort _} [DecidableEq ι] [∀ i, Zero (π i)]
    [Fintype ι] [∀ i, Fintype (π i)] : Fintype (Π₀ i, π i) :=
  Fintype.ofEquiv (∀ i, π i) DFinsupp.equivFunOnFintype.symm

instance DFinsupp.infinite_of_left {ι : Sort _} {π : ι → Sort _} [∀ i, Nontrivial (π i)]
    [∀ i, Zero (π i)] [Infinite ι] : Infinite (Π₀ i, π i) := by
  letI := Classical.decEq ι; choose m hm using fun i => exists_ne (0 : π i)
  exact Infinite.of_injective _ (DFinsupp.single_left_injective hm)

/-- See `DFinsupp.infinite_of_right` for this in instance form, with the drawback that
it needs all `π i` to be infinite. -/
theorem DFinsupp.infinite_of_exists_right {ι : Sort _} {π : ι → Sort _} (i : ι) [Infinite (π i)]
    [∀ i, Zero (π i)] : Infinite (Π₀ i, π i) :=
  letI := Classical.decEq ι
  Infinite.of_injective (fun j => DFinsupp.single i j) DFinsupp.single_injective

/-- See `DFinsupp.infinite_of_exists_right` for the case that only one `π ι` is infinite. -/
instance DFinsupp.infinite_of_right {ι : Sort _} {π : ι → Sort _} [∀ i, Infinite (π i)]
    [∀ i, Zero (π i)] [Nonempty ι] : Infinite (Π₀ i, π i) :=
  DFinsupp.infinite_of_exists_right (Classical.arbitrary ι)

end FiniteInfinite<|MERGE_RESOLUTION|>--- conflicted
+++ resolved
@@ -1298,13 +1298,9 @@
     [∀ i j, DistribMulAction γ (δ i j)] : DistribMulAction γ (Π₀ (i : ι) (j : α i), δ i j) :=
   @DFinsupp.distribMulAction ι _ (fun i => Π₀ j, δ i j) _ _ _
 
-<<<<<<< HEAD
+variable [DecidableEq ι]
+
 /-- The natural map between `Π₀ (i : Σ i, α i), δ i.1 i.2` and `Π₀ i (j : α i), δ i j`. -/
-=======
-variable [DecidableEq ι]
-
-/-- The natural map between `Π₀ (i : Σ i, α i), δ i.1 i.2` and `Π₀ i (j : α i), δ i j`.  -/
->>>>>>> bbc4793a
 def sigmaCurry [∀ i j, Zero (δ i j)] (f : Π₀ (i : Σ _, _), δ i.1 i.2) :
     Π₀ (i) (j), δ i j where
   toFun := fun i ↦
