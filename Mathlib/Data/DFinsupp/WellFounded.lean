/-
Copyright (c) 2022 Junyan Xu. All rights reserved.
Released under Apache 2.0 license as described in the file LICENSE.
Authors: Junyan Xu
-/
import Mathlib.Data.DFinsupp.Lex
import Mathlib.Order.GameAdd
import Mathlib.Order.Antisymmetrization
import Mathlib.SetTheory.Ordinal.Basic

#align_import data.dfinsupp.well_founded from "leanprover-community/mathlib"@"e9b8651eb1ad354f4de6be35a38ef31efcd2cfaa"

/-!
# Well-foundedness of the lexicographic and product orders on `DFinsupp` and `Pi`

The primary results are `DFinsupp.Lex.wellFounded` and the two variants that follow it,
which essentially say that if `(· > ·)` is a well order on `ι`, `(· < ·)` is well-founded on each
`α i`, and `0` is a bottom element in `α i`, then the lexicographic `(· < ·)` is well-founded
on `Π₀ i, α i`. The proof is modelled on the proof of `WellFounded.cutExpand`.

The results are used to prove `Pi.Lex.wellFounded` and two variants, which say that if
`ι` is finite and equipped with a linear order and `(· < ·)` is well-founded on each `α i`,
then the lexicographic `(· < ·)` is well-founded on `Π i, α i`, and the same is true for
`Π₀ i, α i` (`DFinsupp.Lex.wellFounded_of_finite`), because `DFinsupp` is order-isomorphic
to `pi` when `ι` is finite.

Finally, we deduce `DFinsupp.wellFoundedLT`, `Pi.wellFoundedLT`,
`DFinsupp.wellFoundedLT_of_finite` and variants, which concern the product order
rather than the lexicographic one. An order on `ι` is not required in these results,
but we deduce them from the well-foundedness of the lexicographic order by choosing
a well order on `ι` so that the product order `(· < ·)` becomes a subrelation
of the lexicographic `(· < ·)`.

All results are provided in two forms whenever possible: a general form where the relations
can be arbitrary (not the `(· < ·)` of a preorder, or not even transitive, etc.) and a specialized
form provided as `WellFoundedLT` instances where the `(d)Finsupp/pi` type (or their `Lex`
type synonyms) carries a natural `(· < ·)`.

Notice that the definition of `DFinsupp.Lex` says that `x < y` according to `DFinsupp.Lex r s`
iff there exists a coordinate `i : ι` such that `x i < y i` according to `s i`, and at all
`r`-smaller coordinates `j` (i.e. satisfying `r j i`), `x` remains unchanged relative to `y`;
in other words, coordinates `j` such that `¬ r j i` and `j ≠ i` are exactly where changes
can happen arbitrarily. This explains the appearance of `rᶜ ⊓ (≠)` in
`dfinsupp.acc_single` and `dfinsupp.well_founded`. When `r` is trichotomous (e.g. the `(· < ·)`
of a linear order), `¬ r j i ∧ j ≠ i` implies `r i j`, so it suffices to require `r.swap`
to be well-founded.
-/


variable {ι : Type*} {α : ι → Type*}

namespace DFinsupp

open Relation Prod

section Zero

variable [∀ i, Zero (α i)] (r : ι → ι → Prop) (s : ∀ i, α i → α i → Prop)

/-- This key lemma says that if a finitely supported dependent function `x₀` is obtained by merging
  two such functions `x₁` and `x₂`, and if we evolve `x₀` down the `DFinsupp.Lex` relation one
  step and get `x`, we can always evolve one of `x₁` and `x₂` down the `DFinsupp.Lex` relation
  one step while keeping the other unchanged, and merge them back (possibly in a different way)
  to get back `x`. In other words, the two parts evolve essentially independently under
  `DFinsupp.Lex`. This is used to show that a function `x` is accessible if
  `DFinsupp.single i (x i)` is accessible for each `i` in the (finite) support of `x`
  (`DFinsupp.Lex.acc_of_single`). -/
theorem lex_fibration [∀ (i) (s : Set ι), Decidable (i ∈ s)] :
    Fibration (InvImage (GameAdd (DFinsupp.Lex r s) (DFinsupp.Lex r s)) snd) (DFinsupp.Lex r s)
      fun x => piecewise x.2.1 x.2.2 x.1 := by
  rintro ⟨p, x₁, x₂⟩ x ⟨i, hr, hs⟩
  simp_rw [piecewise_apply] at hs hr
  split_ifs at hs with hp
  · refine ⟨⟨{ j | r j i → j ∈ p }, piecewise x₁ x { j | r j i }, x₂⟩,
      .fst ⟨i, fun j hj ↦ ?_, ?_⟩, ?_⟩ <;> simp only [piecewise_apply, Set.mem_setOf_eq]
    · simp only [if_pos hj]
    · split_ifs with hi
      · rwa [hr i hi, if_pos hp] at hs
      · assumption
    · ext1 j
      simp only [piecewise_apply, Set.mem_setOf_eq]
      split_ifs with h₁ h₂ <;> try rfl
      · rw [hr j h₂, if_pos (h₁ h₂)]
      · rw [not_imp] at h₁
        rw [hr j h₁.1, if_neg h₁.2]
  · refine ⟨⟨{ j | r j i ∧ j ∈ p }, x₁, piecewise x₂ x { j | r j i }⟩,
      .snd ⟨i, fun j hj ↦ ?_, ?_⟩, ?_⟩ <;> simp only [piecewise_apply, Set.mem_setOf_eq]
    · exact if_pos hj
    · split_ifs with hi
      · rwa [hr i hi, if_neg hp] at hs
      · assumption
    · ext1 j
      simp only [piecewise_apply, Set.mem_setOf_eq]
      split_ifs with h₁ h₂ <;> try rfl
      · rw [hr j h₁.1, if_pos h₁.2]
      · rw [hr j h₂, if_neg]
        simpa [h₂] using h₁
#align dfinsupp.lex_fibration DFinsupp.lex_fibration

variable {r s}

theorem Lex.acc_of_single_erase [DecidableEq ι] {x : Π₀ i, α i} (i : ι)
    (hs : Acc (DFinsupp.Lex r s) <| single i (x i)) (hu : Acc (DFinsupp.Lex r s) <| x.erase i) :
    Acc (DFinsupp.Lex r s) x := by
  classical
    convert ← @Acc.of_fibration _ _ _ _ _ (lex_fibration r s) ⟨{i}, _⟩
      (InvImage.accessible snd <| hs.prod_gameAdd hu)
    convert piecewise_single_erase x i
#align dfinsupp.lex.acc_of_single_erase DFinsupp.Lex.acc_of_single_erase

variable (hbot : ∀ ⦃i a⦄, ¬s i a 0)

theorem Lex.acc_zero : Acc (DFinsupp.Lex r s) 0 :=
  Acc.intro 0 fun _ ⟨_, _, h⟩ => (hbot h).elim
#align dfinsupp.lex.acc_zero DFinsupp.Lex.acc_zero

theorem Lex.acc_of_single [DecidableEq ι] [∀ (i) (x : α i), Decidable (x ≠ 0)] (x : Π₀ i, α i) :
    (∀ i ∈ x.support, Acc (DFinsupp.Lex r s) <| single i (x i)) → Acc (DFinsupp.Lex r s) x := by
  generalize ht : x.support = t; revert x
  classical
    induction' t using Finset.induction with b t hb ih
    · intro x ht
      rw [support_eq_empty.1 ht]
      exact fun _ => Lex.acc_zero hbot
    refine' fun x ht h => Lex.acc_of_single_erase b (h b <| t.mem_insert_self b) _
    refine' ih _ (by rw [support_erase, ht, Finset.erase_insert hb]) fun a ha => _
    rw [erase_ne (ha.ne_of_not_mem hb)]
    exact h a (Finset.mem_insert_of_mem ha)
#align dfinsupp.lex.acc_of_single DFinsupp.Lex.acc_of_single

variable (hs : ∀ i, WellFounded (s i))

theorem Lex.acc_single [DecidableEq ι] {i : ι} (hi : Acc (rᶜ ⊓ (· ≠ ·)) i) :
    ∀ a, Acc (DFinsupp.Lex r s) (single i a) := by
  induction' hi with i _ ih
  refine fun a => WellFounded.induction (hs i)
    (C := fun x ↦ Acc (DFinsupp.Lex r s) (single i x)) a fun a ha ↦ ?_
  refine Acc.intro _ fun x ↦ ?_
  rintro ⟨k, hr, hs⟩
  rw [single_apply] at hs
  split_ifs at hs with hik
  swap
  · exact (hbot hs).elim
  subst hik
  classical
    refine Lex.acc_of_single hbot x fun j hj ↦ ?_
    obtain rfl | hij := eq_or_ne i j
    · exact ha _ hs
    by_cases r j i
    · rw [hr j h, single_eq_of_ne hij, single_zero]
      exact Lex.acc_zero hbot
    · exact ih _ ⟨h, hij.symm⟩ _
#align dfinsupp.lex.acc_single DFinsupp.Lex.acc_single

theorem Lex.acc [DecidableEq ι] [∀ (i) (x : α i), Decidable (x ≠ 0)] (x : Π₀ i, α i)
    (h : ∀ i ∈ x.support, Acc (rᶜ ⊓ (· ≠ ·)) i) : Acc (DFinsupp.Lex r s) x :=
  Lex.acc_of_single hbot x fun i hi => Lex.acc_single hbot hs (h i hi) _
#align dfinsupp.lex.acc DFinsupp.Lex.acc

theorem Lex.wellFounded (hr : WellFounded <| rᶜ ⊓ (· ≠ ·)) : WellFounded (DFinsupp.Lex r s) :=
  ⟨fun x => by classical exact Lex.acc hbot hs x fun i _ => hr.apply i⟩
#align dfinsupp.lex.well_founded DFinsupp.Lex.wellFounded

theorem Lex.wellFounded' [IsTrichotomous ι r] (hr : WellFounded (Function.swap r)) :
    WellFounded (DFinsupp.Lex r s) :=
  Lex.wellFounded hbot hs <| Subrelation.wf
   (fun {i j} h => ((@IsTrichotomous.trichotomous ι r _ i j).resolve_left h.1).resolve_left h.2) hr
#align dfinsupp.lex.well_founded' DFinsupp.Lex.wellFounded'

end Zero

instance Lex.wellFoundedLT [LT ι] [IsTrichotomous ι (· < ·)] [hι : WellFoundedGT ι]
<<<<<<< HEAD
    [∀ i, AddZeroClass (α i)] [∀ i, Preorder (α i)] [∀ i, CanonicallyOrderedAdd (α i)]
    [hα : ∀ i, WellFoundedLT (α i)] :
=======
    [∀ i, CanonicallyOrderedAddCommMonoid (α i)] [hα : ∀ i, WellFoundedLT (α i)] :
>>>>>>> 08a8af0b
    WellFoundedLT (Lex (Π₀ i, α i)) :=
  ⟨Lex.wellFounded' (fun _ a => (zero_le a).not_lt) (fun i => (hα i).wf) hι.wf⟩
#align dfinsupp.lex.well_founded_lt DFinsupp.Lex.wellFoundedLT

end DFinsupp

open DFinsupp

variable (r : ι → ι → Prop) {s : ∀ i, α i → α i → Prop}

theorem Pi.Lex.wellFounded [IsStrictTotalOrder ι r] [Finite ι] (hs : ∀ i, WellFounded (s i)) :
    WellFounded (Pi.Lex r (fun {i} ↦ s i)) := by
  obtain h | ⟨⟨x⟩⟩ := isEmpty_or_nonempty (∀ i, α i)
  · convert emptyWf.wf
  letI : ∀ i, Zero (α i) := fun i => ⟨(hs i).min ⊤ ⟨x i, trivial⟩⟩
  haveI := IsTrans.swap r; haveI := IsIrrefl.swap r; haveI := Fintype.ofFinite ι
  refine' InvImage.wf equivFunOnFintype.symm (Lex.wellFounded' (fun i a => _) hs _)
  exacts [(hs i).not_lt_min ⊤ _ trivial, Finite.wellFounded_of_trans_of_irrefl (Function.swap r)]
#align pi.lex.well_founded Pi.Lex.wellFounded

instance Pi.Lex.wellFoundedLT [LinearOrder ι] [Finite ι] [∀ i, LT (α i)]
    [hwf : ∀ i, WellFoundedLT (α i)] : WellFoundedLT (Lex (∀ i, α i)) :=
  ⟨Pi.Lex.wellFounded (· < ·) fun i => (hwf i).1⟩
#align pi.lex.well_founded_lt Pi.Lex.wellFoundedLT

instance Function.Lex.wellFoundedLT {α} [LinearOrder ι] [Finite ι] [LT α] [WellFoundedLT α] :
    WellFoundedLT (Lex (ι → α)) :=
  Pi.Lex.wellFoundedLT
#align function.lex.well_founded_lt Function.Lex.wellFoundedLT

theorem DFinsupp.Lex.wellFounded_of_finite [IsStrictTotalOrder ι r] [Finite ι] [∀ i, Zero (α i)]
    (hs : ∀ i, WellFounded (s i)) : WellFounded (DFinsupp.Lex r s) :=
  have := Fintype.ofFinite ι
  InvImage.wf equivFunOnFintype (Pi.Lex.wellFounded r hs)
#align dfinsupp.lex.well_founded_of_finite DFinsupp.Lex.wellFounded_of_finite

instance DFinsupp.Lex.wellFoundedLT_of_finite [LinearOrder ι] [Finite ι] [∀ i, Zero (α i)]
    [∀ i, LT (α i)] [hwf : ∀ i, WellFoundedLT (α i)] : WellFoundedLT (Lex (Π₀ i, α i)) :=
  ⟨DFinsupp.Lex.wellFounded_of_finite (· < ·) fun i => (hwf i).1⟩
#align dfinsupp.lex.well_founded_lt_of_finite DFinsupp.Lex.wellFoundedLT_of_finite

protected theorem DFinsupp.wellFoundedLT [∀ i, Zero (α i)] [∀ i, Preorder (α i)]
    [∀ i, WellFoundedLT (α i)] (hbot : ∀ ⦃i⦄ ⦃a : α i⦄, ¬a < 0) : WellFoundedLT (Π₀ i, α i) :=
  ⟨by
    set β := fun i ↦ Antisymmetrization (α i) (· ≤ ·)
    set e : (i : ι) → α i → β i := fun i ↦ toAntisymmetrization (· ≤ ·)
    let _ : ∀ i, Zero (β i) := fun i ↦ ⟨e i 0⟩
    have : WellFounded (DFinsupp.Lex (Function.swap <| @WellOrderingRel ι)
      (fun _ ↦ (· < ·) : (i : ι) → β i → β i → Prop))
    · have := IsTrichotomous.swap (@WellOrderingRel ι)
      refine Lex.wellFounded' ?_ (fun i ↦ IsWellFounded.wf) ?_
      · rintro i ⟨a⟩
        apply hbot
      · simp only [Function.swap]
        exact IsWellFounded.wf
    refine Subrelation.wf (fun h => ?_) <| InvImage.wf (mapRange (fun i ↦ e i) fun _ ↦ rfl) this
    have := IsStrictOrder.swap (@WellOrderingRel ι)
    obtain ⟨i, he, hl⟩ := lex_lt_of_lt_of_preorder (Function.swap WellOrderingRel) h
    exact ⟨i, fun j hj ↦ Quot.sound (he j hj), hl⟩⟩
#align dfinsupp.well_founded_lt DFinsupp.wellFoundedLT

<<<<<<< HEAD
instance DFinsupp.wellFoundedLT'
    [∀ i, AddZeroClass (α i)] [∀ i, Preorder (α i)] [∀ i, CanonicallyOrderedAdd (α i)]
=======
instance DFinsupp.wellFoundedLT' [∀ i, CanonicallyOrderedAddCommMonoid (α i)]
>>>>>>> 08a8af0b
    [∀ i, WellFoundedLT (α i)] : WellFoundedLT (Π₀ i, α i) :=
  DFinsupp.wellFoundedLT fun _i a => (zero_le a).not_lt
#align dfinsupp.well_founded_lt' DFinsupp.wellFoundedLT'

instance Pi.wellFoundedLT [Finite ι] [∀ i, Preorder (α i)] [hw : ∀ i, WellFoundedLT (α i)] :
    WellFoundedLT (∀ i, α i) :=
  ⟨by
    obtain h | ⟨⟨x⟩⟩ := isEmpty_or_nonempty (∀ i, α i)
    · convert emptyWf.wf
    letI : ∀ i, Zero (α i) := fun i => ⟨(hw i).wf.min ⊤ ⟨x i, trivial⟩⟩
    haveI := Fintype.ofFinite ι
    refine' InvImage.wf equivFunOnFintype.symm (DFinsupp.wellFoundedLT fun i a => _).wf
    exact (hw i).wf.not_lt_min ⊤ _ trivial⟩
#align pi.well_founded_lt Pi.wellFoundedLT

instance Function.wellFoundedLT {α} [Finite ι] [Preorder α] [WellFoundedLT α] :
    WellFoundedLT (ι → α) :=
  Pi.wellFoundedLT
#align function.well_founded_lt Function.wellFoundedLT

instance DFinsupp.wellFoundedLT_of_finite [Finite ι] [∀ i, Zero (α i)] [∀ i, Preorder (α i)]
    [∀ i, WellFoundedLT (α i)] : WellFoundedLT (Π₀ i, α i) :=
  have := Fintype.ofFinite ι
  ⟨InvImage.wf equivFunOnFintype Pi.wellFoundedLT.wf⟩
#align dfinsupp.well_founded_lt_of_finite DFinsupp.wellFoundedLT_of_finite<|MERGE_RESOLUTION|>--- conflicted
+++ resolved
@@ -170,12 +170,8 @@
 end Zero
 
 instance Lex.wellFoundedLT [LT ι] [IsTrichotomous ι (· < ·)] [hι : WellFoundedGT ι]
-<<<<<<< HEAD
     [∀ i, AddZeroClass (α i)] [∀ i, Preorder (α i)] [∀ i, CanonicallyOrderedAdd (α i)]
     [hα : ∀ i, WellFoundedLT (α i)] :
-=======
-    [∀ i, CanonicallyOrderedAddCommMonoid (α i)] [hα : ∀ i, WellFoundedLT (α i)] :
->>>>>>> 08a8af0b
     WellFoundedLT (Lex (Π₀ i, α i)) :=
   ⟨Lex.wellFounded' (fun _ a => (zero_le a).not_lt) (fun i => (hα i).wf) hι.wf⟩
 #align dfinsupp.lex.well_founded_lt DFinsupp.Lex.wellFoundedLT
@@ -237,12 +233,8 @@
     exact ⟨i, fun j hj ↦ Quot.sound (he j hj), hl⟩⟩
 #align dfinsupp.well_founded_lt DFinsupp.wellFoundedLT
 
-<<<<<<< HEAD
 instance DFinsupp.wellFoundedLT'
     [∀ i, AddZeroClass (α i)] [∀ i, Preorder (α i)] [∀ i, CanonicallyOrderedAdd (α i)]
-=======
-instance DFinsupp.wellFoundedLT' [∀ i, CanonicallyOrderedAddCommMonoid (α i)]
->>>>>>> 08a8af0b
     [∀ i, WellFoundedLT (α i)] : WellFoundedLT (Π₀ i, α i) :=
   DFinsupp.wellFoundedLT fun _i a => (zero_le a).not_lt
 #align dfinsupp.well_founded_lt' DFinsupp.wellFoundedLT'
