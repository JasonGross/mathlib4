/-
Copyright (c) 2015 Microsoft Corporation. All rights reserved.
Released under Apache 2.0 license as described in the file LICENSE.
Authors: Leonardo de Moura, Jeremy Avigad
-/
import Mathlib.Data.Finset.Image

/-!
# Cardinality of a finite set

This defines the cardinality of a `Finset` and provides induction principles for finsets.

## Main declarations

* `Finset.card`: `#s : ℕ` returns the cardinality of `s : Finset α`.

### Induction principles

* `Finset.strongInduction`: Strong induction
* `Finset.strongInductionOn`
* `Finset.strongDownwardInduction`
* `Finset.strongDownwardInductionOn`
* `Finset.case_strong_induction_on`
* `Finset.Nonempty.strong_induction`
-/

assert_not_exists MonoidWithZero
assert_not_exists OrderedCommMonoid

open Function Multiset Nat

variable {α β R : Type*}

namespace Finset

variable {s t : Finset α} {a b : α}

/-- `s.card` is the number of elements of `s`, aka its cardinality.

The notation `#s` can be accessed in the `Finset` locale. -/
def card (s : Finset α) : ℕ :=
  Multiset.card s.1

@[inherit_doc] scoped prefix:arg "#" => Finset.card

theorem card_def (s : Finset α) : #s = Multiset.card s.1 :=
  rfl

@[simp] lemma card_val (s : Finset α) : Multiset.card s.1 = #s := rfl

@[simp]
theorem card_mk {m nodup} : #(⟨m, nodup⟩ : Finset α) = Multiset.card m :=
  rfl

@[simp]
theorem card_empty : #(∅ : Finset α) = 0 :=
  rfl

@[gcongr]
theorem card_le_card : s ⊆ t → #s ≤ #t :=
  Multiset.card_le_card ∘ val_le_iff.mpr

@[mono]
theorem card_mono : Monotone (@card α) := by apply card_le_card

@[simp] lemma card_eq_zero : #s = 0 ↔ s = ∅ := Multiset.card_eq_zero.trans val_eq_zero
lemma card_ne_zero : #s ≠ 0 ↔ s.Nonempty := card_eq_zero.ne.trans nonempty_iff_ne_empty.symm
@[simp] lemma card_pos : 0 < #s ↔ s.Nonempty := Nat.pos_iff_ne_zero.trans card_ne_zero
@[simp] lemma one_le_card : 1 ≤ #s ↔ s.Nonempty := card_pos

alias ⟨_, Nonempty.card_pos⟩ := card_pos
alias ⟨_, Nonempty.card_ne_zero⟩ := card_ne_zero

theorem card_ne_zero_of_mem (h : a ∈ s) : #s ≠ 0 :=
  (not_congr card_eq_zero).2 <| ne_empty_of_mem h

@[simp]
theorem card_singleton (a : α) : #{a} = 1 :=
  Multiset.card_singleton _

theorem card_singleton_inter [DecidableEq α] : #({a} ∩ s) ≤ 1 := by
  cases' Finset.decidableMem a s with h h
  · simp [Finset.singleton_inter_of_not_mem h]
  · simp [Finset.singleton_inter_of_mem h]

@[simp]
theorem card_cons (h : a ∉ s) : #(s.cons a h) = #s + 1 :=
  Multiset.card_cons _ _

section InsertErase

variable [DecidableEq α]

@[simp]
theorem card_insert_of_not_mem (h : a ∉ s) : #(insert a s) = #s + 1 := by
  rw [← cons_eq_insert _ _ h, card_cons]

theorem card_insert_of_mem (h : a ∈ s) : #(insert a s) = #s := by rw [insert_eq_of_mem h]

theorem card_insert_le (a : α) (s : Finset α) : #(insert a s) ≤ #s + 1 := by
  by_cases h : a ∈ s
  · rw [insert_eq_of_mem h]
    exact Nat.le_succ _
  · rw [card_insert_of_not_mem h]

section

variable {a b c d e f : α}

theorem card_le_two : #{a, b} ≤ 2 := card_insert_le _ _

theorem card_le_three : #{a, b, c} ≤ 3 :=
  (card_insert_le _ _).trans (Nat.succ_le_succ card_le_two)

theorem card_le_four : #{a, b, c, d} ≤ 4 :=
  (card_insert_le _ _).trans (Nat.succ_le_succ card_le_three)

theorem card_le_five : #{a, b, c, d, e} ≤ 5 :=
  (card_insert_le _ _).trans (Nat.succ_le_succ card_le_four)

theorem card_le_six : #{a, b, c, d, e, f} ≤ 6 :=
  (card_insert_le _ _).trans (Nat.succ_le_succ card_le_five)

end

/-- If `a ∈ s` is known, see also `Finset.card_insert_of_mem` and `Finset.card_insert_of_not_mem`.
-/
theorem card_insert_eq_ite : #(insert a s) = if a ∈ s then #s else #s + 1 := by
  by_cases h : a ∈ s
  · rw [card_insert_of_mem h, if_pos h]
  · rw [card_insert_of_not_mem h, if_neg h]

@[simp]
theorem card_pair_eq_one_or_two : #{a, b} = 1 ∨ #{a, b} = 2 := by
  simp [card_insert_eq_ite]
  tauto

@[simp]
theorem card_pair (h : a ≠ b) : #{a, b} = 2 := by
  rw [card_insert_of_not_mem (not_mem_singleton.2 h), card_singleton]

@[deprecated (since := "2024-01-04")] alias card_doubleton := Finset.card_pair

/-- $\#(s \setminus \{a\}) = \#s - 1$ if $a \in s$. -/
@[simp]
theorem card_erase_of_mem : a ∈ s → #(s.erase a) = #s - 1 :=
  Multiset.card_erase_of_mem

/-- $\#(s \setminus \{a\}) = \#s - 1$ if $a \in s$.
  This result is casted to any additive group with 1,
  so that we don't have to work with `ℕ`-subtraction. -/
@[simp]
theorem cast_card_erase_of_mem {R} [AddGroupWithOne R] {s : Finset α} (hs : a ∈ s) :
    (#(s.erase a) : R) = #s - 1 := by
  rw [card_erase_of_mem hs, Nat.cast_sub, Nat.cast_one]
  rw [Nat.add_one_le_iff, Finset.card_pos]
  exact ⟨a, hs⟩

@[simp]
theorem card_erase_add_one : a ∈ s → #(s.erase a) + 1 = #s :=
  Multiset.card_erase_add_one

theorem card_erase_lt_of_mem : a ∈ s → #(s.erase a) < #s :=
  Multiset.card_erase_lt_of_mem

theorem card_erase_le : #(s.erase a) ≤ #s :=
  Multiset.card_erase_le

theorem pred_card_le_card_erase : #s - 1 ≤ #(s.erase a) := by
  by_cases h : a ∈ s
  · exact (card_erase_of_mem h).ge
  · rw [erase_eq_of_not_mem h]
    exact Nat.sub_le _ _

/-- If `a ∈ s` is known, see also `Finset.card_erase_of_mem` and `Finset.erase_eq_of_not_mem`. -/
theorem card_erase_eq_ite : #(s.erase a) = if a ∈ s then #s - 1 else #s :=
  Multiset.card_erase_eq_ite

end InsertErase

@[simp]
theorem card_range (n : ℕ) : #(range n) = n :=
  Multiset.card_range n

@[simp]
theorem card_attach : #s.attach = #s :=
  Multiset.card_attach

end Finset

open scoped Finset

section ToMLListultiset

variable [DecidableEq α] (m : Multiset α) (l : List α)

theorem Multiset.card_toFinset : #m.toFinset = Multiset.card m.dedup :=
  rfl

theorem Multiset.toFinset_card_le : #m.toFinset ≤ Multiset.card m :=
  card_le_card <| dedup_le _

theorem Multiset.toFinset_card_of_nodup {m : Multiset α} (h : m.Nodup) :
    #m.toFinset = Multiset.card m :=
  congr_arg card <| Multiset.dedup_eq_self.mpr h

theorem Multiset.dedup_card_eq_card_iff_nodup {m : Multiset α} :
    card m.dedup = card m ↔ m.Nodup :=
  .trans ⟨fun h ↦ eq_of_le_of_card_le (dedup_le m) h.ge, congr_arg _⟩ dedup_eq_self

theorem Multiset.toFinset_card_eq_card_iff_nodup {m : Multiset α} :
    #m.toFinset = card m ↔ m.Nodup := dedup_card_eq_card_iff_nodup

theorem List.card_toFinset : #l.toFinset = l.dedup.length :=
  rfl

theorem List.toFinset_card_le : #l.toFinset ≤ l.length :=
  Multiset.toFinset_card_le ⟦l⟧

theorem List.toFinset_card_of_nodup {l : List α} (h : l.Nodup) : #l.toFinset = l.length :=
  Multiset.toFinset_card_of_nodup h

end ToMLListultiset

namespace Finset

variable {s t u : Finset α} {f : α → β} {n : ℕ}

@[simp]
theorem length_toList (s : Finset α) : s.toList.length = #s := by
  rw [toList, ← Multiset.coe_card, Multiset.coe_toList, card_def]

theorem card_image_le [DecidableEq β] : #(s.image f) ≤ #s := by
  simpa only [card_map] using (s.1.map f).toFinset_card_le

theorem card_image_of_injOn [DecidableEq β] (H : Set.InjOn f s) : #(s.image f) = #s := by
  simp only [card, image_val_of_injOn H, card_map]

theorem injOn_of_card_image_eq [DecidableEq β] (H : #(s.image f) = #s) : Set.InjOn f s := by
  rw [card_def, card_def, image, toFinset] at H
  dsimp only at H
  have : (s.1.map f).dedup = s.1.map f := by
    refine Multiset.eq_of_le_of_card_le (Multiset.dedup_le _) ?_
    simp only [H, Multiset.card_map, le_rfl]
  rw [Multiset.dedup_eq_self] at this
  exact inj_on_of_nodup_map this

theorem card_image_iff [DecidableEq β] : #(s.image f) = #s ↔ Set.InjOn f s :=
  ⟨injOn_of_card_image_eq, card_image_of_injOn⟩

theorem card_image_of_injective [DecidableEq β] (s : Finset α) (H : Injective f) :
    #(s.image f) = #s :=
  card_image_of_injOn fun _ _ _ _ h => H h

theorem fiber_card_ne_zero_iff_mem_image (s : Finset α) (f : α → β) [DecidableEq β] (y : β) :
    #(s.filter fun x ↦ f x = y) ≠ 0 ↔ y ∈ s.image f := by
  rw [← Nat.pos_iff_ne_zero, card_pos, fiber_nonempty_iff_mem_image]

lemma card_filter_le_iff (s : Finset α) (P : α → Prop) [DecidablePred P] (n : ℕ) :
    #(s.filter P) ≤ n ↔ ∀ s' ⊆ s, n < #s' → ∃ a ∈ s', ¬ P a :=
  (s.1.card_filter_le_iff P n).trans ⟨fun H s' hs' h ↦ H s'.1 (by aesop) h,
    fun H s' hs' h ↦ H ⟨s', nodup_of_le hs' s.2⟩ (fun _ hx ↦ subset_of_le hs' hx) h⟩

@[simp]
theorem card_map (f : α ↪ β) : #(s.map f) = #s :=
  Multiset.card_map _ _

@[simp]
theorem card_subtype (p : α → Prop) [DecidablePred p] (s : Finset α) :
    #(s.subtype p) = #(s.filter p) := by simp [Finset.subtype]

theorem card_filter_le (s : Finset α) (p : α → Prop) [DecidablePred p] :
    #(s.filter p) ≤ #s :=
  card_le_card <| filter_subset _ _

theorem eq_of_subset_of_card_le {s t : Finset α} (h : s ⊆ t) (h₂ : #t ≤ #s) : s = t :=
  eq_of_veq <| Multiset.eq_of_le_of_card_le (val_le_iff.mpr h) h₂

<<<<<<< HEAD
theorem eq_iff_card_le_of_subset (hst : s ⊆ t) : t.card ≤ s.card ↔ s = t :=
  ⟨eq_of_subset_of_card_le hst, (ge_of_eq <| congr_arg _ ·)⟩

theorem eq_of_superset_of_card_ge (hst : s ⊆ t) (hts : t.card ≤ s.card) : t = s :=
  (eq_of_subset_of_card_le hst hts).symm

theorem eq_iff_card_ge_of_superset (hst : s ⊆ t) : t.card ≤ s.card ↔ t = s :=
  (eq_iff_card_le_of_subset hst).trans eq_comm

theorem subset_iff_eq_of_card_le (h : t.card ≤ s.card) : s ⊆ t ↔ s = t :=
=======
theorem eq_of_superset_of_card_ge (hst : s ⊆ t) (hts : #t ≤ #s) : t = s :=
  (eq_of_subset_of_card_le hst hts).symm

theorem subset_iff_eq_of_card_le (h : #t ≤ #s) : s ⊆ t ↔ s = t :=
>>>>>>> 1404d2bd
  ⟨fun hst => eq_of_subset_of_card_le hst h, Eq.subset'⟩

theorem map_eq_of_subset {f : α ↪ α} (hs : s.map f ⊆ s) : s.map f = s :=
  eq_of_subset_of_card_le hs (card_map _).ge

<<<<<<< HEAD
theorem card_filter_eq_iff {p : α → Prop} [DecidablePred p] :
    (s.filter p).card = s.card ↔ ∀ x ∈ s, p x := by
  rw [(card_filter_le s p).eq_iff_not_lt, not_lt, eq_iff_card_le_of_subset (filter_subset p s),
    filter_eq_self]

alias ⟨filter_card_eq, _⟩ := card_filter_eq_iff

theorem card_filter_eq_zero_iff {p : α → Prop} [DecidablePred p] :
    (s.filter p).card = 0 ↔ ∀ x ∈ s, ¬ p x := by
  rw [card_eq_zero, filter_eq_empty_iff]
=======
theorem filter_card_eq {p : α → Prop} [DecidablePred p] (h : #(s.filter p) = #s) (x : α)
    (hx : x ∈ s) : p x := by
  rw [← eq_of_subset_of_card_le (s.filter_subset p) h.ge, mem_filter] at hx
  exact hx.2
>>>>>>> 1404d2bd

nonrec lemma card_lt_card (h : s ⊂ t) : #s < #t := card_lt_card <| val_lt_iff.2 h

lemma card_strictMono : StrictMono (card : Finset α → ℕ) := fun _ _ ↦ card_lt_card

theorem card_eq_of_bijective (f : ∀ i, i < n → α) (hf : ∀ a ∈ s, ∃ i, ∃ h : i < n, f i h = a)
    (hf' : ∀ i (h : i < n), f i h ∈ s)
    (f_inj : ∀ i j (hi : i < n) (hj : j < n), f i hi = f j hj → i = j) : #s = n := by
  classical
  have : s = (range n).attach.image fun i => f i.1 (mem_range.1 i.2) := by
    ext a
    suffices _ : a ∈ s ↔ ∃ (i : _) (hi : i ∈ range n), f i (mem_range.1 hi) = a by
      simpa only [mem_image, mem_attach, true_and, Subtype.exists]
    constructor
    · intro ha; obtain ⟨i, hi, rfl⟩ := hf a ha; use i, mem_range.2 hi
    · rintro ⟨i, hi, rfl⟩; apply hf'
  calc
    #s = #((range n).attach.image fun i => f i.1 (mem_range.1 i.2)) := by rw [this]
    _ = #(range n).attach := ?_
    _ = #(range n) := card_attach
    _ = n := card_range n
  apply card_image_of_injective
  intro ⟨i, hi⟩ ⟨j, hj⟩ eq
  exact Subtype.eq <| f_inj i j (mem_range.1 hi) (mem_range.1 hj) eq

section bij
variable {t : Finset β}

/-- Reorder a finset.

The difference with `Finset.card_bij'` is that the bijection is specified as a surjective injection,
rather than by an inverse function.

The difference with `Finset.card_nbij` is that the bijection is allowed to use membership of the
domain, rather than being a non-dependent function. -/
lemma card_bij (i : ∀ a ∈ s, β) (hi : ∀ a ha, i a ha ∈ t)
    (i_inj : ∀ a₁ ha₁ a₂ ha₂, i a₁ ha₁ = i a₂ ha₂ → a₁ = a₂)
    (i_surj : ∀ b ∈ t, ∃ a ha, i a ha = b) : #s = #t := by
  classical
  calc
    #s = #s.attach := card_attach.symm
    _ = #(s.attach.image fun a ↦ i a.1 a.2) := Eq.symm ?_
    _ = #t := ?_
  · apply card_image_of_injective
    intro ⟨_, _⟩ ⟨_, _⟩ h
    simpa using i_inj _ _ _ _ h
  · congr 1
    ext b
    constructor <;> intro h
    · obtain ⟨_, _, rfl⟩ := mem_image.1 h; apply hi
    · obtain ⟨a, ha, rfl⟩ := i_surj b h; exact mem_image.2 ⟨⟨a, ha⟩, by simp⟩

@[deprecated (since := "2024-05-04")] alias card_congr := card_bij

/-- Reorder a finset.

The difference with `Finset.card_bij` is that the bijection is specified with an inverse, rather
than as a surjective injection.

The difference with `Finset.card_nbij'` is that the bijection and its inverse are allowed to use
membership of the domains, rather than being non-dependent functions. -/
lemma card_bij' (i : ∀ a ∈ s, β) (j : ∀ a ∈ t, α) (hi : ∀ a ha, i a ha ∈ t)
    (hj : ∀ a ha, j a ha ∈ s) (left_inv : ∀ a ha, j (i a ha) (hi a ha) = a)
    (right_inv : ∀ a ha, i (j a ha) (hj a ha) = a) : #s = #t := by
  refine card_bij i hi (fun a1 h1 a2 h2 eq ↦ ?_) (fun b hb ↦ ⟨_, hj b hb, right_inv b hb⟩)
  rw [← left_inv a1 h1, ← left_inv a2 h2]
  simp only [eq]

/-- Reorder a finset.

The difference with `Finset.card_nbij'` is that the bijection is specified as a surjective
injection, rather than by an inverse function.

The difference with `Finset.card_bij` is that the bijection is a non-dependent function, rather than
being allowed to use membership of the domain. -/
lemma card_nbij (i : α → β) (hi : ∀ a ∈ s, i a ∈ t) (i_inj : (s : Set α).InjOn i)
    (i_surj : (s : Set α).SurjOn i t) : #s = #t :=
  card_bij (fun a _ ↦ i a) hi i_inj (by simpa using i_surj)

/-- Reorder a finset.

The difference with `Finset.card_nbij` is that the bijection is specified with an inverse, rather
than as a surjective injection.

The difference with `Finset.card_bij'` is that the bijection and its inverse are non-dependent
functions, rather than being allowed to use membership of the domains.

The difference with `Finset.card_equiv` is that bijectivity is only required to hold on the domains,
rather than on the entire types. -/
lemma card_nbij' (i : α → β) (j : β → α) (hi : ∀ a ∈ s, i a ∈ t) (hj : ∀ a ∈ t, j a ∈ s)
    (left_inv : ∀ a ∈ s, j (i a) = a) (right_inv : ∀ a ∈ t, i (j a) = a) : #s = #t :=
  card_bij' (fun a _ ↦ i a) (fun b _ ↦ j b) hi hj left_inv right_inv

/-- Specialization of `Finset.card_nbij'` that automatically fills in most arguments.

See `Fintype.card_equiv` for the version where `s` and `t` are `univ`. -/
lemma card_equiv (e : α ≃ β) (hst : ∀ i, i ∈ s ↔ e i ∈ t) : #s = #t := by
  refine card_nbij' e e.symm ?_ ?_ ?_ ?_ <;> simp [hst]

/-- Specialization of `Finset.card_nbij` that automatically fills in most arguments.

See `Fintype.card_bijective` for the version where `s` and `t` are `univ`. -/
lemma card_bijective (e : α → β) (he : e.Bijective) (hst : ∀ i, i ∈ s ↔ e i ∈ t) :
    #s = #t := card_equiv (.ofBijective e he) hst

lemma card_le_card_of_injOn (f : α → β) (hf : ∀ a ∈ s, f a ∈ t) (f_inj : (s : Set α).InjOn f) :
    #s ≤ #t := by
  classical
  calc
    #s = #(s.image f) := (card_image_of_injOn f_inj).symm
    _  ≤ #t           := card_le_card <| image_subset_iff.2 hf
@[deprecated (since := "2024-06-01")] alias card_le_card_of_inj_on := card_le_card_of_injOn

lemma card_le_card_of_surjOn (f : α → β) (hf : Set.SurjOn f s t) : #t ≤ #s := by
  classical unfold Set.SurjOn at hf; exact (card_le_card (mod_cast hf)).trans card_image_le

/-- If there are more pigeons than pigeonholes, then there are two pigeons in the same pigeonhole.
-/
theorem exists_ne_map_eq_of_card_lt_of_maps_to {t : Finset β} (hc : #t < #s) {f : α → β}
    (hf : ∀ a ∈ s, f a ∈ t) : ∃ x ∈ s, ∃ y ∈ s, x ≠ y ∧ f x = f y := by
  classical
  by_contra! hz
  refine hc.not_le (card_le_card_of_injOn f hf ?_)
  intro x hx y hy
  contrapose
  exact hz x hx y hy

lemma le_card_of_inj_on_range (f : ℕ → α) (hf : ∀ i < n, f i ∈ s)
    (f_inj : ∀ i < n, ∀ j < n, f i = f j → i = j) : n ≤ #s :=
  calc
    n = #(range n) := (card_range n).symm
    _ ≤ #s := card_le_card_of_injOn f (by simpa only [mem_range]) (by simpa)

lemma surj_on_of_inj_on_of_card_le (f : ∀ a ∈ s, β) (hf : ∀ a ha, f a ha ∈ t)
    (hinj : ∀ a₁ a₂ ha₁ ha₂, f a₁ ha₁ = f a₂ ha₂ → a₁ = a₂) (hst : #t ≤ #s) :
    ∀ b ∈ t, ∃ a ha, b = f a ha := by
  classical
  have h : #(s.attach.image fun a : s ↦ f a a.2) = #s := by
    rw [← @card_attach _ s, card_image_of_injective]
    intro ⟨_, _⟩ ⟨_, _⟩ h
    exact Subtype.eq <| hinj _ _ _ _ h
  obtain rfl : image (fun a : { a // a ∈ s } => f a a.prop) s.attach = t :=
    eq_of_subset_of_card_le (image_subset_iff.2 <| by simpa) (by simp [hst, h])
  simp only [mem_image, mem_attach, true_and, Subtype.exists, forall_exists_index]
  exact fun b a ha hb ↦ ⟨a, ha, hb.symm⟩

theorem inj_on_of_surj_on_of_card_le (f : ∀ a ∈ s, β) (hf : ∀ a ha, f a ha ∈ t)
    (hsurj : ∀ b ∈ t, ∃ a ha, f a ha = b) (hst : #s ≤ #t) ⦃a₁⦄ (ha₁ : a₁ ∈ s) ⦃a₂⦄
    (ha₂ : a₂ ∈ s) (ha₁a₂ : f a₁ ha₁ = f a₂ ha₂) : a₁ = a₂ :=
  haveI : Inhabited { x // x ∈ s } := ⟨⟨a₁, ha₁⟩⟩
  let f' : { x // x ∈ s } → { x // x ∈ t } := fun x => ⟨f x.1 x.2, hf x.1 x.2⟩
  let g : { x // x ∈ t } → { x // x ∈ s } :=
    @surjInv _ _ f' fun x =>
      let ⟨y, hy₁, hy₂⟩ := hsurj x.1 x.2
      ⟨⟨y, hy₁⟩, Subtype.eq hy₂⟩
  have hg : Injective g := injective_surjInv _
  have hsg : Surjective g := fun x =>
    let ⟨y, hy⟩ :=
      surj_on_of_inj_on_of_card_le (fun (x : { x // x ∈ t }) (_ : x ∈ t.attach) => g x)
        (fun x _ => show g x ∈ s.attach from mem_attach _ _) (fun _ _ _ _ hxy => hg hxy) (by simpa)
        x (mem_attach _ _)
    ⟨y, hy.snd.symm⟩
  have hif : Injective f' :=
    (leftInverse_of_surjective_of_rightInverse hsg (rightInverse_surjInv _)).injective
  Subtype.ext_iff_val.1 (@hif ⟨a₁, ha₁⟩ ⟨a₂, ha₂⟩ (Subtype.eq ha₁a₂))

end bij

@[simp]
theorem card_disjUnion (s t : Finset α) (h) : #(s.disjUnion t h) = #s + #t :=
  Multiset.card_add _ _

/-! ### Lattice structure -/


section Lattice

variable [DecidableEq α]

theorem card_union_add_card_inter (s t : Finset α) :
    #(s ∪ t) + #(s ∩ t) = #s + #t :=
  Finset.induction_on t (by simp) fun a r har h => by by_cases a ∈ s <;>
    simp [*, ← add_assoc, add_right_comm _ 1]

theorem card_inter_add_card_union (s t : Finset α) :
    #(s ∩ t) + #(s ∪ t) = #s + #t := by rw [add_comm, card_union_add_card_inter]

lemma card_union (s t : Finset α) : #(s ∪ t) = #s + #t - #(s ∩ t) := by
  rw [← card_union_add_card_inter, Nat.add_sub_cancel]

lemma card_inter (s t : Finset α) : #(s ∩ t) = #s + #t - #(s ∪ t) := by
  rw [← card_inter_add_card_union, Nat.add_sub_cancel]

theorem card_union_le (s t : Finset α) : #(s ∪ t) ≤ #s + #t :=
  card_union_add_card_inter s t ▸ Nat.le_add_right _ _

lemma card_union_eq_card_add_card : #(s ∪ t) = #s + #t ↔ Disjoint s t := by
  rw [← card_union_add_card_inter]; simp [disjoint_iff_inter_eq_empty]

@[simp] alias ⟨_, card_union_of_disjoint⟩ := card_union_eq_card_add_card

@[deprecated (since := "2024-02-09")] alias card_union_eq := card_union_of_disjoint
@[deprecated (since := "2024-02-09")] alias card_disjoint_union := card_union_of_disjoint

lemma cast_card_inter [AddGroupWithOne R] :
    (#(s ∩ t) : R) = #s + #t - #(s ∪ t) := by
  rw [eq_sub_iff_add_eq, ← cast_add, card_inter_add_card_union, cast_add]

lemma cast_card_union [AddGroupWithOne R] :
    (#(s ∪ t) : R) = #s + #t - #(s ∩ t) := by
  rw [eq_sub_iff_add_eq, ← cast_add, card_union_add_card_inter, cast_add]

theorem card_sdiff (h : s ⊆ t) : #(t \ s) = #t - #s := by
  suffices #(t \ s) = #(t \ s ∪ s) - #s by rwa [sdiff_union_of_subset h] at this
  rw [card_union_of_disjoint sdiff_disjoint, Nat.add_sub_cancel_right]

lemma cast_card_sdiff [AddGroupWithOne R] (h : s ⊆ t) : (#(t \ s) : R) = #t - #s := by
  rw [card_sdiff h, Nat.cast_sub (card_mono h)]

theorem card_sdiff_add_card_eq_card {s t : Finset α} (h : s ⊆ t) : #(t \ s) + #s = #t :=
  ((Nat.sub_eq_iff_eq_add (card_le_card h)).mp (card_sdiff h).symm).symm

theorem le_card_sdiff (s t : Finset α) : #t - #s ≤ #(t \ s) :=
  calc
    #t - #s ≤ #t - #(s ∩ t) :=
      Nat.sub_le_sub_left (card_le_card inter_subset_left) _
    _ = #(t \ (s ∩ t)) := (card_sdiff inter_subset_right).symm
    _ ≤ #(t \ s) := by rw [sdiff_inter_self_right t s]

theorem card_le_card_sdiff_add_card : #s ≤ #(s \ t) + #t :=
  Nat.sub_le_iff_le_add.1 <| le_card_sdiff _ _

theorem card_sdiff_add_card (s t : Finset α) : #(s \ t) + #t = #(s ∪ t) := by
  rw [← card_union_of_disjoint sdiff_disjoint, sdiff_union_self_eq_union]

lemma card_sdiff_comm (h : #s = #t) : #(s \ t) = #(t \ s) :=
  add_left_injective #t <| by
    simp_rw [card_sdiff_add_card, ← h, card_sdiff_add_card, union_comm]

@[simp]
lemma card_sdiff_add_card_inter (s t : Finset α) :
    #(s \ t) + #(s ∩ t) = #s := by
  rw [← card_union_of_disjoint (disjoint_sdiff_inter _ _), sdiff_union_inter]

@[simp]
lemma card_inter_add_card_sdiff (s t : Finset α) :
    #(s ∩ t) + #(s \ t) = #s := by
  rw [add_comm, card_sdiff_add_card_inter]

/-- **Pigeonhole principle** for two finsets inside an ambient finset. -/
theorem inter_nonempty_of_card_lt_card_add_card (hts : t ⊆ s) (hus : u ⊆ s)
    (hstu : #s < #t + #u) : (t ∩ u).Nonempty := by
  contrapose! hstu
  calc
    _ = #(t ∪ u) := by simp [← card_union_add_card_inter, not_nonempty_iff_eq_empty.1 hstu]
    _ ≤ #s := by gcongr; exact union_subset hts hus

end Lattice

theorem filter_card_add_filter_neg_card_eq_card
    (p : α → Prop) [DecidablePred p] [∀ x, Decidable (¬p x)] :
    #(s.filter p) + #(s.filter fun a ↦ ¬ p a) = #s := by
  classical
  rw [← card_union_of_disjoint (disjoint_filter_filter_neg _ _ _), filter_union_filter_neg_eq]

/-- Given a subset `s` of a set `t`, of sizes at most and at least `n` respectively, there exists a
set `u` of size `n` which is both a superset of `s` and a subset of `t`. -/
lemma exists_subsuperset_card_eq (hst : s ⊆ t) (hsn : #s ≤ n) (hnt : n ≤ #t) :
    ∃ u, s ⊆ u ∧ u ⊆ t ∧ #u = n := by
  classical
  refine Nat.decreasingInduction' ?_ hnt ⟨t, by simp [hst]⟩
  intro k _ hnk ⟨u, hu₁, hu₂, hu₃⟩
  obtain ⟨a, ha⟩ : (u \ s).Nonempty := by rw [← card_pos, card_sdiff hu₁]; omega
  simp only [mem_sdiff] at ha
  exact ⟨u.erase a, by simp [subset_erase, erase_subset_iff_of_mem (hu₂ _), *]⟩

/-- We can shrink a set to any smaller size. -/
lemma exists_subset_card_eq (hns : n ≤ #s) : ∃ t ⊆ s, #t = n := by
  simpa using exists_subsuperset_card_eq s.empty_subset (by simp) hns

/-- Given a set `A` and a set `B` inside it, we can shrink `A` to any appropriate size, and keep `B`
inside it. -/
@[deprecated exists_subsuperset_card_eq (since := "2024-06-23")]
theorem exists_intermediate_set {A B : Finset α} (i : ℕ) (h₁ : i + #B ≤ #A) (h₂ : B ⊆ A) :
    ∃ C : Finset α, B ⊆ C ∧ C ⊆ A ∧ #C = i + #B :=
  exists_subsuperset_card_eq h₂ (Nat.le_add_left ..) h₁

/-- We can shrink `A` to any smaller size. -/
@[deprecated exists_subset_card_eq (since := "2024-06-23")]
theorem exists_smaller_set (A : Finset α) (i : ℕ) (h₁ : i ≤ #A) :
    ∃ B : Finset α, B ⊆ A ∧ #B = i := exists_subset_card_eq h₁

theorem le_card_iff_exists_subset_card : n ≤ #s ↔ ∃ t ⊆ s, #t = n := by
  refine ⟨fun h => ?_, fun ⟨t, hst, ht⟩ => ht ▸ card_le_card hst⟩
  exact exists_subset_card_eq h

theorem exists_subset_or_subset_of_two_mul_lt_card [DecidableEq α] {X Y : Finset α} {n : ℕ}
    (hXY : 2 * n < #(X ∪ Y)) : ∃ C : Finset α, n < #C ∧ (C ⊆ X ∨ C ⊆ Y) := by
  have h₁ : #(X ∩ (Y \ X)) = 0 := Finset.card_eq_zero.mpr (Finset.inter_sdiff_self X Y)
  have h₂ : #(X ∪ Y) = #X + #(Y \ X) := by
    rw [← card_union_add_card_inter X (Y \ X), Finset.union_sdiff_self_eq_union, h₁, add_zero]
  rw [h₂, Nat.two_mul] at hXY
  obtain h | h : n < #X ∨ n < #(Y \ X) := by contrapose! hXY; omega
  · exact ⟨X, h, Or.inl (Finset.Subset.refl X)⟩
  · exact ⟨Y \ X, h, Or.inr sdiff_subset⟩

/-! ### Explicit description of a finset from its card -/


theorem card_eq_one : #s = 1 ↔ ∃ a, s = {a} := by
  cases s
  simp only [Multiset.card_eq_one, Finset.card, ← val_inj, singleton_val]

theorem _root_.Multiset.toFinset_card_eq_one_iff [DecidableEq α] (s : Multiset α) :
    #s.toFinset = 1 ↔ Multiset.card s ≠ 0 ∧ ∃ a : α, s = Multiset.card s • {a} := by
  simp_rw [card_eq_one, Multiset.toFinset_eq_singleton_iff, exists_and_left]

theorem exists_eq_insert_iff [DecidableEq α] {s t : Finset α} :
    (∃ a ∉ s, insert a s = t) ↔ s ⊆ t ∧ #s + 1 = #t := by
  constructor
  · rintro ⟨a, ha, rfl⟩
    exact ⟨subset_insert _ _, (card_insert_of_not_mem ha).symm⟩
  · rintro ⟨hst, h⟩
    obtain ⟨a, ha⟩ : ∃ a, t \ s = {a} :=
      card_eq_one.1 (by rw [card_sdiff hst, ← h, Nat.add_sub_cancel_left])
    refine
      ⟨a, fun hs => (?_ : a ∉ {a}) <| mem_singleton_self _, by
        rw [insert_eq, ← ha, sdiff_union_of_subset hst]⟩
    rw [← ha]
    exact not_mem_sdiff_of_mem_right hs

theorem card_le_one : #s ≤ 1 ↔ ∀ a ∈ s, ∀ b ∈ s, a = b := by
  obtain rfl | ⟨x, hx⟩ := s.eq_empty_or_nonempty
  · simp
  refine (Nat.succ_le_of_lt (card_pos.2 ⟨x, hx⟩)).le_iff_eq.trans (card_eq_one.trans ⟨?_, ?_⟩)
  · rintro ⟨y, rfl⟩
    simp
  · exact fun h => ⟨x, eq_singleton_iff_unique_mem.2 ⟨hx, fun y hy => h _ hy _ hx⟩⟩

theorem card_le_one_iff : #s ≤ 1 ↔ ∀ {a b}, a ∈ s → b ∈ s → a = b := by
  rw [card_le_one]
  tauto

theorem card_le_one_iff_subsingleton_coe : #s ≤ 1 ↔ Subsingleton (s : Type _) :=
  card_le_one.trans (s : Set α).subsingleton_coe.symm

theorem card_le_one_iff_subset_singleton [Nonempty α] : #s ≤ 1 ↔ ∃ x : α, s ⊆ {x} := by
  refine ⟨fun H => ?_, ?_⟩
  · obtain rfl | ⟨x, hx⟩ := s.eq_empty_or_nonempty
    · exact ⟨Classical.arbitrary α, empty_subset _⟩
    · exact ⟨x, fun y hy => by rw [card_le_one.1 H y hy x hx, mem_singleton]⟩
  · rintro ⟨x, hx⟩
    rw [← card_singleton x]
    exact card_le_card hx

lemma exists_mem_ne (hs : 1 < #s) (a : α) : ∃ b ∈ s, b ≠ a := by
  have : Nonempty α := ⟨a⟩
  by_contra!
  exact hs.not_le (card_le_one_iff_subset_singleton.2 ⟨a, subset_singleton_iff'.2 this⟩)

/-- A `Finset` of a subsingleton type has cardinality at most one. -/
theorem card_le_one_of_subsingleton [Subsingleton α] (s : Finset α) : #s ≤ 1 :=
  Finset.card_le_one_iff.2 fun {_ _ _ _} => Subsingleton.elim _ _

theorem one_lt_card : 1 < #s ↔ ∃ a ∈ s, ∃ b ∈ s, a ≠ b := by
  rw [← not_iff_not]
  push_neg
  exact card_le_one

theorem one_lt_card_iff : 1 < #s ↔ ∃ a b, a ∈ s ∧ b ∈ s ∧ a ≠ b := by
  rw [one_lt_card]
  simp only [exists_prop, exists_and_left]

theorem one_lt_card_iff_nontrivial : 1 < #s ↔ s.Nontrivial := by
  rw [← not_iff_not, not_lt, Finset.Nontrivial, ← Set.nontrivial_coe_sort,
    not_nontrivial_iff_subsingleton, card_le_one_iff_subsingleton_coe, coe_sort_coe]

@[deprecated (since := "2024-02-05")]
alias one_lt_card_iff_nontrivial_coe := one_lt_card_iff_nontrivial

theorem exists_ne_of_one_lt_card (hs : 1 < #s) (a : α) : ∃ b, b ∈ s ∧ b ≠ a := by
  obtain ⟨x, hx, y, hy, hxy⟩ := Finset.one_lt_card.mp hs
  by_cases ha : y = a
  · exact ⟨x, hx, ne_of_ne_of_eq hxy ha⟩
  · exact ⟨y, hy, ha⟩

/-- If a Finset in a Pi type is nontrivial (has at least two elements), then
  its projection to some factor is nontrivial, and the fibers of the projection
  are proper subsets. -/
lemma exists_of_one_lt_card_pi {ι : Type*} {α : ι → Type*} [∀ i, DecidableEq (α i)]
    {s : Finset (∀ i, α i)} (h : 1 < #s) :
    ∃ i, 1 < #(s.image (· i)) ∧ ∀ ai, s.filter (· i = ai) ⊂ s := by
  simp_rw [one_lt_card_iff, Function.ne_iff] at h ⊢
  obtain ⟨a1, a2, h1, h2, i, hne⟩ := h
  refine ⟨i, ⟨_, _, mem_image_of_mem _ h1, mem_image_of_mem _ h2, hne⟩, fun ai => ?_⟩
  rw [filter_ssubset]
  obtain rfl | hne := eq_or_ne (a2 i) ai
  exacts [⟨a1, h1, hne⟩, ⟨a2, h2, hne⟩]

theorem card_eq_succ_iff_cons :
    #s = n + 1 ↔ ∃ a t, ∃ (h : a ∉ t), cons a t h = s ∧ #t = n :=
  ⟨cons_induction_on s (by simp) fun a s _ _ _ => ⟨a, s, by simp_all⟩,
   fun ⟨a, t, _, hs, _⟩ => by simpa [← hs]⟩

section DecidableEq
variable [DecidableEq α]

theorem card_eq_succ : #s = n + 1 ↔ ∃ a t, a ∉ t ∧ insert a t = s ∧ #t = n :=
  ⟨fun h =>
    let ⟨a, has⟩ := card_pos.mp (h.symm ▸ Nat.zero_lt_succ _ : 0 < #s)
    ⟨a, s.erase a, s.not_mem_erase a, insert_erase has, by
      simp only [h, card_erase_of_mem has, Nat.add_sub_cancel_right]⟩,
    fun ⟨_, _, hat, s_eq, n_eq⟩ => s_eq ▸ n_eq ▸ card_insert_of_not_mem hat⟩

theorem card_eq_two : #s = 2 ↔ ∃ x y, x ≠ y ∧ s = {x, y} := by
  constructor
  · rw [card_eq_succ]
    simp_rw [card_eq_one]
    rintro ⟨a, _, hab, rfl, b, rfl⟩
    exact ⟨a, b, not_mem_singleton.1 hab, rfl⟩
  · rintro ⟨x, y, h, rfl⟩
    exact card_pair h

theorem card_eq_three : #s = 3 ↔ ∃ x y z, x ≠ y ∧ x ≠ z ∧ y ≠ z ∧ s = {x, y, z} := by
  constructor
  · rw [card_eq_succ]
    simp_rw [card_eq_two]
    rintro ⟨a, _, abc, rfl, b, c, bc, rfl⟩
    rw [mem_insert, mem_singleton, not_or] at abc
    exact ⟨a, b, c, abc.1, abc.2, bc, rfl⟩
  · rintro ⟨x, y, z, xy, xz, yz, rfl⟩
    simp only [xy, xz, yz, mem_insert, card_insert_of_not_mem, not_false_iff, mem_singleton,
      or_self_iff, card_singleton]

end DecidableEq

theorem two_lt_card_iff : 2 < #s ↔ ∃ a b c, a ∈ s ∧ b ∈ s ∧ c ∈ s ∧ a ≠ b ∧ a ≠ c ∧ b ≠ c := by
  classical
    simp_rw [lt_iff_add_one_le, le_card_iff_exists_subset_card, reduceAdd, card_eq_three,
      ← exists_and_left, exists_comm (α := Finset α)]
    constructor
    · rintro ⟨a, b, c, t, hsub, hab, hac, hbc, rfl⟩
      exact ⟨a, b, c, by simp_all [insert_subset_iff]⟩
    · rintro ⟨a, b, c, ha, hb, hc, hab, hac, hbc⟩
      exact ⟨a, b, c, {a, b, c}, by simp_all [insert_subset_iff]⟩

theorem two_lt_card : 2 < #s ↔ ∃ a ∈ s, ∃ b ∈ s, ∃ c ∈ s, a ≠ b ∧ a ≠ c ∧ b ≠ c := by
  simp_rw [two_lt_card_iff, exists_and_left]

/-! ### Inductions -/


/-- Suppose that, given objects defined on all strict subsets of any finset `s`, one knows how to
define an object on `s`. Then one can inductively define an object on all finsets, starting from
the empty set and iterating. This can be used either to define data, or to prove properties. -/
def strongInduction {p : Finset α → Sort*} (H : ∀ s, (∀ t ⊂ s, p t) → p s) :
    ∀ s : Finset α, p s
  | s =>
    H s fun t h =>
      have : #t < #s := card_lt_card h
      strongInduction H t
  termination_by s => #s

@[nolint unusedHavesSuffices] -- Porting note: false positive
theorem strongInduction_eq {p : Finset α → Sort*} (H : ∀ s, (∀ t ⊂ s, p t) → p s)
    (s : Finset α) : strongInduction H s = H s fun t _ => strongInduction H t := by
  rw [strongInduction]

/-- Analogue of `strongInduction` with order of arguments swapped. -/
@[elab_as_elim]
def strongInductionOn {p : Finset α → Sort*} (s : Finset α) :
    (∀ s, (∀ t ⊂ s, p t) → p s) → p s := fun H => strongInduction H s

@[nolint unusedHavesSuffices] -- Porting note: false positive
theorem strongInductionOn_eq {p : Finset α → Sort*} (s : Finset α)
    (H : ∀ s, (∀ t ⊂ s, p t) → p s) :
    s.strongInductionOn H = H s fun t _ => t.strongInductionOn H := by
  dsimp only [strongInductionOn]
  rw [strongInduction]

@[elab_as_elim]
theorem case_strong_induction_on [DecidableEq α] {p : Finset α → Prop} (s : Finset α) (h₀ : p ∅)
    (h₁ : ∀ a s, a ∉ s → (∀ t ⊆ s, p t) → p (insert a s)) : p s :=
  Finset.strongInductionOn s fun s =>
    Finset.induction_on s (fun _ => h₀) fun a s n _ ih =>
      (h₁ a s n) fun t ss => ih _ (lt_of_le_of_lt ss (ssubset_insert n) : t < _)

/-- Suppose that, given objects defined on all nonempty strict subsets of any nontrivial finset `s`,
one knows how to define an object on `s`. Then one can inductively define an object on all finsets,
starting from singletons and iterating.

TODO: Currently this can only be used to prove properties.
Replace `Finset.Nonempty.exists_eq_singleton_or_nontrivial` with computational content
in order to let `p` be `Sort`-valued. -/
@[elab_as_elim]
protected lemma Nonempty.strong_induction {p : ∀ s, s.Nonempty → Prop}
    (h₀ : ∀ a, p {a} (singleton_nonempty _))
    (h₁ : ∀ ⦃s⦄ (hs : s.Nontrivial), (∀ t ht, t ⊂ s → p t ht) → p s hs.nonempty) :
    ∀ ⦃s : Finset α⦄ (hs), p s hs
  | s, hs => by
    obtain ⟨a, rfl⟩ | hs := hs.exists_eq_singleton_or_nontrivial
    · exact h₀ _
    · refine h₁ hs fun t ht hts ↦ ?_
      have := card_lt_card hts
      exact ht.strong_induction h₀ h₁
termination_by s => #s

/-- Suppose that, given that `p t` can be defined on all supersets of `s` of cardinality less than
`n`, one knows how to define `p s`. Then one can inductively define `p s` for all finsets `s` of
cardinality less than `n`, starting from finsets of card `n` and iterating. This
can be used either to define data, or to prove properties. -/
def strongDownwardInduction {p : Finset α → Sort*} {n : ℕ}
    (H : ∀ t₁, (∀ {t₂ : Finset α}, #t₂ ≤ n → t₁ ⊂ t₂ → p t₂) → #t₁ ≤ n → p t₁) :
    ∀ s : Finset α, #s ≤ n → p s
  | s =>
    H s fun {t} ht h =>
      have := Finset.card_lt_card h
      have : n - #t < n - #s := by omega
      strongDownwardInduction H t ht
  termination_by s => n - #s

@[nolint unusedHavesSuffices] -- Porting note: false positive
theorem strongDownwardInduction_eq {p : Finset α → Sort*}
    (H : ∀ t₁, (∀ {t₂ : Finset α}, #t₂ ≤ n → t₁ ⊂ t₂ → p t₂) → #t₁ ≤ n → p t₁)
    (s : Finset α) :
    strongDownwardInduction H s = H s fun {t} ht _ => strongDownwardInduction H t ht := by
  rw [strongDownwardInduction]

/-- Analogue of `strongDownwardInduction` with order of arguments swapped. -/
@[elab_as_elim]
def strongDownwardInductionOn {p : Finset α → Sort*} (s : Finset α)
    (H : ∀ t₁, (∀ {t₂ : Finset α}, #t₂ ≤ n → t₁ ⊂ t₂ → p t₂) → #t₁ ≤ n → p t₁) :
    #s ≤ n → p s :=
  strongDownwardInduction H s

@[nolint unusedHavesSuffices] -- Porting note: false positive
theorem strongDownwardInductionOn_eq {p : Finset α → Sort*} (s : Finset α)
    (H : ∀ t₁, (∀ {t₂ : Finset α}, #t₂ ≤ n → t₁ ⊂ t₂ → p t₂) → #t₁ ≤ n → p t₁) :
    s.strongDownwardInductionOn H = H s fun {t} ht _ => t.strongDownwardInductionOn H ht := by
  dsimp only [strongDownwardInductionOn]
  rw [strongDownwardInduction]

theorem lt_wf {α} : WellFounded (@LT.lt (Finset α) _) :=
  have H : Subrelation (@LT.lt (Finset α) _) (InvImage (· < ·) card) := fun {_ _} hxy =>
    card_lt_card hxy
  Subrelation.wf H <| InvImage.wf _ <| (Nat.lt_wfRel).2

end Finset<|MERGE_RESOLUTION|>--- conflicted
+++ resolved
@@ -276,45 +276,31 @@
 theorem eq_of_subset_of_card_le {s t : Finset α} (h : s ⊆ t) (h₂ : #t ≤ #s) : s = t :=
   eq_of_veq <| Multiset.eq_of_le_of_card_le (val_le_iff.mpr h) h₂
 
-<<<<<<< HEAD
-theorem eq_iff_card_le_of_subset (hst : s ⊆ t) : t.card ≤ s.card ↔ s = t :=
+theorem eq_iff_card_le_of_subset (hst : s ⊆ t) : #t ≤ #s ↔ s = t :=
   ⟨eq_of_subset_of_card_le hst, (ge_of_eq <| congr_arg _ ·)⟩
 
-theorem eq_of_superset_of_card_ge (hst : s ⊆ t) (hts : t.card ≤ s.card) : t = s :=
-  (eq_of_subset_of_card_le hst hts).symm
-
-theorem eq_iff_card_ge_of_superset (hst : s ⊆ t) : t.card ≤ s.card ↔ t = s :=
-  (eq_iff_card_le_of_subset hst).trans eq_comm
-
-theorem subset_iff_eq_of_card_le (h : t.card ≤ s.card) : s ⊆ t ↔ s = t :=
-=======
 theorem eq_of_superset_of_card_ge (hst : s ⊆ t) (hts : #t ≤ #s) : t = s :=
   (eq_of_subset_of_card_le hst hts).symm
 
+theorem eq_iff_card_ge_of_superset (hst : s ⊆ t) : #t ≤ #s ↔ t = s :=
+  (eq_iff_card_le_of_subset hst).trans eq_comm
+
 theorem subset_iff_eq_of_card_le (h : #t ≤ #s) : s ⊆ t ↔ s = t :=
->>>>>>> 1404d2bd
   ⟨fun hst => eq_of_subset_of_card_le hst h, Eq.subset'⟩
 
 theorem map_eq_of_subset {f : α ↪ α} (hs : s.map f ⊆ s) : s.map f = s :=
   eq_of_subset_of_card_le hs (card_map _).ge
 
-<<<<<<< HEAD
 theorem card_filter_eq_iff {p : α → Prop} [DecidablePred p] :
-    (s.filter p).card = s.card ↔ ∀ x ∈ s, p x := by
+    #(s.filter p) = #s ↔ ∀ x ∈ s, p x := by
   rw [(card_filter_le s p).eq_iff_not_lt, not_lt, eq_iff_card_le_of_subset (filter_subset p s),
     filter_eq_self]
 
 alias ⟨filter_card_eq, _⟩ := card_filter_eq_iff
 
 theorem card_filter_eq_zero_iff {p : α → Prop} [DecidablePred p] :
-    (s.filter p).card = 0 ↔ ∀ x ∈ s, ¬ p x := by
+    #(s.filter p) = 0 ↔ ∀ x ∈ s, ¬ p x := by
   rw [card_eq_zero, filter_eq_empty_iff]
-=======
-theorem filter_card_eq {p : α → Prop} [DecidablePred p] (h : #(s.filter p) = #s) (x : α)
-    (hx : x ∈ s) : p x := by
-  rw [← eq_of_subset_of_card_le (s.filter_subset p) h.ge, mem_filter] at hx
-  exact hx.2
->>>>>>> 1404d2bd
 
 nonrec lemma card_lt_card (h : s ⊂ t) : #s < #t := card_lt_card <| val_lt_iff.2 h
 
