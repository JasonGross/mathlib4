--- conflicted
+++ resolved
@@ -61,14 +61,8 @@
   rfl
 #align prod.map_mk Prod.map_mk
 
-<<<<<<< HEAD
--- I'm skeptical about having this as a `simp` lemma, despite it having been in the past
--- as it destructures the pair. See `map_apply`, `map_fst`, and `map_snd` for slightly weaker
--- lemmas in the `simp` set.
-=======
 -- This was previously a `simp` lemma, but no longer is on the basis that it destructures the pair.
 --  See `map_apply`, `map_fst`, and `map_snd` for slightly weaker lemmas in the `simp` set.
->>>>>>> 24503aae
 theorem map_apply' (f : α → γ) (g : β → δ) (p : α × β) : map f g p = (f p.1, g p.2) :=
   rfl
 
