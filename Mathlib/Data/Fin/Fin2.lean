--- conflicted
+++ resolved
@@ -145,11 +145,7 @@
 @[simp] lemma rev_last {n} : rev (@last n) = fz := by
   induction n <;> simp_all [rev, castSucc, last]
 
-<<<<<<< HEAD
-@[simp] lemma inv_castSucc {n} (i : Fin2 n) : rev (castSucc i) = fs (rev i) := by
-=======
 @[simp] lemma rev_castSucc {n} (i : Fin2 n) : rev (castSucc i) = fs (rev i) := by
->>>>>>> ae4167de
   induction i <;> simp_all [rev, castSucc, last]
 
 @[simp] lemma rev_rev {n} (i : Fin2 n) : i.rev.rev = i := by
