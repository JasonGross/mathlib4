/-
Copyright (c) 2017 Mario Carneiro. All rights reserved.
Released under Apache 2.0 license as described in the file LICENSE.
Authors: Mario Carneiro
-/
import Mathlib.Data.Fintype.Option
import Mathlib.Data.Fintype.Sigma
import Mathlib.Data.Fintype.Sum
import Mathlib.Data.Fintype.Prod
import Mathlib.Data.Fintype.Vector
import Mathlib.Algebra.BigOperators.Option

#align_import data.fintype.big_operators from "leanprover-community/mathlib"@"2445c98ae4b87eabebdde552593519b9b6dc350c"

/-!
Results about "big operations" over a `Fintype`, and consequent
results about cardinalities of certain types.

## Implementation note
This content had previously been in `Data.Fintype.Basic`, but was moved here to avoid
requiring `Algebra.BigOperators` (and hence many other imports) as a
dependency of `Fintype`.

However many of the results here really belong in `Algebra.BigOperators.Basic`
and should be moved at some point.
-/


universe u v

variable {α : Type*} {β : Type*} {γ : Type*}

open BigOperators

namespace Fintype

@[to_additive]
theorem prod_bool [CommMonoid α] (f : Bool → α) : ∏ b, f b = f true * f false := by simp
#align fintype.prod_bool Fintype.prod_bool
#align fintype.sum_bool Fintype.sum_bool

theorem card_eq_sum_ones {α} [Fintype α] : Fintype.card α = ∑ _a : α, 1 :=
  Finset.card_eq_sum_ones _
#align fintype.card_eq_sum_ones Fintype.card_eq_sum_ones

section

open Finset

variable {ι : Type*} [DecidableEq ι] [Fintype ι]

@[to_additive]
theorem prod_extend_by_one [CommMonoid α] (s : Finset ι) (f : ι → α) :
    ∏ i, (if i ∈ s then f i else 1) = ∏ i in s, f i := by
  rw [← prod_filter, filter_mem_eq_inter, univ_inter]
#align fintype.prod_extend_by_one Fintype.prod_extend_by_one
#align fintype.sum_extend_by_zero Fintype.sum_extend_by_zero

end

section

variable {M : Type*} [Fintype α] [CommMonoid M]

@[to_additive]
theorem prod_eq_one (f : α → M) (h : ∀ a, f a = 1) : ∏ a, f a = 1 :=
  Finset.prod_eq_one fun a _ha => h a
#align fintype.prod_eq_one Fintype.prod_eq_one
#align fintype.sum_eq_zero Fintype.sum_eq_zero

@[to_additive]
theorem prod_congr (f g : α → M) (h : ∀ a, f a = g a) : ∏ a, f a = ∏ a, g a :=
  Finset.prod_congr rfl fun a _ha => h a
#align fintype.prod_congr Fintype.prod_congr
#align fintype.sum_congr Fintype.sum_congr

@[to_additive]
theorem prod_eq_single {f : α → M} (a : α) (h : ∀ x ≠ a, f x = 1) : ∏ x, f x = f a :=
  Finset.prod_eq_single a (fun x _ hx => h x hx) fun ha => (ha (Finset.mem_univ a)).elim
#align fintype.prod_eq_single Fintype.prod_eq_single
#align fintype.sum_eq_single Fintype.sum_eq_single

@[to_additive]
theorem prod_eq_mul {f : α → M} (a b : α) (h₁ : a ≠ b) (h₂ : ∀ x, x ≠ a ∧ x ≠ b → f x = 1) :
    ∏ x, f x = f a * f b := by
  apply Finset.prod_eq_mul a b h₁ fun x _ hx => h₂ x hx <;>
    exact fun hc => (hc (Finset.mem_univ _)).elim
#align fintype.prod_eq_mul Fintype.prod_eq_mul
#align fintype.sum_eq_add Fintype.sum_eq_add

/-- If a product of a `Finset` of a subsingleton type has a given
value, so do the terms in that product. -/
@[to_additive "If a sum of a `Finset` of a subsingleton type has a given
  value, so do the terms in that sum."]
theorem eq_of_subsingleton_of_prod_eq {ι : Type*} [Subsingleton ι] {s : Finset ι} {f : ι → M}
    {b : M} (h : ∏ i in s, f i = b) : ∀ i ∈ s, f i = b :=
  Finset.eq_of_card_le_one_of_prod_eq (Finset.card_le_one_of_subsingleton s) h
#align fintype.eq_of_subsingleton_of_prod_eq Fintype.eq_of_subsingleton_of_prod_eq
#align fintype.eq_of_subsingleton_of_sum_eq Fintype.eq_of_subsingleton_of_sum_eq

end

end Fintype

open Finset

section

variable {M : Type*} [Fintype α] [CommMonoid M]

@[to_additive (attr := simp)]
theorem Fintype.prod_option (f : Option α → M) : ∏ i, f i = f none * ∏ i, f (some i) :=
  Finset.prod_insertNone f univ
#align fintype.prod_option Fintype.prod_option
#align fintype.sum_option Fintype.sum_option

end

open Finset

section Pi
variable {ι κ : Type*} {α : ι → Type*} [DecidableEq ι] [DecidableEq κ] [Fintype ι]
  [∀ i, DecidableEq (α i)]

@[simp] lemma Finset.card_pi (s : Finset ι) (t : ∀ i, Finset (α i)) :
    (s.pi t).card = ∏ i in s, card (t i) := Multiset.card_pi _ _
#align finset.card_pi Finset.card_pi

namespace Fintype

@[simp] lemma card_piFinset (s : ∀ i, Finset (α i)) :
    (piFinset s).card = ∏ i, (s i).card := by simp [piFinset, card_map]
#align fintype.card_pi_finset Fintype.card_piFinset

@[simp] lemma card_pi [DecidableEq ι] [∀ i, Fintype (α i)] : card (∀ i, α i) = ∏ i, card (α i) :=
  card_piFinset _
#align fintype.card_pi Fintype.card_pi

@[simp] nonrec lemma card_sigma [Fintype ι] [∀ i, Fintype (α i)] :
    card (Sigma α) = ∑ i, card (α i) := card_sigma _ _
#align fintype.card_sigma Fintype.card_sigma

/-- The number of dependent maps `f : Π j, s j` for which the `i` component is `a` is the product
over all `j ≠ i` of `(s j).card`.

Note that this is just a composition of easier lemmas, but there's some glue missing to make that
smooth enough not to need this lemma. -/
lemma card_filter_piFinset_eq_of_mem (s : ∀ i, Finset (α i)) (i : ι) {a : α i} (ha : a ∈ s i) :
    ((piFinset s).filter fun f ↦ f i = a).card = ∏ j in univ.erase i, (s j).card := by
  calc
    _ = ∏ j, (Function.update s i {a} j).card := by
      rw [← piFinset_update_singleton_eq_filter_piFinset_eq _ _ ha, Fintype.card_piFinset]
    _ = ∏ j, Function.update (fun j ↦ (s j).card) i 1 j :=
      Fintype.prod_congr _ _ fun j ↦ by obtain rfl | hji := eq_or_ne j i <;> simp [*]
    _ = _ := by simp [prod_update_of_mem, erase_eq]

lemma card_filter_piFinset_const_eq_of_mem (s : Finset κ) (i : ι) {x : κ} (hx : x ∈ s) :
    ((piFinset fun _ ↦ s).filter fun f ↦ f i = x).card = s.card ^ (card ι - 1) :=
  (card_filter_piFinset_eq_of_mem _ _ hx).trans $ by
    rw [prod_const s.card, card_erase_of_mem (mem_univ _), card_univ]

lemma card_filter_piFinset_eq (s : ∀ i, Finset (α i)) (i : ι) (a : α i) :
    ((piFinset s).filter fun f ↦ f i = a).card =
      if a ∈ s i then ∏ b in univ.erase i, (s b).card else 0 := by
  split_ifs with h
  · rw [card_filter_piFinset_eq_of_mem _ _ h]
  · rw [filter_piFinset_of_not_mem _ _ _ h, Finset.card_empty]

lemma card_filter_piFinset_const (s : Finset κ) (i : ι) (j : κ) :
    ((piFinset fun _ ↦ s).filter fun f ↦ f i = j).card =
      if j ∈ s then s.card ^ (card ι - 1) else 0 :=
  (card_filter_piFinset_eq _ _ _).trans $ by
    rw [prod_const s.card, card_erase_of_mem (mem_univ _), card_univ]

end Fintype
end Pi

-- TODO: this is a basic thereom about `Fintype.card`,
-- and ideally could be moved to `Mathlib.Data.Fintype.Card`.
<<<<<<< HEAD
-- Note that this can no longer be a `simp` lemma because `Fintype.card_pi` will apply to the LHS.
=======
>>>>>>> 1fd469ba
theorem Fintype.card_fun [DecidableEq α] [Fintype α] [Fintype β] :
    Fintype.card (α → β) = Fintype.card β ^ Fintype.card α := by
  simp
#align fintype.card_fun Fintype.card_fun

@[simp]
theorem card_vector [Fintype α] (n : ℕ) : Fintype.card (Vector α n) = Fintype.card α ^ n := by
  rw [Fintype.ofEquiv_card]; simp
#align card_vector card_vector

/-- It is equivalent to compute the product of a function over `Fin n` or `Finset.range n`. -/
@[to_additive "It is equivalent to sum a function over `fin n` or `finset.range n`."]
theorem Fin.prod_univ_eq_prod_range [CommMonoid α] (f : ℕ → α) (n : ℕ) :
    ∏ i : Fin n, f i = ∏ i in range n, f i :=
  calc
    ∏ i : Fin n, f i = ∏ i : { x // x ∈ range n }, f i :=
      Fintype.prod_equiv (Fin.equivSubtype.trans (Equiv.subtypeEquivRight (by simp))) _ _ (by simp)
    _ = ∏ i in range n, f i := by rw [← attach_eq_univ, prod_attach]
#align fin.prod_univ_eq_prod_range Fin.prod_univ_eq_prod_range
#align fin.sum_univ_eq_sum_range Fin.sum_univ_eq_sum_range

@[to_additive]
theorem Finset.prod_fin_eq_prod_range [CommMonoid β] {n : ℕ} (c : Fin n → β) :
    ∏ i, c i = ∏ i in Finset.range n, if h : i < n then c ⟨i, h⟩ else 1 := by
  rw [← Fin.prod_univ_eq_prod_range, Finset.prod_congr rfl]
  rintro ⟨i, hi⟩ _
  simp only [hi, dif_pos]
#align finset.prod_fin_eq_prod_range Finset.prod_fin_eq_prod_range
#align finset.sum_fin_eq_sum_range Finset.sum_fin_eq_sum_range

@[to_additive]
theorem Finset.prod_toFinset_eq_subtype {M : Type*} [CommMonoid M] [Fintype α] (p : α → Prop)
    [DecidablePred p] (f : α → M) : ∏ a in { x | p x }.toFinset, f a = ∏ a : Subtype p, f a := by
  rw [← Finset.prod_subtype]
  simp_rw [Set.mem_toFinset]; intro; rfl
#align finset.prod_to_finset_eq_subtype Finset.prod_toFinset_eq_subtype
#align finset.sum_to_finset_eq_subtype Finset.sum_toFinset_eq_subtype

nonrec theorem Fintype.prod_dite [Fintype α] {p : α → Prop} [DecidablePred p] [CommMonoid β]
    (f : ∀ a, p a → β) (g : ∀ a, ¬p a → β) :
    (∏ a, dite (p a) (f a) (g a)) =
    (∏ a : { a // p a }, f a a.2) * ∏ a : { a // ¬p a }, g a a.2 := by
  simp only [prod_dite, attach_eq_univ]
  congr 1
  · exact (Equiv.subtypeEquivRight <| by simp).prod_comp fun x : { x // p x } => f x x.2
  · exact (Equiv.subtypeEquivRight <| by simp).prod_comp fun x : { x // ¬p x } => g x x.2
#align fintype.prod_dite Fintype.prod_dite

section

open Finset

variable {α₁ : Type*} {α₂ : Type*} {M : Type*} [Fintype α₁] [Fintype α₂] [CommMonoid M]

@[to_additive]
theorem Fintype.prod_sum_elim (f : α₁ → M) (g : α₂ → M) :
    ∏ x, Sum.elim f g x = (∏ a₁, f a₁) * ∏ a₂, g a₂ :=
  prod_disj_sum _ _ _
#align fintype.prod_sum_elim Fintype.prod_sum_elim
#align fintype.sum_sum_elim Fintype.sum_sum_elim

@[to_additive (attr := simp)]
theorem Fintype.prod_sum_type (f : Sum α₁ α₂ → M) :
    ∏ x, f x = (∏ a₁, f (Sum.inl a₁)) * ∏ a₂, f (Sum.inr a₂) :=
  prod_disj_sum _ _ _
#align fintype.prod_sum_type Fintype.prod_sum_type
#align fintype.sum_sum_type Fintype.sum_sum_type

@[to_additive (attr := simp) Fintype.sum_prod_type]
theorem Fintype.prod_prod_type [CommMonoid γ] {f : α₁ × α₂ → γ} :
    ∏ x, f x = ∏ x, ∏ y, f (x, y) :=
  Finset.prod_product

/-- An uncurried version of `Finset.prod_prod_type`. -/
@[to_additive Fintype.sum_prod_type' "An uncurried version of `Finset.sum_prod_type`"]
theorem Fintype.prod_prod_type' [CommMonoid γ] {f : α₁ → α₂ → γ} :
    ∏ x : α₁ × α₂, f x.1 x.2 = ∏ x, ∏ y, f x y :=
  Finset.prod_product'

@[to_additive Fintype.sum_prod_type_right]
theorem Fintype.prod_prod_type_right [CommMonoid γ] {f : α₁ × α₂ → γ} :
    ∏ x, f x = ∏ y, ∏ x, f (x, y) :=
  Finset.prod_product_right

/-- An uncurried version of `Finset.prod_prod_type_right`. -/
@[to_additive Fintype.sum_prod_type_right' "An uncurried version of `Finset.sum_prod_type_right`"]
theorem Fintype.prod_prod_type_right' [CommMonoid γ] {f : α₁ → α₂ → γ} :
    ∏ x : α₁ × α₂, f x.1 x.2 = ∏ y, ∏ x, f x y :=
  Finset.prod_product_right'

end<|MERGE_RESOLUTION|>--- conflicted
+++ resolved
@@ -177,10 +177,6 @@
 
 -- TODO: this is a basic thereom about `Fintype.card`,
 -- and ideally could be moved to `Mathlib.Data.Fintype.Card`.
-<<<<<<< HEAD
--- Note that this can no longer be a `simp` lemma because `Fintype.card_pi` will apply to the LHS.
-=======
->>>>>>> 1fd469ba
 theorem Fintype.card_fun [DecidableEq α] [Fintype α] [Fintype β] :
     Fintype.card (α → β) = Fintype.card β ^ Fintype.card α := by
   simp
