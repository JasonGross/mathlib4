--- conflicted
+++ resolved
@@ -134,13 +134,8 @@
 @[ext]
 theorem ext (x y : ULift α) (h : x.down = y.down) : x = y :=
   congrArg up h
-<<<<<<< HEAD
-#align ulift.ext ULift.ext
-#align ulift.ext_iff ULift.ext_iff
-=======
 
 theorem ext_iff {α : Type*} (x y : ULift α) : x = y ↔ x.down = y.down :=
   ⟨congrArg _, ULift.ext _ _⟩
->>>>>>> 2fc87a94
 
 end ULift