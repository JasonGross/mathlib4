/-
Copyright (c) 2017 Johannes Hölzl. All rights reserved.
Released under Apache 2.0 license as described in the file LICENSE.
Authors: Johannes Hölzl, Scott Morrison
-/
import Mathlib.Algebra.Group.Indicator
import Mathlib.Algebra.Group.Submonoid.Basic
import Mathlib.Data.Set.Finite

/-!
# Type of functions with finite support

For any type `α` and any type `M` with zero, we define the type `Finsupp α M` (notation: `α →₀ M`)
of finitely supported functions from `α` to `M`, i.e. the functions which are zero everywhere
on `α` except on a finite set.

Functions with finite support are used (at least) in the following parts of the library:

* `MonoidAlgebra R M` and `AddMonoidAlgebra R M` are defined as `M →₀ R`;

* polynomials and multivariate polynomials are defined as `AddMonoidAlgebra`s, hence they use
  `Finsupp` under the hood;

* the linear combination of a family of vectors `v i` with coefficients `f i` (as used, e.g., to
  define linearly independent family `LinearIndependent`) is defined as a map
  `Finsupp.total : (ι → M) → (ι →₀ R) →ₗ[R] M`.

Some other constructions are naturally equivalent to `α →₀ M` with some `α` and `M` but are defined
in a different way in the library:

* `Multiset α ≃+ α →₀ ℕ`;
* `FreeAbelianGroup α ≃+ α →₀ ℤ`.

Most of the theory assumes that the range is a commutative additive monoid. This gives us the big
sum operator as a powerful way to construct `Finsupp` elements, which is defined in
`Algebra/BigOperators/Finsupp`.

-- Porting note: the semireducibility remark no longer applies in Lean 4, afaict.
Many constructions based on `α →₀ M` use `semireducible` type tags to avoid reusing unwanted type
instances. E.g., `MonoidAlgebra`, `AddMonoidAlgebra`, and types based on these two have
non-pointwise multiplication.

## Main declarations

* `Finsupp`: The type of finitely supported functions from `α` to `β`.
* `Finsupp.single`: The `Finsupp` which is nonzero in exactly one point.
* `Finsupp.update`: Changes one value of a `Finsupp`.
* `Finsupp.erase`: Replaces one value of a `Finsupp` by `0`.
* `Finsupp.onFinset`: The restriction of a function to a `Finset` as a `Finsupp`.
* `Finsupp.mapRange`: Composition of a `ZeroHom` with a `Finsupp`.
* `Finsupp.embDomain`: Maps the domain of a `Finsupp` by an embedding.
* `Finsupp.zipWith`: Postcomposition of two `Finsupp`s with a function `f` such that `f 0 0 = 0`.

## Notations

This file adds `α →₀ M` as a global notation for `Finsupp α M`.

We also use the following convention for `Type*` variables in this file

* `α`, `β`, `γ`: types with no additional structure that appear as the first argument to `Finsupp`
  somewhere in the statement;

* `ι` : an auxiliary index type;

* `M`, `M'`, `N`, `P`: types with `Zero` or `(Add)(Comm)Monoid` structure; `M` is also used
  for a (semi)module over a (semi)ring.

* `G`, `H`: groups (commutative or not, multiplicative or additive);

* `R`, `S`: (semi)rings.

## Implementation notes

This file is a `noncomputable theory` and uses classical logic throughout.

## TODO

* Expand the list of definitions and important lemmas to the module docstring.

-/


noncomputable section

open Finset Function

variable {α β γ ι M M' N P G H R S : Type*}

/-- `Finsupp α M`, denoted `α →₀ M`, is the type of functions `f : α → M` such that
  `f x = 0` for all but finitely many `x`. -/
structure Finsupp (α : Type*) (M : Type*) [Zero M] where
  /-- The support of a finitely supported function (aka `Finsupp`). -/
  support : Finset α
  /-- The underlying function of a bundled finitely supported function (aka `Finsupp`). -/
  toFun : α → M
  /-- The witness that the support of a `Finsupp` is indeed the exact locus where its
  underlying function is nonzero. -/
  mem_support_toFun : ∀ a, a ∈ support ↔ toFun a ≠ 0

@[inherit_doc]
infixr:25 " →₀ " => Finsupp

namespace Finsupp

/-! ### Basic declarations about `Finsupp` -/


section Basic

variable [Zero M]

instance instFunLike : FunLike (α →₀ M) α M :=
  ⟨toFun, by
    rintro ⟨s, f, hf⟩ ⟨t, g, hg⟩ (rfl : f = g)
    congr
    ext a
    exact (hf _).trans (hg _).symm⟩

/-- Helper instance for when there are too many metavariables to apply the `DFunLike` instance
directly. -/
instance instCoeFun : CoeFun (α →₀ M) fun _ => α → M :=
  inferInstance

@[ext]
theorem ext {f g : α →₀ M} (h : ∀ a, f a = g a) : f = g :=
  DFunLike.ext _ _ h

lemma ne_iff {f g : α →₀ M} : f ≠ g ↔ ∃ a, f a ≠ g a := DFunLike.ne_iff

@[simp, norm_cast]
theorem coe_mk (f : α → M) (s : Finset α) (h : ∀ a, a ∈ s ↔ f a ≠ 0) : ⇑(⟨s, f, h⟩ : α →₀ M) = f :=
  rfl

instance instZero : Zero (α →₀ M) :=
  ⟨⟨∅, 0, fun _ => ⟨fun h ↦ (not_mem_empty _ h).elim, fun H => (H rfl).elim⟩⟩⟩

@[simp, norm_cast] lemma coe_zero : ⇑(0 : α →₀ M) = 0 := rfl

theorem zero_apply {a : α} : (0 : α →₀ M) a = 0 :=
  rfl

@[simp]
theorem support_zero : (0 : α →₀ M).support = ∅ :=
  rfl

instance instInhabited : Inhabited (α →₀ M) :=
  ⟨0⟩

@[simp]
theorem mem_support_iff {f : α →₀ M} : ∀ {a : α}, a ∈ f.support ↔ f a ≠ 0 :=
  @(f.mem_support_toFun)

@[simp, norm_cast]
theorem fun_support_eq (f : α →₀ M) : Function.support f = f.support :=
  Set.ext fun _x => mem_support_iff.symm

theorem not_mem_support_iff {f : α →₀ M} {a} : a ∉ f.support ↔ f a = 0 :=
  not_iff_comm.1 mem_support_iff.symm

@[simp, norm_cast]
theorem coe_eq_zero {f : α →₀ M} : (f : α → M) = 0 ↔ f = 0 := by rw [← coe_zero, DFunLike.coe_fn_eq]

theorem ext_iff' {f g : α →₀ M} : f = g ↔ f.support = g.support ∧ ∀ x ∈ f.support, f x = g x :=
  ⟨fun h => h ▸ ⟨rfl, fun _ _ => rfl⟩, fun ⟨h₁, h₂⟩ =>
    ext fun a => by
      classical
      exact if h : a ∈ f.support then h₂ a h else by
        have hf : f a = 0 := not_mem_support_iff.1 h
        have hg : g a = 0 := by rwa [h₁, not_mem_support_iff] at h
        rw [hf, hg]⟩

@[simp]
theorem support_eq_empty {f : α →₀ M} : f.support = ∅ ↔ f = 0 :=
  mod_cast @Function.support_eq_empty_iff _ _ _ f

theorem support_nonempty_iff {f : α →₀ M} : f.support.Nonempty ↔ f ≠ 0 := by
  simp only [Finsupp.support_eq_empty, Finset.nonempty_iff_ne_empty, Ne]

theorem card_support_eq_zero {f : α →₀ M} : card f.support = 0 ↔ f = 0 := by simp

instance instDecidableEq [DecidableEq α] [DecidableEq M] : DecidableEq (α →₀ M) := fun f g =>
  decidable_of_iff (f.support = g.support ∧ ∀ a ∈ f.support, f a = g a) ext_iff'.symm

theorem finite_support (f : α →₀ M) : Set.Finite (Function.support f) :=
  f.fun_support_eq.symm ▸ f.support.finite_toSet

theorem support_subset_iff {s : Set α} {f : α →₀ M} :
    ↑f.support ⊆ s ↔ ∀ a ∉ s, f a = 0 := by
  simp only [Set.subset_def, mem_coe, mem_support_iff]; exact forall_congr' fun a => not_imp_comm

/-- Given `Finite α`, `equivFunOnFinite` is the `Equiv` between `α →₀ β` and `α → β`.
  (All functions on a finite type are finitely supported.) -/
@[simps]
def equivFunOnFinite [Finite α] : (α →₀ M) ≃ (α → M) where
  toFun := (⇑)
  invFun f := mk (Function.support f).toFinite.toFinset f fun _a => Set.Finite.mem_toFinset _
  left_inv _f := ext fun _x => rfl
  right_inv _f := rfl

@[simp]
theorem equivFunOnFinite_symm_coe {α} [Finite α] (f : α →₀ M) : equivFunOnFinite.symm f = f :=
  equivFunOnFinite.symm_apply_apply f

/--
If `α` has a unique term, the type of finitely supported functions `α →₀ β` is equivalent to `β`.
-/
@[simps!]
noncomputable def _root_.Equiv.finsuppUnique {ι : Type*} [Unique ι] : (ι →₀ M) ≃ M :=
  Finsupp.equivFunOnFinite.trans (Equiv.funUnique ι M)

@[ext]
theorem unique_ext [Unique α] {f g : α →₀ M} (h : f default = g default) : f = g :=
  ext fun a => by rwa [Unique.eq_default a]
<<<<<<< HEAD
#align finsupp.unique_ext Finsupp.unique_ext
#align finsupp.unique_ext_iff Finsupp.unique_ext_iff
=======

theorem unique_ext_iff [Unique α] {f g : α →₀ M} : f = g ↔ f default = g default :=
  ⟨fun h => h ▸ rfl, unique_ext⟩
>>>>>>> 2fc87a94

end Basic

/-! ### Declarations about `single` -/


section Single

variable [Zero M] {a a' : α} {b : M}

/-- `single a b` is the finitely supported function with value `b` at `a` and zero otherwise. -/
def single (a : α) (b : M) : α →₀ M where
  support :=
    haveI := Classical.decEq M
    if b = 0 then ∅ else {a}
  toFun :=
    haveI := Classical.decEq α
    Pi.single a b
  mem_support_toFun a' := by
    classical
      obtain rfl | hb := eq_or_ne b 0
      · simp [Pi.single, update]
      rw [if_neg hb, mem_singleton]
      obtain rfl | ha := eq_or_ne a' a
      · simp [hb, Pi.single, update]
      simp [Pi.single_eq_of_ne' ha.symm, ha]

theorem single_apply [Decidable (a = a')] : single a b a' = if a = a' then b else 0 := by
  classical
  simp_rw [@eq_comm _ a a']
  convert Pi.single_apply a b a'

theorem single_apply_left {f : α → β} (hf : Function.Injective f) (x z : α) (y : M) :
    single (f x) y (f z) = single x y z := by classical simp only [single_apply, hf.eq_iff]

theorem single_eq_set_indicator : ⇑(single a b) = Set.indicator {a} fun _ => b := by
  classical
  ext
  simp [single_apply, Set.indicator, @eq_comm _ a]

@[simp]
theorem single_eq_same : (single a b : α →₀ M) a = b := by
  classical exact Pi.single_eq_same (f := fun _ ↦ M) a b

@[simp]
theorem single_eq_of_ne (h : a ≠ a') : (single a b : α →₀ M) a' = 0 := by
  classical exact Pi.single_eq_of_ne' h _

theorem single_eq_update [DecidableEq α] (a : α) (b : M) :
    ⇑(single a b) = Function.update (0 : _) a b := by
  classical rw [single_eq_set_indicator, ← Set.piecewise_eq_indicator, Set.piecewise_singleton]

theorem single_eq_pi_single [DecidableEq α] (a : α) (b : M) : ⇑(single a b) = Pi.single a b :=
  single_eq_update a b

@[simp]
theorem single_zero (a : α) : (single a 0 : α →₀ M) = 0 :=
  DFunLike.coe_injective <| by
    classical simpa only [single_eq_update, coe_zero] using Function.update_eq_self a (0 : α → M)

theorem single_of_single_apply (a a' : α) (b : M) :
    single a ((single a' b) a) = single a' (single a' b) a := by
  classical
  rw [single_apply, single_apply]
  ext
  split_ifs with h
  · rw [h]
  · rw [zero_apply, single_apply, ite_self]

theorem support_single_ne_zero (a : α) (hb : b ≠ 0) : (single a b).support = {a} :=
  if_neg hb

theorem support_single_subset : (single a b).support ⊆ {a} := by
  classical show ite _ _ _ ⊆ _; split_ifs <;> [exact empty_subset _; exact Subset.refl _]

theorem single_apply_mem (x) : single a b x ∈ ({0, b} : Set M) := by
  rcases em (a = x) with (rfl | hx) <;> [simp; simp [single_eq_of_ne hx]]

theorem range_single_subset : Set.range (single a b) ⊆ {0, b} :=
  Set.range_subset_iff.2 single_apply_mem

/-- `Finsupp.single a b` is injective in `b`. For the statement that it is injective in `a`, see
`Finsupp.single_left_injective` -/
theorem single_injective (a : α) : Function.Injective (single a : M → α →₀ M) := fun b₁ b₂ eq => by
  have : (single a b₁ : α →₀ M) a = (single a b₂ : α →₀ M) a := by rw [eq]
  rwa [single_eq_same, single_eq_same] at this

theorem single_apply_eq_zero {a x : α} {b : M} : single a b x = 0 ↔ x = a → b = 0 := by
  simp [single_eq_set_indicator]

theorem single_apply_ne_zero {a x : α} {b : M} : single a b x ≠ 0 ↔ x = a ∧ b ≠ 0 := by
  simp [single_apply_eq_zero]

theorem mem_support_single (a a' : α) (b : M) : a ∈ (single a' b).support ↔ a = a' ∧ b ≠ 0 := by
  simp [single_apply_eq_zero, not_or]

theorem eq_single_iff {f : α →₀ M} {a b} : f = single a b ↔ f.support ⊆ {a} ∧ f a = b := by
  refine ⟨fun h => h.symm ▸ ⟨support_single_subset, single_eq_same⟩, ?_⟩
  rintro ⟨h, rfl⟩
  ext x
  by_cases hx : a = x <;> simp only [hx, single_eq_same, single_eq_of_ne, Ne, not_false_iff]
  exact not_mem_support_iff.1 (mt (fun hx => (mem_singleton.1 (h hx)).symm) hx)

theorem single_eq_single_iff (a₁ a₂ : α) (b₁ b₂ : M) :
    single a₁ b₁ = single a₂ b₂ ↔ a₁ = a₂ ∧ b₁ = b₂ ∨ b₁ = 0 ∧ b₂ = 0 := by
  constructor
  · intro eq
    by_cases h : a₁ = a₂
    · refine Or.inl ⟨h, ?_⟩
      rwa [h, (single_injective a₂).eq_iff] at eq
    · rw [DFunLike.ext_iff] at eq
      have h₁ := eq a₁
      have h₂ := eq a₂
      simp only [single_eq_same, single_eq_of_ne h, single_eq_of_ne (Ne.symm h)] at h₁ h₂
      exact Or.inr ⟨h₁, h₂.symm⟩
  · rintro (⟨rfl, rfl⟩ | ⟨rfl, rfl⟩)
    · rfl
    · rw [single_zero, single_zero]

/-- `Finsupp.single a b` is injective in `a`. For the statement that it is injective in `b`, see
`Finsupp.single_injective` -/
theorem single_left_injective (h : b ≠ 0) : Function.Injective fun a : α => single a b :=
  fun _a _a' H => (((single_eq_single_iff _ _ _ _).mp H).resolve_right fun hb => h hb.1).left

theorem single_left_inj (h : b ≠ 0) : single a b = single a' b ↔ a = a' :=
  (single_left_injective h).eq_iff

theorem support_single_ne_bot (i : α) (h : b ≠ 0) : (single i b).support ≠ ⊥ := by
  simpa only [support_single_ne_zero _ h] using singleton_ne_empty _

theorem support_single_disjoint {b' : M} (hb : b ≠ 0) (hb' : b' ≠ 0) {i j : α} :
    Disjoint (single i b).support (single j b').support ↔ i ≠ j := by
  rw [support_single_ne_zero _ hb, support_single_ne_zero _ hb', disjoint_singleton]

@[simp]
theorem single_eq_zero : single a b = 0 ↔ b = 0 := by
  simp [DFunLike.ext_iff, single_eq_set_indicator]

theorem single_swap (a₁ a₂ : α) (b : M) : single a₁ b a₂ = single a₂ b a₁ := by
  classical simp only [single_apply, eq_comm]

instance instNontrivial [Nonempty α] [Nontrivial M] : Nontrivial (α →₀ M) := by
  inhabit α
  rcases exists_ne (0 : M) with ⟨x, hx⟩
  exact nontrivial_of_ne (single default x) 0 (mt single_eq_zero.1 hx)

theorem unique_single [Unique α] (x : α →₀ M) : x = single default (x default) :=
  ext <| Unique.forall_iff.2 single_eq_same.symm

@[simp]
theorem unique_single_eq_iff [Unique α] {b' : M} : single a b = single a' b' ↔ b = b' := by
<<<<<<< HEAD
  rw [Finsupp.unique_ext_iff, Unique.eq_default a, Unique.eq_default a',
    single_eq_same, single_eq_same]
#align finsupp.unique_single_eq_iff Finsupp.unique_single_eq_iff
=======
  rw [unique_ext_iff, Unique.eq_default a, Unique.eq_default a', single_eq_same, single_eq_same]
>>>>>>> 2fc87a94

lemma apply_single [AddCommMonoid N] [AddCommMonoid P]
    {F : Type*} [FunLike F N P] [AddMonoidHomClass F N P] (e : F)
    (a : α) (n : N) (b : α) :
    e ((single a n) b) = single a (e n) b := by
  classical
  simp only [single_apply]
  split_ifs
  · rfl
  · exact map_zero e

theorem support_eq_singleton {f : α →₀ M} {a : α} :
    f.support = {a} ↔ f a ≠ 0 ∧ f = single a (f a) :=
  ⟨fun h =>
    ⟨mem_support_iff.1 <| h.symm ▸ Finset.mem_singleton_self a,
      eq_single_iff.2 ⟨subset_of_eq h, rfl⟩⟩,
    fun h => h.2.symm ▸ support_single_ne_zero _ h.1⟩

theorem support_eq_singleton' {f : α →₀ M} {a : α} :
    f.support = {a} ↔ ∃ b ≠ 0, f = single a b :=
  ⟨fun h =>
    let h := support_eq_singleton.1 h
    ⟨_, h.1, h.2⟩,
    fun ⟨_b, hb, hf⟩ => hf.symm ▸ support_single_ne_zero _ hb⟩

theorem card_support_eq_one {f : α →₀ M} :
    card f.support = 1 ↔ ∃ a, f a ≠ 0 ∧ f = single a (f a) := by
  simp only [card_eq_one, support_eq_singleton]

theorem card_support_eq_one' {f : α →₀ M} :
    card f.support = 1 ↔ ∃ a, ∃ b ≠ 0, f = single a b := by
  simp only [card_eq_one, support_eq_singleton']

theorem support_subset_singleton {f : α →₀ M} {a : α} : f.support ⊆ {a} ↔ f = single a (f a) :=
  ⟨fun h => eq_single_iff.mpr ⟨h, rfl⟩, fun h => (eq_single_iff.mp h).left⟩

theorem support_subset_singleton' {f : α →₀ M} {a : α} : f.support ⊆ {a} ↔ ∃ b, f = single a b :=
  ⟨fun h => ⟨f a, support_subset_singleton.mp h⟩, fun ⟨b, hb⟩ => by
    rw [hb, support_subset_singleton, single_eq_same]⟩

theorem card_support_le_one [Nonempty α] {f : α →₀ M} :
    card f.support ≤ 1 ↔ ∃ a, f = single a (f a) := by
  simp only [card_le_one_iff_subset_singleton, support_subset_singleton]

theorem card_support_le_one' [Nonempty α] {f : α →₀ M} :
    card f.support ≤ 1 ↔ ∃ a b, f = single a b := by
  simp only [card_le_one_iff_subset_singleton, support_subset_singleton']

@[simp]
theorem equivFunOnFinite_single [DecidableEq α] [Finite α] (x : α) (m : M) :
    Finsupp.equivFunOnFinite (Finsupp.single x m) = Pi.single x m := by
  ext
  simp [Finsupp.single_eq_pi_single, equivFunOnFinite]

@[simp]
theorem equivFunOnFinite_symm_single [DecidableEq α] [Finite α] (x : α) (m : M) :
    Finsupp.equivFunOnFinite.symm (Pi.single x m) = Finsupp.single x m := by
  rw [← equivFunOnFinite_single, Equiv.symm_apply_apply]

end Single

/-! ### Declarations about `update` -/


section Update

variable [Zero M] (f : α →₀ M) (a : α) (b : M) (i : α)

/-- Replace the value of a `α →₀ M` at a given point `a : α` by a given value `b : M`.
If `b = 0`, this amounts to removing `a` from the `Finsupp.support`.
Otherwise, if `a` was not in the `Finsupp.support`, it is added to it.

This is the finitely-supported version of `Function.update`. -/
def update (f : α →₀ M) (a : α) (b : M) : α →₀ M where
  support := by
    haveI := Classical.decEq α; haveI := Classical.decEq M
    exact if b = 0 then f.support.erase a else insert a f.support
  toFun :=
    haveI := Classical.decEq α
    Function.update f a b
  mem_support_toFun i := by
    classical
    rw [Function.update]
    simp only [eq_rec_constant, dite_eq_ite, ne_eq]
    split_ifs with hb ha ha <;>
      try simp only [*, not_false_iff, iff_true, not_true, iff_false]
    · rw [Finset.mem_erase]
      simp
    · rw [Finset.mem_erase]
      simp [ha]
    · rw [Finset.mem_insert]
      simp [ha]
    · rw [Finset.mem_insert]
      simp [ha]

@[simp, norm_cast]
theorem coe_update [DecidableEq α] : (f.update a b : α → M) = Function.update f a b := by
  delta update Function.update
  ext
  dsimp
  split_ifs <;> simp

@[simp]
theorem update_self : f.update a (f a) = f := by
  classical
    ext
    simp

@[simp]
theorem zero_update : update 0 a b = single a b := by
  classical
    ext
    rw [single_eq_update]
    rfl

theorem support_update [DecidableEq α] [DecidableEq M] :
    support (f.update a b) = if b = 0 then f.support.erase a else insert a f.support := by
  classical
  dsimp only [update]
  congr!

@[simp]
theorem support_update_zero [DecidableEq α] : support (f.update a 0) = f.support.erase a := by
  classical
  simp only [update, ite_true, mem_support_iff, ne_eq, not_not]
  congr!

variable {b}

theorem support_update_ne_zero [DecidableEq α] (h : b ≠ 0) :
    support (f.update a b) = insert a f.support := by
  classical
  simp only [update, h, ite_false, mem_support_iff, ne_eq]
  congr!

theorem support_update_subset [DecidableEq α] [DecidableEq M] :
    support (f.update a b) ⊆ insert a f.support := by
  rw [support_update]
  split_ifs
  · exact (erase_subset _ _).trans (subset_insert _ _)
  · rfl

theorem update_comm (f : α →₀ M) {a₁ a₂ : α} (h : a₁ ≠ a₂) (m₁ m₂ : M) :
    update (update f a₁ m₁) a₂ m₂ = update (update f a₂ m₂) a₁ m₁ :=
  letI := Classical.decEq α
  DFunLike.coe_injective <| Function.update_comm h _ _ _

@[simp] theorem update_idem (f : α →₀ M) (a : α) (b c : M) :
    update (update f a b) a c = update f a c :=
  letI := Classical.decEq α
  DFunLike.coe_injective <| Function.update_idem _ _ _

end Update

/-! ### Declarations about `erase` -/


section Erase

variable [Zero M]

/--
`erase a f` is the finitely supported function equal to `f` except at `a` where it is equal to `0`.
If `a` is not in the support of `f` then `erase a f = f`.
-/
def erase (a : α) (f : α →₀ M) : α →₀ M where
  support :=
    haveI := Classical.decEq α
    f.support.erase a
  toFun a' :=
    haveI := Classical.decEq α
    if a' = a then 0 else f a'
  mem_support_toFun a' := by
    classical
    rw [mem_erase, mem_support_iff]; dsimp
    split_ifs with h
    · exact ⟨fun H _ => H.1 h, fun H => (H rfl).elim⟩
    · exact and_iff_right h

@[simp]
theorem support_erase [DecidableEq α] {a : α} {f : α →₀ M} :
    (f.erase a).support = f.support.erase a := by
  classical
  dsimp only [erase]
  congr!

@[simp]
theorem erase_same {a : α} {f : α →₀ M} : (f.erase a) a = 0 := by
  classical simp only [erase, coe_mk, ite_true]

@[simp]
theorem erase_ne {a a' : α} {f : α →₀ M} (h : a' ≠ a) : (f.erase a) a' = f a' := by
  classical simp only [erase, coe_mk, h, ite_false]

theorem erase_apply [DecidableEq α] {a a' : α} {f : α →₀ M} :
    f.erase a a' = if a' = a then 0 else f a' := by
  rw [erase, coe_mk]
  convert rfl

@[simp]
theorem erase_single {a : α} {b : M} : erase a (single a b) = 0 := by
  ext s; by_cases hs : s = a
  · rw [hs, erase_same]
    rfl
  · rw [erase_ne hs]
    exact single_eq_of_ne (Ne.symm hs)

theorem erase_single_ne {a a' : α} {b : M} (h : a ≠ a') : erase a (single a' b) = single a' b := by
  ext s; by_cases hs : s = a
  · rw [hs, erase_same, single_eq_of_ne h.symm]
  · rw [erase_ne hs]

@[simp]
theorem erase_of_not_mem_support {f : α →₀ M} {a} (haf : a ∉ f.support) : erase a f = f := by
  ext b; by_cases hab : b = a
  · rwa [hab, erase_same, eq_comm, ← not_mem_support_iff]
  · rw [erase_ne hab]

@[simp, nolint simpNF] -- Porting note: simpNF linter claims simp can prove this, it can not
theorem erase_zero (a : α) : erase a (0 : α →₀ M) = 0 := by
  classical rw [← support_eq_empty, support_erase, support_zero, erase_empty]

theorem erase_eq_update_zero (f : α →₀ M) (a : α) : f.erase a = update f a 0 :=
  letI := Classical.decEq α
  ext fun _ => (Function.update_apply _ _ _ _).symm

-- The name matches `Finset.erase_insert_of_ne`
theorem erase_update_of_ne (f : α →₀ M) {a a' : α} (ha : a ≠ a') (b : M) :
    erase a (update f a' b) = update (erase a f) a' b := by
  rw [erase_eq_update_zero, erase_eq_update_zero, update_comm _ ha]

-- not `simp` as `erase_of_not_mem_support` can prove this
theorem erase_idem (f : α →₀ M) (a : α) :
    erase a (erase a f) = erase a f := by
  rw [erase_eq_update_zero, erase_eq_update_zero, update_idem]

@[simp] theorem update_erase_eq_update (f : α →₀ M) (a : α) (b : M) :
    update (erase a f) a b = update f a b := by
  rw [erase_eq_update_zero, update_idem]

@[simp] theorem erase_update_eq_erase (f : α →₀ M) (a : α) (b : M) :
    erase a (update f a b) = erase a f := by
  rw [erase_eq_update_zero, erase_eq_update_zero, update_idem]

end Erase

/-! ### Declarations about `onFinset` -/


section OnFinset

variable [Zero M]

/-- `Finsupp.onFinset s f hf` is the finsupp function representing `f` restricted to the finset `s`.
The function must be `0` outside of `s`. Use this when the set needs to be filtered anyways,
otherwise a better set representation is often available. -/
def onFinset (s : Finset α) (f : α → M) (hf : ∀ a, f a ≠ 0 → a ∈ s) : α →₀ M where
  support :=
    haveI := Classical.decEq M
    s.filter (f · ≠ 0)
  toFun := f
  mem_support_toFun := by classical simpa

@[simp, norm_cast] lemma coe_onFinset (s : Finset α) (f : α → M) (hf) : onFinset s f hf = f := rfl

@[simp]
theorem onFinset_apply {s : Finset α} {f : α → M} {hf a} : (onFinset s f hf : α →₀ M) a = f a :=
  rfl

@[simp]
theorem support_onFinset_subset {s : Finset α} {f : α → M} {hf} :
    (onFinset s f hf).support ⊆ s := by
  classical convert filter_subset (f · ≠ 0) s

-- @[simp] -- Porting note (#10618): simp can prove this
theorem mem_support_onFinset {s : Finset α} {f : α → M} (hf : ∀ a : α, f a ≠ 0 → a ∈ s) {a : α} :
    a ∈ (Finsupp.onFinset s f hf).support ↔ f a ≠ 0 := by
  rw [Finsupp.mem_support_iff, Finsupp.onFinset_apply]

theorem support_onFinset [DecidableEq M] {s : Finset α} {f : α → M}
    (hf : ∀ a : α, f a ≠ 0 → a ∈ s) :
    (Finsupp.onFinset s f hf).support = s.filter fun a => f a ≠ 0 := by
  dsimp [onFinset]; congr

end OnFinset

section OfSupportFinite

variable [Zero M]

/-- The natural `Finsupp` induced by the function `f` given that it has finite support. -/
noncomputable def ofSupportFinite (f : α → M) (hf : (Function.support f).Finite) : α →₀ M where
  support := hf.toFinset
  toFun := f
  mem_support_toFun _ := hf.mem_toFinset

theorem ofSupportFinite_coe {f : α → M} {hf : (Function.support f).Finite} :
    (ofSupportFinite f hf : α → M) = f :=
  rfl

instance instCanLift : CanLift (α → M) (α →₀ M) (⇑) fun f => (Function.support f).Finite where
  prf f hf := ⟨ofSupportFinite f hf, rfl⟩

end OfSupportFinite

/-! ### Declarations about `mapRange` -/


section MapRange

variable [Zero M] [Zero N] [Zero P]

/-- The composition of `f : M → N` and `g : α →₀ M` is `mapRange f hf g : α →₀ N`,
which is well-defined when `f 0 = 0`.

This preserves the structure on `f`, and exists in various bundled forms for when `f` is itself
bundled (defined in `Data/Finsupp/Basic`):

* `Finsupp.mapRange.equiv`
* `Finsupp.mapRange.zeroHom`
* `Finsupp.mapRange.addMonoidHom`
* `Finsupp.mapRange.addEquiv`
* `Finsupp.mapRange.linearMap`
* `Finsupp.mapRange.linearEquiv`
-/
def mapRange (f : M → N) (hf : f 0 = 0) (g : α →₀ M) : α →₀ N :=
  onFinset g.support (f ∘ g) fun a => by
    rw [mem_support_iff, not_imp_not]; exact fun H => (congr_arg f H).trans hf

@[simp]
theorem mapRange_apply {f : M → N} {hf : f 0 = 0} {g : α →₀ M} {a : α} :
    mapRange f hf g a = f (g a) :=
  rfl

@[simp]
theorem mapRange_zero {f : M → N} {hf : f 0 = 0} : mapRange f hf (0 : α →₀ M) = 0 :=
  ext fun _ => by simp only [hf, zero_apply, mapRange_apply]

@[simp]
theorem mapRange_id (g : α →₀ M) : mapRange id rfl g = g :=
  ext fun _ => rfl

theorem mapRange_comp (f : N → P) (hf : f 0 = 0) (f₂ : M → N) (hf₂ : f₂ 0 = 0) (h : (f ∘ f₂) 0 = 0)
    (g : α →₀ M) : mapRange (f ∘ f₂) h g = mapRange f hf (mapRange f₂ hf₂ g) :=
  ext fun _ => rfl

theorem support_mapRange {f : M → N} {hf : f 0 = 0} {g : α →₀ M} :
    (mapRange f hf g).support ⊆ g.support :=
  support_onFinset_subset

@[simp]
theorem mapRange_single {f : M → N} {hf : f 0 = 0} {a : α} {b : M} :
    mapRange f hf (single a b) = single a (f b) :=
  ext fun a' => by
    classical simpa only [single_eq_pi_single] using Pi.apply_single _ (fun _ => hf) a _ a'

theorem support_mapRange_of_injective {e : M → N} (he0 : e 0 = 0) (f : ι →₀ M)
    (he : Function.Injective e) : (Finsupp.mapRange e he0 f).support = f.support := by
  ext
  simp only [Finsupp.mem_support_iff, Ne, Finsupp.mapRange_apply]
  exact he.ne_iff' he0

end MapRange

/-! ### Declarations about `embDomain` -/


section EmbDomain

variable [Zero M] [Zero N]

/-- Given `f : α ↪ β` and `v : α →₀ M`, `Finsupp.embDomain f v : β →₀ M`
is the finitely supported function whose value at `f a : β` is `v a`.
For a `b : β` outside the range of `f`, it is zero. -/
def embDomain (f : α ↪ β) (v : α →₀ M) : β →₀ M where
  support := v.support.map f
  toFun a₂ :=
    haveI := Classical.decEq β
    if h : a₂ ∈ v.support.map f then
      v
        (v.support.choose (fun a₁ => f a₁ = a₂)
          (by
            rcases Finset.mem_map.1 h with ⟨a, ha, rfl⟩
            exact ExistsUnique.intro a ⟨ha, rfl⟩ fun b ⟨_, hb⟩ => f.injective hb))
    else 0
  mem_support_toFun a₂ := by
    dsimp
    split_ifs with h
    · simp only [h, true_iff_iff, Ne]
      rw [← not_mem_support_iff, not_not]
      classical apply Finset.choose_mem
    · simp only [h, Ne, ne_self_iff_false, not_true_eq_false]

@[simp]
theorem support_embDomain (f : α ↪ β) (v : α →₀ M) : (embDomain f v).support = v.support.map f :=
  rfl

@[simp]
theorem embDomain_zero (f : α ↪ β) : (embDomain f 0 : β →₀ M) = 0 :=
  rfl

@[simp]
theorem embDomain_apply (f : α ↪ β) (v : α →₀ M) (a : α) : embDomain f v (f a) = v a := by
  classical
    change dite _ _ _ = _
    split_ifs with h <;> rw [Finset.mem_map' f] at h
    · refine congr_arg (v : α → M) (f.inj' ?_)
      exact Finset.choose_property (fun a₁ => f a₁ = f a) _ _
    · exact (not_mem_support_iff.1 h).symm

theorem embDomain_notin_range (f : α ↪ β) (v : α →₀ M) (a : β) (h : a ∉ Set.range f) :
    embDomain f v a = 0 := by
  classical
    refine dif_neg (mt (fun h => ?_) h)
    rcases Finset.mem_map.1 h with ⟨a, _h, rfl⟩
    exact Set.mem_range_self a

theorem embDomain_injective (f : α ↪ β) : Function.Injective (embDomain f : (α →₀ M) → β →₀ M) :=
  fun l₁ l₂ h => ext fun a => by simpa only [embDomain_apply] using DFunLike.ext_iff.1 h (f a)

@[simp]
theorem embDomain_inj {f : α ↪ β} {l₁ l₂ : α →₀ M} : embDomain f l₁ = embDomain f l₂ ↔ l₁ = l₂ :=
  (embDomain_injective f).eq_iff

@[simp]
theorem embDomain_eq_zero {f : α ↪ β} {l : α →₀ M} : embDomain f l = 0 ↔ l = 0 :=
  (embDomain_injective f).eq_iff' <| embDomain_zero f

theorem embDomain_mapRange (f : α ↪ β) (g : M → N) (p : α →₀ M) (hg : g 0 = 0) :
    embDomain f (mapRange g hg p) = mapRange g hg (embDomain f p) := by
  ext a
  by_cases h : a ∈ Set.range f
  · rcases h with ⟨a', rfl⟩
    rw [mapRange_apply, embDomain_apply, embDomain_apply, mapRange_apply]
  · rw [mapRange_apply, embDomain_notin_range, embDomain_notin_range, ← hg] <;> assumption

theorem single_of_embDomain_single (l : α →₀ M) (f : α ↪ β) (a : β) (b : M) (hb : b ≠ 0)
    (h : l.embDomain f = single a b) : ∃ x, l = single x b ∧ f x = a := by
  classical
    have h_map_support : Finset.map f l.support = {a} := by
      rw [← support_embDomain, h, support_single_ne_zero _ hb]
    have ha : a ∈ Finset.map f l.support := by simp only [h_map_support, Finset.mem_singleton]
    rcases Finset.mem_map.1 ha with ⟨c, _hc₁, hc₂⟩
    use c
    constructor
    · ext d
      rw [← embDomain_apply f l, h]
      by_cases h_cases : c = d
      · simp only [Eq.symm h_cases, hc₂, single_eq_same]
      · rw [single_apply, single_apply, if_neg, if_neg h_cases]
        by_contra hfd
        exact h_cases (f.injective (hc₂.trans hfd))
    · exact hc₂

@[simp]
theorem embDomain_single (f : α ↪ β) (a : α) (m : M) :
    embDomain f (single a m) = single (f a) m := by
  classical
    ext b
    by_cases h : b ∈ Set.range f
    · rcases h with ⟨a', rfl⟩
      simp [single_apply]
    · simp only [embDomain_notin_range, h, single_apply, not_false_iff]
      rw [if_neg]
      rintro rfl
      simp at h

end EmbDomain

/-! ### Declarations about `zipWith` -/


section ZipWith

variable [Zero M] [Zero N] [Zero P]

/-- Given finitely supported functions `g₁ : α →₀ M` and `g₂ : α →₀ N` and function `f : M → N → P`,
`Finsupp.zipWith f hf g₁ g₂` is the finitely supported function `α →₀ P` satisfying
`zipWith f hf g₁ g₂ a = f (g₁ a) (g₂ a)`, which is well-defined when `f 0 0 = 0`. -/
def zipWith (f : M → N → P) (hf : f 0 0 = 0) (g₁ : α →₀ M) (g₂ : α →₀ N) : α →₀ P :=
  onFinset
    (haveI := Classical.decEq α; g₁.support ∪ g₂.support)
    (fun a => f (g₁ a) (g₂ a))
    fun a (H : f _ _ ≠ 0) => by
      classical
      rw [mem_union, mem_support_iff, mem_support_iff, ← not_and_or]
      rintro ⟨h₁, h₂⟩; rw [h₁, h₂] at H; exact H hf

@[simp]
theorem zipWith_apply {f : M → N → P} {hf : f 0 0 = 0} {g₁ : α →₀ M} {g₂ : α →₀ N} {a : α} :
    zipWith f hf g₁ g₂ a = f (g₁ a) (g₂ a) :=
  rfl

theorem support_zipWith [D : DecidableEq α] {f : M → N → P} {hf : f 0 0 = 0} {g₁ : α →₀ M}
    {g₂ : α →₀ N} : (zipWith f hf g₁ g₂).support ⊆ g₁.support ∪ g₂.support := by
  convert support_onFinset_subset

@[simp]
theorem zipWith_single_single (f : M → N → P) (hf : f 0 0 = 0) (a : α) (m : M) (n : N) :
    zipWith f hf (single a m) (single a n) = single a (f m n) := by
  ext a'
  rw [zipWith_apply]
  obtain rfl | ha' := eq_or_ne a a'
  · rw [single_eq_same, single_eq_same, single_eq_same]
  · rw [single_eq_of_ne ha', single_eq_of_ne ha', single_eq_of_ne ha', hf]

end ZipWith

/-! ### Additive monoid structure on `α →₀ M` -/


section AddZeroClass

variable [AddZeroClass M]

instance instAdd : Add (α →₀ M) :=
  ⟨zipWith (· + ·) (add_zero 0)⟩

@[simp, norm_cast] lemma coe_add (f g : α →₀ M) : ⇑(f + g) = f + g := rfl

theorem add_apply (g₁ g₂ : α →₀ M) (a : α) : (g₁ + g₂) a = g₁ a + g₂ a :=
  rfl

theorem support_add [DecidableEq α] {g₁ g₂ : α →₀ M} :
    (g₁ + g₂).support ⊆ g₁.support ∪ g₂.support :=
  support_zipWith

theorem support_add_eq [DecidableEq α] {g₁ g₂ : α →₀ M} (h : Disjoint g₁.support g₂.support) :
    (g₁ + g₂).support = g₁.support ∪ g₂.support :=
  le_antisymm support_zipWith fun a ha =>
    (Finset.mem_union.1 ha).elim
      (fun ha => by
        have : a ∉ g₂.support := disjoint_left.1 h ha
        simp only [mem_support_iff, not_not] at *; simpa only [add_apply, this, add_zero] )
      fun ha => by
      have : a ∉ g₁.support := disjoint_right.1 h ha
      simp only [mem_support_iff, not_not] at *; simpa only [add_apply, this, zero_add]

@[simp]
theorem single_add (a : α) (b₁ b₂ : M) : single a (b₁ + b₂) = single a b₁ + single a b₂ :=
  (zipWith_single_single _ _ _ _ _).symm

instance instAddZeroClass : AddZeroClass (α →₀ M) :=
  DFunLike.coe_injective.addZeroClass _ coe_zero coe_add

instance instIsLeftCancelAdd [IsLeftCancelAdd M] : IsLeftCancelAdd (α →₀ M) where
  add_left_cancel _ _ _ h := ext fun x => add_left_cancel <| DFunLike.congr_fun h x

/-- When ι is finite and M is an AddMonoid,
  then Finsupp.equivFunOnFinite gives an AddEquiv -/
noncomputable def addEquivFunOnFinite {ι : Type*} [Finite ι] :
    (ι →₀ M) ≃+ (ι → M) where
  __ := Finsupp.equivFunOnFinite
  map_add' _ _ := rfl

/-- AddEquiv between (ι →₀ M) and M, when ι has a unique element -/
noncomputable def _root_.AddEquiv.finsuppUnique {ι : Type*} [Unique ι] :
    (ι →₀ M) ≃+ M where
  __ := Equiv.finsuppUnique
  map_add' _ _ := rfl

lemma _root_.AddEquiv.finsuppUnique_symm {M : Type*} [AddZeroClass M] (d : M) :
    AddEquiv.finsuppUnique.symm d = single () d := by
  rw [Finsupp.unique_single (AddEquiv.finsuppUnique.symm d), Finsupp.unique_single_eq_iff]
  simp [AddEquiv.finsuppUnique]

instance instIsRightCancelAdd [IsRightCancelAdd M] : IsRightCancelAdd (α →₀ M) where
  add_right_cancel _ _ _ h := ext fun x => add_right_cancel <| DFunLike.congr_fun h x

instance instIsCancelAdd [IsCancelAdd M] : IsCancelAdd (α →₀ M) where

/-- `Finsupp.single` as an `AddMonoidHom`.

See `Finsupp.lsingle` in `LinearAlgebra/Finsupp` for the stronger version as a linear map. -/
@[simps]
def singleAddHom (a : α) : M →+ α →₀ M where
  toFun := single a
  map_zero' := single_zero a
  map_add' := single_add a

/-- Evaluation of a function `f : α →₀ M` at a point as an additive monoid homomorphism.

See `Finsupp.lapply` in `LinearAlgebra/Finsupp` for the stronger version as a linear map. -/
@[simps apply]
def applyAddHom (a : α) : (α →₀ M) →+ M where
  toFun g := g a
  map_zero' := zero_apply
  map_add' _ _ := add_apply _ _ _

/-- Coercion from a `Finsupp` to a function type is an `AddMonoidHom`. -/
@[simps]
noncomputable def coeFnAddHom : (α →₀ M) →+ α → M where
  toFun := (⇑)
  map_zero' := coe_zero
  map_add' := coe_add

theorem update_eq_single_add_erase (f : α →₀ M) (a : α) (b : M) :
    f.update a b = single a b + f.erase a := by
  classical
    ext j
    rcases eq_or_ne a j with (rfl | h)
    · simp
    · simp [Function.update_noteq h.symm, single_apply, h, erase_ne, h.symm]

theorem update_eq_erase_add_single (f : α →₀ M) (a : α) (b : M) :
    f.update a b = f.erase a + single a b := by
  classical
    ext j
    rcases eq_or_ne a j with (rfl | h)
    · simp
    · simp [Function.update_noteq h.symm, single_apply, h, erase_ne, h.symm]

theorem single_add_erase (a : α) (f : α →₀ M) : single a (f a) + f.erase a = f := by
  rw [← update_eq_single_add_erase, update_self]

theorem erase_add_single (a : α) (f : α →₀ M) : f.erase a + single a (f a) = f := by
  rw [← update_eq_erase_add_single, update_self]

@[simp]
theorem erase_add (a : α) (f f' : α →₀ M) : erase a (f + f') = erase a f + erase a f' := by
  ext s; by_cases hs : s = a
  · rw [hs, add_apply, erase_same, erase_same, erase_same, add_zero]
  rw [add_apply, erase_ne hs, erase_ne hs, erase_ne hs, add_apply]

/-- `Finsupp.erase` as an `AddMonoidHom`. -/
@[simps]
def eraseAddHom (a : α) : (α →₀ M) →+ α →₀ M where
  toFun := erase a
  map_zero' := erase_zero a
  map_add' := erase_add a

@[elab_as_elim]
protected theorem induction {p : (α →₀ M) → Prop} (f : α →₀ M) (h0 : p 0)
    (ha : ∀ (a b) (f : α →₀ M), a ∉ f.support → b ≠ 0 → p f → p (single a b + f)) : p f :=
  suffices ∀ (s) (f : α →₀ M), f.support = s → p f from this _ _ rfl
  fun s =>
  Finset.cons_induction_on s (fun f hf => by rwa [support_eq_empty.1 hf]) fun a s has ih f hf => by
    suffices p (single a (f a) + f.erase a) by rwa [single_add_erase] at this
    classical
      apply ha
      · rw [support_erase, mem_erase]
        exact fun H => H.1 rfl
      · rw [← mem_support_iff, hf]
        exact mem_cons_self _ _
      · apply ih _ _
        rw [support_erase, hf, Finset.erase_cons]

theorem induction₂ {p : (α →₀ M) → Prop} (f : α →₀ M) (h0 : p 0)
    (ha : ∀ (a b) (f : α →₀ M), a ∉ f.support → b ≠ 0 → p f → p (f + single a b)) : p f :=
  suffices ∀ (s) (f : α →₀ M), f.support = s → p f from this _ _ rfl
  fun s =>
  Finset.cons_induction_on s (fun f hf => by rwa [support_eq_empty.1 hf]) fun a s has ih f hf => by
    suffices p (f.erase a + single a (f a)) by rwa [erase_add_single] at this
    classical
      apply ha
      · rw [support_erase, mem_erase]
        exact fun H => H.1 rfl
      · rw [← mem_support_iff, hf]
        exact mem_cons_self _ _
      · apply ih _ _
        rw [support_erase, hf, Finset.erase_cons]

theorem induction_linear {p : (α →₀ M) → Prop} (f : α →₀ M) (h0 : p 0)
    (hadd : ∀ f g : α →₀ M, p f → p g → p (f + g)) (hsingle : ∀ a b, p (single a b)) : p f :=
  induction₂ f h0 fun _a _b _f _ _ w => hadd _ _ w (hsingle _ _)

@[simp]
theorem add_closure_setOf_eq_single :
    AddSubmonoid.closure { f : α →₀ M | ∃ a b, f = single a b } = ⊤ :=
  top_unique fun x _hx =>
    Finsupp.induction x (AddSubmonoid.zero_mem _) fun a b _f _ha _hb hf =>
      AddSubmonoid.add_mem _ (AddSubmonoid.subset_closure <| ⟨a, b, rfl⟩) hf

/-- If two additive homomorphisms from `α →₀ M` are equal on each `single a b`,
then they are equal. -/
theorem addHom_ext [AddZeroClass N] ⦃f g : (α →₀ M) →+ N⦄
    (H : ∀ x y, f (single x y) = g (single x y)) : f = g := by
  refine AddMonoidHom.eq_of_eqOn_denseM add_closure_setOf_eq_single ?_
  rintro _ ⟨x, y, rfl⟩
  apply H

/-- If two additive homomorphisms from `α →₀ M` are equal on each `single a b`,
then they are equal.

We formulate this using equality of `AddMonoidHom`s so that `ext` tactic can apply a type-specific
extensionality lemma after this one.  E.g., if the fiber `M` is `ℕ` or `ℤ`, then it suffices to
verify `f (single a 1) = g (single a 1)`. -/
@[ext high]
theorem addHom_ext' [AddZeroClass N] ⦃f g : (α →₀ M) →+ N⦄
    (H : ∀ x, f.comp (singleAddHom x) = g.comp (singleAddHom x)) : f = g :=
  addHom_ext fun x => DFunLike.congr_fun (H x)

theorem mulHom_ext [MulOneClass N] ⦃f g : Multiplicative (α →₀ M) →* N⦄
    (H : ∀ x y, f (Multiplicative.ofAdd <| single x y) = g (Multiplicative.ofAdd <| single x y)) :
    f = g :=
  MonoidHom.ext <|
    DFunLike.congr_fun <| by
      have := @addHom_ext α M (Additive N) _ _
        (MonoidHom.toAdditive'' f) (MonoidHom.toAdditive'' g) H
      ext
      rw [DFunLike.ext_iff] at this
      apply this

@[ext]
theorem mulHom_ext' [MulOneClass N] {f g : Multiplicative (α →₀ M) →* N}
    (H : ∀ x, f.comp (AddMonoidHom.toMultiplicative (singleAddHom x)) =
              g.comp (AddMonoidHom.toMultiplicative (singleAddHom x))) :
    f = g :=
  mulHom_ext fun x => DFunLike.congr_fun (H x)

theorem mapRange_add [AddZeroClass N] {f : M → N} {hf : f 0 = 0}
    (hf' : ∀ x y, f (x + y) = f x + f y) (v₁ v₂ : α →₀ M) :
    mapRange f hf (v₁ + v₂) = mapRange f hf v₁ + mapRange f hf v₂ :=
  ext fun _ => by simp only [hf', add_apply, mapRange_apply]

theorem mapRange_add' [AddZeroClass N] [FunLike β M N] [AddMonoidHomClass β M N]
    {f : β} (v₁ v₂ : α →₀ M) :
    mapRange f (map_zero f) (v₁ + v₂) = mapRange f (map_zero f) v₁ + mapRange f (map_zero f) v₂ :=
  mapRange_add (map_add f) v₁ v₂

/-- Bundle `Finsupp.embDomain f` as an additive map from `α →₀ M` to `β →₀ M`. -/
@[simps]
def embDomain.addMonoidHom (f : α ↪ β) : (α →₀ M) →+ β →₀ M where
  toFun v := embDomain f v
  map_zero' := by simp
  map_add' v w := by
    ext b
    by_cases h : b ∈ Set.range f
    · rcases h with ⟨a, rfl⟩
      simp
    · simp only [Set.mem_range, not_exists, coe_add, Pi.add_apply,
        embDomain_notin_range _ _ _ h, add_zero]

@[simp]
theorem embDomain_add (f : α ↪ β) (v w : α →₀ M) :
    embDomain f (v + w) = embDomain f v + embDomain f w :=
  (embDomain.addMonoidHom f).map_add v w

end AddZeroClass

section AddMonoid

variable [AddMonoid M]

/-- Note the general `SMul` instance for `Finsupp` doesn't apply as `ℕ` is not distributive
unless `β i`'s addition is commutative. -/
instance instNatSMul : SMul ℕ (α →₀ M) :=
  ⟨fun n v => v.mapRange (n • ·) (nsmul_zero _)⟩

instance instAddMonoid : AddMonoid (α →₀ M) :=
  DFunLike.coe_injective.addMonoid _ coe_zero coe_add fun _ _ => rfl

end AddMonoid

instance instAddCommMonoid [AddCommMonoid M] : AddCommMonoid (α →₀ M) :=
  --TODO: add reference to library note in PR #7432
  { DFunLike.coe_injective.addCommMonoid (↑) coe_zero coe_add (fun _ _ => rfl) with
    toAddMonoid := Finsupp.instAddMonoid }

instance instNeg [NegZeroClass G] : Neg (α →₀ G) :=
  ⟨mapRange Neg.neg neg_zero⟩

@[simp, norm_cast] lemma coe_neg [NegZeroClass G] (g : α →₀ G) : ⇑(-g) = -g := rfl

theorem neg_apply [NegZeroClass G] (g : α →₀ G) (a : α) : (-g) a = -g a :=
  rfl

theorem mapRange_neg [NegZeroClass G] [NegZeroClass H] {f : G → H} {hf : f 0 = 0}
    (hf' : ∀ x, f (-x) = -f x) (v : α →₀ G) : mapRange f hf (-v) = -mapRange f hf v :=
  ext fun _ => by simp only [hf', neg_apply, mapRange_apply]

theorem mapRange_neg' [AddGroup G] [SubtractionMonoid H] [FunLike β G H] [AddMonoidHomClass β G H]
    {f : β} (v : α →₀ G) :
    mapRange f (map_zero f) (-v) = -mapRange f (map_zero f) v :=
  mapRange_neg (map_neg f) v

instance instSub [SubNegZeroMonoid G] : Sub (α →₀ G) :=
  ⟨zipWith Sub.sub (sub_zero _)⟩

@[simp, norm_cast] lemma coe_sub [SubNegZeroMonoid G] (g₁ g₂ : α →₀ G) : ⇑(g₁ - g₂) = g₁ - g₂ := rfl

theorem sub_apply [SubNegZeroMonoid G] (g₁ g₂ : α →₀ G) (a : α) : (g₁ - g₂) a = g₁ a - g₂ a :=
  rfl

theorem mapRange_sub [SubNegZeroMonoid G] [SubNegZeroMonoid H] {f : G → H} {hf : f 0 = 0}
    (hf' : ∀ x y, f (x - y) = f x - f y) (v₁ v₂ : α →₀ G) :
    mapRange f hf (v₁ - v₂) = mapRange f hf v₁ - mapRange f hf v₂ :=
  ext fun _ => by simp only [hf', sub_apply, mapRange_apply]

theorem mapRange_sub' [AddGroup G] [SubtractionMonoid H] [FunLike β G H] [AddMonoidHomClass β G H]
    {f : β} (v₁ v₂ : α →₀ G) :
    mapRange f (map_zero f) (v₁ - v₂) = mapRange f (map_zero f) v₁ - mapRange f (map_zero f) v₂ :=
  mapRange_sub (map_sub f) v₁ v₂

/-- Note the general `SMul` instance for `Finsupp` doesn't apply as `ℤ` is not distributive
unless `β i`'s addition is commutative. -/
instance instIntSMul [AddGroup G] : SMul ℤ (α →₀ G) :=
  ⟨fun n v => v.mapRange (n • ·) (zsmul_zero _)⟩

instance instAddGroup [AddGroup G] : AddGroup (α →₀ G) :=
  --TODO: add reference to library note in PR #7432
  { DFunLike.coe_injective.addGroup (↑) coe_zero coe_add coe_neg coe_sub (fun _ _ => rfl)
      fun _ _ => rfl with
    toAddMonoid := Finsupp.instAddMonoid }

instance instAddCommGroup [AddCommGroup G] : AddCommGroup (α →₀ G) :=
  --TODO: add reference to library note in PR #7432
  { DFunLike.coe_injective.addCommGroup (↑) coe_zero coe_add coe_neg coe_sub (fun _ _ => rfl)
      fun _ _ => rfl with
    toAddGroup := Finsupp.instAddGroup }

theorem single_add_single_eq_single_add_single [AddCommMonoid M] {k l m n : α} {u v : M}
    (hu : u ≠ 0) (hv : v ≠ 0) :
    single k u + single l v = single m u + single n v ↔
      (k = m ∧ l = n) ∨ (u = v ∧ k = n ∧ l = m) ∨ (u + v = 0 ∧ k = l ∧ m = n) := by
  classical
    simp_rw [DFunLike.ext_iff, coe_add, single_eq_pi_single, ← funext_iff]
    exact Pi.single_add_single_eq_single_add_single hu hv

@[simp]
theorem support_neg [AddGroup G] (f : α →₀ G) : support (-f) = support f :=
  Finset.Subset.antisymm support_mapRange
    (calc
      support f = support (- -f) := congr_arg support (neg_neg _).symm
      _ ⊆ support (-f) := support_mapRange
      )

theorem support_sub [DecidableEq α] [AddGroup G] {f g : α →₀ G} :
    support (f - g) ⊆ support f ∪ support g := by
  rw [sub_eq_add_neg, ← support_neg g]
  exact support_add

theorem erase_eq_sub_single [AddGroup G] (f : α →₀ G) (a : α) : f.erase a = f - single a (f a) := by
  ext a'
  rcases eq_or_ne a a' with (rfl | h)
  · simp
  · simp [erase_ne h.symm, single_eq_of_ne h]

theorem update_eq_sub_add_single [AddGroup G] (f : α →₀ G) (a : α) (b : G) :
    f.update a b = f - single a (f a) + single a b := by
  rw [update_eq_erase_add_single, erase_eq_sub_single]

end Finsupp<|MERGE_RESOLUTION|>--- conflicted
+++ resolved
@@ -211,14 +211,9 @@
 @[ext]
 theorem unique_ext [Unique α] {f g : α →₀ M} (h : f default = g default) : f = g :=
   ext fun a => by rwa [Unique.eq_default a]
-<<<<<<< HEAD
-#align finsupp.unique_ext Finsupp.unique_ext
-#align finsupp.unique_ext_iff Finsupp.unique_ext_iff
-=======
 
 theorem unique_ext_iff [Unique α] {f g : α →₀ M} : f = g ↔ f default = g default :=
   ⟨fun h => h ▸ rfl, unique_ext⟩
->>>>>>> 2fc87a94
 
 end Basic
 
@@ -370,13 +365,7 @@
 
 @[simp]
 theorem unique_single_eq_iff [Unique α] {b' : M} : single a b = single a' b' ↔ b = b' := by
-<<<<<<< HEAD
-  rw [Finsupp.unique_ext_iff, Unique.eq_default a, Unique.eq_default a',
-    single_eq_same, single_eq_same]
-#align finsupp.unique_single_eq_iff Finsupp.unique_single_eq_iff
-=======
   rw [unique_ext_iff, Unique.eq_default a, Unique.eq_default a', single_eq_same, single_eq_same]
->>>>>>> 2fc87a94
 
 lemma apply_single [AddCommMonoid N] [AddCommMonoid P]
     {F : Type*} [FunLike F N P] [AddMonoidHomClass F N P] (e : F)
