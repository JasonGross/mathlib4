/-
Copyright (c) 2014 Parikshit Khanna. All rights reserved.
Released under Apache 2.0 license as described in the file LICENSE.
Authors: Parikshit Khanna, Jeremy Avigad, Leonardo de Moura, Floris van Doorn, Mario Carneiro,
Scott Morrison
-/
import Mathlib.Data.List.Basic

/-!
# Lattice structure of lists

This files prove basic properties about `List.disjoint`, `List.union`, `List.inter` and
`List.bagInter`, which are defined in core Lean and `Data.List.Defs`.

`l₁ ∪ l₂` is the list where all elements of `l₁` have been inserted in `l₂` in order. For example,
`[0, 0, 1, 2, 2, 3] ∪ [4, 3, 3, 0] = [1, 2, 4, 3, 3, 0]`

`l₁ ∩ l₂` is the list of elements of `l₁` in order which are in `l₂`. For example,
`[0, 0, 1, 2, 2, 3] ∪ [4, 3, 3, 0] = [0, 0, 3]`

`List.bagInter l₁ l₂` is the list of elements that are in both `l₁` and `l₂`,
counted with multiplicity and in the order they appear in `l₁`.
As opposed to `List.inter`, `List.bagInter` copes well with multiplicity. For example,
`bagInter [0, 1, 2, 3, 2, 1, 0] [1, 0, 1, 4, 3] = [0, 1, 3, 1]`
-/


open Nat

namespace List

variable {α : Type*} {l l₁ l₂ : List α} {p : α → Prop} {a : α}

/-! ### `Disjoint` -/


section Disjoint

@[symm]
theorem Disjoint.symm (d : Disjoint l₁ l₂) : Disjoint l₂ l₁ := fun _ i₂ i₁ => d i₁ i₂

end Disjoint

variable [DecidableEq α]

/-! ### `union` -/


section Union

theorem mem_union_left (h : a ∈ l₁) (l₂ : List α) : a ∈ l₁ ∪ l₂ :=
  mem_union_iff.2 (Or.inl h)

theorem mem_union_right (l₁ : List α) (h : a ∈ l₂) : a ∈ l₁ ∪ l₂ :=
  mem_union_iff.2 (Or.inr h)

theorem sublist_suffix_of_union : ∀ l₁ l₂ : List α, ∃ t, t <+ l₁ ∧ t ++ l₂ = l₁ ∪ l₂
  | [], l₂ => ⟨[], by rfl, rfl⟩
  | a :: l₁, l₂ =>
    let ⟨t, s, e⟩ := sublist_suffix_of_union l₁ l₂
    if h : a ∈ l₁ ∪ l₂ then
      ⟨t, sublist_cons_of_sublist _ s, by
        simp only [e, cons_union, insert_of_mem h]⟩
    else
      ⟨a :: t, s.cons_cons _, by
        simp only [cons_append, cons_union, e, insert_of_not_mem h]⟩

theorem suffix_union_right (l₁ l₂ : List α) : l₂ <:+ l₁ ∪ l₂ :=
  (sublist_suffix_of_union l₁ l₂).imp fun _ => And.right

theorem union_sublist_append (l₁ l₂ : List α) : l₁ ∪ l₂ <+ l₁ ++ l₂ :=
  let ⟨_, s, e⟩ := sublist_suffix_of_union l₁ l₂
  e ▸ (append_sublist_append_right _).2 s

theorem forall_mem_union : (∀ x ∈ l₁ ∪ l₂, p x) ↔ (∀ x ∈ l₁, p x) ∧ ∀ x ∈ l₂, p x := by
  simp only [mem_union_iff, or_imp, forall_and]

theorem forall_mem_of_forall_mem_union_left (h : ∀ x ∈ l₁ ∪ l₂, p x) : ∀ x ∈ l₁, p x :=
  (forall_mem_union.1 h).1

theorem forall_mem_of_forall_mem_union_right (h : ∀ x ∈ l₁ ∪ l₂, p x) : ∀ x ∈ l₂, p x :=
  (forall_mem_union.1 h).2

theorem Subset.union_eq_right {xs ys : List α} (h : xs ⊆ ys) : xs ∪ ys = ys := by
  induction xs with
  | nil => simp
  | cons x xs ih =>
    rw [cons_union, insert_of_mem <| mem_union_right _ <| h <| mem_cons_self _ _,
      ih <| subset_of_cons_subset h]

end Union

/-! ### `inter` -/


section Inter

@[simp]
theorem inter_nil (l : List α) : [] ∩ l = [] :=
  rfl

@[simp]
theorem inter_cons_of_mem (l₁ : List α) (h : a ∈ l₂) : (a :: l₁) ∩ l₂ = a :: l₁ ∩ l₂ := by
  simp [Inter.inter, List.inter, h]

@[simp]
theorem inter_cons_of_not_mem (l₁ : List α) (h : a ∉ l₂) : (a :: l₁) ∩ l₂ = l₁ ∩ l₂ := by
  simp [Inter.inter, List.inter, h]

@[simp]
theorem inter_nil' (l : List α) : l ∩ [] = [] := by
  induction l with
  | nil => rfl
  | cons x xs ih => by_cases x ∈ xs <;> simp [ih]

theorem mem_of_mem_inter_left : a ∈ l₁ ∩ l₂ → a ∈ l₁ :=
  mem_of_mem_filter

theorem mem_of_mem_inter_right (h : a ∈ l₁ ∩ l₂) : a ∈ l₂ := by simpa using of_mem_filter h

theorem mem_inter_of_mem_of_mem (h₁ : a ∈ l₁) (h₂ : a ∈ l₂) : a ∈ l₁ ∩ l₂ :=
  mem_filter_of_mem h₁ <| by simpa using h₂

theorem inter_subset_left {l₁ l₂ : List α} : l₁ ∩ l₂ ⊆ l₁ :=
  filter_subset _

theorem inter_subset_right {l₁ l₂ : List α} : l₁ ∩ l₂ ⊆ l₂ := fun _ => mem_of_mem_inter_right

theorem subset_inter {l l₁ l₂ : List α} (h₁ : l ⊆ l₁) (h₂ : l ⊆ l₂) : l ⊆ l₁ ∩ l₂ := fun _ h =>
  mem_inter_iff.2 ⟨h₁ h, h₂ h⟩

theorem inter_eq_nil_iff_disjoint : l₁ ∩ l₂ = [] ↔ Disjoint l₁ l₂ := by
  simp only [eq_nil_iff_forall_not_mem, mem_inter_iff, not_and]
  rfl

alias ⟨_, Disjoint.inter_eq_nil⟩ := inter_eq_nil_iff_disjoint

theorem forall_mem_inter_of_forall_left (h : ∀ x ∈ l₁, p x) (l₂ : List α) :
    ∀ x, x ∈ l₁ ∩ l₂ → p x :=
  BAll.imp_left (fun _ => mem_of_mem_inter_left) h

theorem forall_mem_inter_of_forall_right (l₁ : List α) (h : ∀ x ∈ l₂, p x) :
    ∀ x, x ∈ l₁ ∩ l₂ → p x :=
  BAll.imp_left (fun _ => mem_of_mem_inter_right) h

@[simp]
theorem inter_reverse {xs ys : List α} : xs.inter ys.reverse = xs.inter ys := by
  simp only [List.inter, elem_eq_mem, mem_reverse]
<<<<<<< HEAD
#align list.inter_reverse List.inter_reverse
=======

theorem Subset.inter_eq_left {xs ys : List α} (h : xs ⊆ ys) : xs ∩ ys = xs :=
  List.filter_eq_self.mpr fun _ ha => elem_eq_true_of_mem (h ha)
>>>>>>> 59de845a

end Inter

/-! ### `bagInter` -/


section BagInter

@[simp]
theorem nil_bagInter (l : List α) : [].bagInter l = [] := by cases l <;> rfl

@[simp]
theorem bagInter_nil (l : List α) : l.bagInter [] = [] := by cases l <;> rfl

@[simp]
theorem cons_bagInter_of_pos (l₁ : List α) (h : a ∈ l₂) :
    (a :: l₁).bagInter l₂ = a :: l₁.bagInter (l₂.erase a) := by
  cases l₂
  · exact if_pos h
  · simp only [List.bagInter, if_pos (elem_eq_true_of_mem h)]

@[simp]
theorem cons_bagInter_of_neg (l₁ : List α) (h : a ∉ l₂) :
    (a :: l₁).bagInter l₂ = l₁.bagInter l₂ := by
  cases l₂; · simp only [bagInter_nil]
  simp only [erase_of_not_mem h, List.bagInter, if_neg (mt mem_of_elem_eq_true h)]

@[simp]
theorem mem_bagInter {a : α} : ∀ {l₁ l₂ : List α}, a ∈ l₁.bagInter l₂ ↔ a ∈ l₁ ∧ a ∈ l₂
  | [], l₂ => by simp only [nil_bagInter, not_mem_nil, false_and_iff]
  | b :: l₁, l₂ => by
    by_cases h : b ∈ l₂
    · rw [cons_bagInter_of_pos _ h, mem_cons, mem_cons, mem_bagInter]
      by_cases ba : a = b
      · simp only [ba, h, eq_self_iff_true, true_or_iff, true_and_iff]
      · simp only [mem_erase_of_ne ba, ba, false_or_iff]
    · rw [cons_bagInter_of_neg _ h, mem_bagInter, mem_cons, or_and_right]
      symm
      apply or_iff_right_of_imp
      rintro ⟨rfl, h'⟩
      exact h.elim h'

@[simp]
theorem count_bagInter {a : α} :
    ∀ {l₁ l₂ : List α}, count a (l₁.bagInter l₂) = min (count a l₁) (count a l₂)
  | [], l₂ => by simp
  | l₁, [] => by simp
  | b :: l₁, l₂ => by
    by_cases hb : b ∈ l₂
    · rw [cons_bagInter_of_pos _ hb, count_cons, count_cons, count_bagInter, count_erase,
        ← Nat.add_min_add_right]
      by_cases ab : a = b
      · rw [if_pos ab, Nat.sub_add_cancel]
        rwa [succ_le_iff, count_pos_iff_mem, ab]
      · rw [if_neg ab, Nat.sub_zero, Nat.add_zero, Nat.add_zero]
    · rw [cons_bagInter_of_neg _ hb, count_bagInter]
      by_cases ab : a = b
      · rw [← ab] at hb
        rw [count_eq_zero.2 hb, Nat.min_zero, Nat.min_zero]
      · rw [count_cons_of_ne ab]

theorem bagInter_sublist_left : ∀ l₁ l₂ : List α, l₁.bagInter l₂ <+ l₁
  | [], l₂ => by simp
  | b :: l₁, l₂ => by
    by_cases h : b ∈ l₂ <;> simp only [h, cons_bagInter_of_pos, cons_bagInter_of_neg, not_false_iff]
    · exact (bagInter_sublist_left _ _).cons_cons _
    · apply sublist_cons_of_sublist
      apply bagInter_sublist_left

theorem bagInter_nil_iff_inter_nil : ∀ l₁ l₂ : List α, l₁.bagInter l₂ = [] ↔ l₁ ∩ l₂ = []
  | [], l₂ => by simp
  | b :: l₁, l₂ => by
    by_cases h : b ∈ l₂ <;> simp [h]
    exact bagInter_nil_iff_inter_nil l₁ l₂

end BagInter

end List<|MERGE_RESOLUTION|>--- conflicted
+++ resolved
@@ -146,13 +146,9 @@
 @[simp]
 theorem inter_reverse {xs ys : List α} : xs.inter ys.reverse = xs.inter ys := by
   simp only [List.inter, elem_eq_mem, mem_reverse]
-<<<<<<< HEAD
-#align list.inter_reverse List.inter_reverse
-=======
 
 theorem Subset.inter_eq_left {xs ys : List α} (h : xs ⊆ ys) : xs ∩ ys = xs :=
   List.filter_eq_self.mpr fun _ ha => elem_eq_true_of_mem (h ha)
->>>>>>> 59de845a
 
 end Inter
 
