--- conflicted
+++ resolved
@@ -2859,80 +2859,6 @@
   · have : g a = some b := Eq.symm (by simpa [hfa] using h a (by simp))
     simp [this]
 
-<<<<<<< HEAD
-@[simp]
-theorem reduceOption_map {l : List (Option α)} {f : α → β} :
-    reduceOption (map (Option.map f) l) = map f (reduceOption l) := by
-  induction' l with hd tl hl
-  · simp only [reduceOption_nil, map_nil]
-  · cases hd <;>
-      simpa [true_and_iff, Option.map_some', map, eq_self_iff_true,
-        reduceOption_cons_of_some] using hl
-#align list.reduce_option_map List.reduceOption_map
-
-theorem reduceOption_append (l l' : List (Option α)) :
-    (l ++ l').reduceOption = l.reduceOption ++ l'.reduceOption :=
-  filterMap_append l l' id
-#align list.reduce_option_append List.reduceOption_append
-
-theorem reduceOption_length_le (l : List (Option α)) : l.reduceOption.length ≤ l.length := by
-  induction' l with hd tl hl
-  · simp [reduceOption_nil, length]
-  · cases hd
-    · exact Nat.le_succ_of_le hl
-    · simpa only [length, add_le_add_iff_right, reduceOption_cons_of_some] using hl
-#align list.reduce_option_length_le List.reduceOption_length_le
-
-theorem reduceOption_length_eq_iff {l : List (Option α)} :
-    l.reduceOption.length = l.length ↔ ∀ x ∈ l, Option.isSome x := by
-  induction' l with hd tl hl
-  · simp only [forall_const, reduceOption_nil, not_mem_nil, forall_prop_of_false, eq_self_iff_true,
-      length, not_false_iff]
-  · cases hd
-    · simp only [mem_cons, forall_eq_or_imp, Bool.coe_sort_false, false_and_iff,
-        reduceOption_cons_of_none, length, Option.isSome_none, iff_false_iff]
-      intro H
-      have := reduceOption_length_le tl
-      rw [H] at this
-      exact absurd (Nat.lt_succ_self _) (not_lt_of_le this)
-    · simp only [length, add_left_inj, find?, mem_cons, forall_eq_or_imp, Option.isSome_some,
-        ← hl, reduceOption, true_and]
-#align list.reduce_option_length_eq_iff List.reduceOption_length_eq_iff
-
-theorem reduceOption_length_lt_iff {l : List (Option α)} :
-    l.reduceOption.length < l.length ↔ none ∈ l := by
-  rw [(reduceOption_length_le l).lt_iff_ne, Ne, reduceOption_length_eq_iff]
-  induction l <;>
-    simp only [not_mem_nil, IsEmpty.forall_iff, forall_const, not_true_eq_false, mem_cons,
-      forall_eq_or_imp, not_and, *]
-  rw [@eq_comm _ none, ← Option.not_isSome_iff_eq_none, Decidable.imp_iff_not_or]
-#align list.reduce_option_length_lt_iff List.reduceOption_length_lt_iff
-
-theorem reduceOption_singleton (x : Option α) : [x].reduceOption = x.toList := by cases x <;> rfl
-#align list.reduce_option_singleton List.reduceOption_singleton
-
-theorem reduceOption_concat (l : List (Option α)) (x : Option α) :
-    (l.concat x).reduceOption = l.reduceOption ++ x.toList := by
-  induction' l with hd tl hl generalizing x
-  · cases x <;> simp [Option.toList]
-  · simp only [concat_eq_append, reduceOption_append] at hl
-    cases hd <;> simp [hl, reduceOption_append]
-#align list.reduce_option_concat List.reduceOption_concat
-
-theorem reduceOption_concat_of_some (l : List (Option α)) (x : α) :
-    (l.concat (some x)).reduceOption = l.reduceOption.concat x := by
-  simp only [reduceOption_nil, concat_eq_append, reduceOption_append, reduceOption_cons_of_some]
-#align list.reduce_option_concat_of_some List.reduceOption_concat_of_some
-
-theorem reduceOption_mem_iff {l : List (Option α)} {x : α} : x ∈ l.reduceOption ↔ some x ∈ l := by
-  simp only [reduceOption, id.def, mem_filterMap, exists_eq_right]
-#align list.reduce_option_mem_iff List.reduceOption_mem_iff
-
-theorem reduceOption_get?_iff {l : List (Option α)} {x : α} :
-    (∃ i, l.get? i = some (some x)) ↔ ∃ i, l.reduceOption.get? i = some x := by
-  rw [← mem_iff_get?, ← mem_iff_get?, reduceOption_mem_iff]
-#align list.reduce_option_nth_iff List.reduceOption_get?_iff
-=======
 theorem filterMap_eq_map_iff_forall_eq_some {f : α → Option β} {g : α → β} {l : List α} :
     l.filterMap f = l.map g ↔ ∀ x ∈ l, f x = some (g x) where
   mp := by
@@ -2945,7 +2871,6 @@
     · rintro rfl h
       exact ⟨rfl, ih h⟩
   mpr h := Eq.trans (filterMap_congr <| by simpa) (congr_fun (List.filterMap_eq_map _) _)
->>>>>>> cf35070b
 
 /-! ### filter -/
 
