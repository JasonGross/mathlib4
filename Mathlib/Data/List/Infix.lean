--- conflicted
+++ resolved
@@ -48,54 +48,17 @@
   infix_refl _
 
 theorem prefix_concat (a : α) (l) : l <+: concat l a := by simp
-<<<<<<< HEAD
-#align list.prefix_concat List.prefix_concat
-=======
->>>>>>> 59de845a
 
 theorem prefix_concat_iff {l₁ l₂ : List α} {a : α} :
     l₁ <+: l₂ ++ [a] ↔ l₁ = l₂ ++ [a] ∨ l₁ <+: l₂ := by
   simpa only [← reverse_concat', reverse_inj, reverse_suffix] using
     suffix_cons_iff (l₁ := l₁.reverse) (l₂ := l₂.reverse)
 
-<<<<<<< HEAD
-#align list.infix_cons List.infix_cons
-#align list.infix_concat List.infix_concat
-#align list.is_prefix.trans List.IsPrefix.trans
-#align list.is_suffix.trans List.IsSuffix.trans
-#align list.is_infix.trans List.IsInfix.trans
-#align list.is_infix.sublist List.IsInfix.sublist
-#align list.is_infix.subset List.IsInfix.subset
-#align list.is_prefix.sublist List.IsPrefix.sublist
-#align list.is_prefix.subset List.IsPrefix.subset
-#align list.is_suffix.sublist List.IsSuffix.sublist
-#align list.is_suffix.subset List.IsSuffix.subset
-#align list.reverse_suffix List.reverse_suffix
-#align list.reverse_prefix List.reverse_prefix
-#align list.reverse_infix List.reverse_infix
-
-alias ⟨_, isSuffix.reverse⟩ := reverse_prefix
-#align list.is_suffix.reverse List.isSuffix.reverse
-
-alias ⟨_, isPrefix.reverse⟩ := reverse_suffix
-#align list.is_prefix.reverse List.isPrefix.reverse
-
-alias ⟨_, isInfix.reverse⟩ := reverse_infix
-#align list.is_infix.reverse List.isInfix.reverse
-
-#align list.is_infix.length_le List.IsInfix.length_le
-#align list.is_prefix.length_le List.IsPrefix.length_le
-#align list.is_suffix.length_le List.IsSuffix.length_le
-#align list.infix_nil_iff List.infix_nil
-#align list.prefix_nil_iff List.prefix_nil
-#align list.suffix_nil_iff List.suffix_nil
-=======
 protected alias ⟨_, isSuffix.reverse⟩ := reverse_prefix
 
 protected alias ⟨_, isPrefix.reverse⟩ := reverse_suffix
 
 protected alias ⟨_, isInfix.reverse⟩ := reverse_infix
->>>>>>> 59de845a
 
 alias ⟨eq_nil_of_infix_nil, _⟩ := infix_nil
 
@@ -171,27 +134,6 @@
 theorem prefix_iff_eq_take : l₁ <+: l₂ ↔ l₁ = take (length l₁) l₂ :=
   ⟨fun h => append_cancel_right <| (prefix_iff_eq_append.1 h).trans (take_append_drop _ _).symm,
     fun e => e.symm ▸ take_prefix _ _⟩
-
-theorem prefix_take_iff {x y : List α} {n : ℕ} : x <+: y.take n ↔ x <+: y ∧ x.length ≤ n := by
-  constructor
-  · intro h
-    constructor
-    · exact List.IsPrefix.trans h <| List.take_prefix n y
-    · replace h := h.length_le
-      rw [length_take, Nat.le_min] at h
-      exact h.left
-  · intro ⟨hp, hl⟩
-    have hl' := hp.length_le
-    rw [List.prefix_iff_eq_take] at *
-    rw [hp, List.take_take]
-    simp [min_eq_left, hl, hl']
-
-theorem concat_get_prefix {x y : List α} (h : x <+: y) (hl : x.length < y.length) :
-    x ++ [y.get ⟨x.length, hl⟩] <+: y := by
-  use y.drop (x.length + 1)
-  nth_rw 1 [List.prefix_iff_eq_take.mp h]
-  convert List.take_append_drop (x.length + 1) y using 2
-  rw [← List.take_concat_get, List.concat_eq_append]; rfl
 
 theorem prefix_take_iff {x y : List α} {n : ℕ} : x <+: y.take n ↔ x <+: y ∧ x.length ≤ n := by
   constructor
@@ -433,33 +375,13 @@
 
 @[simp, deprecated get_tails (since := "2024-04-16")]
 theorem nth_le_tails (l : List α) (n : ℕ) (hn : n < length (tails l)) :
-<<<<<<< HEAD
-    nthLe (tails l) n hn = l.drop n := by
-  induction' l with x l IH generalizing n
-  · simp
-  · cases n
-    · simp [nthLe_cons]
-    · simpa [nthLe_cons] using IH _ _
-#align list.nth_le_tails List.nth_le_tails
-=======
     nthLe (tails l) n hn = l.drop n :=
   get_tails l _
->>>>>>> 59de845a
 
 @[simp, deprecated get_inits (since := "2024-04-16")]
 theorem nth_le_inits (l : List α) (n : ℕ) (hn : n < length (inits l)) :
-<<<<<<< HEAD
-    nthLe (inits l) n hn = l.take n := by
-  induction' l with x l IH generalizing n
-  · simp
-  · cases n
-    · simp [nthLe_cons]
-    · simpa [nthLe_cons] using IH _ _
-#align list.nth_le_inits List.nth_le_inits
-=======
     nthLe (inits l) n hn = l.take n :=
   get_inits l _
->>>>>>> 59de845a
 end deprecated
 
 end InitsTails
@@ -512,17 +434,4 @@
   cases x <;> cases y <;> simp only [head_cons, ne_eq, not_true_eq_false] at hx ⊢
   all_goals (obtain ⟨_, h⟩ := h; injection h)
 
-theorem IsPrefix.ne_nil {x y : List α} (h : x <+: y) (hx : x ≠ []) : y ≠ [] := by
-  rintro rfl; exact hx <| List.prefix_nil.mp h
-
-theorem IsPrefix.get_eq {x y : List α} (h : x <+: y) {n} (hn : n < x.length) :
-    x.get ⟨n, hn⟩ = y.get ⟨n, hn.trans_le h.length_le⟩ := by
-  obtain ⟨_, rfl⟩ := h
-  exact (List.get_append n hn).symm
-
-theorem IsPrefix.head_eq {x y : List α} (h : x <+: y) (hx : x ≠ []) :
-    x.head hx = y.head (h.ne_nil hx) := by
-  cases x <;> cases y <;> simp only [head_cons, ne_eq, not_true_eq_false] at hx ⊢
-  all_goals (obtain ⟨_, h⟩ := h; injection h)
-
 end List