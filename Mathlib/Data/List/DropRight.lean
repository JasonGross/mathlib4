--- conflicted
+++ resolved
@@ -4,11 +4,6 @@
 Authors: Yakov Pechersky
 -/
 import Mathlib.Data.List.Infix
-<<<<<<< HEAD
-
-#align_import data.list.rdrop from "leanprover-community/mathlib"@"26f081a2fb920140ed5bc5cc5344e84bcc7cb2b2"
-=======
->>>>>>> 59de845a
 /-!
 
 # Dropping or taking from lists on the right
