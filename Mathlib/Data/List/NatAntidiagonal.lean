/-
Copyright (c) 2019 Johan Commelin. All rights reserved.
Released under Apache 2.0 license as described in the file LICENSE.
Authors: Johan Commelin
-/
import Mathlib.Data.List.Nodup
import Mathlib.Data.List.Range

#align_import data.list.nat_antidiagonal from "leanprover-community/mathlib"@"7b78d1776212a91ecc94cf601f83bdcc46b04213"

/-!
# Antidiagonals in ℕ × ℕ as lists

This file defines the antidiagonals of ℕ × ℕ as lists: the `n`-th antidiagonal is the list of
pairs `(i, j)` such that `i + j = n`. This is useful for polynomial multiplication and more
generally for sums going from `0` to `n`.

## Notes

Files `Data.Multiset.NatAntidiagonal` and `Data.Finset.NatAntidiagonal` successively turn the
`List` definition we have here into `Multiset` and `Finset`.
-/


open List Function Nat

namespace List

namespace Nat

/-- The antidiagonal of a natural number `n` is the list of pairs `(i, j)` such that `i + j = n`. -/
def antidiagonal (n : ℕ) : List (ℕ × ℕ) :=
  (range (n + 1)).map fun i ↦ (i, n - i)
#align list.nat.antidiagonal List.Nat.antidiagonal

/-- A pair (i, j) is contained in the antidiagonal of `n` if and only if `i + j = n`. -/
@[simp]
theorem mem_antidiagonal {n : ℕ} {x : ℕ × ℕ} : x ∈ antidiagonal n ↔ x.1 + x.2 = n := by
  rw [antidiagonal, mem_map]; constructor
  · rintro ⟨i, hi, rfl⟩
    rw [mem_range, Nat.lt_succ_iff] at hi
    exact Nat.add_sub_cancel' hi
  · rintro rfl
    refine ⟨x.fst, ?_, ?_⟩
    · rw [mem_range]
      omega
    · exact Prod.ext rfl (by simp only [Nat.add_sub_cancel_left])
#align list.nat.mem_antidiagonal List.Nat.mem_antidiagonal

/-- The length of the antidiagonal of `n` is `n + 1`. -/
@[simp]
theorem length_antidiagonal (n : ℕ) : (antidiagonal n).length = n + 1 := by
  rw [antidiagonal, length_map, length_range]
#align list.nat.length_antidiagonal List.Nat.length_antidiagonal

/-- The antidiagonal of `0` is the list `[(0, 0)]` -/
@[simp]
theorem antidiagonal_zero : antidiagonal 0 = [(0, 0)] :=
  rfl
#align list.nat.antidiagonal_zero List.Nat.antidiagonal_zero

/-- The antidiagonal of `n` does not contain duplicate entries. -/
theorem nodup_antidiagonal (n : ℕ) : Nodup (antidiagonal n) :=
  (nodup_range _).map ((@LeftInverse.injective ℕ (ℕ × ℕ) Prod.fst fun i ↦ (i, n - i)) fun _ ↦ rfl)
#align list.nat.nodup_antidiagonal List.Nat.nodup_antidiagonal

@[simp]
theorem antidiagonal_succ {n : ℕ} :
    antidiagonal (n + 1) = (0, n + 1) :: (antidiagonal n).map (Prod.map Nat.succ id) := by
  simp only [antidiagonal, range_succ_eq_map, map_cons, true_and_iff, Nat.add_succ_sub_one,
    Nat.add_zero, id, eq_self_iff_true, Nat.sub_zero, map_map, Prod.map_mk]
  apply congr rfl (congr rfl _)
  ext; simp
#align list.nat.antidiagonal_succ List.Nat.antidiagonal_succ

theorem antidiagonal_succ' {n : ℕ} :
    antidiagonal (n + 1) = (antidiagonal n).map (Prod.map id Nat.succ) ++ [(n + 1, 0)] := by
  simp only [antidiagonal, range_succ, Nat.add_sub_cancel_left, map_append, append_assoc,
    Nat.sub_self, singleton_append, map_map, map]
  congr 1
<<<<<<< HEAD
  apply map_congr_left
  simp (config := { contextual := true }) [le_of_lt, Nat.succ_eq_add_one, Nat.sub_add_comm]
=======
  apply map_congr
  simp (config := { contextual := true }) [le_of_lt, Nat.sub_add_comm]
>>>>>>> c64a8cc6
#align list.nat.antidiagonal_succ' List.Nat.antidiagonal_succ'

theorem antidiagonal_succ_succ' {n : ℕ} :
    antidiagonal (n + 2) =
      (0, n + 2) :: (antidiagonal n).map (Prod.map Nat.succ Nat.succ) ++ [(n + 2, 0)] := by
  rw [antidiagonal_succ']
  simp only [antidiagonal_succ, map_cons, Prod.map_apply, id_eq, map_map, cons_append, cons.injEq,
    append_cancel_right_eq, true_and]
  ext
  simp
#align list.nat.antidiagonal_succ_succ' List.Nat.antidiagonal_succ_succ'

theorem map_swap_antidiagonal {n : ℕ} :
    (antidiagonal n).map Prod.swap = (antidiagonal n).reverse := by
  rw [antidiagonal, map_map, ← List.map_reverse, range_eq_range', reverse_range', ←
    range_eq_range', map_map]
  apply map_congr_left
  simp (config := { contextual := true }) [Nat.sub_sub_self, Nat.lt_succ_iff]
#align list.nat.map_swap_antidiagonal List.Nat.map_swap_antidiagonal

end Nat

end List<|MERGE_RESOLUTION|>--- conflicted
+++ resolved
@@ -78,13 +78,8 @@
   simp only [antidiagonal, range_succ, Nat.add_sub_cancel_left, map_append, append_assoc,
     Nat.sub_self, singleton_append, map_map, map]
   congr 1
-<<<<<<< HEAD
   apply map_congr_left
-  simp (config := { contextual := true }) [le_of_lt, Nat.succ_eq_add_one, Nat.sub_add_comm]
-=======
-  apply map_congr
   simp (config := { contextual := true }) [le_of_lt, Nat.sub_add_comm]
->>>>>>> c64a8cc6
 #align list.nat.antidiagonal_succ' List.Nat.antidiagonal_succ'
 
 theorem antidiagonal_succ_succ' {n : ℕ} :
