--- conflicted
+++ resolved
@@ -4,13 +4,7 @@
 Authors: Johannes Hölzl
 -/
 import Mathlib.Logic.Function.Basic
-<<<<<<< HEAD
-
-#align_import data.subtype from "leanprover-community/mathlib"@"48fb5b5280e7c81672afc9524185ae994553ebf4"
-#align_import init.data.subtype.basic from "leanprover-community/lean"@"855e5b74e3a52a40552e8f067169d747d48743fd"
-=======
 import Mathlib.Tactic.AdaptationNote
->>>>>>> 59de845a
 
 /-!
 # Subtypes
@@ -33,13 +27,6 @@
 namespace Subtype
 
 variable {α β γ : Sort*} {p q : α → Prop}
-
-#align subtype.eq Subtype.eq
-#align subtype.eta Subtype.eta
-
-#noalign subtype.tag_irrelevant
-#noalign subtype.exists_of_subtype
-#align subtype.inhabited Subtype.instInhabitedSubtype
 
 attribute [coe] Subtype.val
 
@@ -127,12 +114,6 @@
 
 @[deprecated (since := "2024-04-04")] alias ⟨ne_of_val_ne, _⟩ := coe_ne_coe
 
-lemma coe_ne_coe {a b : Subtype p} : (a : α) ≠ b ↔ a ≠ b := coe_injective.ne_iff
-
--- 2024-04-04
-@[deprecated] alias ⟨ne_of_val_ne, _⟩ := coe_ne_coe
-#align subtype.ne_of_val_ne Subtype.ne_of_val_ne
-
 -- Porting note: it is unclear why the linter doesn't like this.
 -- If you understand why, please replace this comment with an explanation, or resolve.
 @[simp, nolint simpNF]
