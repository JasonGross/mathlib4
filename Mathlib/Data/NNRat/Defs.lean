--- conflicted
+++ resolved
@@ -46,17 +46,6 @@
 
 open Function
 
-<<<<<<< HEAD
-deriving instance OrderedCommSemiring for NNRat
-deriving instance LinearOrderedAddCommMonoid for NNRat
-deriving instance Sub for NNRat
-deriving instance Inhabited for NNRat
-
--- TODO: `deriving instance OrderedSub for NNRat` doesn't work yet, so we add the instance manually
-instance NNRat.instOrderedSub : OrderedSub ℚ≥0 := Nonneg.orderedSub
-instance NNRat.instCanonicallyOrderedAdd : CanonicallyOrderedAdd ℚ≥0 := Nonneg.canonicallyOrderedAdd
-
-=======
 instance Rat.instZeroLEOneClass : ZeroLEOneClass ℚ where
   zero_le_one := rfl
 
@@ -70,7 +59,6 @@
 deriving instance Sub for NNRat
 deriving instance Inhabited for NNRat
 
->>>>>>> 875821f5
 namespace NNRat
 
 variable {α : Type*} {p q : ℚ≥0}
