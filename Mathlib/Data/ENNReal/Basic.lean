--- conflicted
+++ resolved
@@ -457,15 +457,8 @@
 
 @[simp, norm_cast]
 theorem coe_natCast (n : ℕ) : ((n : ℝ≥0) : ℝ≥0∞) = n := rfl
-<<<<<<< HEAD
-#align ennreal.coe_nat ENNReal.coe_natCast
 
 @[simp, norm_cast] lemma ofReal_natCast (n : ℕ) : ENNReal.ofReal n = n := by simp [ENNReal.ofReal]
-#align ennreal.of_real_coe_nat ENNReal.ofReal_natCast
-=======
-
-@[simp, norm_cast] lemma ofReal_natCast (n : ℕ) : ENNReal.ofReal n = n := by simp [ENNReal.ofReal]
->>>>>>> 59de845a
 
 -- See note [no_index around OfNat.ofNat]
 @[simp] theorem ofReal_ofNat (n : ℕ) [n.AtLeastTwo] :
@@ -473,33 +466,18 @@
   ofReal_natCast n
 
 @[simp] theorem natCast_ne_top (n : ℕ) : (n : ℝ≥0∞) ≠ ∞ := WithTop.natCast_ne_top n
-<<<<<<< HEAD
-#align ennreal.nat_ne_top ENNReal.natCast_ne_top
 
 @[simp] theorem top_ne_natCast (n : ℕ) : ∞ ≠ n := WithTop.top_ne_natCast n
-#align ennreal.top_ne_nat ENNReal.top_ne_natCast
-=======
-
-@[simp] theorem top_ne_natCast (n : ℕ) : ∞ ≠ n := WithTop.top_ne_natCast n
->>>>>>> 59de845a
 
 @[simp] theorem one_lt_top : 1 < ∞ := coe_lt_top
 
 @[simp, norm_cast]
 theorem toNNReal_nat (n : ℕ) : (n : ℝ≥0∞).toNNReal = n := by
   rw [← ENNReal.coe_natCast n, ENNReal.toNNReal_coe]
-<<<<<<< HEAD
-#align ennreal.to_nnreal_nat ENNReal.toNNReal_nat
-=======
->>>>>>> 59de845a
 
 @[simp, norm_cast]
 theorem toReal_nat (n : ℕ) : (n : ℝ≥0∞).toReal = n := by
   rw [← ENNReal.ofReal_natCast n, ENNReal.toReal_ofReal (Nat.cast_nonneg _)]
-<<<<<<< HEAD
-#align ennreal.to_real_nat ENNReal.toReal_nat
-=======
->>>>>>> 59de845a
 
 -- See note [no_index around OfNat.ofNat]
 @[simp] theorem toReal_ofNat (n : ℕ) [n.AtLeastTwo] :
@@ -567,20 +545,6 @@
   exact ⟨r, hr0, h.trans_le le_top, hr⟩
 
 theorem natCast_lt_coe {n : ℕ} : n < (r : ℝ≥0∞) ↔ n < r := ENNReal.coe_natCast n ▸ coe_lt_coe
-<<<<<<< HEAD
-#align ennreal.coe_nat_lt_coe ENNReal.natCast_lt_coe
-
-theorem coe_lt_natCast {n : ℕ} : (r : ℝ≥0∞) < n ↔ r < n := ENNReal.coe_natCast n ▸ coe_lt_coe
-#align ennreal.coe_lt_coe_nat ENNReal.coe_lt_natCast
-
--- 2024-04-05
-@[deprecated] alias coe_nat := coe_natCast
-@[deprecated] alias ofReal_coe_nat := ofReal_natCast
-@[deprecated] alias nat_ne_top := natCast_ne_top
-@[deprecated] alias top_ne_nat := top_ne_natCast
-@[deprecated] alias coe_nat_lt_coe := natCast_lt_coe
-@[deprecated] alias coe_lt_coe_nat := coe_lt_natCast
-=======
 
 theorem coe_lt_natCast {n : ℕ} : (r : ℝ≥0∞) < n ↔ r < n := ENNReal.coe_natCast n ▸ coe_lt_coe
 
@@ -590,16 +554,11 @@
 @[deprecated (since := "2024-04-05")] alias top_ne_nat := top_ne_natCast
 @[deprecated (since := "2024-04-05")] alias coe_nat_lt_coe := natCast_lt_coe
 @[deprecated (since := "2024-04-05")] alias coe_lt_coe_nat := coe_lt_natCast
->>>>>>> 59de845a
 
 protected theorem exists_nat_gt {r : ℝ≥0∞} (h : r ≠ ∞) : ∃ n : ℕ, r < n := by
   lift r to ℝ≥0 using h
   rcases exists_nat_gt r with ⟨n, hn⟩
   exact ⟨n, coe_lt_natCast.2 hn⟩
-<<<<<<< HEAD
-#align ennreal.exists_nat_gt ENNReal.exists_nat_gt
-=======
->>>>>>> 59de845a
 
 @[simp]
 theorem iUnion_Iio_coe_nat : ⋃ n : ℕ, Iio (n : ℝ≥0∞) = {∞}ᶜ := by
