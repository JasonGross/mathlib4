--- conflicted
+++ resolved
@@ -46,11 +46,7 @@
 theorem differentiableOn_compl_singleton_and_continuousAt_iff {f : ℂ → E} {s : Set ℂ} {c : ℂ}
     (hs : s ∈ 𝓝 c) :
     DifferentiableOn ℂ f (s \ {c}) ∧ ContinuousAt f c ↔ DifferentiableOn ℂ f s := by
-<<<<<<< HEAD
-  refine ⟨?_, fun hd => ⟨hd.mono (diff_subset _ _), (hd.differentiableAt hs).continuousAt⟩⟩
-=======
   refine ⟨?_, fun hd => ⟨hd.mono diff_subset, (hd.differentiableAt hs).continuousAt⟩⟩
->>>>>>> d97a437a
   rintro ⟨hd, hc⟩ x hx
   rcases eq_or_ne x c with (rfl | hne)
   · refine (analyticAt_of_differentiable_on_punctured_nhds_of_continuousAt
