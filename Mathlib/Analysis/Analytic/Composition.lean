/-
Copyright (c) 2020 Sébastien Gouëzel. All rights reserved.
Released under Apache 2.0 license as described in the file LICENSE.
Authors: Sébastien Gouëzel, Johan Commelin
-/
import Mathlib.Analysis.Analytic.Basic
import Mathlib.Combinatorics.Enumerative.Composition

/-!
# Composition of analytic functions

In this file we prove that the composition of analytic functions is analytic.

The argument is the following. Assume `g z = ∑' qₙ (z, ..., z)` and `f y = ∑' pₖ (y, ..., y)`. Then

`g (f y) = ∑' qₙ (∑' pₖ (y, ..., y), ..., ∑' pₖ (y, ..., y))
= ∑' qₙ (p_{i₁} (y, ..., y), ..., p_{iₙ} (y, ..., y))`.

For each `n` and `i₁, ..., iₙ`, define a `i₁ + ... + iₙ` multilinear function mapping
`(y₀, ..., y_{i₁ + ... + iₙ - 1})` to
`qₙ (p_{i₁} (y₀, ..., y_{i₁-1}), p_{i₂} (y_{i₁}, ..., y_{i₁ + i₂ - 1}), ..., p_{iₙ} (....)))`.
Then `g ∘ f` is obtained by summing all these multilinear functions.

To formalize this, we use compositions of an integer `N`, i.e., its decompositions into
a sum `i₁ + ... + iₙ` of positive integers. Given such a composition `c` and two formal
multilinear series `q` and `p`, let `q.compAlongComposition p c` be the above multilinear
function. Then the `N`-th coefficient in the power series expansion of `g ∘ f` is the sum of these
terms over all `c : Composition N`.

To complete the proof, we need to show that this power series has a positive radius of convergence.
This follows from the fact that `Composition N` has cardinality `2^(N-1)` and estimates on
the norm of `qₙ` and `pₖ`, which give summability. We also need to show that it indeed converges to
`g ∘ f`. For this, we note that the composition of partial sums converges to `g ∘ f`, and that it
corresponds to a part of the whole sum, on a subset that increases to the whole space. By
summability of the norms, this implies the overall convergence.

## Main results

* `q.comp p` is the formal composition of the formal multilinear series `q` and `p`.
* `HasFPowerSeriesAt.comp` states that if two functions `g` and `f` admit power series expansions
  `q` and `p`, then `g ∘ f` admits a power series expansion given by `q.comp p`.
* `AnalyticAt.comp` states that the composition of analytic functions is analytic.
* `FormalMultilinearSeries.comp_assoc` states that composition is associative on formal
  multilinear series.

## Implementation details

The main technical difficulty is to write down things. In particular, we need to define precisely
`q.compAlongComposition p c` and to show that it is indeed a continuous multilinear
function. This requires a whole interface built on the class `Composition`. Once this is set,
the main difficulty is to reorder the sums, writing the composition of the partial sums as a sum
over some subset of `Σ n, Composition n`. We need to check that the reordering is a bijection,
running over difficulties due to the dependent nature of the types under consideration, that are
controlled thanks to the interface for `Composition`.

The associativity of composition on formal multilinear series is a nontrivial result: it does not
follow from the associativity of composition of analytic functions, as there is no uniqueness for
the formal multilinear series representing a function (and also, it holds even when the radius of
convergence of the series is `0`). Instead, we give a direct proof, which amounts to reordering
double sums in a careful way. The change of variables is a canonical (combinatorial) bijection
`Composition.sigmaEquivSigmaPi` between `(Σ (a : Composition n), Composition a.length)` and
`(Σ (c : Composition n), Π (i : Fin c.length), Composition (c.blocksFun i))`, and is described
in more details below in the paragraph on associativity.
-/


noncomputable section

variable {𝕜 : Type*} {E F G H : Type*}

open Filter List

open scoped Topology NNReal ENNReal

section Topological

variable [CommRing 𝕜] [AddCommGroup E] [AddCommGroup F] [AddCommGroup G]
variable [Module 𝕜 E] [Module 𝕜 F] [Module 𝕜 G]
variable [TopologicalSpace E] [TopologicalSpace F] [TopologicalSpace G]

/-! ### Composing formal multilinear series -/


namespace FormalMultilinearSeries

variable [TopologicalAddGroup E] [ContinuousConstSMul 𝕜 E]
variable [TopologicalAddGroup F] [ContinuousConstSMul 𝕜 F]
variable [TopologicalAddGroup G] [ContinuousConstSMul 𝕜 G]

/-!
In this paragraph, we define the composition of formal multilinear series, by summing over all
possible compositions of `n`.
-/


/-- Given a formal multilinear series `p`, a composition `c` of `n` and the index `i` of a
block of `c`, we may define a function on `Fin n → E` by picking the variables in the `i`-th block
of `n`, and applying the corresponding coefficient of `p` to these variables. This function is
called `p.applyComposition c v i` for `v : Fin n → E` and `i : Fin c.length`. -/
def applyComposition (p : FormalMultilinearSeries 𝕜 E F) {n : ℕ} (c : Composition n) :
    (Fin n → E) → Fin c.length → F := fun v i => p (c.blocksFun i) (v ∘ c.embedding i)

theorem applyComposition_ones (p : FormalMultilinearSeries 𝕜 E F) (n : ℕ) :
    p.applyComposition (Composition.ones n) = fun v i =>
      p 1 fun _ => v (Fin.castLE (Composition.length_le _) i) := by
  funext v i
  apply p.congr (Composition.ones_blocksFun _ _)
  intro j hjn hj1
  obtain rfl : j = 0 := by omega
  refine congr_arg v ?_
  rw [Fin.ext_iff, Fin.coe_castLE, Composition.ones_embedding, Fin.val_mk]

theorem applyComposition_single (p : FormalMultilinearSeries 𝕜 E F) {n : ℕ} (hn : 0 < n)
    (v : Fin n → E) : p.applyComposition (Composition.single n hn) v = fun _j => p n v := by
  ext j
  refine p.congr (by simp) fun i hi1 hi2 => ?_
  dsimp
  congr 1
  convert Composition.single_embedding hn ⟨i, hi2⟩ using 1
  cases' j with j_val j_property
  have : j_val = 0 := le_bot_iff.1 (Nat.lt_succ_iff.1 j_property)
  congr!
  simp

@[simp]
theorem removeZero_applyComposition (p : FormalMultilinearSeries 𝕜 E F) {n : ℕ}
    (c : Composition n) : p.removeZero.applyComposition c = p.applyComposition c := by
  ext v i
  simp [applyComposition, zero_lt_one.trans_le (c.one_le_blocksFun i), removeZero_of_pos]

/-- Technical lemma stating how `p.applyComposition` commutes with updating variables. This
will be the key point to show that functions constructed from `applyComposition` retain
multilinearity. -/
theorem applyComposition_update (p : FormalMultilinearSeries 𝕜 E F) {n : ℕ} (c : Composition n)
    (j : Fin n) (v : Fin n → E) (z : E) :
    p.applyComposition c (Function.update v j z) =
      Function.update (p.applyComposition c v) (c.index j)
        (p (c.blocksFun (c.index j))
          (Function.update (v ∘ c.embedding (c.index j)) (c.invEmbedding j) z)) := by
  ext k
  by_cases h : k = c.index j
  · rw [h]
    let r : Fin (c.blocksFun (c.index j)) → Fin n := c.embedding (c.index j)
    simp only [Function.update_same]
    change p (c.blocksFun (c.index j)) (Function.update v j z ∘ r) = _
    let j' := c.invEmbedding j
    suffices B : Function.update v j z ∘ r = Function.update (v ∘ r) j' z by rw [B]
    suffices C : Function.update v (r j') z ∘ r = Function.update (v ∘ r) j' z by
      convert C; exact (c.embedding_comp_inv j).symm
    exact Function.update_comp_eq_of_injective _ (c.embedding _).injective _ _
  · simp only [h, Function.update_eq_self, Function.update_noteq, Ne, not_false_iff]
    let r : Fin (c.blocksFun k) → Fin n := c.embedding k
    change p (c.blocksFun k) (Function.update v j z ∘ r) = p (c.blocksFun k) (v ∘ r)
    suffices B : Function.update v j z ∘ r = v ∘ r by rw [B]
    apply Function.update_comp_eq_of_not_mem_range
    rwa [c.mem_range_embedding_iff']

@[simp]
theorem compContinuousLinearMap_applyComposition {n : ℕ} (p : FormalMultilinearSeries 𝕜 F G)
    (f : E →L[𝕜] F) (c : Composition n) (v : Fin n → E) :
    (p.compContinuousLinearMap f).applyComposition c v = p.applyComposition c (f ∘ v) := by
  simp (config := {unfoldPartialApp := true}) [applyComposition]; rfl

end FormalMultilinearSeries

namespace ContinuousMultilinearMap

open FormalMultilinearSeries

variable [TopologicalAddGroup E] [ContinuousConstSMul 𝕜 E]
variable [TopologicalAddGroup F] [ContinuousConstSMul 𝕜 F]

/-- Given a formal multilinear series `p`, a composition `c` of `n` and a continuous multilinear
map `f` in `c.length` variables, one may form a continuous multilinear map in `n` variables by
applying the right coefficient of `p` to each block of the composition, and then applying `f` to
the resulting vector. It is called `f.compAlongComposition p c`. -/
def compAlongComposition {n : ℕ} (p : FormalMultilinearSeries 𝕜 E F) (c : Composition n)
    (f : ContinuousMultilinearMap 𝕜 (fun _i : Fin c.length => F) G) :
    ContinuousMultilinearMap 𝕜 (fun _i : Fin n => E) G where
  toFun v := f (p.applyComposition c v)
  map_add' v i x y := by
    cases Subsingleton.elim ‹_› (instDecidableEqFin _)
    simp only [applyComposition_update, ContinuousMultilinearMap.map_add]
  map_smul' v i c x := by
    cases Subsingleton.elim ‹_› (instDecidableEqFin _)
    simp only [applyComposition_update, ContinuousMultilinearMap.map_smul]
  cont :=
    f.cont.comp <|
      continuous_pi fun i => (coe_continuous _).comp <| continuous_pi fun j => continuous_apply _

@[simp]
theorem compAlongComposition_apply {n : ℕ} (p : FormalMultilinearSeries 𝕜 E F) (c : Composition n)
    (f : ContinuousMultilinearMap 𝕜 (fun _i : Fin c.length => F) G) (v : Fin n → E) :
    (f.compAlongComposition p c) v = f (p.applyComposition c v) :=
  rfl

end ContinuousMultilinearMap

namespace FormalMultilinearSeries

variable [TopologicalAddGroup E] [ContinuousConstSMul 𝕜 E]
variable [TopologicalAddGroup F] [ContinuousConstSMul 𝕜 F]
variable [TopologicalAddGroup G] [ContinuousConstSMul 𝕜 G]

/-- Given two formal multilinear series `q` and `p` and a composition `c` of `n`, one may
form a continuous multilinear map in `n` variables by applying the right coefficient of `p` to each
block of the composition, and then applying `q c.length` to the resulting vector. It is
called `q.compAlongComposition p c`. -/
def compAlongComposition {n : ℕ} (q : FormalMultilinearSeries 𝕜 F G)
    (p : FormalMultilinearSeries 𝕜 E F) (c : Composition n) :
    ContinuousMultilinearMap 𝕜 (fun _i : Fin n => E) G :=
  (q c.length).compAlongComposition p c

@[simp]
theorem compAlongComposition_apply {n : ℕ} (q : FormalMultilinearSeries 𝕜 F G)
    (p : FormalMultilinearSeries 𝕜 E F) (c : Composition n) (v : Fin n → E) :
    (q.compAlongComposition p c) v = q c.length (p.applyComposition c v) :=
  rfl

/-- Formal composition of two formal multilinear series. The `n`-th coefficient in the composition
is defined to be the sum of `q.compAlongComposition p c` over all compositions of
`n`. In other words, this term (as a multilinear function applied to `v_0, ..., v_{n-1}`) is
`∑'_{k} ∑'_{i₁ + ... + iₖ = n} qₖ (p_{i_1} (...), ..., p_{i_k} (...))`, where one puts all variables
`v_0, ..., v_{n-1}` in increasing order in the dots.

In general, the composition `q ∘ p` only makes sense when the constant coefficient of `p` vanishes.
We give a general formula but which ignores the value of `p 0` instead.
-/
protected def comp (q : FormalMultilinearSeries 𝕜 F G) (p : FormalMultilinearSeries 𝕜 E F) :
    FormalMultilinearSeries 𝕜 E G := fun n => ∑ c : Composition n, q.compAlongComposition p c

/-- The `0`-th coefficient of `q.comp p` is `q 0`. Since these maps are multilinear maps in zero
variables, but on different spaces, we can not state this directly, so we state it when applied to
arbitrary vectors (which have to be the zero vector). -/
theorem comp_coeff_zero (q : FormalMultilinearSeries 𝕜 F G) (p : FormalMultilinearSeries 𝕜 E F)
    (v : Fin 0 → E) (v' : Fin 0 → F) : (q.comp p) 0 v = q 0 v' := by
  let c : Composition 0 := Composition.ones 0
  dsimp [FormalMultilinearSeries.comp]
  have : {c} = (Finset.univ : Finset (Composition 0)) := by
    apply Finset.eq_of_subset_of_card_le <;> simp [Finset.card_univ, composition_card 0]
  rw [← this, Finset.sum_singleton, compAlongComposition_apply]
  symm; congr! -- Porting note: needed the stronger `congr!`!

@[simp]
theorem comp_coeff_zero' (q : FormalMultilinearSeries 𝕜 F G) (p : FormalMultilinearSeries 𝕜 E F)
    (v : Fin 0 → E) : (q.comp p) 0 v = q 0 fun _i => 0 :=
  q.comp_coeff_zero p v _

/-- The `0`-th coefficient of `q.comp p` is `q 0`. When `p` goes from `E` to `E`, this can be
expressed as a direct equality -/
theorem comp_coeff_zero'' (q : FormalMultilinearSeries 𝕜 E F) (p : FormalMultilinearSeries 𝕜 E E) :
    (q.comp p) 0 = q 0 := by ext v; exact q.comp_coeff_zero p _ _

/-- The first coefficient of a composition of formal multilinear series is the composition of the
first coefficients seen as continuous linear maps. -/
theorem comp_coeff_one (q : FormalMultilinearSeries 𝕜 F G) (p : FormalMultilinearSeries 𝕜 E F)
    (v : Fin 1 → E) : (q.comp p) 1 v = q 1 fun _i => p 1 v := by
  have : {Composition.ones 1} = (Finset.univ : Finset (Composition 1)) :=
    Finset.eq_univ_of_card _ (by simp [composition_card])
  simp only [FormalMultilinearSeries.comp, compAlongComposition_apply, ← this,
    Finset.sum_singleton]
  refine q.congr (by simp) fun i hi1 hi2 => ?_
  simp only [applyComposition_ones]
  exact p.congr rfl fun j _hj1 hj2 => by congr! -- Porting note: needed the stronger `congr!`

/-- Only `0`-th coefficient of `q.comp p` depends on `q 0`. -/
theorem removeZero_comp_of_pos (q : FormalMultilinearSeries 𝕜 F G)
    (p : FormalMultilinearSeries 𝕜 E F) {n : ℕ} (hn : 0 < n) :
    q.removeZero.comp p n = q.comp p n := by
  ext v
  simp only [FormalMultilinearSeries.comp, compAlongComposition,
    ContinuousMultilinearMap.compAlongComposition_apply, ContinuousMultilinearMap.sum_apply]
  refine Finset.sum_congr rfl fun c _hc => ?_
  rw [removeZero_of_pos _ (c.length_pos_of_pos hn)]

@[simp]
theorem comp_removeZero (q : FormalMultilinearSeries 𝕜 F G) (p : FormalMultilinearSeries 𝕜 E F) :
    q.comp p.removeZero = q.comp p := by ext n; simp [FormalMultilinearSeries.comp]

end FormalMultilinearSeries

end Topological

variable [NontriviallyNormedField 𝕜] [NormedAddCommGroup E] [NormedSpace 𝕜 E] [NormedAddCommGroup F]
  [NormedSpace 𝕜 F] [NormedAddCommGroup G] [NormedSpace 𝕜 G] [NormedAddCommGroup H]
  [NormedSpace 𝕜 H]

namespace FormalMultilinearSeries

/-- The norm of `f.compAlongComposition p c` is controlled by the product of
the norms of the relevant bits of `f` and `p`. -/
theorem compAlongComposition_bound {n : ℕ} (p : FormalMultilinearSeries 𝕜 E F) (c : Composition n)
    (f : ContinuousMultilinearMap 𝕜 (fun _i : Fin c.length => F) G) (v : Fin n → E) :
    ‖f.compAlongComposition p c v‖ ≤ (‖f‖ * ∏ i, ‖p (c.blocksFun i)‖) * ∏ i : Fin n, ‖v i‖ :=
  calc
    ‖f.compAlongComposition p c v‖ = ‖f (p.applyComposition c v)‖ := rfl
    _ ≤ ‖f‖ * ∏ i, ‖p.applyComposition c v i‖ := ContinuousMultilinearMap.le_opNorm _ _
    _ ≤ ‖f‖ * ∏ i, ‖p (c.blocksFun i)‖ * ∏ j : Fin (c.blocksFun i), ‖(v ∘ c.embedding i) j‖ := by
      apply mul_le_mul_of_nonneg_left _ (norm_nonneg _)
      refine Finset.prod_le_prod (fun i _hi => norm_nonneg _) fun i _hi => ?_
      apply ContinuousMultilinearMap.le_opNorm
    _ = (‖f‖ * ∏ i, ‖p (c.blocksFun i)‖) *
        ∏ i, ∏ j : Fin (c.blocksFun i), ‖(v ∘ c.embedding i) j‖ := by
      rw [Finset.prod_mul_distrib, mul_assoc]
    _ = (‖f‖ * ∏ i, ‖p (c.blocksFun i)‖) * ∏ i : Fin n, ‖v i‖ := by
      rw [← c.blocksFinEquiv.prod_comp, ← Finset.univ_sigma_univ, Finset.prod_sigma]
      congr

/-- The norm of `q.compAlongComposition p c` is controlled by the product of
the norms of the relevant bits of `q` and `p`. -/
theorem compAlongComposition_norm {n : ℕ} (q : FormalMultilinearSeries 𝕜 F G)
    (p : FormalMultilinearSeries 𝕜 E F) (c : Composition n) :
    ‖q.compAlongComposition p c‖ ≤ ‖q c.length‖ * ∏ i, ‖p (c.blocksFun i)‖ :=
  ContinuousMultilinearMap.opNorm_le_bound _ (by positivity) (compAlongComposition_bound _ _ _)

theorem compAlongComposition_nnnorm {n : ℕ} (q : FormalMultilinearSeries 𝕜 F G)
    (p : FormalMultilinearSeries 𝕜 E F) (c : Composition n) :
    ‖q.compAlongComposition p c‖₊ ≤ ‖q c.length‖₊ * ∏ i, ‖p (c.blocksFun i)‖₊ := by
  rw [← NNReal.coe_le_coe]; push_cast; exact q.compAlongComposition_norm p c

/-!
### The identity formal power series

We will now define the identity power series, and show that it is a neutral element for left and
right composition.
-/


section

variable (𝕜 E)

/-- The identity formal multilinear series, with all coefficients equal to `0` except for `n = 1`
where it is (the continuous multilinear version of) the identity. We allow an arbitrary
constant coefficient `x`. -/
def id (x : E) : FormalMultilinearSeries 𝕜 E E
  | 0 => ContinuousMultilinearMap.uncurry0 𝕜 _ x
  | 1 => (continuousMultilinearCurryFin1 𝕜 E E).symm (ContinuousLinearMap.id 𝕜 E)
  | _ => 0

@[simp] theorem id_apply_zero (x : E) (v : Fin 0 → E) :
    (FormalMultilinearSeries.id 𝕜 E x) 0 v = x := rfl

/-- The first coefficient of `id 𝕜 E` is the identity. -/
@[simp]
theorem id_apply_one (x : E) (v : Fin 1 → E) : (FormalMultilinearSeries.id 𝕜 E x) 1 v = v 0 :=
  rfl

/-- The `n`th coefficient of `id 𝕜 E` is the identity when `n = 1`. We state this in a dependent
way, as it will often appear in this form. -/
theorem id_apply_one' (x : E) {n : ℕ} (h : n = 1) (v : Fin n → E) :
    (id 𝕜 E x) n v = v ⟨0, h.symm ▸ zero_lt_one⟩ := by
  subst n
  apply id_apply_one

/-- For `n ≠ 1`, the `n`-th coefficient of `id 𝕜 E` is zero, by definition. -/
@[simp]
theorem id_apply_of_one_lt (x : E) {n : ℕ} (h : 1 < n) :
    (FormalMultilinearSeries.id 𝕜 E x) n = 0 := by
  cases' n with n
  · contradiction
  · cases n
    · contradiction
    · rfl

end

@[simp]
theorem comp_id (p : FormalMultilinearSeries 𝕜 E F) (x : E) : p.comp (id 𝕜 E x) = p := by
  ext1 n
  dsimp [FormalMultilinearSeries.comp]
  rw [Finset.sum_eq_single (Composition.ones n)]
  · show compAlongComposition p (id 𝕜 E x) (Composition.ones n) = p n
    ext v
    rw [compAlongComposition_apply]
    apply p.congr (Composition.ones_length n)
    intros
    rw [applyComposition_ones]
    refine congr_arg v ?_
    rw [Fin.ext_iff, Fin.coe_castLE, Fin.val_mk]
  · show
    ∀ b : Composition n,
      b ∈ Finset.univ → b ≠ Composition.ones n → compAlongComposition p (id 𝕜 E x) b = 0
    intro b _ hb
    obtain ⟨k, hk, lt_k⟩ : ∃ (k : ℕ), k ∈ Composition.blocks b ∧ 1 < k :=
      Composition.ne_ones_iff.1 hb
    obtain ⟨i, hi⟩ : ∃ (i : Fin b.blocks.length), b.blocks[i] = k :=
      List.get_of_mem hk
    let j : Fin b.length := ⟨i.val, b.blocks_length ▸ i.prop⟩
    have A : 1 < b.blocksFun j := by convert lt_k
    ext v
    rw [compAlongComposition_apply, ContinuousMultilinearMap.zero_apply]
    apply ContinuousMultilinearMap.map_coord_zero _ j
    dsimp [applyComposition]
    rw [id_apply_of_one_lt _ _ _ A]
    rfl
  · simp

@[simp]
theorem id_comp (p : FormalMultilinearSeries 𝕜 E F) (v0 : Fin 0 → E) :
    (id 𝕜 F (p 0 v0)).comp p = p := by
  ext1 n
  by_cases hn : n = 0
  · rw [hn]
    ext v
    simp only [comp_coeff_zero', id_apply_zero]
<<<<<<< HEAD
    congr
    exact ofFn_inj.mp rfl
=======
    congr with i
    exact i.elim0
>>>>>>> 8d426f12
  · dsimp [FormalMultilinearSeries.comp]
    have n_pos : 0 < n := bot_lt_iff_ne_bot.mpr hn
    rw [Finset.sum_eq_single (Composition.single n n_pos)]
    · show compAlongComposition (id 𝕜 F (p 0 v0)) p (Composition.single n n_pos) = p n
      ext v
      rw [compAlongComposition_apply, id_apply_one' _ _ _ (Composition.single_length n_pos)]
      dsimp [applyComposition]
      refine p.congr rfl fun i him hin => congr_arg v <| ?_
      ext; simp
    · show
      ∀ b : Composition n, b ∈ Finset.univ → b ≠ Composition.single n n_pos →
        compAlongComposition (id 𝕜 F (p 0 v0)) p b = 0
      intro b _ hb
      have A : 1 < b.length := by
        have : b.length ≠ 1 := by simpa [Composition.eq_single_iff_length] using hb
        have : 0 < b.length := Composition.length_pos_of_pos b n_pos
        omega
      ext v
      rw [compAlongComposition_apply, id_apply_of_one_lt _ _ _ A]
      rfl
    · simp

<<<<<<< HEAD
/-- Variant of `id_comp` in which the zero coefficient is given by an equality hypothesis insead
=======
/-- Variant of `id_comp` in which the zero coefficient is given by an equality hypothesis instead
>>>>>>> 8d426f12
of a definitional equality. Useful for rewriting or simplifying out in some situations. -/
theorem id_comp' (p : FormalMultilinearSeries 𝕜 E F) (x : F) (v0 : Fin 0 → E) (h : x = p 0 v0) :
    (id 𝕜 F x).comp p = p := by
  simp [h]

/-! ### Summability properties of the composition of formal power series -/


section

/-- If two formal multilinear series have positive radius of convergence, then the terms appearing
in the definition of their composition are also summable (when multiplied by a suitable positive
geometric term). -/
theorem comp_summable_nnreal (q : FormalMultilinearSeries 𝕜 F G) (p : FormalMultilinearSeries 𝕜 E F)
    (hq : 0 < q.radius) (hp : 0 < p.radius) :
    ∃ r > (0 : ℝ≥0),
      Summable fun i : Σ n, Composition n => ‖q.compAlongComposition p i.2‖₊ * r ^ i.1 := by
  /- This follows from the fact that the growth rate of `‖qₙ‖` and `‖pₙ‖` is at most geometric,
    giving a geometric bound on each `‖q.compAlongComposition p op‖`, together with the
    fact that there are `2^(n-1)` compositions of `n`, giving at most a geometric loss. -/
  rcases ENNReal.lt_iff_exists_nnreal_btwn.1 (lt_min zero_lt_one hq) with ⟨rq, rq_pos, hrq⟩
  rcases ENNReal.lt_iff_exists_nnreal_btwn.1 (lt_min zero_lt_one hp) with ⟨rp, rp_pos, hrp⟩
  simp only [lt_min_iff, ENNReal.coe_lt_one_iff, ENNReal.coe_pos] at hrp hrq rp_pos rq_pos
  obtain ⟨Cq, _hCq0, hCq⟩ : ∃ Cq > 0, ∀ n, ‖q n‖₊ * rq ^ n ≤ Cq :=
    q.nnnorm_mul_pow_le_of_lt_radius hrq.2
  obtain ⟨Cp, hCp1, hCp⟩ : ∃ Cp ≥ 1, ∀ n, ‖p n‖₊ * rp ^ n ≤ Cp := by
    rcases p.nnnorm_mul_pow_le_of_lt_radius hrp.2 with ⟨Cp, -, hCp⟩
    exact ⟨max Cp 1, le_max_right _ _, fun n => (hCp n).trans (le_max_left _ _)⟩
  let r0 : ℝ≥0 := (4 * Cp)⁻¹
  have r0_pos : 0 < r0 := inv_pos.2 (mul_pos zero_lt_four (zero_lt_one.trans_le hCp1))
  set r : ℝ≥0 := rp * rq * r0
  have r_pos : 0 < r := mul_pos (mul_pos rp_pos rq_pos) r0_pos
  have I :
    ∀ i : Σ n : ℕ, Composition n, ‖q.compAlongComposition p i.2‖₊ * r ^ i.1 ≤ Cq / 4 ^ i.1 := by
    rintro ⟨n, c⟩
    have A := calc
      ‖q c.length‖₊ * rq ^ n ≤ ‖q c.length‖₊ * rq ^ c.length :=
        mul_le_mul' le_rfl (pow_le_pow_of_le_one rq.2 hrq.1.le c.length_le)
      _ ≤ Cq := hCq _
    have B := calc
      (∏ i, ‖p (c.blocksFun i)‖₊) * rp ^ n = ∏ i, ‖p (c.blocksFun i)‖₊ * rp ^ c.blocksFun i := by
        simp only [Finset.prod_mul_distrib, Finset.prod_pow_eq_pow_sum, c.sum_blocksFun]
      _ ≤ ∏ _i : Fin c.length, Cp := Finset.prod_le_prod' fun i _ => hCp _
      _ = Cp ^ c.length := by simp
      _ ≤ Cp ^ n := pow_le_pow_right hCp1 c.length_le
    calc
      ‖q.compAlongComposition p c‖₊ * r ^ n ≤
          (‖q c.length‖₊ * ∏ i, ‖p (c.blocksFun i)‖₊) * r ^ n :=
        mul_le_mul' (q.compAlongComposition_nnnorm p c) le_rfl
      _ = ‖q c.length‖₊ * rq ^ n * ((∏ i, ‖p (c.blocksFun i)‖₊) * rp ^ n) * r0 ^ n := by
        ring
      _ ≤ Cq * Cp ^ n * r0 ^ n := mul_le_mul' (mul_le_mul' A B) le_rfl
      _ = Cq / 4 ^ n := by
        simp only [r0]
        field_simp [mul_pow, (zero_lt_one.trans_le hCp1).ne']
        ring
  refine ⟨r, r_pos, NNReal.summable_of_le I ?_⟩
  simp_rw [div_eq_mul_inv]
  refine Summable.mul_left _ ?_
  have : ∀ n : ℕ, HasSum (fun c : Composition n => (4 ^ n : ℝ≥0)⁻¹) (2 ^ (n - 1) / 4 ^ n) := by
    intro n
    convert hasSum_fintype fun c : Composition n => (4 ^ n : ℝ≥0)⁻¹
    simp [Finset.card_univ, composition_card, div_eq_mul_inv]
  refine NNReal.summable_sigma.2 ⟨fun n => (this n).summable, (NNReal.summable_nat_add_iff 1).1 ?_⟩
  convert (NNReal.summable_geometric (NNReal.div_lt_one_of_lt one_lt_two)).mul_left (1 / 4) using 1
  ext1 n
  rw [(this _).tsum_eq, add_tsub_cancel_right]
  field_simp [← mul_assoc, pow_succ, mul_pow, show (4 : ℝ≥0) = 2 * 2 by norm_num,
    mul_right_comm]

end

/-- Bounding below the radius of the composition of two formal multilinear series assuming
summability over all compositions. -/
theorem le_comp_radius_of_summable (q : FormalMultilinearSeries 𝕜 F G)
    (p : FormalMultilinearSeries 𝕜 E F) (r : ℝ≥0)
    (hr : Summable fun i : Σ n, Composition n => ‖q.compAlongComposition p i.2‖₊ * r ^ i.1) :
    (r : ℝ≥0∞) ≤ (q.comp p).radius := by
  refine
    le_radius_of_bound_nnreal _
      (∑' i : Σ n, Composition n, ‖compAlongComposition q p i.snd‖₊ * r ^ i.fst) fun n => ?_
  calc
    ‖FormalMultilinearSeries.comp q p n‖₊ * r ^ n ≤
        ∑' c : Composition n, ‖compAlongComposition q p c‖₊ * r ^ n := by
      rw [tsum_fintype, ← Finset.sum_mul]
      exact mul_le_mul' (nnnorm_sum_le _ _) le_rfl
    _ ≤ ∑' i : Σ n : ℕ, Composition n, ‖compAlongComposition q p i.snd‖₊ * r ^ i.fst :=
      NNReal.tsum_comp_le_tsum_of_inj hr sigma_mk_injective

/-!
### Composing analytic functions

Now, we will prove that the composition of the partial sums of `q` and `p` up to order `N` is
given by a sum over some large subset of `Σ n, Composition n` of `q.compAlongComposition p`, to
deduce that the series for `q.comp p` indeed converges to `g ∘ f` when `q` is a power series for
`g` and `p` is a power series for `f`.

This proof is a big reindexing argument of a sum. Since it is a bit involved, we define first
the source of the change of variables (`compPartialSumSource`), its target
(`compPartialSumTarget`) and the change of variables itself (`compChangeOfVariables`) before
giving the main statement in `comp_partialSum`. -/


/-- Source set in the change of variables to compute the composition of partial sums of formal
power series.
See also `comp_partialSum`. -/
def compPartialSumSource (m M N : ℕ) : Finset (Σ n, Fin n → ℕ) :=
  Finset.sigma (Finset.Ico m M) (fun n : ℕ => Fintype.piFinset fun _i : Fin n => Finset.Ico 1 N : _)

@[simp]
theorem mem_compPartialSumSource_iff (m M N : ℕ) (i : Σ n, Fin n → ℕ) :
    i ∈ compPartialSumSource m M N ↔
      (m ≤ i.1 ∧ i.1 < M) ∧ ∀ a : Fin i.1, 1 ≤ i.2 a ∧ i.2 a < N := by
  simp only [compPartialSumSource, Finset.mem_Ico, Fintype.mem_piFinset, Finset.mem_sigma]

/-- Change of variables appearing to compute the composition of partial sums of formal
power series -/
def compChangeOfVariables (m M N : ℕ) (i : Σ n, Fin n → ℕ) (hi : i ∈ compPartialSumSource m M N) :
    Σ n, Composition n := by
  rcases i with ⟨n, f⟩
  rw [mem_compPartialSumSource_iff] at hi
  refine ⟨∑ j, f j, ofFn fun a => f a, fun hi' => ?_, by simp [sum_ofFn]⟩
  rename_i i
  obtain ⟨j, rfl⟩ : ∃ j : Fin n, f j = i := by rwa [mem_ofFn, Set.mem_range] at hi'
  exact (hi.2 j).1

@[simp]
theorem compChangeOfVariables_length (m M N : ℕ) {i : Σ n, Fin n → ℕ}
    (hi : i ∈ compPartialSumSource m M N) :
    Composition.length (compChangeOfVariables m M N i hi).2 = i.1 := by
  rcases i with ⟨k, blocks_fun⟩
  dsimp [compChangeOfVariables]
  simp only [Composition.length, map_ofFn, length_ofFn]

theorem compChangeOfVariables_blocksFun (m M N : ℕ) {i : Σ n, Fin n → ℕ}
    (hi : i ∈ compPartialSumSource m M N) (j : Fin i.1) :
    (compChangeOfVariables m M N i hi).2.blocksFun
        ⟨j, (compChangeOfVariables_length m M N hi).symm ▸ j.2⟩ =
      i.2 j := by
  rcases i with ⟨n, f⟩
  dsimp [Composition.blocksFun, Composition.blocks, compChangeOfVariables]
  simp only [map_ofFn, List.getElem_ofFn, Function.comp_apply]

/-- Target set in the change of variables to compute the composition of partial sums of formal
power series, here given a a set. -/
def compPartialSumTargetSet (m M N : ℕ) : Set (Σ n, Composition n) :=
  {i | m ≤ i.2.length ∧ i.2.length < M ∧ ∀ j : Fin i.2.length, i.2.blocksFun j < N}

theorem compPartialSumTargetSet_image_compPartialSumSource (m M N : ℕ)
    (i : Σ n, Composition n) (hi : i ∈ compPartialSumTargetSet m M N) :
    ∃ (j : _) (hj : j ∈ compPartialSumSource m M N), compChangeOfVariables m M N j hj = i := by
  rcases i with ⟨n, c⟩
  refine ⟨⟨c.length, c.blocksFun⟩, ?_, ?_⟩
  · simp only [compPartialSumTargetSet, Set.mem_setOf_eq] at hi
    simp only [mem_compPartialSumSource_iff, hi.left, hi.right, true_and, and_true]
    exact fun a => c.one_le_blocks' _
  · dsimp [compChangeOfVariables]
    rw [Composition.sigma_eq_iff_blocks_eq]
    simp only [Composition.blocksFun, Composition.blocks, Subtype.coe_eta]
    conv_rhs => rw [← List.ofFn_get c.blocks]

/-- Target set in the change of variables to compute the composition of partial sums of formal
power series, here given a a finset.
See also `comp_partialSum`. -/
def compPartialSumTarget (m M N : ℕ) : Finset (Σ n, Composition n) :=
  Set.Finite.toFinset <|
    ((Finset.finite_toSet _).dependent_image _).subset <|
      compPartialSumTargetSet_image_compPartialSumSource m M N

@[simp]
theorem mem_compPartialSumTarget_iff {m M N : ℕ} {a : Σ n, Composition n} :
    a ∈ compPartialSumTarget m M N ↔
      m ≤ a.2.length ∧ a.2.length < M ∧ ∀ j : Fin a.2.length, a.2.blocksFun j < N := by
  simp [compPartialSumTarget, compPartialSumTargetSet]

/-- `compChangeOfVariables m M N` is a bijection between `compPartialSumSource m M N`
and `compPartialSumTarget m M N`, yielding equal sums for functions that correspond to each
other under the bijection. As `compChangeOfVariables m M N` is a dependent function, stating
that it is a bijection is not directly possible, but the consequence on sums can be stated
more easily. -/
theorem compChangeOfVariables_sum {α : Type*} [AddCommMonoid α] (m M N : ℕ)
    (f : (Σ n : ℕ, Fin n → ℕ) → α) (g : (Σ n, Composition n) → α)
    (h : ∀ (e) (he : e ∈ compPartialSumSource m M N), f e = g (compChangeOfVariables m M N e he)) :
    ∑ e ∈ compPartialSumSource m M N, f e = ∑ e ∈ compPartialSumTarget m M N, g e := by
  apply Finset.sum_bij (compChangeOfVariables m M N)
  -- We should show that the correspondence we have set up is indeed a bijection
  -- between the index sets of the two sums.
  -- 1 - show that the image belongs to `compPartialSumTarget m N N`
  · rintro ⟨k, blocks_fun⟩ H
    rw [mem_compPartialSumSource_iff] at H
    -- Porting note: added
    simp only at H
    simp only [mem_compPartialSumTarget_iff, Composition.length, Composition.blocks, H.left,
      map_ofFn, length_ofFn, true_and, compChangeOfVariables]
    intro j
    simp only [Composition.blocksFun, (H.right _).right, List.get_ofFn]
  -- 2 - show that the map is injective
  · rintro ⟨k, blocks_fun⟩ H ⟨k', blocks_fun'⟩ H' heq
    obtain rfl : k = k' := by
      have := (compChangeOfVariables_length m M N H).symm
      rwa [heq, compChangeOfVariables_length] at this
    congr
    funext i
    calc
      blocks_fun i = (compChangeOfVariables m M N _ H).2.blocksFun _ :=
        (compChangeOfVariables_blocksFun m M N H i).symm
      _ = (compChangeOfVariables m M N _ H').2.blocksFun _ := by
        apply Composition.blocksFun_congr <;>
        first | rw [heq] | rfl
      _ = blocks_fun' i := compChangeOfVariables_blocksFun m M N H' i
  -- 3 - show that the map is surjective
  · intro i hi
    apply compPartialSumTargetSet_image_compPartialSumSource m M N i
    simpa [compPartialSumTarget] using hi
  -- 4 - show that the composition gives the `compAlongComposition` application
  · rintro ⟨k, blocks_fun⟩ H
    rw [h]

/-- The auxiliary set corresponding to the composition of partial sums asymptotically contains
all possible compositions. -/
theorem compPartialSumTarget_tendsto_prod_atTop :
    Tendsto (fun (p : ℕ × ℕ) => compPartialSumTarget 0 p.1 p.2) atTop atTop := by
  apply Monotone.tendsto_atTop_finset
  · intro m n hmn a ha
    have : ∀ i, i < m.1 → i < n.1 := fun i hi => lt_of_lt_of_le hi hmn.1
    have : ∀ i, i < m.2 → i < n.2 := fun i hi => lt_of_lt_of_le hi hmn.2
    aesop
  · rintro ⟨n, c⟩
    simp only [mem_compPartialSumTarget_iff]
    obtain ⟨n, hn⟩ : BddAbove ((Finset.univ.image fun i : Fin c.length => c.blocksFun i) : Set ℕ) :=
      Finset.bddAbove _
    refine
      ⟨max n c.length + 1, bot_le, lt_of_le_of_lt (le_max_right n c.length) (lt_add_one _), fun j =>
        lt_of_le_of_lt (le_trans ?_ (le_max_left _ _)) (lt_add_one _)⟩
    apply hn
    simp only [Finset.mem_image_of_mem, Finset.mem_coe, Finset.mem_univ]

/-- The auxiliary set corresponding to the composition of partial sums asymptotically contains
all possible compositions. -/
theorem compPartialSumTarget_tendsto_atTop :
    Tendsto (fun N => compPartialSumTarget 0 N N) atTop atTop := by
  apply Tendsto.comp compPartialSumTarget_tendsto_prod_atTop tendsto_atTop_diagonal

/-- Composing the partial sums of two multilinear series coincides with the sum over all
compositions in `compPartialSumTarget 0 N N`. This is precisely the motivation for the
definition of `compPartialSumTarget`. -/
theorem comp_partialSum (q : FormalMultilinearSeries 𝕜 F G) (p : FormalMultilinearSeries 𝕜 E F)
    (M N : ℕ) (z : E) :
    q.partialSum M (∑ i ∈ Finset.Ico 1 N, p i fun _j => z) =
      ∑ i ∈ compPartialSumTarget 0 M N, q.compAlongComposition p i.2 fun _j => z := by
  -- we expand the composition, using the multilinearity of `q` to expand along each coordinate.
  suffices H :
    (∑ n ∈ Finset.range M,
        ∑ r ∈ Fintype.piFinset fun i : Fin n => Finset.Ico 1 N,
          q n fun i : Fin n => p (r i) fun _j => z) =
      ∑ i ∈ compPartialSumTarget 0 M N, q.compAlongComposition p i.2 fun _j => z by
    simpa only [FormalMultilinearSeries.partialSum, ContinuousMultilinearMap.map_sum_finset] using H
  -- rewrite the first sum as a big sum over a sigma type, in the finset
  -- `compPartialSumTarget 0 N N`
  rw [Finset.range_eq_Ico, Finset.sum_sigma']
  -- use `compChangeOfVariables_sum`, saying that this change of variables respects sums
  apply compChangeOfVariables_sum 0 M N
  rintro ⟨k, blocks_fun⟩ H
  apply congr _ (compChangeOfVariables_length 0 M N H).symm
  intros
  rw [← compChangeOfVariables_blocksFun 0 M N H]
  rfl

end FormalMultilinearSeries

open FormalMultilinearSeries

/-- If two functions `g` and `f` have power series `q` and `p` respectively at `f x` and `x`, within
two sets `s` and `t` such that `f` maps `s` to `t`, then `g ∘ f` admits the power
series `q.comp p` at `x` within `s`. -/
theorem HasFPowerSeriesWithinAt.comp {g : F → G} {f : E → F} {q : FormalMultilinearSeries 𝕜 F G}
    {p : FormalMultilinearSeries 𝕜 E F} {x : E} {t : Set F} {s : Set E}
    (hg : HasFPowerSeriesWithinAt g q t (f x)) (hf : HasFPowerSeriesWithinAt f p s x)
    (hs : Set.MapsTo f s t) : HasFPowerSeriesWithinAt (g ∘ f) (q.comp p) s x := by
  /- Consider `rf` and `rg` such that `f` and `g` have power series expansion on the disks
    of radius `rf` and `rg`. -/
  rcases hg with ⟨rg, Hg⟩
  rcases hf with ⟨rf, Hf⟩
  -- The terms defining `q.comp p` are geometrically summable in a disk of some radius `r`.
  rcases q.comp_summable_nnreal p Hg.radius_pos Hf.radius_pos with ⟨r, r_pos : 0 < r, hr⟩
  /- We will consider `y` which is smaller than `r` and `rf`, and also small enough that
    `f (x + y)` is close enough to `f x` to be in the disk where `g` is well behaved. Let
    `min (r, rf, δ)` be this new radius. -/
  obtain ⟨δ, δpos, hδ⟩ :
    ∃ δ : ℝ≥0∞, 0 < δ ∧ ∀ {z : E}, z ∈ insert x s ∩ EMetric.ball x δ
      → f z ∈ insert (f x) t ∩ EMetric.ball (f x) rg := by
    have : insert (f x) t ∩ EMetric.ball (f x) rg ∈ 𝓝[insert (f x) t] (f x) := by
      apply inter_mem_nhdsWithin
      exact EMetric.ball_mem_nhds _ Hg.r_pos
    have := Hf.analyticWithinAt.continuousWithinAt_insert.tendsto_nhdsWithin (hs.insert x) this
    rcases EMetric.mem_nhdsWithin_iff.1 this with ⟨δ, δpos, Hδ⟩
    exact ⟨δ, δpos, fun {z} hz => Hδ (by rwa [Set.inter_comm])⟩
  let rf' := min rf δ
  have min_pos : 0 < min rf' r := by
    simp only [rf', r_pos, Hf.r_pos, δpos, lt_min_iff, ENNReal.coe_pos, and_self_iff]
  /- We will show that `g ∘ f` admits the power series `q.comp p` in the disk of
    radius `min (r, rf', δ)`. -/
  refine ⟨min rf' r, ?_⟩
  refine
    ⟨le_trans (min_le_right rf' r) (FormalMultilinearSeries.le_comp_radius_of_summable q p r hr),
      min_pos, fun {y} h'y hy ↦ ?_⟩
  /- Let `y` satisfy `‖y‖ < min (r, rf', δ)`. We want to show that `g (f (x + y))` is the sum of
    `q.comp p` applied to `y`. -/
  -- First, check that `y` is small enough so that estimates for `f` and `g` apply.
  have y_mem : y ∈ EMetric.ball (0 : E) rf :=
    (EMetric.ball_subset_ball (le_trans (min_le_left _ _) (min_le_left _ _))) hy
  have fy_mem : f (x + y) ∈ insert (f x) t ∩ EMetric.ball (f x) rg := by
    apply hδ
    have : y ∈ EMetric.ball (0 : E) δ :=
      (EMetric.ball_subset_ball (le_trans (min_le_left _ _) (min_le_right _ _))) hy
    simpa [-Set.mem_insert_iff, edist_eq_coe_nnnorm_sub, h'y]
  /- Now the proof starts. To show that the sum of `q.comp p` at `y` is `g (f (x + y))`,
    we will write `q.comp p` applied to `y` as a big sum over all compositions.
    Since the sum is summable, to get its convergence it suffices to get
    the convergence along some increasing sequence of sets.
    We will use the sequence of sets `compPartialSumTarget 0 n n`,
    along which the sum is exactly the composition of the partial sums of `q` and `p`, by design.
    To show that it converges to `g (f (x + y))`, pointwise convergence would not be enough,
    but we have uniform convergence to save the day. -/
  -- First step: the partial sum of `p` converges to `f (x + y)`.
  have A : Tendsto (fun n ↦ (n, ∑ a ∈ Finset.Ico 1 n, p a fun _ ↦ y))
      atTop (atTop ×ˢ 𝓝 (f (x + y) - f x)) := by
    apply Tendsto.prod_mk tendsto_id
    have L : ∀ᶠ n in atTop, (∑ a ∈ Finset.range n, p a fun _b ↦ y) - f x
        = ∑ a ∈ Finset.Ico 1 n, p a fun _b ↦ y := by
      rw [eventually_atTop]
      refine ⟨1, fun n hn => ?_⟩
      symm
      rw [eq_sub_iff_add_eq', Finset.range_eq_Ico, ← Hf.coeff_zero fun _i => y,
        Finset.sum_eq_sum_Ico_succ_bot hn]
    have :
      Tendsto (fun n => (∑ a ∈ Finset.range n, p a fun _b => y) - f x) atTop
        (𝓝 (f (x + y) - f x)) :=
      (Hf.hasSum h'y y_mem).tendsto_sum_nat.sub tendsto_const_nhds
    exact Tendsto.congr' L this
  -- Second step: the composition of the partial sums of `q` and `p` converges to `g (f (x + y))`.
  have B : Tendsto (fun n => q.partialSum n (∑ a ∈ Finset.Ico 1 n, p a fun _b ↦ y)) atTop
      (𝓝 (g (f (x + y)))) := by
    -- we use the fact that the partial sums of `q` converge to `g (f (x + y))`, uniformly on a
    -- neighborhood of `f (x + y)`.
    have : Tendsto (fun (z : ℕ × F) ↦ q.partialSum z.1 z.2)
        (atTop ×ˢ 𝓝 (f (x + y) - f x)) (𝓝 (g (f x + (f (x + y) - f x)))) := by
      apply Hg.tendsto_partialSum_prod (y := f (x + y) - f x)
      · simpa [edist_eq_coe_nnnorm_sub] using fy_mem.2
      · simpa using fy_mem.1
    simpa using this.comp A
  -- Third step: the sum over all compositions in `compPartialSumTarget 0 n n` converges to
  -- `g (f (x + y))`. As this sum is exactly the composition of the partial sum, this is a direct
  -- consequence of the second step
  have C :
    Tendsto
      (fun n => ∑ i ∈ compPartialSumTarget 0 n n, q.compAlongComposition p i.2 fun _j => y)
      atTop (𝓝 (g (f (x + y)))) := by
    simpa [comp_partialSum] using B
  -- Fourth step: the sum over all compositions is `g (f (x + y))`. This follows from the
  -- convergence along a subsequence proved in the third step, and the fact that the sum is Cauchy
  -- thanks to the summability properties.
  have D :
    HasSum (fun i : Σ n, Composition n => q.compAlongComposition p i.2 fun _j => y)
      (g (f (x + y))) :=
    haveI cau :
      CauchySeq fun s : Finset (Σ n, Composition n) =>
        ∑ i ∈ s, q.compAlongComposition p i.2 fun _j => y := by
      apply cauchySeq_finset_of_norm_bounded _ (NNReal.summable_coe.2 hr) _
      simp only [coe_nnnorm, NNReal.coe_mul, NNReal.coe_pow]
      rintro ⟨n, c⟩
      calc
        ‖(compAlongComposition q p c) fun _j : Fin n => y‖ ≤
            ‖compAlongComposition q p c‖ * ∏ _j : Fin n, ‖y‖ := by
          apply ContinuousMultilinearMap.le_opNorm
        _ ≤ ‖compAlongComposition q p c‖ * (r : ℝ) ^ n := by
          apply mul_le_mul_of_nonneg_left _ (norm_nonneg _)
          rw [Finset.prod_const, Finset.card_fin]
          apply pow_le_pow_left (norm_nonneg _)
          rw [EMetric.mem_ball, edist_eq_coe_nnnorm] at hy
          have := le_trans (le_of_lt hy) (min_le_right _ _)
          rwa [ENNReal.coe_le_coe, ← NNReal.coe_le_coe, coe_nnnorm] at this
    tendsto_nhds_of_cauchySeq_of_subseq cau compPartialSumTarget_tendsto_atTop C
  -- Fifth step: the sum over `n` of `q.comp p n` can be expressed as a particular resummation of
  -- the sum over all compositions, by grouping together the compositions of the same
  -- integer `n`. The convergence of the whole sum therefore implies the converence of the sum
  -- of `q.comp p n`
  have E : HasSum (fun n => (q.comp p) n fun _j => y) (g (f (x + y))) := by
    apply D.sigma
    intro n
    dsimp [FormalMultilinearSeries.comp]
    convert hasSum_fintype (α := G) (β := Composition n) _
    simp only [ContinuousMultilinearMap.sum_apply]
    rfl
  rw [Function.comp_apply]
  exact E

/-- If two functions `g` and `f` have power series `q` and `p` respectively at `f x` and `x`,
then `g ∘ f` admits the power  series `q.comp p` at `x` within `s`. -/
theorem HasFPowerSeriesAt.comp {g : F → G} {f : E → F} {q : FormalMultilinearSeries 𝕜 F G}
    {p : FormalMultilinearSeries 𝕜 E F} {x : E}
    (hg : HasFPowerSeriesAt g q (f x)) (hf : HasFPowerSeriesAt f p x) :
    HasFPowerSeriesAt (g ∘ f) (q.comp p) x := by
  rw [← hasFPowerSeriesWithinAt_univ] at hf hg ⊢
  apply hg.comp hf (by simp)

/-- If two functions `g` and `f` are analytic respectively at `f x` and `x`, within
two sets `s` and `t` such that `f` maps `s` to `t`, then `g ∘ f` is analytic at `x` within `s`. -/
theorem AnalyticWithinAt.comp {g : F → G} {f : E → F} {x : E} {t : Set F} {s : Set E}
    (hg : AnalyticWithinAt 𝕜 g t (f x)) (hf : AnalyticWithinAt 𝕜 f s x) (h : Set.MapsTo f s t) :
    AnalyticWithinAt 𝕜 (g ∘ f) s x := by
  let ⟨_q, hq⟩ := hg
  let ⟨_p, hp⟩ := hf
  exact (hq.comp hp h).analyticWithinAt

/-- Version of `AnalyticWithinAt.comp` where point equality is a separate hypothesis. -/
theorem AnalyticWithinAt.comp_of_eq {g : F → G} {f : E → F} {y : F} {x : E} {t : Set F} {s : Set E}
    (hg : AnalyticWithinAt 𝕜 g t y) (hf : AnalyticWithinAt 𝕜 f s x) (h : Set.MapsTo f s t)
    (hy : f x = y) :
    AnalyticWithinAt 𝕜 (g ∘ f) s x := by
  rw [← hy] at hg
  exact hg.comp hf h

lemma AnalyticOn.comp {f : F → G} {g : E → F} {s : Set F}
    {t : Set E} (hf : AnalyticOn 𝕜 f s) (hg : AnalyticOn 𝕜 g t) (h : Set.MapsTo g t s) :
    AnalyticOn 𝕜 (f ∘ g) t :=
  fun x m ↦ (hf _ (h m)).comp (hg x m) h

@[deprecated (since := "2024-09-26")]
alias AnalyticWithinOn.comp := AnalyticOn.comp

/-- If two functions `g` and `f` are analytic respectively at `f x` and `x`, then `g ∘ f` is
analytic at `x`. -/
theorem AnalyticAt.comp {g : F → G} {f : E → F} {x : E} (hg : AnalyticAt 𝕜 g (f x))
    (hf : AnalyticAt 𝕜 f x) : AnalyticAt 𝕜 (g ∘ f) x := by
  rw [← analyticWithinAt_univ] at hg hf ⊢
  apply hg.comp hf (by simp)

/-- Version of `AnalyticAt.comp` where point equality is a separate hypothesis. -/
theorem AnalyticAt.comp_of_eq {g : F → G} {f : E → F} {y : F} {x : E} (hg : AnalyticAt 𝕜 g y)
    (hf : AnalyticAt 𝕜 f x) (hy : f x = y) : AnalyticAt 𝕜 (g ∘ f) x := by
  rw [← hy] at hg
  exact hg.comp hf

theorem AnalyticAt.comp_analyticWithinAt {g : F → G} {f : E → F} {x : E} {s : Set E}
    (hg : AnalyticAt 𝕜 g (f x)) (hf : AnalyticWithinAt 𝕜 f s x) :
    AnalyticWithinAt 𝕜 (g ∘ f) s x := by
  rw [← analyticWithinAt_univ] at hg
  exact hg.comp hf (Set.mapsTo_univ _ _)

theorem AnalyticAt.comp_analyticWithinAt_of_eq {g : F → G} {f : E → F} {x : E} {y : F} {s : Set E}
    (hg : AnalyticAt 𝕜 g y) (hf : AnalyticWithinAt 𝕜 f s x) (h : f x = y) :
    AnalyticWithinAt 𝕜 (g ∘ f) s x := by
  rw [← h] at hg
  exact hg.comp_analyticWithinAt hf

/-- If two functions `g` and `f` are analytic respectively on `s.image f` and `s`, then `g ∘ f` is
analytic on `s`. -/
theorem AnalyticOnNhd.comp' {s : Set E} {g : F → G} {f : E → F} (hg : AnalyticOnNhd 𝕜 g (s.image f))
    (hf : AnalyticOnNhd 𝕜 f s) : AnalyticOnNhd 𝕜 (g ∘ f) s :=
  fun z hz => (hg (f z) (Set.mem_image_of_mem f hz)).comp (hf z hz)

@[deprecated (since := "2024-09-26")]
alias AnalyticOn.comp' := AnalyticOnNhd.comp'

theorem AnalyticOnNhd.comp {s : Set E} {t : Set F} {g : F → G} {f : E → F}
    (hg : AnalyticOnNhd 𝕜 g t) (hf : AnalyticOnNhd 𝕜 f s) (st : Set.MapsTo f s t) :
    AnalyticOnNhd 𝕜 (g ∘ f) s :=
  comp' (mono hg (Set.mapsTo'.mp st)) hf

lemma AnalyticOnNhd.comp_analyticOn {f : F → G} {g : E → F} {s : Set F}
    {t : Set E} (hf : AnalyticOnNhd 𝕜 f s) (hg : AnalyticOn 𝕜 g t) (h : Set.MapsTo g t s) :
    AnalyticOn 𝕜 (f ∘ g) t :=
  fun x m ↦ (hf _ (h m)).comp_analyticWithinAt (hg x m)

@[deprecated (since := "2024-09-26")]
alias AnalyticOn.comp_analyticWithinOn := AnalyticOnNhd.comp_analyticOn

/-!
### Associativity of the composition of formal multilinear series

In this paragraph, we prove the associativity of the composition of formal power series.
By definition,
```
(r.comp q).comp p n v
= ∑_{i₁ + ... + iₖ = n} (r.comp q)ₖ (p_{i₁} (v₀, ..., v_{i₁ -1}), p_{i₂} (...), ..., p_{iₖ}(...))
= ∑_{a : Composition n} (r.comp q) a.length (applyComposition p a v)
```
decomposing `r.comp q` in the same way, we get
```
(r.comp q).comp p n v
= ∑_{a : Composition n} ∑_{b : Composition a.length}
  r b.length (applyComposition q b (applyComposition p a v))
```
On the other hand,
```
r.comp (q.comp p) n v = ∑_{c : Composition n} r c.length (applyComposition (q.comp p) c v)
```
Here, `applyComposition (q.comp p) c v` is a vector of length `c.length`, whose `i`-th term is
given by `(q.comp p) (c.blocksFun i) (v_l, v_{l+1}, ..., v_{m-1})` where `{l, ..., m-1}` is the
`i`-th block in the composition `c`, of length `c.blocksFun i` by definition. To compute this term,
we expand it as `∑_{dᵢ : Composition (c.blocksFun i)} q dᵢ.length (applyComposition p dᵢ v')`,
where `v' = (v_l, v_{l+1}, ..., v_{m-1})`. Therefore, we get
```
r.comp (q.comp p) n v =
∑_{c : Composition n} ∑_{d₀ : Composition (c.blocksFun 0),
  ..., d_{c.length - 1} : Composition (c.blocksFun (c.length - 1))}
  r c.length (fun i ↦ q dᵢ.length (applyComposition p dᵢ v'ᵢ))
```
To show that these terms coincide, we need to explain how to reindex the sums to put them in
bijection (and then the terms we are summing will correspond to each other). Suppose we have a
composition `a` of `n`, and a composition `b` of `a.length`. Then `b` indicates how to group
together some blocks of `a`, giving altogether `b.length` blocks of blocks. These blocks of blocks
can be called `d₀, ..., d_{a.length - 1}`, and one obtains a composition `c` of `n` by saying that
each `dᵢ` is one single block. Conversely, if one starts from `c` and the `dᵢ`s, one can concatenate
the `dᵢ`s to obtain a composition `a` of `n`, and register the lengths of the `dᵢ`s in a composition
`b` of `a.length`.

An example might be enlightening. Suppose `a = [2, 2, 3, 4, 2]`. It is a composition of
length 5 of 13. The content of the blocks may be represented as `0011222333344`.
Now take `b = [2, 3]` as a composition of `a.length = 5`. It says that the first 2 blocks of `a`
should be merged, and the last 3 blocks of `a` should be merged, giving a new composition of `13`
made of two blocks of length `4` and `9`, i.e., `c = [4, 9]`. But one can also remember that
the new first block was initially made of two blocks of size `2`, so `d₀ = [2, 2]`, and the new
second block was initially made of three blocks of size `3`, `4` and `2`, so `d₁ = [3, 4, 2]`.

This equivalence is called `Composition.sigmaEquivSigmaPi n` below.

We start with preliminary results on compositions, of a very specialized nature, then define the
equivalence `Composition.sigmaEquivSigmaPi n`, and we deduce finally the associativity of
composition of formal multilinear series in `FormalMultilinearSeries.comp_assoc`.
-/


namespace Composition

variable {n : ℕ}

/-- Rewriting equality in the dependent type `Σ (a : Composition n), Composition a.length)` in
non-dependent terms with lists, requiring that the blocks coincide. -/
theorem sigma_composition_eq_iff (i j : Σ a : Composition n, Composition a.length) :
    i = j ↔ i.1.blocks = j.1.blocks ∧ i.2.blocks = j.2.blocks := by
  refine ⟨by rintro rfl; exact ⟨rfl, rfl⟩, ?_⟩
  rcases i with ⟨a, b⟩
  rcases j with ⟨a', b'⟩
  rintro ⟨h, h'⟩
  have H : a = a' := by ext1; exact h
  induction H; congr; ext1; exact h'

/-- Rewriting equality in the dependent type
`Σ (c : Composition n), Π (i : Fin c.length), Composition (c.blocksFun i)` in
non-dependent terms with lists, requiring that the lists of blocks coincide. -/
theorem sigma_pi_composition_eq_iff
    (u v : Σ c : Composition n, ∀ i : Fin c.length, Composition (c.blocksFun i)) :
    u = v ↔ (ofFn fun i => (u.2 i).blocks) = ofFn fun i => (v.2 i).blocks := by
  refine ⟨fun H => by rw [H], fun H => ?_⟩
  rcases u with ⟨a, b⟩
  rcases v with ⟨a', b'⟩
  dsimp at H
  have h : a = a' := by
    ext1
    have :
      map List.sum (ofFn fun i : Fin (Composition.length a) => (b i).blocks) =
        map List.sum (ofFn fun i : Fin (Composition.length a') => (b' i).blocks) := by
      rw [H]
    simp only [map_ofFn] at this
    change
      (ofFn fun i : Fin (Composition.length a) => (b i).blocks.sum) =
        ofFn fun i : Fin (Composition.length a') => (b' i).blocks.sum at this
    simpa [Composition.blocks_sum, Composition.ofFn_blocksFun] using this
  induction h
  ext1
  · rfl
  · simp only [heq_eq_eq, ofFn_inj] at H ⊢
    ext1 i
    ext1
    exact congrFun H i

/-- When `a` is a composition of `n` and `b` is a composition of `a.length`, `a.gather b` is the
composition of `n` obtained by gathering all the blocks of `a` corresponding to a block of `b`.
For instance, if `a = [6, 5, 3, 5, 2]` and `b = [2, 3]`, one should gather together
the first two blocks of `a` and its last three blocks, giving `a.gather b = [11, 10]`. -/
def gather (a : Composition n) (b : Composition a.length) : Composition n where
  blocks := (a.blocks.splitWrtComposition b).map sum
  blocks_pos := by
    rw [forall_mem_map]
    intro j hj
    suffices H : ∀ i ∈ j, 1 ≤ i by calc
      0 < j.length := length_pos_of_mem_splitWrtComposition hj
      _ ≤ j.sum := length_le_sum_of_one_le _ H
    intro i hi
    apply a.one_le_blocks
    rw [← a.blocks.join_splitWrtComposition b]
    exact mem_join_of_mem hj hi
  blocks_sum := by rw [← sum_join, join_splitWrtComposition, a.blocks_sum]

theorem length_gather (a : Composition n) (b : Composition a.length) :
    length (a.gather b) = b.length :=
  show (map List.sum (a.blocks.splitWrtComposition b)).length = b.blocks.length by
    rw [length_map, length_splitWrtComposition]

/-- An auxiliary function used in the definition of `sigmaEquivSigmaPi` below, associating to
two compositions `a` of `n` and `b` of `a.length`, and an index `i` bounded by the length of
`a.gather b`, the subcomposition of `a` made of those blocks belonging to the `i`-th block of
`a.gather b`. -/
def sigmaCompositionAux (a : Composition n) (b : Composition a.length)
    (i : Fin (a.gather b).length) : Composition ((a.gather b).blocksFun i) where
  blocks :=
    (a.blocks.splitWrtComposition b)[i.val]'(by
      rw [length_splitWrtComposition, ← length_gather]; exact i.2)
  blocks_pos {i} hi :=
    a.blocks_pos
      (by
        rw [← a.blocks.join_splitWrtComposition b]
        exact mem_join_of_mem (List.getElem_mem _ _ _) hi)
  blocks_sum := by simp [Composition.blocksFun, getElem_map, Composition.gather]

theorem length_sigmaCompositionAux (a : Composition n) (b : Composition a.length)
    (i : Fin b.length) :
    Composition.length (Composition.sigmaCompositionAux a b ⟨i, (length_gather a b).symm ▸ i.2⟩) =
      Composition.blocksFun b i :=
  show List.length ((splitWrtComposition a.blocks b)[i.1]) = blocksFun b i by
    rw [getElem_map_rev List.length, getElem_of_eq (map_length_splitWrtComposition _ _)]; rfl

set_option linter.deprecated false in
theorem blocksFun_sigmaCompositionAux (a : Composition n) (b : Composition a.length)
    (i : Fin b.length) (j : Fin (blocksFun b i)) :
    blocksFun (sigmaCompositionAux a b ⟨i, (length_gather a b).symm ▸ i.2⟩)
        ⟨j, (length_sigmaCompositionAux a b i).symm ▸ j.2⟩ =
      blocksFun a (embedding b i j) :=
  show get (get _ ⟨_, _⟩) ⟨_, _⟩  = a.blocks.get ⟨_, _⟩ by
    rw [get_of_eq (get_splitWrtComposition _ _ _), get_drop', get_take']; rfl

set_option linter.deprecated false in
/-- Auxiliary lemma to prove that the composition of formal multilinear series is associative.

Consider a composition `a` of `n` and a composition `b` of `a.length`. Grouping together some
blocks of `a` according to `b` as in `a.gather b`, one can compute the total size of the blocks
of `a` up to an index `sizeUpTo b i + j` (where the `j` corresponds to a set of blocks of `a`
that do not fill a whole block of `a.gather b`). The first part corresponds to a sum of blocks
in `a.gather b`, and the second one to a sum of blocks in the next block of
`sigmaCompositionAux a b`. This is the content of this lemma. -/
theorem sizeUpTo_sizeUpTo_add (a : Composition n) (b : Composition a.length) {i j : ℕ}
    (hi : i < b.length) (hj : j < blocksFun b ⟨i, hi⟩) :
    sizeUpTo a (sizeUpTo b i + j) =
      sizeUpTo (a.gather b) i +
        sizeUpTo (sigmaCompositionAux a b ⟨i, (length_gather a b).symm ▸ hi⟩) j := by
  -- Porting note: `induction'` left a spurious `hj` in the context
  induction j with
  | zero =>
    show
      sum (take (b.blocks.take i).sum a.blocks) =
        sum (take i (map sum (splitWrtComposition a.blocks b)))
    induction' i with i IH
    · rfl
    · have A : i < b.length := Nat.lt_of_succ_lt hi
      have B : i < List.length (map List.sum (splitWrtComposition a.blocks b)) := by simp [A]
      have C : 0 < blocksFun b ⟨i, A⟩ := Composition.blocks_pos' _ _ _
      rw [sum_take_succ _ _ B, ← IH A C]
      have :
        take (sum (take i b.blocks)) a.blocks =
          take (sum (take i b.blocks)) (take (sum (take (i + 1) b.blocks)) a.blocks) := by
        rw [take_take, min_eq_left]
        apply monotone_sum_take _ (Nat.le_succ _)
      rw [this, getElem_map, getElem_splitWrtComposition, ←
        take_append_drop (sum (take i b.blocks)) (take (sum (take (Nat.succ i) b.blocks)) a.blocks),
        sum_append]
      congr
      rw [take_append_drop]
  | succ j IHj =>
    have A : j < blocksFun b ⟨i, hi⟩ := lt_trans (lt_add_one j) hj
    have B : j < length (sigmaCompositionAux a b ⟨i, (length_gather a b).symm ▸ hi⟩) := by
      convert A; rw [← length_sigmaCompositionAux]
    have C : sizeUpTo b i + j < sizeUpTo b (i + 1) := by
      simp only [sizeUpTo_succ b hi, add_lt_add_iff_left]
      exact A
    have D : sizeUpTo b i + j < length a := lt_of_lt_of_le C (b.sizeUpTo_le _)
    have : sizeUpTo b i + Nat.succ j = (sizeUpTo b i + j).succ := rfl
    rw [this, sizeUpTo_succ _ D, IHj A, sizeUpTo_succ _ B]
    simp only [sigmaCompositionAux, add_assoc, add_left_inj, Fin.val_mk]
    rw [getElem_of_eq (getElem_splitWrtComposition _ _ _ _), getElem_drop, getElem_take _ _ C]

/-- Natural equivalence between `(Σ (a : Composition n), Composition a.length)` and
`(Σ (c : Composition n), Π (i : Fin c.length), Composition (c.blocksFun i))`, that shows up as a
change of variables in the proof that composition of formal multilinear series is associative.

Consider a composition `a` of `n` and a composition `b` of `a.length`. Then `b` indicates how to
group together some blocks of `a`, giving altogether `b.length` blocks of blocks. These blocks of
blocks can be called `d₀, ..., d_{a.length - 1}`, and one obtains a composition `c` of `n` by
saying that each `dᵢ` is one single block. The map `⟨a, b⟩ → ⟨c, (d₀, ..., d_{a.length - 1})⟩` is
the direct map in the equiv.

Conversely, if one starts from `c` and the `dᵢ`s, one can join the `dᵢ`s to obtain a composition
`a` of `n`, and register the lengths of the `dᵢ`s in a composition `b` of `a.length`. This is the
inverse map of the equiv.
-/
def sigmaEquivSigmaPi (n : ℕ) :
    (Σ a : Composition n, Composition a.length) ≃
      Σ c : Composition n, ∀ i : Fin c.length, Composition (c.blocksFun i) where
  toFun i := ⟨i.1.gather i.2, i.1.sigmaCompositionAux i.2⟩
  invFun i :=
    ⟨{  blocks := (ofFn fun j => (i.2 j).blocks).join
        blocks_pos := by
          simp only [and_imp, List.mem_join, exists_imp, forall_mem_ofFn_iff]
          exact @fun i j hj => Composition.blocks_pos _ hj
        blocks_sum := by simp [sum_ofFn, Composition.blocks_sum, Composition.sum_blocksFun] },
      { blocks := ofFn fun j => (i.2 j).length
        blocks_pos := by
          intro k hk
          refine ((forall_mem_ofFn_iff (P := fun i => 0 < i)).2 fun j => ?_) k hk
          exact Composition.length_pos_of_pos _ (Composition.blocks_pos' _ _ _)
        blocks_sum := by dsimp only [Composition.length]; simp [sum_ofFn] }⟩
  left_inv := by
    -- the fact that we have a left inverse is essentially `join_splitWrtComposition`,
    -- but we need to massage it to take care of the dependent setting.
    rintro ⟨a, b⟩
    rw [sigma_composition_eq_iff]
    dsimp
    constructor
    · conv_rhs =>
        rw [← join_splitWrtComposition a.blocks b, ← ofFn_get (splitWrtComposition a.blocks b)]
      have A : length (gather a b) = List.length (splitWrtComposition a.blocks b) := by
        simp only [length, gather, length_map, length_splitWrtComposition]
      congr! 2
      exact (Fin.heq_fun_iff A (α := List ℕ)).2 fun i => rfl
    · have B : Composition.length (Composition.gather a b) = List.length b.blocks :=
        Composition.length_gather _ _
      conv_rhs => rw [← ofFn_getElem b.blocks]
      congr 1
      refine (Fin.heq_fun_iff B).2 fun i => ?_
      rw [sigmaCompositionAux, Composition.length, List.getElem_map_rev List.length,
        List.getElem_of_eq (map_length_splitWrtComposition _ _)]
  right_inv := by
    -- the fact that we have a right inverse is essentially `splitWrtComposition_join`,
    -- but we need to massage it to take care of the dependent setting.
    rintro ⟨c, d⟩
    have : map List.sum (ofFn fun i : Fin (Composition.length c) => (d i).blocks) = c.blocks := by
      simp [map_ofFn, Function.comp_def, Composition.blocks_sum, Composition.ofFn_blocksFun]
    rw [sigma_pi_composition_eq_iff]
    dsimp
    congr! 1
    · congr
      ext1
      dsimp [Composition.gather]
      rwa [splitWrtComposition_join]
      simp only [map_ofFn]
      rfl
    · rw [Fin.heq_fun_iff]
      · intro i
        dsimp [Composition.sigmaCompositionAux]
        rw [getElem_of_eq (splitWrtComposition_join _ _ _)]
        · simp only [List.getElem_ofFn]
        · simp only [map_ofFn]
          rfl
      · congr

end Composition

namespace FormalMultilinearSeries

open Composition

theorem comp_assoc (r : FormalMultilinearSeries 𝕜 G H) (q : FormalMultilinearSeries 𝕜 F G)
    (p : FormalMultilinearSeries 𝕜 E F) : (r.comp q).comp p = r.comp (q.comp p) := by
  ext n v
  /- First, rewrite the two compositions appearing in the theorem as two sums over complicated
    sigma types, as in the description of the proof above. -/
  let f : (Σ a : Composition n, Composition a.length) → H := fun c =>
    r c.2.length (applyComposition q c.2 (applyComposition p c.1 v))
  let g : (Σ c : Composition n, ∀ i : Fin c.length, Composition (c.blocksFun i)) → H := fun c =>
    r c.1.length fun i : Fin c.1.length =>
      q (c.2 i).length (applyComposition p (c.2 i) (v ∘ c.1.embedding i))
  suffices ∑ c, f c = ∑ c, g c by
    simpa (config := { unfoldPartialApp := true }) only [FormalMultilinearSeries.comp,
      ContinuousMultilinearMap.sum_apply, compAlongComposition_apply, Finset.sum_sigma',
      applyComposition, ContinuousMultilinearMap.map_sum]
  /- Now, we use `Composition.sigmaEquivSigmaPi n` to change
    variables in the second sum, and check that we get exactly the same sums. -/
  rw [← (sigmaEquivSigmaPi n).sum_comp]
  /- To check that we have the same terms, we should check that we apply the same component of
    `r`, and the same component of `q`, and the same component of `p`, to the same coordinate of
    `v`. This is true by definition, but at each step one needs to convince Lean that the types
    one considers are the same, using a suitable congruence lemma to avoid dependent type issues.
    This dance has to be done three times, one for `r`, one for `q` and one for `p`. -/
  apply Finset.sum_congr rfl
  rintro ⟨a, b⟩ _
  dsimp [sigmaEquivSigmaPi]
  -- check that the `r` components are the same. Based on `Composition.length_gather`
  apply r.congr (Composition.length_gather a b).symm
  intro i hi1 hi2
  -- check that the `q` components are the same. Based on `length_sigmaCompositionAux`
  apply q.congr (length_sigmaCompositionAux a b _).symm
  intro j hj1 hj2
  -- check that the `p` components are the same. Based on `blocksFun_sigmaCompositionAux`
  apply p.congr (blocksFun_sigmaCompositionAux a b _ _).symm
  intro k hk1 hk2
  -- finally, check that the coordinates of `v` one is using are the same. Based on
  -- `sizeUpTo_sizeUpTo_add`.
  refine congr_arg v (Fin.ext ?_)
  dsimp [Composition.embedding]
  rw [sizeUpTo_sizeUpTo_add _ _ hi1 hj1, add_assoc]

end FormalMultilinearSeries<|MERGE_RESOLUTION|>--- conflicted
+++ resolved
@@ -404,13 +404,8 @@
   · rw [hn]
     ext v
     simp only [comp_coeff_zero', id_apply_zero]
-<<<<<<< HEAD
-    congr
-    exact ofFn_inj.mp rfl
-=======
     congr with i
     exact i.elim0
->>>>>>> 8d426f12
   · dsimp [FormalMultilinearSeries.comp]
     have n_pos : 0 < n := bot_lt_iff_ne_bot.mpr hn
     rw [Finset.sum_eq_single (Composition.single n n_pos)]
@@ -433,11 +428,7 @@
       rfl
     · simp
 
-<<<<<<< HEAD
-/-- Variant of `id_comp` in which the zero coefficient is given by an equality hypothesis insead
-=======
 /-- Variant of `id_comp` in which the zero coefficient is given by an equality hypothesis instead
->>>>>>> 8d426f12
 of a definitional equality. Useful for rewriting or simplifying out in some situations. -/
 theorem id_comp' (p : FormalMultilinearSeries 𝕜 E F) (x : F) (v0 : Fin 0 → E) (h : x = p 0 v0) :
     (id 𝕜 F x).comp p = p := by
