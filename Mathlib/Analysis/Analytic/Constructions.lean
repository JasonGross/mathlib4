--- conflicted
+++ resolved
@@ -541,21 +541,13 @@
     AnalyticAt 𝕜 (fun x ↦ (f x)⁻¹) x :=
   (analyticAt_inv f0).comp fa
 
-<<<<<<< HEAD
-/-- `x⁻¹` is analytic away from zero -/
-=======
 /-- `(f x)⁻¹` is analytic away from `f x = 0` -/
->>>>>>> 47053c51
 theorem AnalyticWithinOn.inv {f : E → 𝕝} {s : Set E}
     (fa : AnalyticWithinOn 𝕜 f s) (f0 : ∀ x ∈ s, f x ≠ 0) :
     AnalyticWithinOn 𝕜 (fun x ↦ (f x)⁻¹) s :=
   fun x m ↦ (fa x m).inv (f0 x m)
 
-<<<<<<< HEAD
-/-- `x⁻¹` is analytic away from zero -/
-=======
 /-- `(f x)⁻¹` is analytic away from `f x = 0` -/
->>>>>>> 47053c51
 theorem AnalyticOn.inv {f : E → 𝕝} {s : Set E} (fa : AnalyticOn 𝕜 f s) (f0 : ∀ x ∈ s, f x ≠ 0) :
     AnalyticOn 𝕜 (fun x ↦ (f x)⁻¹) s :=
   fun x m ↦ (fa x m).inv (f0 x m)
