--- conflicted
+++ resolved
@@ -183,33 +183,16 @@
     [NonUnitalCStarAlgebra A] : NonUnitalContinuousFunctionalCalculus ℂ (IsStarNormal : A → Prop) :=
   RCLike.nonUnitalContinuousFunctionalCalculus Unitization.isStarNormal_inr
 
-<<<<<<< HEAD
-scoped[CStarAlgebra] postfix:max "⁺¹" => Unitization ℂ
-
 open Unitization CStarAlgebra in
-set_option maxSynthPendingDepth 2 in
-lemma inr_comp_cfcₙHom_eq_cfcₙAux {A : Type*} [NonUnitalNormedRing A]
-    [StarRing A] [CStarRing A] [CompleteSpace A] [NormedSpace ℂ A] [IsScalarTower ℂ A A]
-    [SMulCommClass ℂ A A] [StarModule ℂ A](a : A) [ha : IsStarNormal a] :
-    (inrNonUnitalStarAlgHom ℂ A).comp (cfcₙHom ha) =
-=======
-open Unitization in
 lemma inr_comp_cfcₙHom_eq_cfcₙAux {A : Type*} [NonUnitalCStarAlgebra A] (a : A)
     [ha : IsStarNormal a] : (inrNonUnitalStarAlgHom ℂ A).comp (cfcₙHom ha) =
->>>>>>> f404875c
       cfcₙAux (isStarNormal_inr (R := ℂ) (A := A)) a ha := by
   have h (a : A) := isStarNormal_inr (R := ℂ) (A := A) (a := a)
   refine @UniqueNonUnitalContinuousFunctionalCalculus.eq_of_continuous_of_map_id
     _ _ _ _ _ _ _ _ _ _ _ inferInstance inferInstance _ (σₙ ℂ a) _ _ rfl _ _ ?_ ?_ ?_
-<<<<<<< HEAD
   · show Continuous (fun f ↦ (cfcₙHom ha f : A⁺¹)); fun_prop
-  · exact closedEmbedding_cfcₙAux @(h) a ha |>.continuous
+  · exact isClosedEmbedding_cfcₙAux @(h) a ha |>.continuous
   · trans (a : A⁺¹)
-=======
-  · show Continuous (fun f ↦ (cfcₙHom ha f : Unitization ℂ A)); fun_prop
-  · exact isClosedEmbedding_cfcₙAux @(h) a ha |>.continuous
-  · trans (a : Unitization ℂ A)
->>>>>>> f404875c
     · congrm(inr $(cfcₙHom_id ha))
     · exact cfcₙAux_id @(h) a ha |>.symm
 
@@ -718,11 +701,9 @@
 
 open CStarAlgebra
 
-variable {A : Type*} [NonUnitalNormedRing A] [StarRing A] [CStarRing A] [CompleteSpace A]
-  [NormedSpace ℂ A] [IsScalarTower ℂ A A] [SMulCommClass ℂ A A] [StarModule ℂ A]
+variable {A : Type*} [NonUnitalCStarAlgebra A]
 
 open scoped NonUnitalContinuousFunctionalCalculus in
-set_option maxSynthPendingDepth 2 in -- yuck!
 /-- This lemma requires a lot from type class synthesis, and so one should instead favor the bespoke
 versions for `ℝ≥0`, `ℝ`, and `ℂ`. -/
 lemma Unitization.cfcₙ_eq_cfc_inr {R : Type*} [Semifield R] [StarRing R] [MetricSpace R]
