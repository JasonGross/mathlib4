--- conflicted
+++ resolved
@@ -886,13 +886,9 @@
   rw [iInf_sigma]
   exact iInf_congr hp
 
-<<<<<<< HEAD
-theorem withSeminorms_pi {κ : ι → Type*} {E : ι → Type*} [∀ i, AddCommGroup (E i)]
-    [Π i, Module 𝕜 (E i)] [∀ i, TopologicalSpace (E i)] [∀ i, TopologicalAddGroup (E i)]
-=======
+
 theorem withSeminorms_pi {κ : ι → Type*} {E : ι → Type*}
     [∀ i, AddCommGroup (E i)] [∀ i, Module 𝕜 (E i)] [∀ i, TopologicalSpace (E i)]
->>>>>>> eca97281
     [Nonempty ((i : ι) × κ i)] [∀ i, Nonempty (κ i)] {p : (i : ι) → SeminormFamily 𝕜 (E i) (κ i)}
     (hp : ∀ i, WithSeminorms (p i)) :
     WithSeminorms (SeminormFamily.sigma (fun i ↦ (p i).comp (LinearMap.proj i))) :=
