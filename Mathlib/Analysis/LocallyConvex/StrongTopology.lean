--- conflicted
+++ resolved
@@ -50,10 +50,6 @@
       (LocallyConvexSpace.convex_basis_zero R F)) _
   rintro ⟨S, V⟩ ⟨_, _, hVconvex⟩ f hf g hg a b ha hb hab x hx
   exact hVconvex (hf x hx) (hg x hx) ha hb hab
-<<<<<<< HEAD
-#align continuous_linear_map.strong_topology.locally_convex_space UniformConvergenceCLM.locallyConvexSpace
-=======
->>>>>>> 59de845a
 
 end UniformConvergenceCLM
 
