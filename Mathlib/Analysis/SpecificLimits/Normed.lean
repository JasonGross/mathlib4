/-
Copyright (c) 2020 Sébastien Gouëzel. All rights reserved.
Released under Apache 2.0 license as described in the file LICENSE.
Authors: Anatole Dedecker, Sébastien Gouëzel, Yury Kudryashov, Dylan MacKenzie, Patrick Massot
-/
import Mathlib.Algebra.BigOperators.Module
import Mathlib.Algebra.Order.Field.Basic
import Mathlib.Analysis.Asymptotics.Asymptotics
import Mathlib.Analysis.Normed.Field.InfiniteSum
import Mathlib.Analysis.Normed.Module.Basic
import Mathlib.Analysis.SpecificLimits.Basic
import Mathlib.Data.List.TFAE
import Mathlib.Data.Nat.Choose.Bounds
import Mathlib.Order.Filter.AtTopBot.ModEq
import Mathlib.RingTheory.Polynomial.Pochhammer
import Mathlib.Tactic.NoncommRing

/-!
# A collection of specific limit computations

This file contains important specific limit computations in (semi-)normed groups/rings/spaces, as
well as such computations in `ℝ` when the natural proof passes through a fact about normed spaces.
-/

noncomputable section

open Set Function Filter Finset Metric Asymptotics Topology Nat NNReal ENNReal

variable {α β ι : Type*}

theorem tendsto_norm_atTop_atTop : Tendsto (norm : ℝ → ℝ) atTop atTop :=
  tendsto_abs_atTop_atTop

theorem summable_of_absolute_convergence_real {f : ℕ → ℝ} :
    (∃ r, Tendsto (fun n ↦ ∑ i ∈ range n, |f i|) atTop (𝓝 r)) → Summable f
  | ⟨r, hr⟩ => by
    refine .of_norm ⟨r, (hasSum_iff_tendsto_nat_of_nonneg ?_ _).2 ?_⟩
    · exact fun i ↦ norm_nonneg _
    · simpa only using hr

/-! ### Powers -/


theorem tendsto_norm_zero' {𝕜 : Type*} [NormedAddCommGroup 𝕜] :
    Tendsto (norm : 𝕜 → ℝ) (𝓝[≠] 0) (𝓝[>] 0) :=
  tendsto_norm_zero.inf <| tendsto_principal_principal.2 fun _ hx ↦ norm_pos_iff.2 hx

namespace NormedField

theorem tendsto_norm_inverse_nhdsWithin_0_atTop {𝕜 : Type*} [NormedDivisionRing 𝕜] :
    Tendsto (fun x : 𝕜 ↦ ‖x⁻¹‖) (𝓝[≠] 0) atTop :=
  (tendsto_inv_zero_atTop.comp tendsto_norm_zero').congr fun x ↦ (norm_inv x).symm

theorem tendsto_norm_zpow_nhdsWithin_0_atTop {𝕜 : Type*} [NormedDivisionRing 𝕜] {m : ℤ}
    (hm : m < 0) :
    Tendsto (fun x : 𝕜 ↦ ‖x ^ m‖) (𝓝[≠] 0) atTop := by
  rcases neg_surjective m with ⟨m, rfl⟩
  rw [neg_lt_zero] at hm; lift m to ℕ using hm.le; rw [Int.natCast_pos] at hm
  simp only [norm_pow, zpow_neg, zpow_natCast, ← inv_pow]
  exact (tendsto_pow_atTop hm.ne').comp NormedField.tendsto_norm_inverse_nhdsWithin_0_atTop

/-- The (scalar) product of a sequence that tends to zero with a bounded one also tends to zero. -/
theorem tendsto_zero_smul_of_tendsto_zero_of_bounded {ι 𝕜 𝔸 : Type*} [NormedDivisionRing 𝕜]
    [NormedAddCommGroup 𝔸] [Module 𝕜 𝔸] [BoundedSMul 𝕜 𝔸] {l : Filter ι} {ε : ι → 𝕜} {f : ι → 𝔸}
    (hε : Tendsto ε l (𝓝 0)) (hf : Filter.IsBoundedUnder (· ≤ ·) l (norm ∘ f)) :
    Tendsto (ε • f) l (𝓝 0) := by
  rw [← isLittleO_one_iff 𝕜] at hε ⊢
  simpa using IsLittleO.smul_isBigO hε (hf.isBigO_const (one_ne_zero : (1 : 𝕜) ≠ 0))

@[simp]
theorem continuousAt_zpow {𝕜 : Type*} [NontriviallyNormedField 𝕜] {m : ℤ} {x : 𝕜} :
    ContinuousAt (fun x ↦ x ^ m) x ↔ x ≠ 0 ∨ 0 ≤ m := by
  refine ⟨?_, continuousAt_zpow₀ _ _⟩
  contrapose!; rintro ⟨rfl, hm⟩ hc
  exact not_tendsto_atTop_of_tendsto_nhds (hc.tendsto.mono_left nhdsWithin_le_nhds).norm
    (tendsto_norm_zpow_nhdsWithin_0_atTop hm)

@[simp]
theorem continuousAt_inv {𝕜 : Type*} [NontriviallyNormedField 𝕜] {x : 𝕜} :
    ContinuousAt Inv.inv x ↔ x ≠ 0 := by
  simpa [(zero_lt_one' ℤ).not_le] using @continuousAt_zpow _ _ (-1) x

end NormedField

theorem isLittleO_pow_pow_of_lt_left {r₁ r₂ : ℝ} (h₁ : 0 ≤ r₁) (h₂ : r₁ < r₂) :
    (fun n : ℕ ↦ r₁ ^ n) =o[atTop] fun n ↦ r₂ ^ n :=
  have H : 0 < r₂ := h₁.trans_lt h₂
  (isLittleO_of_tendsto fun _ hn ↦ False.elim <| H.ne' <| pow_eq_zero hn) <|
    (tendsto_pow_atTop_nhds_zero_of_lt_one
      (div_nonneg h₁ (h₁.trans h₂.le)) ((div_lt_one H).2 h₂)).congr fun _ ↦ div_pow _ _ _

theorem isBigO_pow_pow_of_le_left {r₁ r₂ : ℝ} (h₁ : 0 ≤ r₁) (h₂ : r₁ ≤ r₂) :
    (fun n : ℕ ↦ r₁ ^ n) =O[atTop] fun n ↦ r₂ ^ n :=
  h₂.eq_or_lt.elim (fun h ↦ h ▸ isBigO_refl _ _) fun h ↦ (isLittleO_pow_pow_of_lt_left h₁ h).isBigO

theorem isLittleO_pow_pow_of_abs_lt_left {r₁ r₂ : ℝ} (h : |r₁| < |r₂|) :
    (fun n : ℕ ↦ r₁ ^ n) =o[atTop] fun n ↦ r₂ ^ n := by
  refine (IsLittleO.of_norm_left ?_).of_norm_right
  exact (isLittleO_pow_pow_of_lt_left (abs_nonneg r₁) h).congr (pow_abs r₁) (pow_abs r₂)

open List in
/-- Various statements equivalent to the fact that `f n` grows exponentially slower than `R ^ n`.

* 0: $f n = o(a ^ n)$ for some $-R < a < R$;
* 1: $f n = o(a ^ n)$ for some $0 < a < R$;
* 2: $f n = O(a ^ n)$ for some $-R < a < R$;
* 3: $f n = O(a ^ n)$ for some $0 < a < R$;
* 4: there exist `a < R` and `C` such that one of `C` and `R` is positive and $|f n| ≤ Ca^n$
     for all `n`;
* 5: there exists `0 < a < R` and a positive `C` such that $|f n| ≤ Ca^n$ for all `n`;
* 6: there exists `a < R` such that $|f n| ≤ a ^ n$ for sufficiently large `n`;
* 7: there exists `0 < a < R` such that $|f n| ≤ a ^ n$ for sufficiently large `n`.

NB: For backwards compatibility, if you add more items to the list, please append them at the end of
the list. -/
theorem TFAE_exists_lt_isLittleO_pow (f : ℕ → ℝ) (R : ℝ) :
    TFAE
      [∃ a ∈ Ioo (-R) R, f =o[atTop] (a ^ ·), ∃ a ∈ Ioo 0 R, f =o[atTop] (a ^ ·),
        ∃ a ∈ Ioo (-R) R, f =O[atTop] (a ^ ·), ∃ a ∈ Ioo 0 R, f =O[atTop] (a ^ ·),
        ∃ a < R, ∃ C : ℝ, (0 < C ∨ 0 < R) ∧ ∀ n, |f n| ≤ C * a ^ n,
        ∃ a ∈ Ioo 0 R, ∃ C > 0, ∀ n, |f n| ≤ C * a ^ n, ∃ a < R, ∀ᶠ n in atTop, |f n| ≤ a ^ n,
        ∃ a ∈ Ioo 0 R, ∀ᶠ n in atTop, |f n| ≤ a ^ n] := by
  have A : Ico 0 R ⊆ Ioo (-R) R :=
    fun x hx ↦ ⟨(neg_lt_zero.2 (hx.1.trans_lt hx.2)).trans_le hx.1, hx.2⟩
  have B : Ioo 0 R ⊆ Ioo (-R) R := Subset.trans Ioo_subset_Ico_self A
  -- First we prove that 1-4 are equivalent using 2 → 3 → 4, 1 → 3, and 2 → 1
  tfae_have 1 → 3 := fun ⟨a, ha, H⟩ ↦ ⟨a, ha, H.isBigO⟩
  tfae_have 2 → 1 := fun ⟨a, ha, H⟩ ↦ ⟨a, B ha, H⟩
  tfae_have 3 → 2
  | ⟨a, ha, H⟩ => by
    rcases exists_between (abs_lt.2 ha) with ⟨b, hab, hbR⟩
    exact ⟨b, ⟨(abs_nonneg a).trans_lt hab, hbR⟩,
      H.trans_isLittleO (isLittleO_pow_pow_of_abs_lt_left (hab.trans_le (le_abs_self b)))⟩
  tfae_have 2 → 4 := fun ⟨a, ha, H⟩ ↦ ⟨a, ha, H.isBigO⟩
  tfae_have 4 → 3 := fun ⟨a, ha, H⟩ ↦ ⟨a, B ha, H⟩
  -- Add 5 and 6 using 4 → 6 → 5 → 3
  tfae_have 4 → 6
  | ⟨a, ha, H⟩ => by
    rcases bound_of_isBigO_nat_atTop H with ⟨C, hC₀, hC⟩
    refine ⟨a, ha, C, hC₀, fun n ↦ ?_⟩
    simpa only [Real.norm_eq_abs, abs_pow, abs_of_nonneg ha.1.le] using hC (pow_ne_zero n ha.1.ne')
  tfae_have 6 → 5 := fun ⟨a, ha, C, H₀, H⟩ ↦ ⟨a, ha.2, C, Or.inl H₀, H⟩
  tfae_have 5 → 3
  | ⟨a, ha, C, h₀, H⟩ => by
    rcases sign_cases_of_C_mul_pow_nonneg fun n ↦ (abs_nonneg _).trans (H n) with (rfl | ⟨hC₀, ha₀⟩)
    · obtain rfl : f = 0 := by
        ext n
        simpa using H n
      simp only [lt_irrefl, false_or] at h₀
      exact ⟨0, ⟨neg_lt_zero.2 h₀, h₀⟩, isBigO_zero _ _⟩
    exact ⟨a, A ⟨ha₀, ha⟩,
      isBigO_of_le' _ fun n ↦ (H n).trans <| mul_le_mul_of_nonneg_left (le_abs_self _) hC₀.le⟩
  -- Add 7 and 8 using 2 → 8 → 7 → 3
  tfae_have 2 → 8
  | ⟨a, ha, H⟩ => by
    refine ⟨a, ha, (H.def zero_lt_one).mono fun n hn ↦ ?_⟩
    rwa [Real.norm_eq_abs, Real.norm_eq_abs, one_mul, abs_pow, abs_of_pos ha.1] at hn
  tfae_have 8 → 7 := fun ⟨a, ha, H⟩ ↦ ⟨a, ha.2, H⟩
  tfae_have 7 → 3
  | ⟨a, ha, H⟩ => by
    have : 0 ≤ a := nonneg_of_eventually_pow_nonneg (H.mono fun n ↦ (abs_nonneg _).trans)
    refine ⟨a, A ⟨this, ha⟩, IsBigO.of_bound 1 ?_⟩
    simpa only [Real.norm_eq_abs, one_mul, abs_pow, abs_of_nonneg this]
  tfae_finish

/-- For any natural `k` and a real `r > 1` we have `n ^ k = o(r ^ n)` as `n → ∞`. -/
theorem isLittleO_pow_const_const_pow_of_one_lt {R : Type*} [NormedRing R] (k : ℕ) {r : ℝ}
    (hr : 1 < r) : (fun n ↦ (n : R) ^ k : ℕ → R) =o[atTop] fun n ↦ r ^ n := by
  have : Tendsto (fun x : ℝ ↦ x ^ k) (𝓝[>] 1) (𝓝 1) :=
    ((continuous_id.pow k).tendsto' (1 : ℝ) 1 (one_pow _)).mono_left inf_le_left
  obtain ⟨r' : ℝ, hr' : r' ^ k < r, h1 : 1 < r'⟩ :=
    ((this.eventually (gt_mem_nhds hr)).and self_mem_nhdsWithin).exists
  have h0 : 0 ≤ r' := zero_le_one.trans h1.le
  suffices (fun n ↦ (n : R) ^ k : ℕ → R) =O[atTop] fun n : ℕ ↦ (r' ^ k) ^ n from
    this.trans_isLittleO (isLittleO_pow_pow_of_lt_left (pow_nonneg h0 _) hr')
  conv in (r' ^ _) ^ _ => rw [← pow_mul, mul_comm, pow_mul]
  suffices ∀ n : ℕ, ‖(n : R)‖ ≤ (r' - 1)⁻¹ * ‖(1 : R)‖ * ‖r' ^ n‖ from
    (isBigO_of_le' _ this).pow _
  intro n
  rw [mul_right_comm]
  refine n.norm_cast_le.trans (mul_le_mul_of_nonneg_right ?_ (norm_nonneg _))
  simpa [_root_.div_eq_inv_mul, Real.norm_eq_abs, abs_of_nonneg h0] using n.cast_le_pow_div_sub h1

/-- For a real `r > 1` we have `n = o(r ^ n)` as `n → ∞`. -/
theorem isLittleO_coe_const_pow_of_one_lt {R : Type*} [NormedRing R] {r : ℝ} (hr : 1 < r) :
    ((↑) : ℕ → R) =o[atTop] fun n ↦ r ^ n := by
  simpa only [pow_one] using @isLittleO_pow_const_const_pow_of_one_lt R _ 1 _ hr

/-- If `‖r₁‖ < r₂`, then for any natural `k` we have `n ^ k r₁ ^ n = o (r₂ ^ n)` as `n → ∞`. -/
theorem isLittleO_pow_const_mul_const_pow_const_pow_of_norm_lt {R : Type*} [NormedRing R] (k : ℕ)
    {r₁ : R} {r₂ : ℝ} (h : ‖r₁‖ < r₂) :
    (fun n ↦ (n : R) ^ k * r₁ ^ n : ℕ → R) =o[atTop] fun n ↦ r₂ ^ n := by
  by_cases h0 : r₁ = 0
  · refine (isLittleO_zero _ _).congr' (mem_atTop_sets.2 <| ⟨1, fun n hn ↦ ?_⟩) EventuallyEq.rfl
    simp [zero_pow (one_le_iff_ne_zero.1 hn), h0]
  rw [← Ne, ← norm_pos_iff] at h0
  have A : (fun n ↦ (n : R) ^ k : ℕ → R) =o[atTop] fun n ↦ (r₂ / ‖r₁‖) ^ n :=
    isLittleO_pow_const_const_pow_of_one_lt k ((one_lt_div h0).2 h)
  suffices (fun n ↦ r₁ ^ n) =O[atTop] fun n ↦ ‖r₁‖ ^ n by
    simpa [div_mul_cancel₀ _ (pow_pos h0 _).ne', div_pow] using A.mul_isBigO this
  exact IsBigO.of_bound 1 (by simpa using eventually_norm_pow_le r₁)

theorem tendsto_pow_const_div_const_pow_of_one_lt (k : ℕ) {r : ℝ} (hr : 1 < r) :
    Tendsto (fun n ↦ (n : ℝ) ^ k / r ^ n : ℕ → ℝ) atTop (𝓝 0) :=
  (isLittleO_pow_const_const_pow_of_one_lt k hr).tendsto_div_nhds_zero

/-- If `|r| < 1`, then `n ^ k r ^ n` tends to zero for any natural `k`. -/
theorem tendsto_pow_const_mul_const_pow_of_abs_lt_one (k : ℕ) {r : ℝ} (hr : |r| < 1) :
    Tendsto (fun n ↦ (n : ℝ) ^ k * r ^ n : ℕ → ℝ) atTop (𝓝 0) := by
  by_cases h0 : r = 0
  · exact tendsto_const_nhds.congr'
      (mem_atTop_sets.2 ⟨1, fun n hn ↦ by simp [zero_lt_one.trans_le hn |>.ne', h0]⟩)
  have hr' : 1 < |r|⁻¹ := one_lt_inv (abs_pos.2 h0) hr
  rw [tendsto_zero_iff_norm_tendsto_zero]
  simpa [div_eq_mul_inv] using tendsto_pow_const_div_const_pow_of_one_lt k hr'

/-- If `0 ≤ r < 1`, then `n ^ k r ^ n` tends to zero for any natural `k`.
This is a specialized version of `tendsto_pow_const_mul_const_pow_of_abs_lt_one`, singled out
for ease of application. -/
theorem tendsto_pow_const_mul_const_pow_of_lt_one (k : ℕ) {r : ℝ} (hr : 0 ≤ r) (h'r : r < 1) :
    Tendsto (fun n ↦ (n : ℝ) ^ k * r ^ n : ℕ → ℝ) atTop (𝓝 0) :=
  tendsto_pow_const_mul_const_pow_of_abs_lt_one k (abs_lt.2 ⟨neg_one_lt_zero.trans_le hr, h'r⟩)

/-- If `|r| < 1`, then `n * r ^ n` tends to zero. -/
theorem tendsto_self_mul_const_pow_of_abs_lt_one {r : ℝ} (hr : |r| < 1) :
    Tendsto (fun n ↦ n * r ^ n : ℕ → ℝ) atTop (𝓝 0) := by
  simpa only [pow_one] using tendsto_pow_const_mul_const_pow_of_abs_lt_one 1 hr

/-- If `0 ≤ r < 1`, then `n * r ^ n` tends to zero. This is a specialized version of
`tendsto_self_mul_const_pow_of_abs_lt_one`, singled out for ease of application. -/
theorem tendsto_self_mul_const_pow_of_lt_one {r : ℝ} (hr : 0 ≤ r) (h'r : r < 1) :
    Tendsto (fun n ↦ n * r ^ n : ℕ → ℝ) atTop (𝓝 0) := by
  simpa only [pow_one] using tendsto_pow_const_mul_const_pow_of_lt_one 1 hr h'r

/-- In a normed ring, the powers of an element x with `‖x‖ < 1` tend to zero. -/
theorem tendsto_pow_atTop_nhds_zero_of_norm_lt_one {R : Type*} [NormedRing R] {x : R}
    (h : ‖x‖ < 1) :
    Tendsto (fun n : ℕ ↦ x ^ n) atTop (𝓝 0) := by
  apply squeeze_zero_norm' (eventually_norm_pow_le x)
  exact tendsto_pow_atTop_nhds_zero_of_lt_one (norm_nonneg _) h
@[deprecated (since := "2024-01-31")]
alias tendsto_pow_atTop_nhds_0_of_norm_lt_1 := tendsto_pow_atTop_nhds_zero_of_norm_lt_one

theorem tendsto_pow_atTop_nhds_zero_of_abs_lt_one {r : ℝ} (h : |r| < 1) :
    Tendsto (fun n : ℕ ↦ r ^ n) atTop (𝓝 0) :=
  tendsto_pow_atTop_nhds_zero_of_norm_lt_one h
@[deprecated (since := "2024-01-31")]
alias tendsto_pow_atTop_nhds_0_of_abs_lt_1 := tendsto_pow_atTop_nhds_zero_of_abs_lt_one

/-! ### Geometric series -/

/-- A normed ring has summable geometric series if, for all `ξ` of norm `< 1`, the geometric series
`∑ ξ ^ n` converges. This holds both in complete normed rings and in normed fields, providing a
convenient abstraction of these two classes to avoid repeating the same proofs. -/
class HasSummableGeomSeries (K : Type*) [NormedRing K] : Prop :=
  summable_geometric_of_norm_lt_one : ∀ (ξ : K), ‖ξ‖ < 1 → Summable (fun n ↦ ξ ^ n)

lemma summable_geometric_of_norm_lt_one {K : Type*} [NormedRing K] [HasSummableGeomSeries K]
    {x : K} (h : ‖x‖ < 1) : Summable (fun n ↦ x ^ n) :=
  HasSummableGeomSeries.summable_geometric_of_norm_lt_one x h

instance {R : Type*} [NormedRing R] [CompleteSpace R] : HasSummableGeomSeries R := by
  constructor
  intro x hx
  have h1 : Summable fun n : ℕ ↦ ‖x‖ ^ n := summable_geometric_of_lt_one (norm_nonneg _) hx
  exact h1.of_norm_bounded_eventually_nat _ (eventually_norm_pow_le x)

section HasSummableGeometricSeries

<<<<<<< HEAD
variable {R : Type*} [NormedRing R] [HasSummableGeomSeries R]
=======
variable {R : Type*} [NormedRing R]
>>>>>>> 4591e55b

open NormedSpace

/-- Bound for the sum of a geometric series in a normed ring. This formula does not assume that the
normed ring satisfies the axiom `‖1‖ = 1`. -/
theorem tsum_geometric_le_of_norm_lt_one (x : R) (h : ‖x‖ < 1) :
    ‖∑' n : ℕ, x ^ n‖ ≤ ‖(1 : R)‖ - 1 + (1 - ‖x‖)⁻¹ := by
<<<<<<< HEAD
  rw [tsum_eq_zero_add (summable_geometric_of_norm_lt_one h)]
  simp only [_root_.pow_zero]
  refine le_trans (norm_add_le _ _) ?_
  have : ‖∑' b : ℕ, (fun n ↦ x ^ (n + 1)) b‖ ≤ (1 - ‖x‖)⁻¹ - 1 := by
    refine tsum_of_norm_bounded ?_ fun b ↦ norm_pow_le' _ (Nat.succ_pos b)
    convert (hasSum_nat_add_iff' 1).mpr (hasSum_geometric_of_lt_one (norm_nonneg x) h)
    simp
  linarith
=======
  by_cases hx : Summable (fun n ↦ x ^ n)
  · rw [tsum_eq_zero_add hx]
    simp only [_root_.pow_zero]
    refine le_trans (norm_add_le _ _) ?_
    have : ‖∑' b : ℕ, (fun n ↦ x ^ (n + 1)) b‖ ≤ (1 - ‖x‖)⁻¹ - 1 := by
      refine tsum_of_norm_bounded ?_ fun b ↦ norm_pow_le' _ (Nat.succ_pos b)
      convert (hasSum_nat_add_iff' 1).mpr (hasSum_geometric_of_lt_one (norm_nonneg x) h)
      simp
    linarith
  · simp [tsum_eq_zero_of_not_summable hx]
    nontriviality R
    have : 1 ≤ ‖(1 : R)‖ := one_le_norm_one R
    have : 0 ≤ (1 - ‖x‖) ⁻¹ := inv_nonneg.2 (by linarith)
    linarith

variable [HasSummableGeomSeries R]
>>>>>>> 4591e55b

@[deprecated (since := "2024-01-31")]
alias NormedRing.tsum_geometric_of_norm_lt_1 := tsum_geometric_le_of_norm_lt_one

@[deprecated (since := "2024-07-27")]
alias NormedRing.tsum_geometric_of_norm_lt_one := tsum_geometric_le_of_norm_lt_one

theorem geom_series_mul_neg (x : R) (h : ‖x‖ < 1) : (∑' i : ℕ, x ^ i) * (1 - x) = 1 := by
  have := (summable_geometric_of_norm_lt_one h).hasSum.mul_right (1 - x)
  refine tendsto_nhds_unique this.tendsto_sum_nat ?_
  have : Tendsto (fun n : ℕ ↦ 1 - x ^ n) atTop (𝓝 1) := by
    simpa using tendsto_const_nhds.sub (tendsto_pow_atTop_nhds_zero_of_norm_lt_one h)
  convert← this
  rw [← geom_sum_mul_neg, Finset.sum_mul]

theorem mul_neg_geom_series (x : R) (h : ‖x‖ < 1) : (1 - x) * ∑' i : ℕ, x ^ i = 1 := by
  have := (summable_geometric_of_norm_lt_one h).hasSum.mul_left (1 - x)
  refine tendsto_nhds_unique this.tendsto_sum_nat ?_
  have : Tendsto (fun n : ℕ ↦ 1 - x ^ n) atTop (𝓝 1) := by
    simpa using tendsto_const_nhds.sub (tendsto_pow_atTop_nhds_zero_of_norm_lt_one h)
  convert← this
  rw [← mul_neg_geom_sum, Finset.mul_sum]

theorem geom_series_succ (x : R) (h : ‖x‖ < 1) : ∑' i : ℕ, x ^ (i + 1) = ∑' i : ℕ, x ^ i - 1 := by
  rw [eq_sub_iff_add_eq, tsum_eq_zero_add (summable_geometric_of_norm_lt_one h),
    pow_zero, add_comm]

theorem geom_series_mul_shift (x : R) (h : ‖x‖ < 1) :
    x * ∑' i : ℕ, x ^ i = ∑' i : ℕ, x ^ (i + 1) := by
  simp_rw [← (summable_geometric_of_norm_lt_one h).tsum_mul_left, ← _root_.pow_succ']

theorem geom_series_mul_one_add (x : R) (h : ‖x‖ < 1) :
    (1 + x) * ∑' i : ℕ, x ^ i = 2 * ∑' i : ℕ, x ^ i - 1 := by
  rw [add_mul, one_mul, geom_series_mul_shift x h, geom_series_succ x h, two_mul, add_sub_assoc]

/-- In a normed ring with summable geometric series, a perturbation of `1` by an element `t`
<<<<<<< HEAD
of distance less than `1` from `1` is a unit.  Here we construct its `Units` structure.  -/
=======
of distance less than `1` from `1` is a unit.  Here we construct its `Units` structure. -/
>>>>>>> 4591e55b
@[simps val]
def Units.oneSub (t : R) (h : ‖t‖ < 1) : Rˣ where
  val := 1 - t
  inv := ∑' n : ℕ, t ^ n
  val_inv := mul_neg_geom_series t h
  inv_val := geom_series_mul_neg t h

theorem geom_series_eq_inverse (x : R) (h : ‖x‖ < 1) :
    ∑' i, x ^ i = Ring.inverse (1 - x) := by
  change (Units.oneSub x h) ⁻¹ = Ring.inverse (1 - x)
  rw [← Ring.inverse_unit]
  rfl

theorem hasSum_geom_series_inverse (x : R) (h : ‖x‖ < 1) :
    HasSum (fun i ↦ x ^ i) (Ring.inverse (1 - x)) := by
  convert (summable_geometric_of_norm_lt_one h).hasSum
  exact (geom_series_eq_inverse x h).symm

lemma isUnit_one_sub_of_norm_lt_one {x : R} (h : ‖x‖ < 1) : IsUnit (1 - x) :=
  ⟨Units.oneSub x h, rfl⟩

end HasSummableGeometricSeries

@[deprecated (since := "2024-01-31")]
alias NormedRing.summable_geometric_of_norm_lt_1 := summable_geometric_of_norm_lt_one

@[deprecated (since := "2024-07-27")]
alias NormedRing.summable_geometric_of_norm_lt_one := summable_geometric_of_norm_lt_one

section Geometric

variable {K : Type*} [NormedDivisionRing K] {ξ : K}

theorem hasSum_geometric_of_norm_lt_one (h : ‖ξ‖ < 1) : HasSum (fun n : ℕ ↦ ξ ^ n) (1 - ξ)⁻¹ := by
  have xi_ne_one : ξ ≠ 1 := by
    contrapose! h
    simp [h]
  have A : Tendsto (fun n ↦ (ξ ^ n - 1) * (ξ - 1)⁻¹) atTop (𝓝 ((0 - 1) * (ξ - 1)⁻¹)) :=
    ((tendsto_pow_atTop_nhds_zero_of_norm_lt_one h).sub tendsto_const_nhds).mul tendsto_const_nhds
  rw [hasSum_iff_tendsto_nat_of_summable_norm]
  · simpa [geom_sum_eq, xi_ne_one, neg_inv, div_eq_mul_inv] using A
  · simp [norm_pow, summable_geometric_of_lt_one (norm_nonneg _) h]

@[deprecated (since := "2024-01-31")]
alias hasSum_geometric_of_norm_lt_1 := hasSum_geometric_of_norm_lt_one

instance : HasSummableGeomSeries K :=
  ⟨fun _ h ↦ (hasSum_geometric_of_norm_lt_one h).summable⟩

@[deprecated (since := "2024-01-31")]
alias summable_geometric_of_norm_lt_1 := summable_geometric_of_norm_lt_one

theorem tsum_geometric_of_norm_lt_one (h : ‖ξ‖ < 1) : ∑' n : ℕ, ξ ^ n = (1 - ξ)⁻¹ :=
  (hasSum_geometric_of_norm_lt_one h).tsum_eq

@[deprecated (since := "2024-01-31")]
alias tsum_geometric_of_norm_lt_1 := tsum_geometric_of_norm_lt_one

theorem hasSum_geometric_of_abs_lt_one {r : ℝ} (h : |r| < 1) :
    HasSum (fun n : ℕ ↦ r ^ n) (1 - r)⁻¹ :=
  hasSum_geometric_of_norm_lt_one h

@[deprecated (since := "2024-01-31")]
alias hasSum_geometric_of_abs_lt_1 := hasSum_geometric_of_abs_lt_one

theorem summable_geometric_of_abs_lt_one {r : ℝ} (h : |r| < 1) : Summable fun n : ℕ ↦ r ^ n :=
  summable_geometric_of_norm_lt_one h

@[deprecated (since := "2024-01-31")]
alias summable_geometric_of_abs_lt_1 := summable_geometric_of_abs_lt_one

theorem tsum_geometric_of_abs_lt_one {r : ℝ} (h : |r| < 1) : ∑' n : ℕ, r ^ n = (1 - r)⁻¹ :=
  tsum_geometric_of_norm_lt_one h

@[deprecated (since := "2024-01-31")]
alias tsum_geometric_of_abs_lt_1 := tsum_geometric_of_abs_lt_one

/-- A geometric series in a normed field is summable iff the norm of the common ratio is less than
one. -/
@[simp]
theorem summable_geometric_iff_norm_lt_one : (Summable fun n : ℕ ↦ ξ ^ n) ↔ ‖ξ‖ < 1 := by
  refine ⟨fun h ↦ ?_, summable_geometric_of_norm_lt_one⟩
  obtain ⟨k : ℕ, hk : dist (ξ ^ k) 0 < 1⟩ :=
    (h.tendsto_cofinite_zero.eventually (ball_mem_nhds _ zero_lt_one)).exists
  simp only [norm_pow, dist_zero_right] at hk
  rw [← one_pow k] at hk
  exact lt_of_pow_lt_pow_left _ zero_le_one hk

@[deprecated (since := "2024-01-31")]
alias summable_geometric_iff_norm_lt_1 := summable_geometric_iff_norm_lt_one

end Geometric

section MulGeometric

variable {R : Type*} [NormedRing R] {𝕜 : Type*} [NormedDivisionRing 𝕜]

theorem summable_norm_mul_geometric_of_norm_lt_one {k : ℕ} {r : R}
    (hr : ‖r‖ < 1) {u : ℕ → ℕ} (hu : (fun n ↦ (u n : ℝ)) =O[atTop] (fun n ↦ (↑(n ^ k) : ℝ))) :
    Summable fun n : ℕ ↦ ‖(u n * r ^ n : R)‖ := by
  rcases exists_between hr with ⟨r', hrr', h⟩
  rw [← norm_norm] at hrr'
  apply summable_of_isBigO_nat (summable_geometric_of_lt_one ((norm_nonneg _).trans hrr'.le) h)
  calc
  fun n ↦ ‖↑(u n) * r ^ n‖
  _ =O[atTop] fun n ↦ u n * ‖r‖ ^ n := by
      apply (IsBigOWith.of_bound (c := ‖(1 : R)‖) ?_).isBigO
      filter_upwards [eventually_norm_pow_le r] with n hn
      simp only [norm_norm, norm_mul, Real.norm_eq_abs, abs_cast, norm_pow, abs_norm]
      apply (norm_mul_le _ _).trans
      have : ‖(u n : R)‖ * ‖r ^ n‖ ≤ (u n * ‖(1 : R)‖) * ‖r‖ ^ n := by
        gcongr; exact norm_cast_le (u n)
      exact this.trans (le_of_eq (by ring))
  _ =O[atTop] fun n ↦ ↑(n ^ k) * ‖r‖ ^ n := hu.mul (isBigO_refl _ _)
  _ =O[atTop] fun n ↦ r' ^ n := by
      simp only [cast_pow]
      exact (isLittleO_pow_const_mul_const_pow_const_pow_of_norm_lt k hrr').isBigO

theorem summable_norm_pow_mul_geometric_of_norm_lt_one (k : ℕ) {r : R}
    (hr : ‖r‖ < 1) : Summable fun n : ℕ ↦ ‖((n : R) ^ k * r ^ n : R)‖ := by
  simp only [← cast_pow]
  exact summable_norm_mul_geometric_of_norm_lt_one (k := k) (u := fun n ↦ n ^ k) hr
    (isBigO_refl _ _)

theorem summable_norm_geometric_of_norm_lt_one {r : R}
    (hr : ‖r‖ < 1) : Summable fun n : ℕ ↦ ‖(r ^ n : R)‖ := by
  simpa using summable_norm_pow_mul_geometric_of_norm_lt_one 0 hr

variable [HasSummableGeomSeries R]

lemma hasSum_choose_mul_geometric_of_norm_lt_one'
    (k : ℕ) {r : R} (hr : ‖r‖ < 1) :
    HasSum (fun n ↦ (n + k).choose k * r ^ n) (Ring.inverse (1 - r) ^ (k + 1)) := by
  induction k with
  | zero => simpa using hasSum_geom_series_inverse r hr
  | succ k ih =>
      have I1 : Summable (fun (n : ℕ) ↦ ‖(n + k).choose k * r ^ n‖) := by
        apply summable_norm_mul_geometric_of_norm_lt_one (k := k) hr
        apply isBigO_iff.2 ⟨2 ^ k, ?_⟩
        filter_upwards [Ioi_mem_atTop k] with n (hn : k < n)
        simp only [Real.norm_eq_abs, abs_cast, cast_pow, norm_pow]
        norm_cast
        calc (n + k).choose k
          _ ≤ (2 * n).choose k := choose_le_choose k (by omega)
          _ ≤ (2 * n) ^ k := Nat.choose_le_pow _ _
          _ = 2 ^ k * n ^ k := Nat.mul_pow 2 n k
      convert hasSum_sum_range_mul_of_summable_norm' I1 ih.summable
        (summable_norm_geometric_of_norm_lt_one hr) (summable_geometric_of_norm_lt_one hr) with n
      · have : ∑ i ∈ Finset.range (n + 1), ↑((i + k).choose k) * r ^ i * r ^ (n - i) =
            ∑ i ∈ Finset.range (n + 1), ↑((i + k).choose k) * r ^ n := by
          apply Finset.sum_congr rfl (fun i hi ↦ ?_)
          simp only [Finset.mem_range] at hi
          rw [mul_assoc, ← pow_add, show i + (n - i) = n by omega]
        simp [this, ← sum_mul, ← Nat.cast_sum, sum_range_add_choose n k, add_assoc]
      · rw [ih.tsum_eq, (hasSum_geom_series_inverse r hr).tsum_eq, pow_succ]

lemma summable_choose_mul_geometric_of_norm_lt_one (k : ℕ) {r : R} (hr : ‖r‖ < 1) :
    Summable (fun n ↦ (n + k).choose k * r ^ n) :=
  (hasSum_choose_mul_geometric_of_norm_lt_one' k hr).summable

lemma tsum_choose_mul_geometric_of_norm_lt_one' (k : ℕ) {r : R} (hr : ‖r‖ < 1) :
    ∑' n, (n + k).choose k * r ^ n = (Ring.inverse (1 - r)) ^ (k + 1) :=
  (hasSum_choose_mul_geometric_of_norm_lt_one' k hr).tsum_eq

lemma hasSum_choose_mul_geometric_of_norm_lt_one
    (k : ℕ) {r : 𝕜} (hr : ‖r‖ < 1) :
    HasSum (fun n ↦ (n + k).choose k * r ^ n) (1 / (1 - r) ^ (k + 1)) := by
  convert hasSum_choose_mul_geometric_of_norm_lt_one' k hr
  simp

lemma tsum_choose_mul_geometric_of_norm_lt_one (k : ℕ) {r : 𝕜} (hr : ‖r‖ < 1) :
    ∑' n, (n + k).choose k * r ^ n = 1/ (1 - r) ^ (k + 1) :=
  (hasSum_choose_mul_geometric_of_norm_lt_one k hr).tsum_eq

lemma summable_descFactorial_mul_geometric_of_norm_lt_one (k : ℕ) {r : R} (hr : ‖r‖ < 1) :
    Summable (fun n ↦ (n + k).descFactorial k * r ^ n) := by
  convert (summable_choose_mul_geometric_of_norm_lt_one k hr).mul_left (k.factorial : R)
    using 2 with n
  simp [← mul_assoc, descFactorial_eq_factorial_mul_choose (n + k) k]

open Polynomial in
theorem summable_pow_mul_geometric_of_norm_lt_one (k : ℕ) {r : R} (hr : ‖r‖ < 1) :
    Summable (fun n ↦ (n : R) ^ k * r ^ n : ℕ → R) := by
  refine Nat.strong_induction_on k fun k hk => ?_
  obtain ⟨a, ha⟩ : ∃ (a : ℕ → ℕ), ∀ n, (n + k).descFactorial k
      = n ^ k + ∑ i ∈ range k, a i * n ^ i := by
    let P : Polynomial ℕ := (ascPochhammer ℕ k).comp (Polynomial.X + C 1)
    refine ⟨fun i ↦ P.coeff i, fun n ↦ ?_⟩
    have mP : Monic P := Monic.comp_X_add_C (monic_ascPochhammer ℕ k) _
    have dP : P.natDegree = k := by
      simp only [P, natDegree_comp, ascPochhammer_natDegree, mul_one, natDegree_X_add_C]
    have A : (n + k).descFactorial k = P.eval n := by
      have : n + 1 + k - 1 = n + k := by omega
      simp [P, ascPochhammer_nat_eq_descFactorial, this]
    conv_lhs => rw [A, mP.as_sum, dP]
    simp [eval_finset_sum]
  have : Summable (fun n ↦ (n + k).descFactorial k * r ^ n
      - ∑ i ∈ range k, a i * n ^ (i : ℕ) * r ^ n) := by
    apply (summable_descFactorial_mul_geometric_of_norm_lt_one k hr).sub
    apply summable_sum (fun i hi ↦ ?_)
    simp_rw [mul_assoc]
    simp only [Finset.mem_range] at hi
    exact (hk _ hi).mul_left _
  convert this using 1
  ext n
  simp [ha n, add_mul, sum_mul]

@[deprecated (since := "2024-01-31")]
alias summable_norm_pow_mul_geometric_of_norm_lt_1 := summable_norm_pow_mul_geometric_of_norm_lt_one

@[deprecated (since := "2024-01-31")]
alias summable_pow_mul_geometric_of_norm_lt_1 := summable_pow_mul_geometric_of_norm_lt_one

/-- If `‖r‖ < 1`, then `∑' n : ℕ, n * r ^ n = r / (1 - r) ^ 2`, `HasSum` version in a general ring
<<<<<<< HEAD
with summable geometric series. -/
=======
with summable geometric series. For a version in a field, using division instead of `Ring.inverse`,
see `hasSum_coe_mul_geometric_of_norm_lt_one`. -/
>>>>>>> 4591e55b
theorem hasSum_coe_mul_geometric_of_norm_lt_one'
    {x : R} (h : ‖x‖ < 1) :
    HasSum (fun n ↦ n * x ^ n : ℕ → R) (x * (Ring.inverse (1 - x)) ^ 2) := by
  have A : HasSum (fun (n : ℕ) ↦ (n + 1) * x ^ n) (Ring.inverse (1 - x) ^ 2) := by
    convert hasSum_choose_mul_geometric_of_norm_lt_one' 1 h with n
    simp
  have B : HasSum (fun (n : ℕ) ↦ x ^ n) (Ring.inverse (1 - x)) := hasSum_geom_series_inverse x h
  convert A.sub B using 1
  · ext n
    simp [add_mul]
  · symm
    calc Ring.inverse (1 - x) ^ 2 - Ring.inverse (1 - x)
    _ = Ring.inverse (1 - x) ^ 2 - ((1 - x) * Ring.inverse (1 - x)) * Ring.inverse (1 - x) := by
      simp [Ring.mul_inverse_cancel (1 - x) (isUnit_one_sub_of_norm_lt_one h)]
    _ = x * Ring.inverse (1 - x) ^ 2 := by noncomm_ring

/-- If `‖r‖ < 1`, then `∑' n : ℕ, n * r ^ n = r / (1 - r) ^ 2`, version in a general ring with
<<<<<<< HEAD
summable geometric series. -/
=======
summable geometric series. For a version in a field, using division instead of `Ring.inverse`,
see `tsum_coe_mul_geometric_of_norm_lt_one`. -/
>>>>>>> 4591e55b
theorem tsum_coe_mul_geometric_of_norm_lt_one'
    {r : 𝕜} (hr : ‖r‖ < 1) : (∑' n : ℕ, n * r ^ n : 𝕜) = r * Ring.inverse (1 - r) ^ 2 :=
  (hasSum_coe_mul_geometric_of_norm_lt_one' hr).tsum_eq

/-- If `‖r‖ < 1`, then `∑' n : ℕ, n * r ^ n = r / (1 - r) ^ 2`, `HasSum` version. -/
theorem hasSum_coe_mul_geometric_of_norm_lt_one {r : 𝕜} (hr : ‖r‖ < 1) :
    HasSum (fun n ↦ n * r ^ n : ℕ → 𝕜) (r / (1 - r) ^ 2) := by
  convert hasSum_coe_mul_geometric_of_norm_lt_one' hr using 1
  simp [div_eq_mul_inv]

@[deprecated (since := "2024-01-31")]
alias hasSum_coe_mul_geometric_of_norm_lt_1 := hasSum_coe_mul_geometric_of_norm_lt_one

/-- If `‖r‖ < 1`, then `∑' n : ℕ, n * r ^ n = r / (1 - r) ^ 2`. -/
theorem tsum_coe_mul_geometric_of_norm_lt_one {r : 𝕜} (hr : ‖r‖ < 1) :
    (∑' n : ℕ, n * r ^ n : 𝕜) = r / (1 - r) ^ 2 :=
  (hasSum_coe_mul_geometric_of_norm_lt_one hr).tsum_eq

@[deprecated (since := "2024-01-31")]
alias tsum_coe_mul_geometric_of_norm_lt_1 := tsum_coe_mul_geometric_of_norm_lt_one

end MulGeometric

section SummableLeGeometric

variable [SeminormedAddCommGroup α] {r C : ℝ} {f : ℕ → α}

nonrec theorem SeminormedAddCommGroup.cauchySeq_of_le_geometric {C : ℝ} {r : ℝ} (hr : r < 1)
    {u : ℕ → α} (h : ∀ n, ‖u n - u (n + 1)‖ ≤ C * r ^ n) : CauchySeq u :=
  cauchySeq_of_le_geometric r C hr (by simpa [dist_eq_norm] using h)

theorem dist_partial_sum_le_of_le_geometric (hf : ∀ n, ‖f n‖ ≤ C * r ^ n) (n : ℕ) :
    dist (∑ i ∈ range n, f i) (∑ i ∈ range (n + 1), f i) ≤ C * r ^ n := by
  rw [sum_range_succ, dist_eq_norm, ← norm_neg, neg_sub, add_sub_cancel_left]
  exact hf n

/-- If `‖f n‖ ≤ C * r ^ n` for all `n : ℕ` and some `r < 1`, then the partial sums of `f` form a
Cauchy sequence. This lemma does not assume `0 ≤ r` or `0 ≤ C`. -/
theorem cauchySeq_finset_of_geometric_bound (hr : r < 1) (hf : ∀ n, ‖f n‖ ≤ C * r ^ n) :
    CauchySeq fun s : Finset ℕ ↦ ∑ x ∈ s, f x :=
  cauchySeq_finset_of_norm_bounded _
    (aux_hasSum_of_le_geometric hr (dist_partial_sum_le_of_le_geometric hf)).summable hf

/-- If `‖f n‖ ≤ C * r ^ n` for all `n : ℕ` and some `r < 1`, then the partial sums of `f` are within
distance `C * r ^ n / (1 - r)` of the sum of the series. This lemma does not assume `0 ≤ r` or
`0 ≤ C`. -/
theorem norm_sub_le_of_geometric_bound_of_hasSum (hr : r < 1) (hf : ∀ n, ‖f n‖ ≤ C * r ^ n) {a : α}
    (ha : HasSum f a) (n : ℕ) : ‖(∑ x ∈ Finset.range n, f x) - a‖ ≤ C * r ^ n / (1 - r) := by
  rw [← dist_eq_norm]
  apply dist_le_of_le_geometric_of_tendsto r C hr (dist_partial_sum_le_of_le_geometric hf)
  exact ha.tendsto_sum_nat

@[simp]
theorem dist_partial_sum (u : ℕ → α) (n : ℕ) :
    dist (∑ k ∈ range (n + 1), u k) (∑ k ∈ range n, u k) = ‖u n‖ := by
  simp [dist_eq_norm, sum_range_succ]

@[simp]
theorem dist_partial_sum' (u : ℕ → α) (n : ℕ) :
    dist (∑ k ∈ range n, u k) (∑ k ∈ range (n + 1), u k) = ‖u n‖ := by
  simp [dist_eq_norm', sum_range_succ]

theorem cauchy_series_of_le_geometric {C : ℝ} {u : ℕ → α} {r : ℝ} (hr : r < 1)
    (h : ∀ n, ‖u n‖ ≤ C * r ^ n) : CauchySeq fun n ↦ ∑ k ∈ range n, u k :=
  cauchySeq_of_le_geometric r C hr (by simp [h])

theorem NormedAddCommGroup.cauchy_series_of_le_geometric' {C : ℝ} {u : ℕ → α} {r : ℝ} (hr : r < 1)
    (h : ∀ n, ‖u n‖ ≤ C * r ^ n) : CauchySeq fun n ↦ ∑ k ∈ range (n + 1), u k :=
  (cauchy_series_of_le_geometric hr h).comp_tendsto <| tendsto_add_atTop_nat 1

theorem NormedAddCommGroup.cauchy_series_of_le_geometric'' {C : ℝ} {u : ℕ → α} {N : ℕ} {r : ℝ}
    (hr₀ : 0 < r) (hr₁ : r < 1) (h : ∀ n ≥ N, ‖u n‖ ≤ C * r ^ n) :
    CauchySeq fun n ↦ ∑ k ∈ range (n + 1), u k := by
  set v : ℕ → α := fun n ↦ if n < N then 0 else u n
  have hC : 0 ≤ C :=
    (mul_nonneg_iff_of_pos_right <| pow_pos hr₀ N).mp ((norm_nonneg _).trans <| h N <| le_refl N)
  have : ∀ n ≥ N, u n = v n := by
    intro n hn
    simp [v, hn, if_neg (not_lt.mpr hn)]
  apply cauchySeq_sum_of_eventually_eq this
    (NormedAddCommGroup.cauchy_series_of_le_geometric' hr₁ _)
  · exact C
  intro n
  simp only [v]
  split_ifs with H
  · rw [norm_zero]
    exact mul_nonneg hC (pow_nonneg hr₀.le _)
  · push_neg at H
    exact h _ H

/-- The term norms of any convergent series are bounded by a constant. -/
lemma exists_norm_le_of_cauchySeq (h : CauchySeq fun n ↦ ∑ k ∈ range n, f k) :
    ∃ C, ∀ n, ‖f n‖ ≤ C := by
  obtain ⟨b, ⟨_, key, _⟩⟩ := cauchySeq_iff_le_tendsto_0.mp h
  refine ⟨b 0, fun n ↦ ?_⟩
  simpa only [dist_partial_sum'] using key n (n + 1) 0 (_root_.zero_le _) (_root_.zero_le _)

end SummableLeGeometric

/-! ### Summability tests based on comparison with geometric series -/

theorem summable_of_ratio_norm_eventually_le {α : Type*} [SeminormedAddCommGroup α]
    [CompleteSpace α] {f : ℕ → α} {r : ℝ} (hr₁ : r < 1)
    (h : ∀ᶠ n in atTop, ‖f (n + 1)‖ ≤ r * ‖f n‖) : Summable f := by
  by_cases hr₀ : 0 ≤ r
  · rw [eventually_atTop] at h
    rcases h with ⟨N, hN⟩
    rw [← @summable_nat_add_iff α _ _ _ _ N]
    refine .of_norm_bounded (fun n ↦ ‖f N‖ * r ^ n)
      (Summable.mul_left _ <| summable_geometric_of_lt_one hr₀ hr₁) fun n ↦ ?_
    simp only
    conv_rhs => rw [mul_comm, ← zero_add N]
    refine le_geom (u := fun n ↦ ‖f (n + N)‖) hr₀ n fun i _ ↦ ?_
    convert hN (i + N) (N.le_add_left i) using 3
    ac_rfl
  · push_neg at hr₀
    refine .of_norm_bounded_eventually_nat 0 summable_zero ?_
    filter_upwards [h] with _ hn
    by_contra! h
    exact not_lt.mpr (norm_nonneg _) (lt_of_le_of_lt hn <| mul_neg_of_neg_of_pos hr₀ h)

theorem summable_of_ratio_test_tendsto_lt_one {α : Type*} [NormedAddCommGroup α] [CompleteSpace α]
    {f : ℕ → α} {l : ℝ} (hl₁ : l < 1) (hf : ∀ᶠ n in atTop, f n ≠ 0)
    (h : Tendsto (fun n ↦ ‖f (n + 1)‖ / ‖f n‖) atTop (𝓝 l)) : Summable f := by
  rcases exists_between hl₁ with ⟨r, hr₀, hr₁⟩
  refine summable_of_ratio_norm_eventually_le hr₁ ?_
  filter_upwards [eventually_le_of_tendsto_lt hr₀ h, hf] with _ _ h₁
  rwa [← div_le_iff₀ (norm_pos_iff.mpr h₁)]

theorem not_summable_of_ratio_norm_eventually_ge {α : Type*} [SeminormedAddCommGroup α] {f : ℕ → α}
    {r : ℝ} (hr : 1 < r) (hf : ∃ᶠ n in atTop, ‖f n‖ ≠ 0)
    (h : ∀ᶠ n in atTop, r * ‖f n‖ ≤ ‖f (n + 1)‖) : ¬Summable f := by
  rw [eventually_atTop] at h
  rcases h with ⟨N₀, hN₀⟩
  rw [frequently_atTop] at hf
  rcases hf N₀ with ⟨N, hNN₀ : N₀ ≤ N, hN⟩
  rw [← @summable_nat_add_iff α _ _ _ _ N]
  refine mt Summable.tendsto_atTop_zero
    fun h' ↦ not_tendsto_atTop_of_tendsto_nhds (tendsto_norm_zero.comp h') ?_
  convert tendsto_atTop_of_geom_le _ hr _
  · refine lt_of_le_of_ne (norm_nonneg _) ?_
    intro h''
    specialize hN₀ N hNN₀
    simp only [comp_apply, zero_add] at h''
    exact hN h''.symm
  · intro i
    dsimp only [comp_apply]
    convert hN₀ (i + N) (hNN₀.trans (N.le_add_left i)) using 3
    ac_rfl

theorem not_summable_of_ratio_test_tendsto_gt_one {α : Type*} [SeminormedAddCommGroup α]
    {f : ℕ → α} {l : ℝ} (hl : 1 < l) (h : Tendsto (fun n ↦ ‖f (n + 1)‖ / ‖f n‖) atTop (𝓝 l)) :
    ¬Summable f := by
  have key : ∀ᶠ n in atTop, ‖f n‖ ≠ 0 := by
    filter_upwards [eventually_ge_of_tendsto_gt hl h] with _ hn hc
    rw [hc, _root_.div_zero] at hn
    linarith
  rcases exists_between hl with ⟨r, hr₀, hr₁⟩
  refine not_summable_of_ratio_norm_eventually_ge hr₀ key.frequently ?_
  filter_upwards [eventually_ge_of_tendsto_gt hr₁ h, key] with _ _ h₁
  rwa [← le_div_iff₀ (lt_of_le_of_ne (norm_nonneg _) h₁.symm)]

section NormedDivisionRing

variable [NormedDivisionRing α] [CompleteSpace α] {f : ℕ → α}

/-- If a power series converges at `w`, it converges absolutely at all `z` of smaller norm. -/
theorem summable_powerSeries_of_norm_lt {w z : α}
    (h : CauchySeq fun n ↦ ∑ i ∈ range n, f i * w ^ i) (hz : ‖z‖ < ‖w‖) :
    Summable fun n ↦ f n * z ^ n := by
  have hw : 0 < ‖w‖ := (norm_nonneg z).trans_lt hz
  obtain ⟨C, hC⟩ := exists_norm_le_of_cauchySeq h
  rw [summable_iff_cauchySeq_finset]
  refine cauchySeq_finset_of_geometric_bound (r := ‖z‖ / ‖w‖) (C := C) ((div_lt_one hw).mpr hz)
    (fun n ↦ ?_)
  rw [norm_mul, norm_pow, div_pow, ← mul_comm_div]
  conv at hC => enter [n]; rw [norm_mul, norm_pow, ← _root_.le_div_iff₀ (by positivity)]
  exact mul_le_mul_of_nonneg_right (hC n) (pow_nonneg (norm_nonneg z) n)

/-- If a power series converges at 1, it converges absolutely at all `z` of smaller norm. -/
theorem summable_powerSeries_of_norm_lt_one {z : α}
    (h : CauchySeq fun n ↦ ∑ i ∈ range n, f i) (hz : ‖z‖ < 1) :
    Summable fun n ↦ f n * z ^ n :=
  summable_powerSeries_of_norm_lt (w := 1) (by simp [h]) (by simp [hz])

end NormedDivisionRing

section

/-! ### Dirichlet and alternating series tests -/


variable {E : Type*} [NormedAddCommGroup E] [NormedSpace ℝ E]
variable {b : ℝ} {f : ℕ → ℝ} {z : ℕ → E}

/-- **Dirichlet's test** for monotone sequences. -/
theorem Monotone.cauchySeq_series_mul_of_tendsto_zero_of_bounded (hfa : Monotone f)
    (hf0 : Tendsto f atTop (𝓝 0)) (hgb : ∀ n, ‖∑ i ∈ range n, z i‖ ≤ b) :
    CauchySeq fun n ↦ ∑ i ∈ range n, f i • z i := by
  rw [← cauchySeq_shift 1]
  simp_rw [Finset.sum_range_by_parts _ _ (Nat.succ _), sub_eq_add_neg, Nat.succ_sub_succ_eq_sub,
    tsub_zero]
  apply (NormedField.tendsto_zero_smul_of_tendsto_zero_of_bounded hf0
    ⟨b, eventually_map.mpr <| Eventually.of_forall fun n ↦ hgb <| n + 1⟩).cauchySeq.add
  refine CauchySeq.neg ?_
  refine cauchySeq_range_of_norm_bounded _ ?_
    (fun n ↦ ?_ : ∀ n, ‖(f (n + 1) + -f n) • (Finset.range (n + 1)).sum z‖ ≤ b * |f (n + 1) - f n|)
  · simp_rw [abs_of_nonneg (sub_nonneg_of_le (hfa (Nat.le_succ _))), ← mul_sum]
    apply Real.uniformContinuous_const_mul.comp_cauchySeq
    simp_rw [sum_range_sub, sub_eq_add_neg]
    exact (Tendsto.cauchySeq hf0).add_const
  · rw [norm_smul, mul_comm]
    exact mul_le_mul_of_nonneg_right (hgb _) (abs_nonneg _)

/-- **Dirichlet's test** for antitone sequences. -/
theorem Antitone.cauchySeq_series_mul_of_tendsto_zero_of_bounded (hfa : Antitone f)
    (hf0 : Tendsto f atTop (𝓝 0)) (hzb : ∀ n, ‖∑ i ∈ range n, z i‖ ≤ b) :
    CauchySeq fun n ↦ ∑ i ∈ range n, f i • z i := by
  have hfa' : Monotone fun n ↦ -f n := fun _ _ hab ↦ neg_le_neg <| hfa hab
  have hf0' : Tendsto (fun n ↦ -f n) atTop (𝓝 0) := by
    convert hf0.neg
    norm_num
  convert (hfa'.cauchySeq_series_mul_of_tendsto_zero_of_bounded hf0' hzb).neg
  simp

theorem norm_sum_neg_one_pow_le (n : ℕ) : ‖∑ i ∈ range n, (-1 : ℝ) ^ i‖ ≤ 1 := by
  rw [neg_one_geom_sum]
  split_ifs <;> norm_num

/-- The **alternating series test** for monotone sequences.
See also `Monotone.tendsto_alternating_series_of_tendsto_zero`. -/
theorem Monotone.cauchySeq_alternating_series_of_tendsto_zero (hfa : Monotone f)
    (hf0 : Tendsto f atTop (𝓝 0)) : CauchySeq fun n ↦ ∑ i ∈ range n, (-1) ^ i * f i := by
  simp_rw [mul_comm]
  exact hfa.cauchySeq_series_mul_of_tendsto_zero_of_bounded hf0 norm_sum_neg_one_pow_le

/-- The **alternating series test** for monotone sequences. -/
theorem Monotone.tendsto_alternating_series_of_tendsto_zero (hfa : Monotone f)
    (hf0 : Tendsto f atTop (𝓝 0)) :
    ∃ l, Tendsto (fun n ↦ ∑ i ∈ range n, (-1) ^ i * f i) atTop (𝓝 l) :=
  cauchySeq_tendsto_of_complete <| hfa.cauchySeq_alternating_series_of_tendsto_zero hf0

/-- The **alternating series test** for antitone sequences.
See also `Antitone.tendsto_alternating_series_of_tendsto_zero`. -/
theorem Antitone.cauchySeq_alternating_series_of_tendsto_zero (hfa : Antitone f)
    (hf0 : Tendsto f atTop (𝓝 0)) : CauchySeq fun n ↦ ∑ i ∈ range n, (-1) ^ i * f i := by
  simp_rw [mul_comm]
  exact hfa.cauchySeq_series_mul_of_tendsto_zero_of_bounded hf0 norm_sum_neg_one_pow_le

/-- The **alternating series test** for antitone sequences. -/
theorem Antitone.tendsto_alternating_series_of_tendsto_zero (hfa : Antitone f)
    (hf0 : Tendsto f atTop (𝓝 0)) :
    ∃ l, Tendsto (fun n ↦ ∑ i ∈ range n, (-1) ^ i * f i) atTop (𝓝 l) :=
  cauchySeq_tendsto_of_complete <| hfa.cauchySeq_alternating_series_of_tendsto_zero hf0

end

/-! ### Partial sum bounds on alternating convergent series -/

section

variable {E : Type*} [OrderedRing E] [TopologicalSpace E] [OrderClosedTopology E]
  {l : E} {f : ℕ → E}

/-- Partial sums of an alternating monotone series with an even number of terms provide
upper bounds on the limit. -/
theorem Monotone.tendsto_le_alternating_series
    (hfl : Tendsto (fun n ↦ ∑ i ∈ range n, (-1) ^ i * f i) atTop (𝓝 l))
    (hfm : Monotone f) (k : ℕ) : l ≤ ∑ i ∈ range (2 * k), (-1) ^ i * f i := by
  have ha : Antitone (fun n ↦ ∑ i ∈ range (2 * n), (-1) ^ i * f i) := by
    refine antitone_nat_of_succ_le (fun n ↦ ?_)
    rw [show 2 * (n + 1) = 2 * n + 1 + 1 by ring, sum_range_succ, sum_range_succ]
    simp_rw [_root_.pow_succ', show (-1 : E) ^ (2 * n) = 1 by simp, neg_one_mul, one_mul,
      ← sub_eq_add_neg, sub_le_iff_le_add]
    gcongr
    exact hfm (by omega)
  exact ha.le_of_tendsto (hfl.comp (tendsto_atTop_mono (fun n ↦ by dsimp; omega) tendsto_id)) _

/-- Partial sums of an alternating monotone series with an odd number of terms provide
lower bounds on the limit. -/
theorem Monotone.alternating_series_le_tendsto
    (hfl : Tendsto (fun n ↦ ∑ i ∈ range n, (-1) ^ i * f i) atTop (𝓝 l))
    (hfm : Monotone f) (k : ℕ) : ∑ i ∈ range (2 * k + 1), (-1) ^ i * f i ≤ l := by
  have hm : Monotone (fun n ↦ ∑ i ∈ range (2 * n + 1), (-1) ^ i * f i) := by
    refine monotone_nat_of_le_succ (fun n ↦ ?_)
    rw [show 2 * (n + 1) = 2 * n + 1 + 1 by ring,
      sum_range_succ _ (2 * n + 1 + 1), sum_range_succ _ (2 * n + 1)]
    simp_rw [_root_.pow_succ', show (-1 : E) ^ (2 * n) = 1 by simp, neg_one_mul, neg_neg, one_mul,
      ← sub_eq_add_neg, sub_add_eq_add_sub, le_sub_iff_add_le]
    gcongr
    exact hfm (by omega)
  exact hm.ge_of_tendsto (hfl.comp (tendsto_atTop_mono (fun n ↦ by dsimp; omega) tendsto_id)) _

/-- Partial sums of an alternating antitone series with an even number of terms provide
lower bounds on the limit. -/
theorem Antitone.alternating_series_le_tendsto
    (hfl : Tendsto (fun n ↦ ∑ i ∈ range n, (-1) ^ i * f i) atTop (𝓝 l))
    (hfa : Antitone f) (k : ℕ) : ∑ i ∈ range (2 * k), (-1) ^ i * f i ≤ l := by
  have hm : Monotone (fun n ↦ ∑ i ∈ range (2 * n), (-1) ^ i * f i) := by
    refine monotone_nat_of_le_succ (fun n ↦ ?_)
    rw [show 2 * (n + 1) = 2 * n + 1 + 1 by ring, sum_range_succ, sum_range_succ]
    simp_rw [_root_.pow_succ', show (-1 : E) ^ (2 * n) = 1 by simp, neg_one_mul, one_mul,
      ← sub_eq_add_neg, le_sub_iff_add_le]
    gcongr
    exact hfa (by omega)
  exact hm.ge_of_tendsto (hfl.comp (tendsto_atTop_mono (fun n ↦ by dsimp; omega) tendsto_id)) _

/-- Partial sums of an alternating antitone series with an odd number of terms provide
upper bounds on the limit. -/
theorem Antitone.tendsto_le_alternating_series
    (hfl : Tendsto (fun n ↦ ∑ i ∈ range n, (-1) ^ i * f i) atTop (𝓝 l))
    (hfa : Antitone f) (k : ℕ) : l ≤ ∑ i ∈ range (2 * k + 1), (-1) ^ i * f i := by
  have ha : Antitone (fun n ↦ ∑ i ∈ range (2 * n + 1), (-1) ^ i * f i) := by
    refine antitone_nat_of_succ_le (fun n ↦ ?_)
    rw [show 2 * (n + 1) = 2 * n + 1 + 1 by ring, sum_range_succ, sum_range_succ]
    simp_rw [_root_.pow_succ', show (-1 : E) ^ (2 * n) = 1 by simp, neg_one_mul, neg_neg, one_mul,
      ← sub_eq_add_neg, sub_add_eq_add_sub, sub_le_iff_le_add]
    gcongr
    exact hfa (by omega)
  exact ha.le_of_tendsto (hfl.comp (tendsto_atTop_mono (fun n ↦ by dsimp; omega) tendsto_id)) _

end

/-!
### Factorial
-/

/-- The series `∑' n, x ^ n / n!` is summable of any `x : ℝ`. See also `expSeries_div_summable`
for a version that also works in `ℂ`, and `NormedSpace.expSeries_summable'` for a version
that works in any normed algebra over `ℝ` or `ℂ`. -/
theorem Real.summable_pow_div_factorial (x : ℝ) : Summable (fun n ↦ x ^ n / n ! : ℕ → ℝ) := by
  -- We start with trivial estimates
  have A : (0 : ℝ) < ⌊‖x‖⌋₊ + 1 := zero_lt_one.trans_le (by simp)
  have B : ‖x‖ / (⌊‖x‖⌋₊ + 1) < 1 := (div_lt_one A).2 (Nat.lt_floor_add_one _)
  -- Then we apply the ratio test. The estimate works for `n ≥ ⌊‖x‖⌋₊`.
  suffices ∀ n ≥ ⌊‖x‖⌋₊, ‖x ^ (n + 1) / (n + 1)!‖ ≤ ‖x‖ / (⌊‖x‖⌋₊ + 1) * ‖x ^ n / ↑n !‖ from
    summable_of_ratio_norm_eventually_le B (eventually_atTop.2 ⟨⌊‖x‖⌋₊, this⟩)
  -- Finally, we prove the upper estimate
  intro n hn
  calc
    ‖x ^ (n + 1) / (n + 1)!‖ = ‖x‖ / (n + 1) * ‖x ^ n / (n !)‖ := by
      rw [_root_.pow_succ', Nat.factorial_succ, Nat.cast_mul, ← _root_.div_mul_div_comm, norm_mul,
        norm_div, Real.norm_natCast, Nat.cast_succ]
    _ ≤ ‖x‖ / (⌊‖x‖⌋₊ + 1) * ‖x ^ n / (n !)‖ := by gcongr

theorem Real.tendsto_pow_div_factorial_atTop (x : ℝ) :
    Tendsto (fun n ↦ x ^ n / n ! : ℕ → ℝ) atTop (𝓝 0) :=
  (Real.summable_pow_div_factorial x).tendsto_atTop_zero<|MERGE_RESOLUTION|>--- conflicted
+++ resolved
@@ -267,11 +267,7 @@
 
 section HasSummableGeometricSeries
 
-<<<<<<< HEAD
-variable {R : Type*} [NormedRing R] [HasSummableGeomSeries R]
-=======
 variable {R : Type*} [NormedRing R]
->>>>>>> 4591e55b
 
 open NormedSpace
 
@@ -279,16 +275,6 @@
 normed ring satisfies the axiom `‖1‖ = 1`. -/
 theorem tsum_geometric_le_of_norm_lt_one (x : R) (h : ‖x‖ < 1) :
     ‖∑' n : ℕ, x ^ n‖ ≤ ‖(1 : R)‖ - 1 + (1 - ‖x‖)⁻¹ := by
-<<<<<<< HEAD
-  rw [tsum_eq_zero_add (summable_geometric_of_norm_lt_one h)]
-  simp only [_root_.pow_zero]
-  refine le_trans (norm_add_le _ _) ?_
-  have : ‖∑' b : ℕ, (fun n ↦ x ^ (n + 1)) b‖ ≤ (1 - ‖x‖)⁻¹ - 1 := by
-    refine tsum_of_norm_bounded ?_ fun b ↦ norm_pow_le' _ (Nat.succ_pos b)
-    convert (hasSum_nat_add_iff' 1).mpr (hasSum_geometric_of_lt_one (norm_nonneg x) h)
-    simp
-  linarith
-=======
   by_cases hx : Summable (fun n ↦ x ^ n)
   · rw [tsum_eq_zero_add hx]
     simp only [_root_.pow_zero]
@@ -305,7 +291,6 @@
     linarith
 
 variable [HasSummableGeomSeries R]
->>>>>>> 4591e55b
 
 @[deprecated (since := "2024-01-31")]
 alias NormedRing.tsum_geometric_of_norm_lt_1 := tsum_geometric_le_of_norm_lt_one
@@ -342,11 +327,7 @@
   rw [add_mul, one_mul, geom_series_mul_shift x h, geom_series_succ x h, two_mul, add_sub_assoc]
 
 /-- In a normed ring with summable geometric series, a perturbation of `1` by an element `t`
-<<<<<<< HEAD
-of distance less than `1` from `1` is a unit.  Here we construct its `Units` structure.  -/
-=======
 of distance less than `1` from `1` is a unit.  Here we construct its `Units` structure. -/
->>>>>>> 4591e55b
 @[simps val]
 def Units.oneSub (t : R) (h : ‖t‖ < 1) : Rˣ where
   val := 1 - t
@@ -561,12 +542,8 @@
 alias summable_pow_mul_geometric_of_norm_lt_1 := summable_pow_mul_geometric_of_norm_lt_one
 
 /-- If `‖r‖ < 1`, then `∑' n : ℕ, n * r ^ n = r / (1 - r) ^ 2`, `HasSum` version in a general ring
-<<<<<<< HEAD
-with summable geometric series. -/
-=======
 with summable geometric series. For a version in a field, using division instead of `Ring.inverse`,
 see `hasSum_coe_mul_geometric_of_norm_lt_one`. -/
->>>>>>> 4591e55b
 theorem hasSum_coe_mul_geometric_of_norm_lt_one'
     {x : R} (h : ‖x‖ < 1) :
     HasSum (fun n ↦ n * x ^ n : ℕ → R) (x * (Ring.inverse (1 - x)) ^ 2) := by
@@ -584,12 +561,8 @@
     _ = x * Ring.inverse (1 - x) ^ 2 := by noncomm_ring
 
 /-- If `‖r‖ < 1`, then `∑' n : ℕ, n * r ^ n = r / (1 - r) ^ 2`, version in a general ring with
-<<<<<<< HEAD
-summable geometric series. -/
-=======
 summable geometric series. For a version in a field, using division instead of `Ring.inverse`,
 see `tsum_coe_mul_geometric_of_norm_lt_one`. -/
->>>>>>> 4591e55b
 theorem tsum_coe_mul_geometric_of_norm_lt_one'
     {r : 𝕜} (hr : ‖r‖ < 1) : (∑' n : ℕ, n * r ^ n : 𝕜) = r * Ring.inverse (1 - r) ^ 2 :=
   (hasSum_coe_mul_geometric_of_norm_lt_one' hr).tsum_eq
