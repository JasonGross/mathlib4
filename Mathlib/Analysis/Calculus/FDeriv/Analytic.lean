/-
Copyright (c) 2021 Yury Kudryashov. All rights reserved.
Released under Apache 2.0 license as described in the file LICENSE.
Authors: Yury Kudryashov
-/
import Mathlib.Analysis.Analytic.Basic
import Mathlib.Analysis.Analytic.CPolynomial
import Mathlib.Analysis.Analytic.Within
import Mathlib.Analysis.Calculus.Deriv.Basic
import Mathlib.Analysis.Calculus.ContDiff.FTaylorSeries
import Mathlib.Analysis.Calculus.FDeriv.Add
import Mathlib.Analysis.Calculus.FDeriv.Prod

/-!
# Frechet derivatives of analytic functions.

A function expressible as a power series at a point has a Frechet derivative there.
Also the special case in terms of `deriv` when the domain is 1-dimensional.

As an application, we show that continuous multilinear maps are smooth. We also compute their
iterated derivatives, in `ContinuousMultilinearMap.iteratedFDeriv_eq`.
-/

open Filter Asymptotics

open scoped ENNReal Topology

universe u v

variable {𝕜 : Type*} [NontriviallyNormedField 𝕜]
variable {E : Type u} [NormedAddCommGroup E] [NormedSpace 𝕜 E]
variable {F : Type v} [NormedAddCommGroup F] [NormedSpace 𝕜 F]

section fderiv

variable {p : FormalMultilinearSeries 𝕜 E F} {r : ℝ≥0∞}
variable {f : E → F} {x : E} {s : Set E}

/-- A function which is analytic within a set is strictly differentiable there. Since we
don't have a predicate `HasStrictFDerivWithinAt`, we spell out what it would mean. -/
theorem HasFPowerSeriesWithinAt.hasStrictFDerivWithinAt (h : HasFPowerSeriesWithinAt f p s x) :
    (fun y ↦ f y.1 - f y.2 - ((continuousMultilinearCurryFin1 𝕜 E F) (p 1)) (y.1 - y.2))
      =o[𝓝[insert x s ×ˢ insert x s] (x, x)] fun y ↦ y.1 - y.2 := by
  refine h.isBigO_image_sub_norm_mul_norm_sub.trans_isLittleO (IsLittleO.of_norm_right ?_)
  refine isLittleO_iff_exists_eq_mul.2 ⟨fun y => ‖y - (x, x)‖, ?_, EventuallyEq.rfl⟩
  apply Tendsto.mono_left _ nhdsWithin_le_nhds
  refine (continuous_id.sub continuous_const).norm.tendsto' _ _ ?_
  rw [_root_.id, sub_self, norm_zero]

theorem HasFPowerSeriesAt.hasStrictFDerivAt (h : HasFPowerSeriesAt f p x) :
    HasStrictFDerivAt f (continuousMultilinearCurryFin1 𝕜 E F (p 1)) x := by
  simpa only [Set.insert_eq_of_mem, Set.mem_univ, Set.univ_prod_univ, nhdsWithin_univ]
    using (h.hasFPowerSeriesWithinAt (s := Set.univ)).hasStrictFDerivWithinAt

theorem HasFPowerSeriesWithinAt.hasFDerivWithinAt (h : HasFPowerSeriesWithinAt f p s x) :
    HasFDerivWithinAt f (continuousMultilinearCurryFin1 𝕜 E F (p 1)) (insert x s) x := by
  rw [HasFDerivWithinAt, hasFDerivAtFilter_iff_isLittleO, isLittleO_iff]
  intro c hc
  have : Tendsto (fun y ↦ (y, x)) (𝓝[insert x s] x) (𝓝[insert x s ×ˢ insert x s] (x, x)) := by
    rw [nhdsWithin_prod_eq]
    exact Tendsto.prod_mk tendsto_id (tendsto_const_nhdsWithin (by simp))
  exact this (isLittleO_iff.1 h.hasStrictFDerivWithinAt hc)

theorem HasFPowerSeriesAt.hasFDerivAt (h : HasFPowerSeriesAt f p x) :
    HasFDerivAt f (continuousMultilinearCurryFin1 𝕜 E F (p 1)) x :=
  h.hasStrictFDerivAt.hasFDerivAt

theorem HasFPowerSeriesWithinAt.differentiableWithinAt (h : HasFPowerSeriesWithinAt f p s x) :
    DifferentiableWithinAt 𝕜 f (insert x s) x :=
  h.hasFDerivWithinAt.differentiableWithinAt

theorem HasFPowerSeriesAt.differentiableAt (h : HasFPowerSeriesAt f p x) : DifferentiableAt 𝕜 f x :=
  h.hasFDerivAt.differentiableAt

theorem AnalyticWithinAt.differentiableWithinAt (h : AnalyticWithinAt 𝕜 f s x) :
    DifferentiableWithinAt 𝕜 f (insert x s) x := by
  obtain ⟨p, hp⟩ := h
  exact hp.differentiableWithinAt

theorem AnalyticAt.differentiableAt : AnalyticAt 𝕜 f x → DifferentiableAt 𝕜 f x
  | ⟨_, hp⟩ => hp.differentiableAt

theorem AnalyticAt.differentiableWithinAt (h : AnalyticAt 𝕜 f x) : DifferentiableWithinAt 𝕜 f s x :=
  h.differentiableAt.differentiableWithinAt

theorem HasFPowerSeriesAt.fderiv_eq (h : HasFPowerSeriesAt f p x) :
    fderiv 𝕜 f x = continuousMultilinearCurryFin1 𝕜 E F (p 1) :=
  h.hasFDerivAt.fderiv

theorem HasFPowerSeriesOnBall.differentiableOn [CompleteSpace F]
    (h : HasFPowerSeriesOnBall f p x r) : DifferentiableOn 𝕜 f (EMetric.ball x r) := fun _ hy =>
  (h.analyticAt_of_mem hy).differentiableWithinAt

theorem AnalyticWithinOn.differentiableOn (h : AnalyticWithinOn 𝕜 f s) : DifferentiableOn 𝕜 f s :=
  fun y hy => (h y hy).differentiableWithinAt.mono (by simp)

theorem AnalyticOn.differentiableOn (h : AnalyticOn 𝕜 f s) : DifferentiableOn 𝕜 f s := fun y hy =>
  (h y hy).differentiableWithinAt

theorem HasFPowerSeriesOnBall.hasFDerivAt [CompleteSpace F] (h : HasFPowerSeriesOnBall f p x r)
    {y : E} (hy : (‖y‖₊ : ℝ≥0∞) < r) :
    HasFDerivAt f (continuousMultilinearCurryFin1 𝕜 E F (p.changeOrigin y 1)) (x + y) :=
  (h.changeOrigin hy).hasFPowerSeriesAt.hasFDerivAt

theorem HasFPowerSeriesOnBall.fderiv_eq [CompleteSpace F] (h : HasFPowerSeriesOnBall f p x r)
    {y : E} (hy : (‖y‖₊ : ℝ≥0∞) < r) :
    fderiv 𝕜 f (x + y) = continuousMultilinearCurryFin1 𝕜 E F (p.changeOrigin y 1) :=
  (h.hasFDerivAt hy).fderiv

/-- If a function has a power series on a ball, then so does its derivative. -/
theorem HasFPowerSeriesOnBall.fderiv [CompleteSpace F] (h : HasFPowerSeriesOnBall f p x r) :
    HasFPowerSeriesOnBall (fderiv 𝕜 f) p.derivSeries x r := by
  refine .congr (f := fun z ↦ continuousMultilinearCurryFin1 𝕜 E F (p.changeOrigin (z - x) 1)) ?_
    fun z hz ↦ ?_
  · refine continuousMultilinearCurryFin1 𝕜 E F
      |>.toContinuousLinearEquiv.toContinuousLinearMap.comp_hasFPowerSeriesOnBall ?_
    simpa using ((p.hasFPowerSeriesOnBall_changeOrigin 1
      (h.r_pos.trans_le h.r_le)).mono h.r_pos h.r_le).comp_sub x
  dsimp only
  rw [← h.fderiv_eq, add_sub_cancel]
  simpa only [edist_eq_coe_nnnorm_sub, EMetric.mem_ball] using hz

/-- If a function is analytic on a set `s`, so is its Fréchet derivative. -/
theorem AnalyticAt.fderiv [CompleteSpace F] (h : AnalyticAt 𝕜 f x) :
    AnalyticAt 𝕜 (fderiv 𝕜 f) x := by
  rcases h with ⟨p, r, hp⟩
  exact hp.fderiv.analyticAt

/-- If a function is analytic on a set `s`, so is its Fréchet derivative. -/
theorem AnalyticOn.fderiv [CompleteSpace F] (h : AnalyticOn 𝕜 f s) :
    AnalyticOn 𝕜 (fderiv 𝕜 f) s :=
  fun y hy ↦ AnalyticAt.fderiv (h y hy)

/-- If a function is analytic within a set `s` at `x`, so is its Fréchet derivative within `s`
if `s` is a set of unique differentiability. -/
nonrec theorem AnalyticWithinAt.fderivWithin [CompleteSpace F]
    (h : AnalyticWithinAt 𝕜 f s x) (h' : UniqueDiffOn 𝕜 s) (hx : x ∈ s) :
    AnalyticWithinAt 𝕜 (fderivWithin 𝕜 f s) s x := by
  rcases h.exists_analyticAt with ⟨g, -, fg, hg⟩
  suffices AnalyticWithinAt 𝕜 (fderivWithin 𝕜 g s) s x by
    apply this.congr
    · intro y hy
      apply fderivWithin_congr (fg.mono (Set.subset_insert x s))
      apply fg (Set.subset_insert x s hy)
    · apply fderivWithin_congr (fg.mono (Set.subset_insert x s))
      apply fg (Set.mem_insert x s)
  suffices AnalyticWithinAt 𝕜 (fderiv 𝕜 g) s x by
    have A : fderivWithin 𝕜 g s =ᶠ[𝓝[s] x] fderiv 𝕜 g := by
      rcases hg with ⟨p, r, hp⟩
      have : s ∩ EMetric.ball x r ∈ 𝓝[s] x :=
        inter_mem_nhdsWithin _ (EMetric.ball_mem_nhds x hp.r_pos)
      filter_upwards [this] with y hy
      apply fderivWithin_eq_fderiv (h' y hy.1)
      exact (hp.analyticOn y hy.2).differentiableAt
    apply this.congr_of_eventuallyEq A
    apply mem_of_mem_nhdsWithin hx A
  exact hg.fderiv.analyticWithinAt

/-- If a function is analytic within a set `s`, so is its Fréchet derivative within `s` is `s` is
a set of unique differentiability. -/
theorem AnalyticWithinOn.fderivWithin [CompleteSpace F]
    (h : AnalyticWithinOn 𝕜 f s) (h' : UniqueDiffOn 𝕜 s) :
    AnalyticWithinOn 𝕜 (fderivWithin 𝕜 f s) s :=
  fun x hx ↦ (h x hx).fderivWithin h' hx

/-- If a function is analytic on a set `s`, so are its successive Fréchet derivative. -/
theorem AnalyticOn.iteratedFDeriv [CompleteSpace F] (h : AnalyticOn 𝕜 f s) (n : ℕ) :
    AnalyticOn 𝕜 (iteratedFDeriv 𝕜 n f) s := by
  induction n with
  | zero =>
    rw [iteratedFDeriv_zero_eq_comp]
    exact ((continuousMultilinearCurryFin0 𝕜 E F).symm : F →L[𝕜] E[×0]→L[𝕜] F).comp_analyticOn h
  | succ n IH =>
    rw [iteratedFDeriv_succ_eq_comp_left]
    -- Porting note: for reasons that I do not understand at all, `?g` cannot be inlined.
    convert ContinuousLinearMap.comp_analyticOn ?g IH.fderiv
    case g => exact ↑(continuousMultilinearCurryLeftEquiv 𝕜 (fun _ : Fin (n + 1) ↦ E) F).symm
    simp

lemma AnalyticOn.hasFTaylorSeriesUpToOn [CompleteSpace F] (n : ℕ∞) (h : AnalyticOn 𝕜 f s) :
    HasFTaylorSeriesUpToOn n f (ftaylorSeries 𝕜 f) s := by
  refine ⟨fun x _hx ↦ rfl, fun m _hm x hx ↦ ?_, fun m _hm x hx ↦ ?_⟩
  · apply HasFDerivAt.hasFDerivWithinAt
    exact ((h.iteratedFDeriv m x hx).differentiableAt).hasFDerivAt
  · apply (DifferentiableAt.continuousAt (𝕜 := 𝕜) ?_).continuousWithinAt
    exact (h.iteratedFDeriv m x hx).differentiableAt

lemma AnalyticWithinAt.exists_hasFTaylorSeriesUpToOn [CompleteSpace F]
    (n : ℕ∞) (h : AnalyticWithinAt 𝕜 f s x) :
    ∃ u ∈ 𝓝[insert x s] x, ∃ (p : E → FormalMultilinearSeries 𝕜 E F),
    HasFTaylorSeriesUpToOn n f p u ∧ ∀ i, AnalyticWithinOn 𝕜 (fun x ↦ p x i) u := by
  rcases h.exists_analyticAt with ⟨g, -, fg, hg⟩
  rcases hg.exists_mem_nhds_analyticOn with ⟨v, vx, hv⟩
  refine ⟨insert x s ∩ v, inter_mem_nhdsWithin _ vx, ftaylorSeries 𝕜 g, ?_, fun i ↦ ?_⟩
  · suffices HasFTaylorSeriesUpToOn n g (ftaylorSeries 𝕜 g) (insert x s ∩ v) from
      this.congr (fun y hy ↦ fg hy.1)
    exact AnalyticOn.hasFTaylorSeriesUpToOn _ (hv.mono Set.inter_subset_right)
  · exact (hv.iteratedFDeriv i).analyticWithinOn.mono Set.inter_subset_right

end fderiv

section deriv

variable {p : FormalMultilinearSeries 𝕜 𝕜 F} {r : ℝ≥0∞}
variable {f : 𝕜 → F} {x : 𝕜} {s : Set 𝕜}

protected theorem HasFPowerSeriesAt.hasStrictDerivAt (h : HasFPowerSeriesAt f p x) :
    HasStrictDerivAt f (p 1 fun _ => 1) x :=
  h.hasStrictFDerivAt.hasStrictDerivAt

protected theorem HasFPowerSeriesAt.hasDerivAt (h : HasFPowerSeriesAt f p x) :
    HasDerivAt f (p 1 fun _ => 1) x :=
  h.hasStrictDerivAt.hasDerivAt

protected theorem HasFPowerSeriesAt.deriv (h : HasFPowerSeriesAt f p x) :
    deriv f x = p 1 fun _ => 1 :=
  h.hasDerivAt.deriv

/-- If a function is analytic on a set `s`, so is its derivative. -/
theorem AnalyticOn.deriv [CompleteSpace F] (h : AnalyticOn 𝕜 f s) : AnalyticOn 𝕜 (deriv f) s :=
  (ContinuousLinearMap.apply 𝕜 F (1 : 𝕜)).comp_analyticOn h.fderiv

/-- If a function is analytic on a set `s`, so are its successive derivatives. -/
theorem AnalyticOn.iterated_deriv [CompleteSpace F] (h : AnalyticOn 𝕜 f s) (n : ℕ) :
    AnalyticOn 𝕜 (_root_.deriv^[n] f) s := by
  induction n with
  | zero => exact h
  | succ n IH => simpa only [Function.iterate_succ', Function.comp_apply] using IH.deriv

end deriv
section fderiv

variable {p : FormalMultilinearSeries 𝕜 E F} {r : ℝ≥0∞} {n : ℕ}
variable {f : E → F} {x : E} {s : Set E}

/-! The case of continuously polynomial functions. We get the same differentiability
results as for analytic functions, but without the assumptions that `F` is complete. -/

theorem HasFiniteFPowerSeriesOnBall.differentiableOn
    (h : HasFiniteFPowerSeriesOnBall f p x n r) : DifferentiableOn 𝕜 f (EMetric.ball x r) :=
  fun _ hy ↦ (h.cPolynomialAt_of_mem hy).analyticAt.differentiableWithinAt

theorem HasFiniteFPowerSeriesOnBall.hasFDerivAt (h : HasFiniteFPowerSeriesOnBall f p x n r)
    {y : E} (hy : (‖y‖₊ : ℝ≥0∞) < r) :
    HasFDerivAt f (continuousMultilinearCurryFin1 𝕜 E F (p.changeOrigin y 1)) (x + y) :=
  (h.changeOrigin hy).toHasFPowerSeriesOnBall.hasFPowerSeriesAt.hasFDerivAt

theorem HasFiniteFPowerSeriesOnBall.fderiv_eq (h : HasFiniteFPowerSeriesOnBall f p x n r)
    {y : E} (hy : (‖y‖₊ : ℝ≥0∞) < r) :
    fderiv 𝕜 f (x + y) = continuousMultilinearCurryFin1 𝕜 E F (p.changeOrigin y 1) :=
  (h.hasFDerivAt hy).fderiv

/-- If a function has a finite power series on a ball, then so does its derivative. -/
protected theorem HasFiniteFPowerSeriesOnBall.fderiv
    (h : HasFiniteFPowerSeriesOnBall f p x (n + 1) r) :
    HasFiniteFPowerSeriesOnBall (fderiv 𝕜 f) p.derivSeries x n r := by
  refine .congr (f := fun z ↦ continuousMultilinearCurryFin1 𝕜 E F (p.changeOrigin (z - x) 1)) ?_
    fun z hz ↦ ?_
  · refine continuousMultilinearCurryFin1 𝕜 E F
      |>.toContinuousLinearEquiv.toContinuousLinearMap.comp_hasFiniteFPowerSeriesOnBall ?_
    simpa using
      ((p.hasFiniteFPowerSeriesOnBall_changeOrigin 1 h.finite).mono h.r_pos le_top).comp_sub x
  dsimp only
  rw [← h.fderiv_eq, add_sub_cancel]
  simpa only [edist_eq_coe_nnnorm_sub, EMetric.mem_ball] using hz

/-- If a function has a finite power series on a ball, then so does its derivative.
This is a variant of `HasFiniteFPowerSeriesOnBall.fderiv` where the degree of `f` is `< n`
and not `< n + 1`. -/
theorem HasFiniteFPowerSeriesOnBall.fderiv' (h : HasFiniteFPowerSeriesOnBall f p x n r) :
    HasFiniteFPowerSeriesOnBall (fderiv 𝕜 f) p.derivSeries x (n - 1) r := by
  obtain rfl | hn := eq_or_ne n 0
  · rw [zero_tsub]
    refine HasFiniteFPowerSeriesOnBall.bound_zero_of_eq_zero (fun y hy ↦ ?_) h.r_pos fun n ↦ ?_
    · rw [Filter.EventuallyEq.fderiv_eq (f := fun _ ↦ 0)]
      · rw [fderiv_const, Pi.zero_apply]
      · exact Filter.eventuallyEq_iff_exists_mem.mpr ⟨EMetric.ball x r,
          EMetric.isOpen_ball.mem_nhds hy, fun z hz ↦ by rw [h.eq_zero_of_bound_zero z hz]⟩
    · apply ContinuousMultilinearMap.ext; intro a
      change (continuousMultilinearCurryFin1 𝕜 E F) (p.changeOriginSeries 1 n a) = 0
      rw [p.changeOriginSeries_finite_of_finite h.finite 1 (Nat.zero_le _)]
      exact map_zero _
  · rw [← Nat.succ_pred hn] at h
    exact h.fderiv

/-- If a function is polynomial on a set `s`, so is its Fréchet derivative. -/
theorem CPolynomialOn.fderiv (h : CPolynomialOn 𝕜 f s) :
    CPolynomialOn 𝕜 (fderiv 𝕜 f) s := by
  intro y hy
  rcases h y hy with ⟨p, r, n, hp⟩
  exact hp.fderiv'.cPolynomialAt

<<<<<<< HEAD
=======
/-- If a function is polynomial on a set `s`, so are its successive Fréchet derivative. -/
theorem CPolynomialOn.iteratedFDeriv (h : CPolynomialOn 𝕜 f s) (n : ℕ) :
    CPolynomialOn 𝕜 (iteratedFDeriv 𝕜 n f) s := by
  induction n with
  | zero =>
    rw [iteratedFDeriv_zero_eq_comp]
    exact ((continuousMultilinearCurryFin0 𝕜 E F).symm : F →L[𝕜] E[×0]→L[𝕜] F).comp_cPolynomialOn h
  | succ n IH =>
    rw [iteratedFDeriv_succ_eq_comp_left]
    convert ContinuousLinearMap.comp_cPolynomialOn ?g IH.fderiv
    case g => exact ↑(continuousMultilinearCurryLeftEquiv 𝕜 (fun _ : Fin (n + 1) ↦ E) F).symm
    simp

/-- A polynomial function is infinitely differentiable. -/
theorem CPolynomialOn.contDiffOn (h : CPolynomialOn 𝕜 f s) {n : ℕ∞} :
    ContDiffOn 𝕜 n f s :=
  let t := { x | CPolynomialAt 𝕜 f x }
  suffices ContDiffOn 𝕜 n f t from this.mono h
  have H : CPolynomialOn 𝕜 f t := fun _x hx ↦ hx
  have t_open : IsOpen t := isOpen_cPolynomialAt 𝕜 f
  contDiffOn_of_continuousOn_differentiableOn
    (fun m _ ↦ (H.iteratedFDeriv m).continuousOn.congr
      fun  _ hx ↦ iteratedFDerivWithin_of_isOpen _ t_open hx)
    (fun m _ ↦ (H.iteratedFDeriv m).analyticOn.differentiableOn.congr
      fun _ hx ↦ iteratedFDerivWithin_of_isOpen _ t_open hx)

theorem CPolynomialAt.contDiffAt (h : CPolynomialAt 𝕜 f x) {n : ℕ∞} :
    ContDiffAt 𝕜 n f x :=
  let ⟨_, hs, hf⟩ := h.exists_mem_nhds_cPolynomialOn
  hf.contDiffOn.contDiffAt hs

>>>>>>> b657f45a
end fderiv

section deriv

variable {p : FormalMultilinearSeries 𝕜 𝕜 F} {r : ℝ≥0∞}
variable {f : 𝕜 → F} {x : 𝕜} {s : Set 𝕜}

/-- If a function is polynomial on a set `s`, so is its derivative. -/
protected theorem CPolynomialOn.deriv (h : CPolynomialOn 𝕜 f s) : CPolynomialOn 𝕜 (deriv f) s :=
  (ContinuousLinearMap.apply 𝕜 F (1 : 𝕜)).comp_cPolynomialOn h.fderiv

/-- If a function is polynomial on a set `s`, so are its successive derivatives. -/
theorem CPolynomialOn.iterated_deriv (h : CPolynomialOn 𝕜 f s) (n : ℕ) :
    CPolynomialOn 𝕜 (deriv^[n] f) s := by
  induction n with
  | zero => exact h
  | succ n IH => simpa only [Function.iterate_succ', Function.comp_apply] using IH.deriv

end deriv

namespace ContinuousMultilinearMap

variable {ι : Type*} {E : ι → Type*} [∀ i, NormedAddCommGroup (E i)] [∀ i, NormedSpace 𝕜 (E i)]
  [Fintype ι] (f : ContinuousMultilinearMap 𝕜 E F)

open FormalMultilinearSeries

theorem changeOriginSeries_support {k l : ℕ} (h : k + l ≠ Fintype.card ι) :
    f.toFormalMultilinearSeries.changeOriginSeries k l = 0 :=
  Finset.sum_eq_zero fun _ _ ↦ by
    simp_rw [FormalMultilinearSeries.changeOriginSeriesTerm,
      toFormalMultilinearSeries, dif_neg h.symm, LinearIsometryEquiv.map_zero]

variable {n : ℕ∞} (x : ∀ i, E i)

open Finset in
theorem changeOrigin_toFormalMultilinearSeries [DecidableEq ι] :
    continuousMultilinearCurryFin1 𝕜 (∀ i, E i) F (f.toFormalMultilinearSeries.changeOrigin x 1) =
    f.linearDeriv x := by
  ext y
  rw [continuousMultilinearCurryFin1_apply, linearDeriv_apply,
      changeOrigin, FormalMultilinearSeries.sum]
  cases isEmpty_or_nonempty ι
  · have (l) : 1 + l ≠ Fintype.card ι := by
      rw [add_comm, Fintype.card_eq_zero]; exact Nat.succ_ne_zero _
    simp_rw [Fintype.sum_empty, changeOriginSeries_support _ (this _), zero_apply _, tsum_zero]; rfl
  rw [tsum_eq_single (Fintype.card ι - 1), changeOriginSeries]; swap
  · intro m hm
    rw [Ne, eq_tsub_iff_add_eq_of_le (by exact Fintype.card_pos), add_comm] at hm
    rw [f.changeOriginSeries_support hm, zero_apply]
  rw [sum_apply, ContinuousMultilinearMap.sum_apply, Fin.snoc_zero]
  simp_rw [changeOriginSeriesTerm_apply]
  refine (Fintype.sum_bijective (?_ ∘ Fintype.equivFinOfCardEq (Nat.add_sub_of_le
    Fintype.card_pos).symm) (.comp ?_ <| Equiv.bijective _) _ _ fun i ↦ ?_).symm
  · exact (⟨{·}ᶜ, by
      rw [card_compl, Fintype.card_fin, card_singleton, Nat.add_sub_cancel_left]⟩)
  · use fun _ _ ↦ (singleton_injective <| compl_injective <| Subtype.ext_iff.mp ·)
    intro ⟨s, hs⟩
    have h : sᶜ.card = 1 := by rw [card_compl, hs, Fintype.card_fin, Nat.add_sub_cancel]
    obtain ⟨a, ha⟩ := card_eq_one.mp h
    exact ⟨a, Subtype.ext (compl_eq_comm.mp ha)⟩
  rw [Function.comp_apply, Subtype.coe_mk, compl_singleton, piecewise_erase_univ,
    toFormalMultilinearSeries, dif_pos (Nat.add_sub_of_le Fintype.card_pos).symm]
  simp_rw [domDomCongr_apply, compContinuousLinearMap_apply, ContinuousLinearMap.proj_apply,
    Function.update_apply, (Equiv.injective _).eq_iff, ite_apply]
  congr; ext j
  obtain rfl | hj := eq_or_ne j i
  · rw [Function.update_same, if_pos rfl]
  · rw [Function.update_noteq hj, if_neg hj]

protected theorem hasFDerivAt [DecidableEq ι] : HasFDerivAt f (f.linearDeriv x) x := by
  rw [← changeOrigin_toFormalMultilinearSeries]
  convert f.hasFiniteFPowerSeriesOnBall.hasFDerivAt (y := x) ENNReal.coe_lt_top
  rw [zero_add]

/-- Given `f` a multilinear map, then the derivative of `x ↦ f (g₁ x, ..., gₙ x)` at `x` applied
to a vector `v` is given by `∑ i, f (g₁ x, ..., g'ᵢ v, ..., gₙ x)`. Version inside a set. -/
theorem _root_.HasFDerivWithinAt.multilinear_comp
    [DecidableEq ι] {G : Type*} [NormedAddCommGroup G] [NormedSpace 𝕜 G]
    {g : ∀ i, G → E i} {g' : ∀ i, G →L[𝕜] E i} {s : Set G} {x : G}
    (hg : ∀ i, HasFDerivWithinAt (g i) (g' i) s x) :
    HasFDerivWithinAt (fun x ↦ f (fun i ↦ g i x))
      ((∑ i : ι, (f.toContinuousLinearMap (fun j ↦ g j x) i) ∘L (g' i))) s x := by
  convert (f.hasFDerivAt (fun j ↦ g j x)).comp_hasFDerivWithinAt x (hasFDerivWithinAt_pi.2 hg)
  ext v
  simp [linearDeriv]

/-- Given `f` a multilinear map, then the derivative of `x ↦ f (g₁ x, ..., gₙ x)` at `x` applied
to a vector `v` is given by `∑ i, f (g₁ x, ..., g'ᵢ v, ..., gₙ x)`. -/
theorem _root_.HasFDerivAt.multilinear_comp
    [DecidableEq ι] {G : Type*} [NormedAddCommGroup G] [NormedSpace 𝕜 G]
    {g : ∀ i, G → E i} {g' : ∀ i, G →L[𝕜] E i} {x : G}
    (hg : ∀ i, HasFDerivAt (g i) (g' i) x) :
    HasFDerivAt (fun x ↦ f (fun i ↦ g i x))
      ((∑ i : ι, (f.toContinuousLinearMap (fun j ↦ g j x) i) ∘L (g' i))) x := by
  convert (f.hasFDerivAt (fun j ↦ g j x)).comp x (hasFDerivAt_pi.2 hg)
  ext v
  simp [linearDeriv]

/-- Technical lemma used in the proof of `hasFTaylorSeriesUpTo_iteratedFDeriv`, to compare sums
over embedding of `Fin k` and `Fin (k + 1)`. -/
private lemma _root_.Equiv.succ_embeddingFinSucc_fst_symm_apply {ι : Type*} [DecidableEq ι]
    {n : ℕ} (e : Fin (n+1) ↪ ι) {k : ι}
    (h'k : k ∈ Set.range (Equiv.embeddingFinSucc n ι e).1) (hk : k ∈ Set.range e) :
    Fin.succ ((Equiv.embeddingFinSucc n ι e).1.toEquivRange.symm ⟨k, h'k⟩)
      = e.toEquivRange.symm ⟨k, hk⟩ := by
  rcases hk with ⟨j, rfl⟩
  have hj : j ≠ 0 := by
    rintro rfl
    simp at h'k
  simp only [Function.Embedding.toEquivRange_symm_apply_self]
  have : e j = (Equiv.embeddingFinSucc n ι e).1 (Fin.pred j hj) := by simp
  simp_rw [this]
  simp [-Equiv.embeddingFinSucc_fst]

/-- A continuous multilinear function `f` admits a Taylor series, whose successive terms are given
by `f.iteratedFDeriv n`. This is the point of the definition of `f.iteratedFDeriv`. -/
theorem hasFTaylorSeriesUpTo_iteratedFDeriv :
    HasFTaylorSeriesUpTo ⊤ f (fun v n ↦ f.iteratedFDeriv n v) := by
  classical
  constructor
  · simp [ContinuousMultilinearMap.iteratedFDeriv]
  · rintro n - x
    suffices H : curryLeft (f.iteratedFDeriv (Nat.succ n) x) = (∑ e : Fin n ↪ ι,
          ((iteratedFDerivComponent f e.toEquivRange).linearDeriv
            (Pi.compRightL 𝕜 _ Subtype.val x)) ∘L (Pi.compRightL 𝕜 _ Subtype.val)) by
      have A : HasFDerivAt (f.iteratedFDeriv n) (∑ e : Fin n ↪ ι,
          ((iteratedFDerivComponent f e.toEquivRange).linearDeriv (Pi.compRightL 𝕜 _ Subtype.val x))
            ∘L (Pi.compRightL 𝕜 _ Subtype.val)) x := by
        apply HasFDerivAt.sum (fun s _hs ↦ ?_)
        exact (ContinuousMultilinearMap.hasFDerivAt _ _).comp x (ContinuousLinearMap.hasFDerivAt _)
      rwa [← H] at A
    ext v m
    simp only [ContinuousMultilinearMap.iteratedFDeriv, curryLeft_apply, sum_apply,
      iteratedFDerivComponent_apply, Finset.univ_sigma_univ,
      Pi.compRightL_apply, ContinuousLinearMap.coe_sum', ContinuousLinearMap.coe_comp',
      Finset.sum_apply, Function.comp_apply, linearDeriv_apply, Finset.sum_sigma']
    rw [← (Equiv.embeddingFinSucc n ι).sum_comp]
    congr with e
    congr with k
    by_cases hke : k ∈ Set.range e
    · simp only [hke, ↓reduceDIte]
      split_ifs with hkf
      · simp only [← Equiv.succ_embeddingFinSucc_fst_symm_apply e hkf hke, Fin.cons_succ]
      · obtain rfl : k = e 0 := by
          rcases hke with ⟨j, rfl⟩
          simpa using hkf
        simp only [Function.Embedding.toEquivRange_symm_apply_self, Fin.cons_zero, Function.update,
          Pi.compRightL_apply]
        split_ifs with h
        · congr!
        · exfalso
          apply h
          simp_rw [← Equiv.embeddingFinSucc_snd e]
    · have hkf : k ∉ Set.range (Equiv.embeddingFinSucc n ι e).1 := by
        contrapose! hke
        rw [Equiv.embeddingFinSucc_fst] at hke
        exact Set.range_comp_subset_range _ _ hke
      simp only [hke, hkf, ↓reduceDIte, Pi.compRightL,
        ContinuousLinearMap.coe_mk', LinearMap.coe_mk, AddHom.coe_mk]
      rw [Function.update_noteq]
      contrapose! hke
      rw [show k = _ from Subtype.ext_iff_val.1 hke, Equiv.embeddingFinSucc_snd e]
      exact Set.mem_range_self _
  · rintro n -
    apply continuous_finset_sum _ (fun e _ ↦ ?_)
    exact (ContinuousMultilinearMap.coe_continuous _).comp (ContinuousLinearMap.continuous _)

end ContinuousMultilinearMap

namespace FormalMultilinearSeries

variable (p : FormalMultilinearSeries 𝕜 E F)

open Fintype ContinuousLinearMap in
theorem derivSeries_apply_diag (n : ℕ) (x : E) :
    derivSeries p n (fun _ ↦ x) x = (n + 1) • p (n + 1) fun _ ↦ x := by
  simp only [derivSeries, compFormalMultilinearSeries_apply, changeOriginSeries,
    compContinuousMultilinearMap_coe, ContinuousLinearEquiv.coe_coe, LinearIsometryEquiv.coe_coe,
    Function.comp_apply, ContinuousMultilinearMap.sum_apply, map_sum, coe_sum', Finset.sum_apply,
    continuousMultilinearCurryFin1_apply, Matrix.zero_empty]
  convert Finset.sum_const _
  · rw [Fin.snoc_zero, changeOriginSeriesTerm_apply, Finset.piecewise_same, add_comm]
  · rw [← card, card_subtype, ← Finset.powerset_univ, ← Finset.powersetCard_eq_filter,
      Finset.card_powersetCard, ← card, card_fin, eq_comm, add_comm, Nat.choose_succ_self_right]

end FormalMultilinearSeries

namespace ContinuousLinearMap

variable {ι : Type*} {G : ι → Type*} [∀ i, NormedAddCommGroup (G i)] [∀ i, NormedSpace 𝕜 (G i)]
  [Fintype ι]  {H : Type*} [NormedAddCommGroup H]
  [NormedSpace 𝕜 H]

theorem hasFDerivAt_uncurry_of_multilinear [DecidableEq ι]
    (f : E →L[𝕜] ContinuousMultilinearMap 𝕜 G F) (v : E × Π i, G i) :
    HasFDerivAt (fun (p : E × Π i, G i) ↦ f p.1 p.2)
      ((f.flipMultilinear v.2) ∘L (.fst _ _ _) +
        ∑ i : ι, ((f v.1).toContinuousLinearMap v.2 i) ∘L (.proj _) ∘L (.snd _ _ _)) v := by
  convert HasFDerivAt.multilinear_comp (f.continuousMultilinearMapOption)
    (g := fun (_ : Option ι) p ↦ p) (g' := fun _ ↦ ContinuousLinearMap.id _ _) (x := v)
    (fun _ ↦ hasFDerivAt_id _)
  have I : f.continuousMultilinearMapOption.toContinuousLinearMap (fun _ ↦ v) none =
      (f.flipMultilinear v.2) ∘L (.fst _ _ _) := by
    simp [ContinuousMultilinearMap.toContinuousLinearMap, continuousMultilinearMapOption]
    apply ContinuousLinearMap.ext (fun w ↦ ?_)
    simp
  have J : ∀ (i : ι), f.continuousMultilinearMapOption.toContinuousLinearMap (fun _ ↦ v) (some i)
      = ((f v.1).toContinuousLinearMap v.2 i) ∘L (.proj _) ∘L (.snd _ _ _) := by
    intro i
    have : Nonempty ι := ⟨i⟩
    apply ContinuousLinearMap.ext (fun w ↦ ?_)
    simp only [ContinuousMultilinearMap.toContinuousLinearMap, continuousMultilinearMapOption,
      coe_mk', MultilinearMap.toLinearMap_apply, ContinuousMultilinearMap.coe_coe,
      MultilinearMap.coe_mkContinuous, MultilinearMap.coe_mk, ne_eq, reduceCtorEq,
      not_false_eq_true, Function.update_noteq, coe_comp', coe_snd', Function.comp_apply,
      proj_apply]
    congr
    ext j
    rcases eq_or_ne j i with rfl | hij
    · simp
    · simp [hij]
  simp [I, J]

/-- Given `f` a linear map into multilinear maps, then the derivative
of `x ↦ f (a x) (b₁ x, ..., bₙ x)` at `x` applied to a vector `v` is given by
`f (a' v) (b₁ x, ...., bₙ x) + ∑ i, f a (b₁ x, ..., b'ᵢ v, ..., bₙ x)`. Version inside a set. -/
theorem _root_.HasFDerivWithinAt.linear_multilinear_comp
    [DecidableEq ι] {a : H → E} {a' : H →L[𝕜] E}
    {b : ∀ i, H → G i} {b' : ∀ i, H →L[𝕜] G i} {s : Set H} {x : H}
    (ha : HasFDerivWithinAt a a' s x) (hb : ∀ i, HasFDerivWithinAt (b i) (b' i) s x)
    (f : E →L[𝕜] ContinuousMultilinearMap 𝕜 G F) :
    HasFDerivWithinAt (fun y ↦ f (a y) (fun i ↦ b i y))
      ((f.flipMultilinear (fun i ↦ b i x)) ∘L a' +
        ∑ i, ((f (a x)).toContinuousLinearMap (fun j ↦ b j x) i) ∘L (b' i)) s x := by
  convert (hasFDerivAt_uncurry_of_multilinear f (a x, fun i ↦ b i x)).comp_hasFDerivWithinAt x
    (ha.prod (hasFDerivWithinAt_pi.mpr hb))
  ext v
  simp

/-- Given `f` a linear map into multilinear maps, then the derivative
of `x ↦ f (a x) (b₁ x, ..., bₙ x)` at `x` applied to a vector `v` is given by
`f (a' v) (b₁ x, ...., bₙ x) + ∑ i, f a (b₁ x, ..., b'ᵢ v, ..., bₙ x)`. Version inside a set. -/
theorem _root_.HasFDerivAt.linear_multilinear_comp [DecidableEq ι] {a : H → E} {a' : H →L[𝕜] E}
    {b : ∀ i, H → G i} {b' : ∀ i, H →L[𝕜] G i} {x : H}
    (ha : HasFDerivAt a a' x) (hb : ∀ i, HasFDerivAt (b i) (b' i) x)
    (f : E →L[𝕜] ContinuousMultilinearMap 𝕜 G F) :
    HasFDerivAt (fun y ↦ f (a y) (fun i ↦ b i y))
      ((f.flipMultilinear (fun i ↦ b i x)) ∘L a' +
        ∑ i, ((f (a x)).toContinuousLinearMap (fun j ↦ b j x) i) ∘L (b' i)) x := by
  simp_rw [← hasFDerivWithinAt_univ] at ha hb ⊢
  exact HasFDerivWithinAt.linear_multilinear_comp ha hb f

end ContinuousLinearMap<|MERGE_RESOLUTION|>--- conflicted
+++ resolved
@@ -290,40 +290,6 @@
   rcases h y hy with ⟨p, r, n, hp⟩
   exact hp.fderiv'.cPolynomialAt
 
-<<<<<<< HEAD
-=======
-/-- If a function is polynomial on a set `s`, so are its successive Fréchet derivative. -/
-theorem CPolynomialOn.iteratedFDeriv (h : CPolynomialOn 𝕜 f s) (n : ℕ) :
-    CPolynomialOn 𝕜 (iteratedFDeriv 𝕜 n f) s := by
-  induction n with
-  | zero =>
-    rw [iteratedFDeriv_zero_eq_comp]
-    exact ((continuousMultilinearCurryFin0 𝕜 E F).symm : F →L[𝕜] E[×0]→L[𝕜] F).comp_cPolynomialOn h
-  | succ n IH =>
-    rw [iteratedFDeriv_succ_eq_comp_left]
-    convert ContinuousLinearMap.comp_cPolynomialOn ?g IH.fderiv
-    case g => exact ↑(continuousMultilinearCurryLeftEquiv 𝕜 (fun _ : Fin (n + 1) ↦ E) F).symm
-    simp
-
-/-- A polynomial function is infinitely differentiable. -/
-theorem CPolynomialOn.contDiffOn (h : CPolynomialOn 𝕜 f s) {n : ℕ∞} :
-    ContDiffOn 𝕜 n f s :=
-  let t := { x | CPolynomialAt 𝕜 f x }
-  suffices ContDiffOn 𝕜 n f t from this.mono h
-  have H : CPolynomialOn 𝕜 f t := fun _x hx ↦ hx
-  have t_open : IsOpen t := isOpen_cPolynomialAt 𝕜 f
-  contDiffOn_of_continuousOn_differentiableOn
-    (fun m _ ↦ (H.iteratedFDeriv m).continuousOn.congr
-      fun  _ hx ↦ iteratedFDerivWithin_of_isOpen _ t_open hx)
-    (fun m _ ↦ (H.iteratedFDeriv m).analyticOn.differentiableOn.congr
-      fun _ hx ↦ iteratedFDerivWithin_of_isOpen _ t_open hx)
-
-theorem CPolynomialAt.contDiffAt (h : CPolynomialAt 𝕜 f x) {n : ℕ∞} :
-    ContDiffAt 𝕜 n f x :=
-  let ⟨_, hs, hf⟩ := h.exists_mem_nhds_cPolynomialOn
-  hf.contDiffOn.contDiffAt hs
-
->>>>>>> b657f45a
 end fderiv
 
 section deriv
