--- conflicted
+++ resolved
@@ -45,17 +45,10 @@
 
 open RCLike ContinuousLinearMap
 
-<<<<<<< HEAD
-section Seminormed
-
-variable (𝕜 : Type*)
-variable (E : Type*) [RCLike 𝕜] [SeminormedAddCommGroup E] [InnerProductSpace 𝕜 E]
-=======
 variable (𝕜 E : Type*)
 
 section Seminormed
 variable [RCLike 𝕜] [SeminormedAddCommGroup E] [InnerProductSpace 𝕜 E]
->>>>>>> 11fa9c00
 
 local notation "⟪" x ", " y "⟫" => @inner 𝕜 E _ x y
 
@@ -79,13 +72,7 @@
 end Seminormed
 
 section Normed
-<<<<<<< HEAD
-
-variable (𝕜 : Type*)
-variable (E : Type*) [RCLike 𝕜] [NormedAddCommGroup E] [InnerProductSpace 𝕜 E]
-=======
 variable [RCLike 𝕜] [NormedAddCommGroup E] [InnerProductSpace 𝕜 E]
->>>>>>> 11fa9c00
 
 local notation "⟪" x ", " y "⟫" => @inner 𝕜 E _ x y
 
