--- conflicted
+++ resolved
@@ -29,93 +29,6 @@
 postcomposing with the forgetful functor.
 -/
 
-<<<<<<< HEAD
-universe v u
-
-open CategoryTheory Limits Opposite Functor Presheaf regularTopology
-
-namespace CategoryTheory
-
-variable {C D : Type*} [Category C] [Category D] (F : Cᵒᵖ ⥤ D) [Preregular C]
-  [FinitaryPreExtensive C]
-
-theorem isSheaf_coherent_iff_regular_and_extensive : IsSheaf (coherentTopology C) F ↔
-    IsSheaf (extensiveTopology C) F ∧ IsSheaf (regularTopology C) F := by
-  rw [← extensive_regular_generate_coherent]
-  exact isSheaf_sup (extensiveCoverage C) (regularCoverage C) F
-
-end CategoryTheory
-
-namespace CompHaus
-
-theorem isSheaf_iff_preservesFiniteProducts_and_equalizerCondition
-    (F : CompHaus.{u}ᵒᵖ ⥤ Type (u+1)) :
-    IsSheaf (coherentTopology CompHaus) F ↔
-    Nonempty (PreservesFiniteProducts F) ∧ EqualizerCondition F := by
-  rw [isSheaf_coherent_iff_regular_and_extensive]
-  apply and_congr
-  · rw [isSheaf_iff_isSheaf_of_type, extensiveTopology, isSheaf_iff_preservesFiniteProducts]
-  · rw [equalizerCondition_iff_isSheaf, isSheaf_iff_isSheaf_of_type]
-
-theorem isSheaf_iff_preservesFiniteProducts_and_equalizerCondition'
-    {A : Type (u+2)} [Category.{u+1} A] (G : A ⥤ Type (u+1))
-    [HasLimits A] [PreservesLimits G] [G.ReflectsIsomorphisms] (F : CompHaus.{u}ᵒᵖ ⥤ A) :
-    Presheaf.IsSheaf (coherentTopology CompHaus) F ↔
-    Nonempty (PreservesFiniteProducts (F ⋙ G)) ∧ EqualizerCondition (F ⋙ G) := by
-  rw [Presheaf.isSheaf_iff_isSheaf_forget (coherentTopology CompHaus) F G,
-    isSheaf_iff_preservesFiniteProducts_and_equalizerCondition]
-
-end CompHaus
-
-namespace Profinite
-
-theorem isSheaf_iff_preservesFiniteProducts_and_equalizerCondition
-    (F : Profinite.{u}ᵒᵖ ⥤ Type (u+1)) :
-    IsSheaf (coherentTopology Profinite) F ↔
-    Nonempty (PreservesFiniteProducts F) ∧ EqualizerCondition F := by
-  rw [isSheaf_coherent_iff_regular_and_extensive]
-  apply and_congr
-  · rw [isSheaf_iff_isSheaf_of_type, extensiveTopology, isSheaf_iff_preservesFiniteProducts]
-  · rw [equalizerCondition_iff_isSheaf, isSheaf_iff_isSheaf_of_type]
-
-theorem isSheaf_iff_preservesFiniteProducts_and_equalizerCondition'
-    {A : Type (u+2)} [Category.{u+1} A] (G : A ⥤ Type (u+1))
-    [HasLimits A] [PreservesLimits G] [G.ReflectsIsomorphisms] (F : Profinite.{u}ᵒᵖ ⥤ A) :
-    Presheaf.IsSheaf (coherentTopology Profinite) F ↔
-    Nonempty (PreservesFiniteProducts (F ⋙ G)) ∧ EqualizerCondition (F ⋙ G) := by
-  rw [Presheaf.isSheaf_iff_isSheaf_forget (coherentTopology Profinite) F G,
-    isSheaf_iff_preservesFiniteProducts_and_equalizerCondition]
-
-end Profinite
-
-namespace Stonean
-
-theorem isSheaf_iff_preservesFiniteProducts
-    (F : Stonean.{u}ᵒᵖ ⥤ Type (u+1)) :
-    IsSheaf (coherentTopology Stonean) F ↔ Nonempty (PreservesFiniteProducts F) := by
-  rw [isSheaf_coherent_iff_regular_and_extensive, and_iff_left ?_]
-  · rw [isSheaf_iff_isSheaf_of_type, extensiveTopology,
-      CategoryTheory.isSheaf_iff_preservesFiniteProducts]
-  · rw [regularTopology, isSheaf_iff_isSheaf_of_type, Presieve.isSheaf_coverage]
-    intro X R ⟨Y, hR⟩
-    have _ : R.regular := ⟨Y, hR⟩
-    exact isSheafFor_regular_of_projective R F
-
-theorem isSheaf_iff_preservesFiniteProducts'
-    {A : Type (u+2)} [Category.{u+1} A] (G : A ⥤ Type (u+1))
-    [HasLimits A] [PreservesLimits G] [G.ReflectsIsomorphisms] (F : Stonean.{u}ᵒᵖ ⥤ A) :
-    Presheaf.IsSheaf (coherentTopology Stonean) F ↔
-    Nonempty (PreservesFiniteProducts (F ⋙ G)) := by
-  rw [Presheaf.isSheaf_iff_isSheaf_forget (coherentTopology Stonean) F G,
-    isSheaf_iff_preservesFiniteProducts]
-
-end Stonean
-
-namespace Condensed
-
-variable {A : Type (u+2)} [Category.{u+1} A] (G : A ⥤ Type (u+1)) [HasLimits A] [PreservesLimits G]
-    [G.ReflectsIsomorphisms]
-=======
 universe u
 
 open CategoryTheory Limits Opposite Functor Presheaf regularTopology
@@ -123,7 +36,6 @@
 namespace Condensed
 
 variable {A : Type*} [Category A]
->>>>>>> 59de845a
 
 /-- The condensed object associated to a finite-product-preserving presheaf on `Stonean`. -/
 noncomputable def ofSheafStonean
