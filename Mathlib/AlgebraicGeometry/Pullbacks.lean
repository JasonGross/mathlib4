--- conflicted
+++ resolved
@@ -611,7 +611,6 @@
     (pullbackSpecIso R S T).hom ≫ Spec.map (ofHom (toRingHom includeRight)) = pullback.snd _ _ := by
   rw [← pullbackSpecIso_inv_snd, Iso.hom_inv_id_assoc]
 
-<<<<<<< HEAD
 lemma isPullback_Spec_map_isPushout {A B C P : CommRingCat} (f : A ⟶ B) (g : A ⟶ C)
     (inl : B ⟶ P) (inr : C ⟶ P) (h : IsPushout f g inl inr) :
     IsPullback (Spec.map inl) (Spec.map inr) (Spec.map f) (Spec.map g) :=
@@ -622,7 +621,7 @@
       (Spec.map (pushout.inr f g)) (Spec.map f) (Spec.map g) := by
   apply isPullback_Spec_map_isPushout
   exact IsPushout.of_hasPushout f g
-=======
+
 lemma diagonal_Spec_map :
     pullback.diagonal (Spec.map (CommRingCat.ofHom (algebraMap R S))) =
       Spec.map (CommRingCat.ofHom (Algebra.TensorProduct.lmul' R : S ⊗[R] S →ₐ[R] S).toRingHom) ≫
@@ -633,8 +632,5 @@
   · congr 1; ext x; show x = Algebra.TensorProduct.lmul' R (S := S) (1 ⊗ₜ[R] x); simp
 
 end Spec
->>>>>>> 0dedd92e
-
-end Spec
 
 end AlgebraicGeometry