/-
Copyright (c) 2021 Junyan Xu. All rights reserved.
Released under Apache 2.0 license as described in the file LICENSE.
Authors: Junyan Xu
-/
import Mathlib.AlgebraicGeometry.Restrict
import Mathlib.CategoryTheory.Adjunction.Limits
import Mathlib.CategoryTheory.Adjunction.Reflective

/-!
# Adjunction between `Γ` and `Spec`

We define the adjunction `ΓSpec.adjunction : Γ ⊣ Spec` by defining the unit (`toΓSpec`,
in multiple steps in this file) and counit (done in `Spec.lean`) and checking that they satisfy
the left and right triangle identities. The constructions and proofs make use of
maps and lemmas defined and proved in structure_sheaf.lean extensively.

Notice that since the adjunction is between contravariant functors, you get to choose
one of the two categories to have arrows reversed, and it is equally valid to present
the adjunction as `Spec ⊣ Γ` (`Spec.to_LocallyRingedSpace.right_op ⊣ Γ`), in which
case the unit and the counit would switch to each other.

## Main definition

* `AlgebraicGeometry.identityToΓSpec` : The natural transformation `𝟭 _ ⟶ Γ ⋙ Spec`.
* `AlgebraicGeometry.ΓSpec.locallyRingedSpaceAdjunction` : The adjunction `Γ ⊣ Spec` from
  `CommRingᵒᵖ` to `LocallyRingedSpace`.
* `AlgebraicGeometry.ΓSpec.adjunction` : The adjunction `Γ ⊣ Spec` from
  `CommRingᵒᵖ` to `Scheme`.

-/

-- Explicit universe annotations were used in this file to improve performance #12737


noncomputable section

universe u

open PrimeSpectrum

namespace AlgebraicGeometry

open Opposite

open CategoryTheory

open StructureSheaf

open Spec (structureSheaf)

open TopologicalSpace

open AlgebraicGeometry.LocallyRingedSpace

open TopCat.Presheaf

open TopCat.Presheaf.SheafCondition

namespace LocallyRingedSpace

variable (X : LocallyRingedSpace.{u})

/-- The canonical map from the underlying set to the prime spectrum of `Γ(X)`. -/
def toΓSpecFun : X → PrimeSpectrum (Γ.obj (op X)) := fun x =>
  comap (X.presheaf.Γgerm x) (LocalRing.closedPoint (X.presheaf.stalk x))

theorem not_mem_prime_iff_unit_in_stalk (r : Γ.obj (op X)) (x : X) :
    r ∉ (X.toΓSpecFun x).asIdeal ↔ IsUnit (X.presheaf.Γgerm x r) := by
  erw [LocalRing.mem_maximalIdeal, Classical.not_not]

/-- The preimage of a basic open in `Spec Γ(X)` under the unit is the basic
open in `X` defined by the same element (they are equal as sets). -/
theorem toΓSpec_preimage_basicOpen_eq (r : Γ.obj (op X)) :
    X.toΓSpecFun ⁻¹' (basicOpen r).1 = (X.toRingedSpace.basicOpen r).1 := by
      ext
      dsimp
      simp only [Set.mem_preimage, SetLike.mem_coe]
      rw [X.toRingedSpace.mem_top_basicOpen]
      exact not_mem_prime_iff_unit_in_stalk ..

/-- `toΓSpecFun` is continuous. -/
theorem toΓSpec_continuous : Continuous X.toΓSpecFun := by
  rw [isTopologicalBasis_basic_opens.continuous_iff]
  rintro _ ⟨r, rfl⟩
  erw [X.toΓSpec_preimage_basicOpen_eq r]
  exact (X.toRingedSpace.basicOpen r).2

/-- The canonical (bundled) continuous map from the underlying topological
space of `X` to the prime spectrum of its global sections. -/
@[simps]
def toΓSpecBase : X.toTopCat ⟶ Spec.topObj (Γ.obj (op X)) where
  toFun := X.toΓSpecFun
  continuous_toFun := X.toΓSpec_continuous

-- These lemmas have always been bad (#7657), but lean4#2644 made `simp` start noticing
attribute [nolint simpNF] AlgebraicGeometry.LocallyRingedSpace.toΓSpecBase_apply

variable (r : Γ.obj (op X))

/-- The preimage in `X` of a basic open in `Spec Γ(X)` (as an open set). -/
abbrev toΓSpecMapBasicOpen : Opens X :=
  (Opens.map X.toΓSpecBase).obj (basicOpen r)

/-- The preimage is the basic open in `X` defined by the same element `r`. -/
theorem toΓSpecMapBasicOpen_eq : X.toΓSpecMapBasicOpen r = X.toRingedSpace.basicOpen r :=
  Opens.ext (X.toΓSpec_preimage_basicOpen_eq r)

/-- The map from the global sections `Γ(X)` to the sections on the (preimage of) a basic open. -/
abbrev toToΓSpecMapBasicOpen :
    X.presheaf.obj (op ⊤) ⟶ X.presheaf.obj (op <| X.toΓSpecMapBasicOpen r) :=
  X.presheaf.map (X.toΓSpecMapBasicOpen r).leTop.op

/-- `r` is a unit as a section on the basic open defined by `r`. -/
theorem isUnit_res_toΓSpecMapBasicOpen : IsUnit (X.toToΓSpecMapBasicOpen r r) := by
  convert
    (X.presheaf.map <| (eqToHom <| X.toΓSpecMapBasicOpen_eq r).op).isUnit_map
      (X.toRingedSpace.isUnit_res_basicOpen r)
  -- Porting note: `rw [comp_apply]` to `erw [comp_apply]`
  erw [← comp_apply, ← Functor.map_comp]
  congr

/-- Define the sheaf hom on individual basic opens for the unit. -/
def toΓSpecCApp :
    (structureSheaf <| Γ.obj <| op X).val.obj (op <| basicOpen r) ⟶
      X.presheaf.obj (op <| X.toΓSpecMapBasicOpen r) :=
  IsLocalization.Away.lift r (isUnit_res_toΓSpecMapBasicOpen _ r)

/-- Characterization of the sheaf hom on basic opens,
    direction ← (next lemma) is used at various places, but → is not used in this file. -/
theorem toΓSpecCApp_iff
    (f :
      (structureSheaf <| Γ.obj <| op X).val.obj (op <| basicOpen r) ⟶
        X.presheaf.obj (op <| X.toΓSpecMapBasicOpen r)) :
    toOpen _ (basicOpen r) ≫ f = X.toToΓSpecMapBasicOpen r ↔ f = X.toΓSpecCApp r := by
  -- Porting Note: Type class problem got stuck in `IsLocalization.Away.AwayMap.lift_comp`
  -- created instance manually. This replaces the `pick_goal` tactics
  have loc_inst := IsLocalization.to_basicOpen (Γ.obj (op X)) r
  rw [← @IsLocalization.Away.AwayMap.lift_comp _ _ _ _ _ _ _ r loc_inst _
      (X.isUnit_res_toΓSpecMapBasicOpen r)]
  --pick_goal 5; exact is_localization.to_basic_open _ r
  constructor
  · intro h
    exact IsLocalization.ringHom_ext (Submonoid.powers r) h
  apply congr_arg

theorem toΓSpecCApp_spec : toOpen _ (basicOpen r) ≫ X.toΓSpecCApp r = X.toToΓSpecMapBasicOpen r :=
  (X.toΓSpecCApp_iff r _).2 rfl

/-- The sheaf hom on all basic opens, commuting with restrictions. -/
@[simps app]
def toΓSpecCBasicOpens :
    (inducedFunctor basicOpen).op ⋙ (structureSheaf (Γ.obj (op X))).1 ⟶
      (inducedFunctor basicOpen).op ⋙ ((TopCat.Sheaf.pushforward _ X.toΓSpecBase).obj X.𝒪).1 where
  app r := X.toΓSpecCApp r.unop
  naturality r s f := by
    apply (StructureSheaf.to_basicOpen_epi (Γ.obj (op X)) r.unop).1
    simp only [← Category.assoc]
    rw [X.toΓSpecCApp_spec r.unop]
    convert X.toΓSpecCApp_spec s.unop
    symm
    apply X.presheaf.map_comp

/-- The canonical morphism of sheafed spaces from `X` to the spectrum of its global sections. -/
@[simps]
def toΓSpecSheafedSpace : X.toSheafedSpace ⟶ Spec.toSheafedSpace.obj (op (Γ.obj (op X))) where
  base := X.toΓSpecBase
  c :=
    TopCat.Sheaf.restrictHomEquivHom (structureSheaf (Γ.obj (op X))).1 _ isBasis_basic_opens
      X.toΓSpecCBasicOpens

theorem toΓSpecSheafedSpace_app_eq :
    X.toΓSpecSheafedSpace.c.app (op (basicOpen r)) = X.toΓSpecCApp r := by
  apply TopCat.Sheaf.extend_hom_app _ _ _

-- Porting note: need a helper lemma `toΓSpecSheafedSpace_app_spec_assoc` to help compile
-- `toStalk_stalkMap_to_Γ_Spec`
@[reassoc] theorem toΓSpecSheafedSpace_app_spec (r : Γ.obj (op X)) :
    toOpen (Γ.obj (op X)) (basicOpen r) ≫ X.toΓSpecSheafedSpace.c.app (op (basicOpen r)) =
      X.toToΓSpecMapBasicOpen r :=
  (X.toΓSpecSheafedSpace_app_eq r).symm ▸ X.toΓSpecCApp_spec r

/-- The map on stalks induced by the unit commutes with maps from `Γ(X)` to
    stalks (in `Spec Γ(X)` and in `X`). -/
theorem toStalk_stalkMap_toΓSpec (x : X) :
    toStalk _ _ ≫ X.toΓSpecSheafedSpace.stalkMap x = X.presheaf.Γgerm x := by
  rw [PresheafedSpace.Hom.stalkMap,
    ← toOpen_germ _ (basicOpen (1 : Γ.obj (op X))) _ (by rw [basicOpen_one]; trivial),
    ← Category.assoc, Category.assoc (toOpen _ _), stalkFunctor_map_germ, ← Category.assoc,
    toΓSpecSheafedSpace_app_spec, Γgerm]
  erw [← stalkPushforward_germ _ _ X.presheaf ⊤]
  congr 1
  exact (X.toΓSpecBase _* X.presheaf).germ_res le_top.hom _ _

/-- The canonical morphism from `X` to the spectrum of its global sections. -/
@[simps! val_base]
def toΓSpec : X ⟶ Spec.locallyRingedSpaceObj (Γ.obj (op X)) where
  val := X.toΓSpecSheafedSpace
  prop := by
    intro x
    let p : PrimeSpectrum (Γ.obj (op X)) := X.toΓSpecFun x
    constructor
    -- show stalk map is local hom ↓
    let S := (structureSheaf _).presheaf.stalk p
    rintro (t : S) ht
    obtain ⟨⟨r, s⟩, he⟩ := IsLocalization.surj p.asIdeal.primeCompl t
    dsimp at he
    set t' := _
    change t * t' = _ at he
    apply isUnit_of_mul_isUnit_left (y := t')
    rw [he]
    refine IsLocalization.map_units S (⟨r, ?_⟩ : p.asIdeal.primeCompl)
    apply (not_mem_prime_iff_unit_in_stalk _ _ _).mpr
    rw [← toStalk_stalkMap_toΓSpec]
    erw [comp_apply, ← he]
    rw [RingHom.map_mul]
    exact ht.mul <| (IsLocalization.map_units (R := Γ.obj (op X)) S s).map _

/-- On a locally ringed space `X`, the preimage of the zero locus of the prime spectrum
of `Γ(X, ⊤)` under `toΓSpec` agrees with the associated zero locus on `X`. -/
lemma toΓSpec_preimage_zeroLocus_eq {X : LocallyRingedSpace.{u}}
    (s : Set (X.presheaf.obj (op ⊤))) :
    X.toΓSpec.val.base ⁻¹' PrimeSpectrum.zeroLocus s = X.toRingedSpace.zeroLocus s := by
  simp only [RingedSpace.zeroLocus]
  have (i : LocallyRingedSpace.Γ.obj (op X)) (_ : i ∈ s) :
      ((X.toRingedSpace.basicOpen i).carrier)ᶜ =
        X.toΓSpec.val.base ⁻¹' (PrimeSpectrum.basicOpen i).carrierᶜ := by
    symm
    erw [Set.preimage_compl, X.toΓSpec_preimage_basicOpen_eq i]
  erw [Set.iInter₂_congr this]
  simp_rw [← Set.preimage_iInter₂, Opens.carrier_eq_coe, PrimeSpectrum.basicOpen_eq_zeroLocus_compl,
    compl_compl]
  rw [← PrimeSpectrum.zeroLocus_iUnion₂]
  simp

theorem comp_ring_hom_ext {X : LocallyRingedSpace.{u}} {R : CommRingCat.{u}} {f : R ⟶ Γ.obj (op X)}
    {β : X ⟶ Spec.locallyRingedSpaceObj R}
    (w : X.toΓSpec.1.base ≫ (Spec.locallyRingedSpaceMap f).1.base = β.1.base)
    (h :
      ∀ r : R,
        f ≫ X.presheaf.map (homOfLE le_top : (Opens.map β.1.base).obj (basicOpen r) ⟶ _).op =
          toOpen R (basicOpen r) ≫ β.1.c.app (op (basicOpen r))) :
    X.toΓSpec ≫ Spec.locallyRingedSpaceMap f = β := by
  ext1
  -- Porting note: was `apply Spec.basicOpen_hom_ext`
  refine Spec.basicOpen_hom_ext w ?_
  intro r U
  rw [LocallyRingedSpace.comp_val_c_app]
  erw [toOpen_comp_comap_assoc]
  rw [Category.assoc]
  erw [toΓSpecSheafedSpace_app_spec, ← X.presheaf.map_comp]
  exact h r

/-- `toSpecΓ _` is an isomorphism so these are mutually two-sided inverses. -/
theorem Γ_Spec_left_triangle : toSpecΓ (Γ.obj (op X)) ≫ X.toΓSpec.1.c.app (op ⊤) = 𝟙 _ := by
  unfold toSpecΓ
  rw [← toOpen_res _ (basicOpen (1 : Γ.obj (op X))) ⊤ (eqToHom basicOpen_one.symm),
    Category.assoc, NatTrans.naturality, ← Category.assoc]
  erw [X.toΓSpecSheafedSpace_app_spec 1, ← Functor.map_comp]
  convert eqToHom_map X.presheaf _; rfl

end LocallyRingedSpace

/-- The unit as a natural transformation. -/
def identityToΓSpec : 𝟭 LocallyRingedSpace.{u} ⟶ Γ.rightOp ⋙ Spec.toLocallyRingedSpace where
  app := LocallyRingedSpace.toΓSpec
  naturality X Y f := by
    symm
    apply LocallyRingedSpace.comp_ring_hom_ext
    · ext1 x
      dsimp
      show PrimeSpectrum.comap (f.val.c.app (op ⊤)) (X.toΓSpecFun x) = Y.toΓSpecFun (f.val.base x)
      dsimp [toΓSpecFun]
      -- TODO: this instance was found automatically before #6045
      have := @AlgebraicGeometry.LocallyRingedSpace.isLocalRingHomStalkMap X Y
<<<<<<< HEAD
      -- This used to be `rw`, but we need `erw` after leanprover/lean4#2644
      erw [← LocalRing.comap_closedPoint (f.stalkMap x), ←
=======
      rw [← LocalRing.comap_closedPoint (f.stalkMap x), ←
>>>>>>> 22b17a30
        PrimeSpectrum.comap_comp_apply, ← PrimeSpectrum.comap_comp_apply]
      congr 2
      exact (PresheafedSpace.stalkMap_germ f.1 ⊤ x trivial).symm
    · intro r
      rw [LocallyRingedSpace.comp_val_c_app, ← Category.assoc]
      erw [Y.toΓSpecSheafedSpace_app_spec, f.1.c.naturality]
      rfl

namespace ΓSpec

theorem left_triangle (X : LocallyRingedSpace) :
    SpecΓIdentity.inv.app (Γ.obj (op X)) ≫ (identityToΓSpec.app X).val.c.app (op ⊤) = 𝟙 _ :=
  X.Γ_Spec_left_triangle

/-- `SpecΓIdentity` is iso so these are mutually two-sided inverses. -/
theorem right_triangle (R : CommRingCat) :
    identityToΓSpec.app (Spec.toLocallyRingedSpace.obj <| op R) ≫
        Spec.toLocallyRingedSpace.map (SpecΓIdentity.inv.app R).op =
      𝟙 _ := by
  apply LocallyRingedSpace.comp_ring_hom_ext
  · ext (p : PrimeSpectrum R)
    dsimp
    ext x
    erw [← IsLocalization.AtPrime.to_map_mem_maximal_iff ((structureSheaf R).presheaf.stalk p)
        p.asIdeal x]
    rfl
  · intro r; apply toOpen_res

/-- The adjunction `Γ ⊣ Spec` from `CommRingᵒᵖ` to `LocallyRingedSpace`. -/
-- Porting note: `simps` cause a time out, so `Unit` and `counit` will be added manually
def locallyRingedSpaceAdjunction : Γ.rightOp ⊣ Spec.toLocallyRingedSpace.{u} where
  unit := identityToΓSpec
  counit := (NatIso.op SpecΓIdentity).inv
  left_triangle_components X := by
    simp only [Functor.id_obj, Functor.rightOp_obj, Γ_obj, Functor.comp_obj,
      Spec.toLocallyRingedSpace_obj, Spec.locallyRingedSpaceObj_toSheafedSpace,
      Spec.sheafedSpaceObj_carrier, Spec.sheafedSpaceObj_presheaf, Functor.rightOp_map, Γ_map,
      Quiver.Hom.unop_op, NatIso.op_inv, NatTrans.op_app, SpecΓIdentity_inv_app]
    exact congr_arg Quiver.Hom.op (left_triangle X)
  right_triangle_components R := by
    simp only [Spec.toLocallyRingedSpace_obj, Functor.id_obj, Functor.comp_obj, Functor.rightOp_obj,
      Γ_obj, Spec.locallyRingedSpaceObj_toSheafedSpace, Spec.sheafedSpaceObj_carrier,
      Spec.sheafedSpaceObj_presheaf, NatIso.op_inv, NatTrans.op_app, op_unop, SpecΓIdentity_inv_app,
      Spec.toLocallyRingedSpace_map, Quiver.Hom.unop_op]
    exact right_triangle R.unop

lemma locallyRingedSpaceAdjunction_unit :
    locallyRingedSpaceAdjunction.unit = identityToΓSpec := rfl

lemma locallyRingedSpaceAdjunction_counit :
    locallyRingedSpaceAdjunction.counit = (NatIso.op SpecΓIdentity.{u}).inv := rfl

@[simp]
lemma locallyRingedSpaceAdjunction_counit_app (R : CommRingCatᵒᵖ) :
    locallyRingedSpaceAdjunction.counit.app R =
      (toOpen R.unop ⊤).op := rfl

@[simp]
lemma locallyRingedSpaceAdjunction_counit_app' (R : Type u) [CommRing R] :
    locallyRingedSpaceAdjunction.counit.app (op <| CommRingCat.of R) =
      (toOpen R ⊤).op := rfl

lemma locallyRingedSpaceAdjunction_homEquiv_apply
    {X : LocallyRingedSpace} {R : CommRingCatᵒᵖ}
    (f : Γ.rightOp.obj X ⟶ R) :
    locallyRingedSpaceAdjunction.homEquiv X R f =
      identityToΓSpec.app X ≫ Spec.locallyRingedSpaceMap f.unop := rfl

lemma locallyRingedSpaceAdjunction_homEquiv_apply'
    {X : LocallyRingedSpace} {R : Type u} [CommRing R]
    (f : CommRingCat.of R ⟶ Γ.obj <| op X) :
    locallyRingedSpaceAdjunction.homEquiv X (op <| CommRingCat.of R) (op f) =
      identityToΓSpec.app X ≫ Spec.locallyRingedSpaceMap f := rfl

lemma toOpen_comp_locallyRingedSpaceAdjunction_homEquiv_app
    {X : LocallyRingedSpace} {R : Type u} [CommRing R]
    (f : Γ.rightOp.obj X ⟶ op (CommRingCat.of R)) (U) :
    StructureSheaf.toOpen R U.unop ≫
      (locallyRingedSpaceAdjunction.homEquiv X (op <| CommRingCat.of R) f).1.c.app U =
    f.unop ≫ X.presheaf.map (homOfLE le_top).op := by
  rw [← StructureSheaf.toOpen_res _ _ _ (homOfLE le_top), Category.assoc,
    NatTrans.naturality _ (homOfLE (le_top (a := U.unop))).op,
    show (toOpen R ⊤) = (toOpen R ⊤).op.unop from rfl,
    ← locallyRingedSpaceAdjunction_counit_app']
  simp_rw [← Γ_map_op]
  rw [← Γ.rightOp_map_unop, ← Category.assoc, ← unop_comp, ← Adjunction.homEquiv_counit,
    Equiv.symm_apply_apply]
  rfl

/-- The adjunction `Γ ⊣ Spec` from `CommRingᵒᵖ` to `Scheme`. -/
def adjunction : Scheme.Γ.rightOp ⊣ Scheme.Spec.{u} :=
  Adjunction.mk' {
    homEquiv := fun X Y ↦ locallyRingedSpaceAdjunction.{u}.homEquiv X.toLocallyRingedSpace Y
    unit :=
    { app := fun X ↦ locallyRingedSpaceAdjunction.{u}.unit.app X.toLocallyRingedSpace
      naturality := fun _ _ f ↦ locallyRingedSpaceAdjunction.{u}.unit.naturality f }
    counit := (NatIso.op Scheme.SpecΓIdentity.{u}).inv
    homEquiv_unit := rfl
    homEquiv_counit := rfl }

theorem adjunction_homEquiv_apply {X : Scheme} {R : CommRingCatᵒᵖ}
    (f : (op <| Scheme.Γ.obj <| op X) ⟶ R) :
    ΓSpec.adjunction.homEquiv X R f = locallyRingedSpaceAdjunction.homEquiv X.1 R f := rfl

theorem adjunction_homEquiv (X : Scheme) (R : CommRingCatᵒᵖ) :
    ΓSpec.adjunction.homEquiv X R = locallyRingedSpaceAdjunction.homEquiv X.1 R := rfl

theorem adjunction_homEquiv_symm_apply {X : Scheme} {R : CommRingCatᵒᵖ}
    (f : X ⟶ Scheme.Spec.obj R) :
    (ΓSpec.adjunction.homEquiv X R).symm f =
      (locallyRingedSpaceAdjunction.homEquiv X.1 R).symm f := rfl

theorem adjunction_counit_app' {R : CommRingCatᵒᵖ} :
    ΓSpec.adjunction.counit.app R = locallyRingedSpaceAdjunction.counit.app R := rfl

@[simp]
theorem adjunction_counit_app {R : CommRingCatᵒᵖ} :
    ΓSpec.adjunction.counit.app R = (Scheme.ΓSpecIso (unop R)).inv.op := rfl

/-- The canonical map `X ⟶ Spec Γ(X, ⊤)`. This is the unit of the `Γ-Spec` adjunction. -/
def _root_.AlgebraicGeometry.Scheme.toSpecΓ (X : Scheme.{u}) : X ⟶ Spec Γ(X, ⊤) :=
  ΓSpec.adjunction.unit.app X

@[simp]
theorem adjunction_unit_app {X : Scheme} :
    ΓSpec.adjunction.unit.app X = X.toSpecΓ := rfl

instance isIso_locallyRingedSpaceAdjunction_counit :
    IsIso.{u + 1, u + 1} locallyRingedSpaceAdjunction.counit :=
  (NatIso.op SpecΓIdentity).isIso_inv

instance isIso_adjunction_counit : IsIso ΓSpec.adjunction.counit := by
  apply (config := { allowSynthFailures := true }) NatIso.isIso_of_isIso_app
  intro R
  rw [adjunction_counit_app]
  infer_instance

end ΓSpec

<<<<<<< HEAD
=======
theorem Scheme.toSpecΓ_val_base (X : Scheme.{u}) (x) :
    (Scheme.toSpecΓ X).1.base x =
      (Spec.map (X.presheaf.germ ⊤ x trivial)).1.base (LocalRing.closedPoint _) := rfl

>>>>>>> 22b17a30
@[reassoc (attr := simp)]
theorem Scheme.toSpecΓ_naturality {X Y : Scheme.{u}} (f : X ⟶ Y) :
    f ≫ Y.toSpecΓ = X.toSpecΓ ≫ Spec.map (f.app ⊤) :=
  ΓSpec.adjunction.unit.naturality f

@[simp]
theorem Scheme.toSpecΓ_app_top (X : Scheme.{u}) :
    X.toSpecΓ.app ⊤ = (Scheme.ΓSpecIso Γ(X, ⊤)).hom := by
  have := ΓSpec.adjunction.left_triangle_components X
  dsimp at this
  rw [← IsIso.eq_comp_inv] at this
  simp only [ΓSpec.adjunction_counit_app, Functor.id_obj, Functor.comp_obj, Functor.rightOp_obj,
    Scheme.Γ_obj, Category.id_comp] at this
  rw [← Quiver.Hom.op_inj.eq_iff, this, ← op_inv, IsIso.Iso.inv_inv]

@[simp]
theorem SpecMap_ΓSpecIso_hom (R : CommRingCat.{u}) :
    Spec.map ((Scheme.ΓSpecIso R).hom) = (Spec R).toSpecΓ := by
  have := ΓSpec.adjunction.right_triangle_components (op R)
  dsimp at this
  rwa [← IsIso.eq_comp_inv, Category.id_comp, ← Spec.map_inv, IsIso.Iso.inv_inv, eq_comm] at this

lemma Scheme.toSpecΓ_preimage_basicOpen (X : Scheme.{u}) (r : Γ(X, ⊤)) :
    X.toSpecΓ ⁻¹ᵁ (PrimeSpectrum.basicOpen r) = X.basicOpen r := by
  rw [← basicOpen_eq_of_affine, Scheme.preimage_basicOpen]
  congr
  rw [Scheme.toSpecΓ_app_top]
  exact Iso.inv_hom_id_apply _ _

-- Warning: this LHS of this lemma breaks the structure-sheaf abstraction.
@[reassoc (attr := simp)]
theorem toOpen_toSpecΓ_app {X : Scheme.{u}} (U) :
    StructureSheaf.toOpen _ _ ≫ X.toSpecΓ.app U =
      X.presheaf.map (homOfLE (by exact le_top)).op := by
  rw [← StructureSheaf.toOpen_res _ _ _ (homOfLE le_top), Category.assoc,
    NatTrans.naturality _ (homOfLE (le_top (a := U))).op]
  show (ΓSpec.adjunction.counit.app (Scheme.Γ.rightOp.obj X)).unop ≫
    (Scheme.Γ.rightOp.map (ΓSpec.adjunction.unit.app X)).unop ≫ _ = _
  rw [← Category.assoc, ← unop_comp, ΓSpec.adjunction.left_triangle_components]
  dsimp
  exact Category.id_comp _

<<<<<<< HEAD
=======
lemma ΓSpecIso_inv_ΓSpec_adjunction_homEquiv {X : Scheme.{u}} {B : CommRingCat} (φ : B ⟶ Γ(X, ⊤)) :
    (Scheme.ΓSpecIso B).inv ≫ ((ΓSpec.adjunction.homEquiv X (op B)) φ.op).app ⊤ = φ := by
  simp only [Adjunction.homEquiv_apply, Scheme.Spec_map, Opens.map_top, Scheme.comp_app]
  simp

lemma ΓSpec_adjunction_homEquiv_eq {X : Scheme.{u}} {B : CommRingCat} (φ : B ⟶ Γ(X, ⊤)) :
    (((ΓSpec.adjunction.homEquiv X (op B)) φ.op).app ⊤) = (Scheme.ΓSpecIso B).hom ≫ φ := by
  simp_rw [← ΓSpecIso_inv_ΓSpec_adjunction_homEquiv φ]
  simp

>>>>>>> 22b17a30
theorem ΓSpecIso_obj_hom {X : Scheme.{u}} (U : X.Opens) :
    (Scheme.ΓSpecIso Γ(X, U)).hom = (Spec.map U.topIso.inv).app ⊤ ≫
      U.toScheme.toSpecΓ.app ⊤ ≫ U.topIso.hom := by simp

@[deprecated (since := "2024-07-24")]
alias ΓSpec.adjunction_unit_naturality := Scheme.toSpecΓ_naturality
@[deprecated (since := "2024-07-24")]
alias ΓSpec.adjunction_unit_naturality_assoc := Scheme.toSpecΓ_naturality_assoc
@[deprecated (since := "2024-07-24")]
alias ΓSpec.adjunction_unit_app_app_top := Scheme.toSpecΓ_app_top
@[deprecated (since := "2024-07-24")]
alias ΓSpec.adjunction_unit_map_basicOpen := Scheme.toSpecΓ_preimage_basicOpen

/-! Immediate consequences of the adjunction. -/


/-- Spec preserves limits. -/
instance : Limits.PreservesLimits Spec.toLocallyRingedSpace :=
  ΓSpec.locallyRingedSpaceAdjunction.rightAdjointPreservesLimits

instance Spec.preservesLimits : Limits.PreservesLimits Scheme.Spec :=
  ΓSpec.adjunction.rightAdjointPreservesLimits

/-- The functor `Spec.toLocallyRingedSpace : CommRingCatᵒᵖ ⥤ LocallyRingedSpace`
is fully faithful.-/
def Spec.fullyFaithfulToLocallyRingedSpace : Spec.toLocallyRingedSpace.FullyFaithful :=
  ΓSpec.locallyRingedSpaceAdjunction.fullyFaithfulROfIsIsoCounit

/-- Spec is a full functor. -/
instance : Spec.toLocallyRingedSpace.Full :=
  Spec.fullyFaithfulToLocallyRingedSpace.full

/-- Spec is a faithful functor. -/
instance : Spec.toLocallyRingedSpace.Faithful :=
  Spec.fullyFaithfulToLocallyRingedSpace.faithful

/-- The functor `Spec : CommRingCatᵒᵖ ⥤ Scheme` is fully faithful.-/
def Spec.fullyFaithful : Scheme.Spec.FullyFaithful :=
  ΓSpec.adjunction.fullyFaithfulROfIsIsoCounit

/-- Spec is a full functor. -/
instance Spec.full : Scheme.Spec.Full :=
  Spec.fullyFaithful.full

/-- Spec is a faithful functor. -/
instance Spec.faithful : Scheme.Spec.Faithful :=
  Spec.fullyFaithful.faithful

section

variable {R S : CommRingCat.{u}} {φ ψ : R ⟶ S} (f : Spec S ⟶ Spec R)

lemma Spec.map_inj : Spec.map φ = Spec.map ψ ↔ φ = ψ := by
  rw [iff_comm, ← Quiver.Hom.op_inj.eq_iff, ← Scheme.Spec.map_injective.eq_iff]
  rfl

lemma Spec.map_injective {R S : CommRingCat} : Function.Injective (Spec.map : (R ⟶ S) → _) :=
  fun _ _ ↦ Spec.map_inj.mp

/-- The preimage under Spec. -/
def Spec.preimage : R ⟶ S := (Scheme.Spec.preimage f).unop

@[simp] lemma Spec.map_preimage : Spec.map (Spec.preimage f) = f := Scheme.Spec.map_preimage f

variable (φ) in
@[simp] lemma Spec.preimage_map : Spec.preimage (Spec.map φ) = φ :=
  Spec.map_injective (Spec.map_preimage (Spec.map φ))

/-- Spec is fully faithful -/
@[simps]
def Spec.homEquiv {R S : CommRingCat} : (Spec S ⟶ Spec R) ≃ (R ⟶ S) where
  toFun := Spec.preimage
  invFun := Spec.map
  left_inv := Spec.map_preimage
  right_inv := Spec.preimage_map

end

instance : Spec.toLocallyRingedSpace.IsRightAdjoint :=
  (ΓSpec.locallyRingedSpaceAdjunction).isRightAdjoint

instance : Scheme.Spec.IsRightAdjoint :=
  (ΓSpec.adjunction).isRightAdjoint

instance : Reflective Spec.toLocallyRingedSpace where
  adj := ΓSpec.locallyRingedSpaceAdjunction

instance Spec.reflective : Reflective Scheme.Spec where
  adj := ΓSpec.adjunction

@[deprecated (since := "2024-07-02")]
alias LocallyRingedSpace.toΓSpec_preim_basicOpen_eq :=
  LocallyRingedSpace.toΓSpec_preimage_basicOpen_eq

end AlgebraicGeometry<|MERGE_RESOLUTION|>--- conflicted
+++ resolved
@@ -273,12 +273,7 @@
       dsimp [toΓSpecFun]
       -- TODO: this instance was found automatically before #6045
       have := @AlgebraicGeometry.LocallyRingedSpace.isLocalRingHomStalkMap X Y
-<<<<<<< HEAD
-      -- This used to be `rw`, but we need `erw` after leanprover/lean4#2644
-      erw [← LocalRing.comap_closedPoint (f.stalkMap x), ←
-=======
       rw [← LocalRing.comap_closedPoint (f.stalkMap x), ←
->>>>>>> 22b17a30
         PrimeSpectrum.comap_comp_apply, ← PrimeSpectrum.comap_comp_apply]
       congr 2
       exact (PresheafedSpace.stalkMap_germ f.1 ⊤ x trivial).symm
@@ -418,13 +413,10 @@
 
 end ΓSpec
 
-<<<<<<< HEAD
-=======
 theorem Scheme.toSpecΓ_val_base (X : Scheme.{u}) (x) :
     (Scheme.toSpecΓ X).1.base x =
       (Spec.map (X.presheaf.germ ⊤ x trivial)).1.base (LocalRing.closedPoint _) := rfl
 
->>>>>>> 22b17a30
 @[reassoc (attr := simp)]
 theorem Scheme.toSpecΓ_naturality {X Y : Scheme.{u}} (f : X ⟶ Y) :
     f ≫ Y.toSpecΓ = X.toSpecΓ ≫ Spec.map (f.app ⊤) :=
@@ -467,8 +459,6 @@
   dsimp
   exact Category.id_comp _
 
-<<<<<<< HEAD
-=======
 lemma ΓSpecIso_inv_ΓSpec_adjunction_homEquiv {X : Scheme.{u}} {B : CommRingCat} (φ : B ⟶ Γ(X, ⊤)) :
     (Scheme.ΓSpecIso B).inv ≫ ((ΓSpec.adjunction.homEquiv X (op B)) φ.op).app ⊤ = φ := by
   simp only [Adjunction.homEquiv_apply, Scheme.Spec_map, Opens.map_top, Scheme.comp_app]
@@ -479,7 +469,6 @@
   simp_rw [← ΓSpecIso_inv_ΓSpec_adjunction_homEquiv φ]
   simp
 
->>>>>>> 22b17a30
 theorem ΓSpecIso_obj_hom {X : Scheme.{u}} (U : X.Opens) :
     (Scheme.ΓSpecIso Γ(X, U)).hom = (Spec.map U.topIso.inv).app ⊤ ≫
       U.toScheme.toSpecΓ.app ⊤ ≫ U.topIso.hom := by simp
