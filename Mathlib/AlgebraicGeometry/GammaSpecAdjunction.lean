/-
Copyright (c) 2021 Junyan Xu. All rights reserved.
Released under Apache 2.0 license as described in the file LICENSE.
Authors: Junyan Xu
-/
import Mathlib.AlgebraicGeometry.Restrict
import Mathlib.CategoryTheory.Adjunction.Limits
import Mathlib.CategoryTheory.Adjunction.Reflective

/-!
# Adjunction between `Γ` and `Spec`

We define the adjunction `ΓSpec.adjunction : Γ ⊣ Spec` by defining the unit (`toΓSpec`,
in multiple steps in this file) and counit (done in `Spec.lean`) and checking that they satisfy
the left and right triangle identities. The constructions and proofs make use of
maps and lemmas defined and proved in structure_sheaf.lean extensively.

Notice that since the adjunction is between contravariant functors, you get to choose
one of the two categories to have arrows reversed, and it is equally valid to present
the adjunction as `Spec ⊣ Γ` (`Spec.to_LocallyRingedSpace.right_op ⊣ Γ`), in which
case the unit and the counit would switch to each other.

## Main definition

* `AlgebraicGeometry.identityToΓSpec` : The natural transformation `𝟭 _ ⟶ Γ ⋙ Spec`.
* `AlgebraicGeometry.ΓSpec.locallyRingedSpaceAdjunction` : The adjunction `Γ ⊣ Spec` from
  `CommRingᵒᵖ` to `LocallyRingedSpace`.
* `AlgebraicGeometry.ΓSpec.adjunction` : The adjunction `Γ ⊣ Spec` from
  `CommRingᵒᵖ` to `Scheme`.

-/

-- Explicit universe annotations were used in this file to improve performance #12737


noncomputable section

universe u

open PrimeSpectrum

namespace AlgebraicGeometry

open Opposite

open CategoryTheory

open StructureSheaf

open Spec (structureSheaf)

open TopologicalSpace

open AlgebraicGeometry.LocallyRingedSpace

open TopCat.Presheaf

open TopCat.Presheaf.SheafCondition

namespace LocallyRingedSpace

variable (X : LocallyRingedSpace.{u})

/-- The canonical map from the underlying set to the prime spectrum of `Γ(X)`. -/
def toΓSpecFun : X → PrimeSpectrum (Γ.obj (op X)) := fun x =>
  comap (X.presheaf.Γgerm x) (LocalRing.closedPoint (X.presheaf.stalk x))

theorem not_mem_prime_iff_unit_in_stalk (r : Γ.obj (op X)) (x : X) :
    r ∉ (X.toΓSpecFun x).asIdeal ↔ IsUnit (X.presheaf.Γgerm x r) := by
  erw [LocalRing.mem_maximalIdeal, Classical.not_not]

/-- The preimage of a basic open in `Spec Γ(X)` under the unit is the basic
open in `X` defined by the same element (they are equal as sets). -/
theorem toΓSpec_preimage_basicOpen_eq (r : Γ.obj (op X)) :
    X.toΓSpecFun ⁻¹' (basicOpen r).1 = (X.toRingedSpace.basicOpen r).1 := by
      ext
      dsimp
      simp only [Set.mem_preimage, SetLike.mem_coe]
      rw [X.toRingedSpace.mem_top_basicOpen]
      exact not_mem_prime_iff_unit_in_stalk ..

/-- `toΓSpecFun` is continuous. -/
theorem toΓSpec_continuous : Continuous X.toΓSpecFun := by
  rw [isTopologicalBasis_basic_opens.continuous_iff]
  rintro _ ⟨r, rfl⟩
  erw [X.toΓSpec_preimage_basicOpen_eq r]
  exact (X.toRingedSpace.basicOpen r).2

/-- The canonical (bundled) continuous map from the underlying topological
space of `X` to the prime spectrum of its global sections. -/
@[simps]
def toΓSpecBase : X.toTopCat ⟶ Spec.topObj (Γ.obj (op X)) where
  toFun := X.toΓSpecFun
  continuous_toFun := X.toΓSpec_continuous

-- These lemmas have always been bad (#7657), but lean4#2644 made `simp` start noticing
attribute [nolint simpNF] AlgebraicGeometry.LocallyRingedSpace.toΓSpecBase_apply

variable (r : Γ.obj (op X))

/-- The preimage in `X` of a basic open in `Spec Γ(X)` (as an open set). -/
abbrev toΓSpecMapBasicOpen : Opens X :=
  (Opens.map X.toΓSpecBase).obj (basicOpen r)

/-- The preimage is the basic open in `X` defined by the same element `r`. -/
theorem toΓSpecMapBasicOpen_eq : X.toΓSpecMapBasicOpen r = X.toRingedSpace.basicOpen r :=
  Opens.ext (X.toΓSpec_preimage_basicOpen_eq r)

/-- The map from the global sections `Γ(X)` to the sections on the (preimage of) a basic open. -/
abbrev toToΓSpecMapBasicOpen :
    X.presheaf.obj (op ⊤) ⟶ X.presheaf.obj (op <| X.toΓSpecMapBasicOpen r) :=
  X.presheaf.map (X.toΓSpecMapBasicOpen r).leTop.op

/-- `r` is a unit as a section on the basic open defined by `r`. -/
theorem isUnit_res_toΓSpecMapBasicOpen : IsUnit (X.toToΓSpecMapBasicOpen r r) := by
  convert
    (X.presheaf.map <| (eqToHom <| X.toΓSpecMapBasicOpen_eq r).op).isUnit_map
      (X.toRingedSpace.isUnit_res_basicOpen r)
  -- Porting note: `rw [comp_apply]` to `erw [comp_apply]`
  erw [← comp_apply, ← Functor.map_comp]
  congr

/-- Define the sheaf hom on individual basic opens for the unit. -/
def toΓSpecCApp :
    (structureSheaf <| Γ.obj <| op X).val.obj (op <| basicOpen r) ⟶
      X.presheaf.obj (op <| X.toΓSpecMapBasicOpen r) :=
  IsLocalization.Away.lift r (isUnit_res_toΓSpecMapBasicOpen _ r)

/-- Characterization of the sheaf hom on basic opens,
    direction ← (next lemma) is used at various places, but → is not used in this file. -/
theorem toΓSpecCApp_iff
    (f :
      (structureSheaf <| Γ.obj <| op X).val.obj (op <| basicOpen r) ⟶
        X.presheaf.obj (op <| X.toΓSpecMapBasicOpen r)) :
    toOpen _ (basicOpen r) ≫ f = X.toToΓSpecMapBasicOpen r ↔ f = X.toΓSpecCApp r := by
  -- Porting Note: Type class problem got stuck in `IsLocalization.Away.AwayMap.lift_comp`
  -- created instance manually. This replaces the `pick_goal` tactics
  have loc_inst := IsLocalization.to_basicOpen (Γ.obj (op X)) r
  rw [← @IsLocalization.Away.AwayMap.lift_comp _ _ _ _ _ _ _ r loc_inst _
      (X.isUnit_res_toΓSpecMapBasicOpen r)]
  --pick_goal 5; exact is_localization.to_basic_open _ r
  constructor
  · intro h
    exact IsLocalization.ringHom_ext (Submonoid.powers r) h
  apply congr_arg

theorem toΓSpecCApp_spec : toOpen _ (basicOpen r) ≫ X.toΓSpecCApp r = X.toToΓSpecMapBasicOpen r :=
  (X.toΓSpecCApp_iff r _).2 rfl

/-- The sheaf hom on all basic opens, commuting with restrictions. -/
@[simps app]
def toΓSpecCBasicOpens :
    (inducedFunctor basicOpen).op ⋙ (structureSheaf (Γ.obj (op X))).1 ⟶
      (inducedFunctor basicOpen).op ⋙ ((TopCat.Sheaf.pushforward _ X.toΓSpecBase).obj X.𝒪).1 where
  app r := X.toΓSpecCApp r.unop
  naturality r s f := by
    apply (StructureSheaf.to_basicOpen_epi (Γ.obj (op X)) r.unop).1
    simp only [← Category.assoc]
    rw [X.toΓSpecCApp_spec r.unop]
    convert X.toΓSpecCApp_spec s.unop
    symm
    apply X.presheaf.map_comp

/-- The canonical morphism of sheafed spaces from `X` to the spectrum of its global sections. -/
@[simps]
def toΓSpecSheafedSpace : X.toSheafedSpace ⟶ Spec.toSheafedSpace.obj (op (Γ.obj (op X))) where
  base := X.toΓSpecBase
  c :=
    TopCat.Sheaf.restrictHomEquivHom (structureSheaf (Γ.obj (op X))).1 _ isBasis_basic_opens
      X.toΓSpecCBasicOpens

theorem toΓSpecSheafedSpace_app_eq :
    X.toΓSpecSheafedSpace.c.app (op (basicOpen r)) = X.toΓSpecCApp r := by
  apply TopCat.Sheaf.extend_hom_app _ _ _

-- Porting note: need a helper lemma `toΓSpecSheafedSpace_app_spec_assoc` to help compile
-- `toStalk_stalkMap_to_Γ_Spec`
@[reassoc] theorem toΓSpecSheafedSpace_app_spec (r : Γ.obj (op X)) :
    toOpen (Γ.obj (op X)) (basicOpen r) ≫ X.toΓSpecSheafedSpace.c.app (op (basicOpen r)) =
      X.toToΓSpecMapBasicOpen r :=
  (X.toΓSpecSheafedSpace_app_eq r).symm ▸ X.toΓSpecCApp_spec r

/-- The map on stalks induced by the unit commutes with maps from `Γ(X)` to
    stalks (in `Spec Γ(X)` and in `X`). -/
theorem toStalk_stalkMap_toΓSpec (x : X) :
    toStalk _ _ ≫ X.toΓSpecSheafedSpace.stalkMap x = X.presheaf.Γgerm x := by
  rw [PresheafedSpace.Hom.stalkMap,
    ← toOpen_germ _ (basicOpen (1 : Γ.obj (op X))) _ (by rw [basicOpen_one]; trivial),
    ← Category.assoc, Category.assoc (toOpen _ _), stalkFunctor_map_germ, ← Category.assoc,
    toΓSpecSheafedSpace_app_spec, Γgerm]
  erw [← stalkPushforward_germ _ _ X.presheaf ⊤]
  congr 1
  exact (X.toΓSpecBase _* X.presheaf).germ_res le_top.hom _ _

/-- The canonical morphism from `X` to the spectrum of its global sections. -/
@[simps! val_base]
def toΓSpec : X ⟶ Spec.locallyRingedSpaceObj (Γ.obj (op X)) where
  val := X.toΓSpecSheafedSpace
  prop := by
    intro x
    let p : PrimeSpectrum (Γ.obj (op X)) := X.toΓSpecFun x
    constructor
    -- show stalk map is local hom ↓
    let S := (structureSheaf _).presheaf.stalk p
    rintro (t : S) ht
    obtain ⟨⟨r, s⟩, he⟩ := IsLocalization.surj p.asIdeal.primeCompl t
    dsimp at he
    set t' := _
    change t * t' = _ at he
    apply isUnit_of_mul_isUnit_left (y := t')
    rw [he]
    refine IsLocalization.map_units S (⟨r, ?_⟩ : p.asIdeal.primeCompl)
    apply (not_mem_prime_iff_unit_in_stalk _ _ _).mpr
    rw [← toStalk_stalkMap_toΓSpec]
    erw [comp_apply, ← he]
    rw [RingHom.map_mul]
    exact ht.mul <| (IsLocalization.map_units (R := Γ.obj (op X)) S s).map _

/-- On a locally ringed space `X`, the preimage of the zero locus of the prime spectrum
of `Γ(X, ⊤)` under `toΓSpec` agrees with the associated zero locus on `X`. -/
lemma toΓSpec_preimage_zeroLocus_eq {X : LocallyRingedSpace.{u}}
    (s : Set (X.presheaf.obj (op ⊤))) :
    X.toΓSpec.val.base ⁻¹' PrimeSpectrum.zeroLocus s = X.toRingedSpace.zeroLocus s := by
  simp only [RingedSpace.zeroLocus]
  have (i : LocallyRingedSpace.Γ.obj (op X)) (_ : i ∈ s) :
      ((X.toRingedSpace.basicOpen i).carrier)ᶜ =
        X.toΓSpec.val.base ⁻¹' (PrimeSpectrum.basicOpen i).carrierᶜ := by
    symm
    erw [Set.preimage_compl, X.toΓSpec_preimage_basicOpen_eq i]
  erw [Set.iInter₂_congr this]
  simp_rw [← Set.preimage_iInter₂, Opens.carrier_eq_coe, PrimeSpectrum.basicOpen_eq_zeroLocus_compl,
    compl_compl]
  rw [← PrimeSpectrum.zeroLocus_iUnion₂]
  simp

theorem comp_ring_hom_ext {X : LocallyRingedSpace.{u}} {R : CommRingCat.{u}} {f : R ⟶ Γ.obj (op X)}
    {β : X ⟶ Spec.locallyRingedSpaceObj R}
    (w : X.toΓSpec.1.base ≫ (Spec.locallyRingedSpaceMap f).1.base = β.1.base)
    (h :
      ∀ r : R,
        f ≫ X.presheaf.map (homOfLE le_top : (Opens.map β.1.base).obj (basicOpen r) ⟶ _).op =
          toOpen R (basicOpen r) ≫ β.1.c.app (op (basicOpen r))) :
    X.toΓSpec ≫ Spec.locallyRingedSpaceMap f = β := by
  ext1
  -- Porting note: was `apply Spec.basicOpen_hom_ext`
  refine Spec.basicOpen_hom_ext w ?_
  intro r U
  rw [LocallyRingedSpace.comp_val_c_app]
  erw [toOpen_comp_comap_assoc]
  rw [Category.assoc]
  erw [toΓSpecSheafedSpace_app_spec, ← X.presheaf.map_comp]
  exact h r

/-- `toSpecΓ _` is an isomorphism so these are mutually two-sided inverses. -/
theorem Γ_Spec_left_triangle : toSpecΓ (Γ.obj (op X)) ≫ X.toΓSpec.1.c.app (op ⊤) = 𝟙 _ := by
  unfold toSpecΓ
  rw [← toOpen_res _ (basicOpen (1 : Γ.obj (op X))) ⊤ (eqToHom basicOpen_one.symm),
    Category.assoc, NatTrans.naturality, ← Category.assoc]
  erw [X.toΓSpecSheafedSpace_app_spec 1, ← Functor.map_comp]
  convert eqToHom_map X.presheaf _; rfl

end LocallyRingedSpace

/-- The unit as a natural transformation. -/
def identityToΓSpec : 𝟭 LocallyRingedSpace.{u} ⟶ Γ.rightOp ⋙ Spec.toLocallyRingedSpace where
  app := LocallyRingedSpace.toΓSpec
  naturality X Y f := by
    symm
    apply LocallyRingedSpace.comp_ring_hom_ext
    · ext1 x
      dsimp
      show PrimeSpectrum.comap (f.val.c.app (op ⊤)) (X.toΓSpecFun x) = Y.toΓSpecFun (f.val.base x)
      dsimp [toΓSpecFun]
      -- TODO: this instance was found automatically before #6045
      have := @AlgebraicGeometry.LocallyRingedSpace.isLocalRingHomStalkMap X Y
      rw [← LocalRing.comap_closedPoint (f.stalkMap x), ←
        PrimeSpectrum.comap_comp_apply, ← PrimeSpectrum.comap_comp_apply]
      congr 2
      exact (PresheafedSpace.stalkMap_germ f.1 ⊤ x trivial).symm
    · intro r
      rw [LocallyRingedSpace.comp_val_c_app, ← Category.assoc]
      erw [Y.toΓSpecSheafedSpace_app_spec, f.1.c.naturality]
      rfl

namespace ΓSpec

theorem left_triangle (X : LocallyRingedSpace) :
    SpecΓIdentity.inv.app (Γ.obj (op X)) ≫ (identityToΓSpec.app X).val.c.app (op ⊤) = 𝟙 _ :=
  X.Γ_Spec_left_triangle

/-- `SpecΓIdentity` is iso so these are mutually two-sided inverses. -/
theorem right_triangle (R : CommRingCat) :
    identityToΓSpec.app (Spec.toLocallyRingedSpace.obj <| op R) ≫
        Spec.toLocallyRingedSpace.map (SpecΓIdentity.inv.app R).op =
      𝟙 _ := by
  apply LocallyRingedSpace.comp_ring_hom_ext
  · ext (p : PrimeSpectrum R)
    dsimp
    ext x
    erw [← IsLocalization.AtPrime.to_map_mem_maximal_iff ((structureSheaf R).presheaf.stalk p)
        p.asIdeal x]
    rfl
  · intro r; apply toOpen_res

/-- The adjunction `Γ ⊣ Spec` from `CommRingᵒᵖ` to `LocallyRingedSpace`. -/
-- Porting note: `simps` cause a time out, so `Unit` and `counit` will be added manually
def locallyRingedSpaceAdjunction : Γ.rightOp ⊣ Spec.toLocallyRingedSpace.{u} where
  unit := identityToΓSpec
  counit := (NatIso.op SpecΓIdentity).inv
  left_triangle_components X := by
    simp only [Functor.id_obj, Functor.rightOp_obj, Γ_obj, Functor.comp_obj,
      Spec.toLocallyRingedSpace_obj, Spec.locallyRingedSpaceObj_toSheafedSpace,
      Spec.sheafedSpaceObj_carrier, Spec.sheafedSpaceObj_presheaf, Functor.rightOp_map, Γ_map,
      Quiver.Hom.unop_op, NatIso.op_inv, NatTrans.op_app, SpecΓIdentity_inv_app]
    exact congr_arg Quiver.Hom.op (left_triangle X)
  right_triangle_components R := by
    simp only [Spec.toLocallyRingedSpace_obj, Functor.id_obj, Functor.comp_obj, Functor.rightOp_obj,
      Γ_obj, Spec.locallyRingedSpaceObj_toSheafedSpace, Spec.sheafedSpaceObj_carrier,
      Spec.sheafedSpaceObj_presheaf, NatIso.op_inv, NatTrans.op_app, op_unop, SpecΓIdentity_inv_app,
      Spec.toLocallyRingedSpace_map, Quiver.Hom.unop_op]
    exact right_triangle R.unop

lemma locallyRingedSpaceAdjunction_unit :
    locallyRingedSpaceAdjunction.unit = identityToΓSpec := rfl

lemma locallyRingedSpaceAdjunction_counit :
    locallyRingedSpaceAdjunction.counit = (NatIso.op SpecΓIdentity.{u}).inv := rfl

@[simp]
lemma locallyRingedSpaceAdjunction_counit_app (R : CommRingCatᵒᵖ) :
    locallyRingedSpaceAdjunction.counit.app R =
      (toOpen R.unop ⊤).op := rfl

@[simp]
lemma locallyRingedSpaceAdjunction_counit_app' (R : Type u) [CommRing R] :
    locallyRingedSpaceAdjunction.counit.app (op <| CommRingCat.of R) =
      (toOpen R ⊤).op := rfl

lemma locallyRingedSpaceAdjunction_homEquiv_apply
    {X : LocallyRingedSpace} {R : CommRingCatᵒᵖ}
    (f : Γ.rightOp.obj X ⟶ R) :
    locallyRingedSpaceAdjunction.homEquiv X R f =
      identityToΓSpec.app X ≫ Spec.locallyRingedSpaceMap f.unop := rfl

lemma locallyRingedSpaceAdjunction_homEquiv_apply'
    {X : LocallyRingedSpace} {R : Type u} [CommRing R]
    (f : CommRingCat.of R ⟶ Γ.obj <| op X) :
    locallyRingedSpaceAdjunction.homEquiv X (op <| CommRingCat.of R) (op f) =
      identityToΓSpec.app X ≫ Spec.locallyRingedSpaceMap f := rfl

lemma toOpen_comp_locallyRingedSpaceAdjunction_homEquiv_app
    {X : LocallyRingedSpace} {R : Type u} [CommRing R]
    (f : Γ.rightOp.obj X ⟶ op (CommRingCat.of R)) (U) :
    StructureSheaf.toOpen R U.unop ≫
      (locallyRingedSpaceAdjunction.homEquiv X (op <| CommRingCat.of R) f).1.c.app U =
    f.unop ≫ X.presheaf.map (homOfLE le_top).op := by
  rw [← StructureSheaf.toOpen_res _ _ _ (homOfLE le_top), Category.assoc,
    NatTrans.naturality _ (homOfLE (le_top (a := U.unop))).op,
    show (toOpen R ⊤) = (toOpen R ⊤).op.unop from rfl,
    ← locallyRingedSpaceAdjunction_counit_app']
  simp_rw [← Γ_map_op]
  rw [← Γ.rightOp_map_unop, ← Category.assoc, ← unop_comp, ← Adjunction.homEquiv_counit,
    Equiv.symm_apply_apply]
  rfl

/-- The adjunction `Γ ⊣ Spec` from `CommRingᵒᵖ` to `Scheme`. -/
def adjunction : Scheme.Γ.rightOp ⊣ Scheme.Spec.{u} :=
  Adjunction.mk' {
    homEquiv := fun X Y ↦ locallyRingedSpaceAdjunction.{u}.homEquiv X.toLocallyRingedSpace Y
    unit :=
    { app := fun X ↦ locallyRingedSpaceAdjunction.{u}.unit.app X.toLocallyRingedSpace
      naturality := fun _ _ f ↦ locallyRingedSpaceAdjunction.{u}.unit.naturality f }
    counit := (NatIso.op Scheme.SpecΓIdentity.{u}).inv
    homEquiv_unit := rfl
    homEquiv_counit := rfl }

theorem adjunction_homEquiv_apply {X : Scheme} {R : CommRingCatᵒᵖ}
    (f : (op <| Scheme.Γ.obj <| op X) ⟶ R) :
    ΓSpec.adjunction.homEquiv X R f = locallyRingedSpaceAdjunction.homEquiv X.1 R f := rfl

theorem adjunction_homEquiv (X : Scheme) (R : CommRingCatᵒᵖ) :
    ΓSpec.adjunction.homEquiv X R = locallyRingedSpaceAdjunction.homEquiv X.1 R := rfl

theorem adjunction_homEquiv_symm_apply {X : Scheme} {R : CommRingCatᵒᵖ}
    (f : X ⟶ Scheme.Spec.obj R) :
    (ΓSpec.adjunction.homEquiv X R).symm f =
      (locallyRingedSpaceAdjunction.homEquiv X.1 R).symm f := rfl

theorem adjunction_counit_app' {R : CommRingCatᵒᵖ} :
    ΓSpec.adjunction.counit.app R = locallyRingedSpaceAdjunction.counit.app R := rfl

@[simp]
theorem adjunction_counit_app {R : CommRingCatᵒᵖ} :
    ΓSpec.adjunction.counit.app R = (Scheme.ΓSpecIso (unop R)).inv.op := rfl

/-- The canonical map `X ⟶ Spec Γ(X, ⊤)`. This is the unit of the `Γ-Spec` adjunction. -/
def _root_.AlgebraicGeometry.Scheme.toSpecΓ (X : Scheme.{u}) : X ⟶ Spec Γ(X, ⊤) :=
  ΓSpec.adjunction.unit.app X

@[simp]
theorem adjunction_unit_app {X : Scheme} :
    ΓSpec.adjunction.unit.app X = X.toSpecΓ := rfl

instance isIso_locallyRingedSpaceAdjunction_counit :
    IsIso.{u + 1, u + 1} locallyRingedSpaceAdjunction.counit :=
  (NatIso.op SpecΓIdentity).isIso_inv

instance isIso_adjunction_counit : IsIso ΓSpec.adjunction.counit := by
  apply (config := { allowSynthFailures := true }) NatIso.isIso_of_isIso_app
  intro R
  rw [adjunction_counit_app]
  infer_instance

<<<<<<< HEAD
theorem adjunction_unit_apply (X : Scheme.{u}) (x) :
    (ΓSpec.adjunction.unit.app X).1.base x =
      (Spec.map (X.presheaf.germ (U := ⊤) ⟨x, trivial⟩)).1.base (LocalRing.closedPoint _) := rfl
=======
end ΓSpec

theorem Scheme.toSpecΓ_val_base (X : Scheme.{u}) (x) :
    (Scheme.toSpecΓ X).1.base x =
      (Spec.map (X.presheaf.germ ⊤ x trivial)).1.base (LocalRing.closedPoint _) := rfl

@[reassoc (attr := simp)]
theorem Scheme.toSpecΓ_naturality {X Y : Scheme.{u}} (f : X ⟶ Y) :
    f ≫ Y.toSpecΓ = X.toSpecΓ ≫ Spec.map (f.app ⊤) :=
  ΓSpec.adjunction.unit.naturality f
>>>>>>> 90cf978d

@[simp]
theorem Scheme.toSpecΓ_app_top (X : Scheme.{u}) :
    X.toSpecΓ.app ⊤ = (Scheme.ΓSpecIso Γ(X, ⊤)).hom := by
  have := ΓSpec.adjunction.left_triangle_components X
  dsimp at this
  rw [← IsIso.eq_comp_inv] at this
  simp only [ΓSpec.adjunction_counit_app, Functor.id_obj, Functor.comp_obj, Functor.rightOp_obj,
    Scheme.Γ_obj, Category.id_comp] at this
  rw [← Quiver.Hom.op_inj.eq_iff, this, ← op_inv, IsIso.Iso.inv_inv]

@[simp]
theorem SpecMap_ΓSpecIso_hom (R : CommRingCat.{u}) :
    Spec.map ((Scheme.ΓSpecIso R).hom) = (Spec R).toSpecΓ := by
  have := ΓSpec.adjunction.right_triangle_components (op R)
  dsimp at this
  rwa [← IsIso.eq_comp_inv, Category.id_comp, ← Spec.map_inv, IsIso.Iso.inv_inv, eq_comm] at this

lemma Scheme.toSpecΓ_preimage_basicOpen (X : Scheme.{u}) (r : Γ(X, ⊤)) :
    X.toSpecΓ ⁻¹ᵁ (PrimeSpectrum.basicOpen r) = X.basicOpen r := by
  rw [← basicOpen_eq_of_affine, Scheme.preimage_basicOpen]
  congr
  rw [Scheme.toSpecΓ_app_top]
  exact Iso.inv_hom_id_apply _ _

-- Warning: this LHS of this lemma breaks the structure-sheaf abstraction.
@[reassoc (attr := simp)]
theorem toOpen_toSpecΓ_app {X : Scheme.{u}} (U) :
    StructureSheaf.toOpen _ _ ≫ X.toSpecΓ.app U =
      X.presheaf.map (homOfLE (by exact le_top)).op := by
  rw [← StructureSheaf.toOpen_res _ _ _ (homOfLE le_top), Category.assoc,
    NatTrans.naturality _ (homOfLE (le_top (a := U))).op]
  show (ΓSpec.adjunction.counit.app (Scheme.Γ.rightOp.obj X)).unop ≫
    (Scheme.Γ.rightOp.map (ΓSpec.adjunction.unit.app X)).unop ≫ _ = _
  rw [← Category.assoc, ← unop_comp, ΓSpec.adjunction.left_triangle_components]
  dsimp
  exact Category.id_comp _

lemma ΓSpecIso_inv_ΓSpec_adjunction_homEquiv {X : Scheme.{u}} {B : CommRingCat} (φ : B ⟶ Γ(X, ⊤)) :
    (Scheme.ΓSpecIso B).inv ≫ ((ΓSpec.adjunction.homEquiv X (op B)) φ.op).app ⊤ = φ := by
  simp only [Adjunction.homEquiv_apply, Scheme.Spec_map, Opens.map_top, Scheme.comp_app]
  simp

lemma ΓSpec_adjunction_homEquiv_eq {X : Scheme.{u}} {B : CommRingCat} (φ : B ⟶ Γ(X, ⊤)) :
    (((ΓSpec.adjunction.homEquiv X (op B)) φ.op).app ⊤) = (Scheme.ΓSpecIso B).hom ≫ φ := by
  simp_rw [← ΓSpecIso_inv_ΓSpec_adjunction_homEquiv φ]
  simp

theorem ΓSpecIso_obj_hom {X : Scheme.{u}} (U : X.Opens) :
    (Scheme.ΓSpecIso Γ(X, U)).hom = (Spec.map U.topIso.inv).app ⊤ ≫
      U.toScheme.toSpecΓ.app ⊤ ≫ U.topIso.hom := by simp

@[deprecated (since := "2024-07-24")]
alias ΓSpec.adjunction_unit_naturality := Scheme.toSpecΓ_naturality
@[deprecated (since := "2024-07-24")]
alias ΓSpec.adjunction_unit_naturality_assoc := Scheme.toSpecΓ_naturality_assoc
@[deprecated (since := "2024-07-24")]
alias ΓSpec.adjunction_unit_app_app_top := Scheme.toSpecΓ_app_top
@[deprecated (since := "2024-07-24")]
alias ΓSpec.adjunction_unit_map_basicOpen := Scheme.toSpecΓ_preimage_basicOpen

/-! Immediate consequences of the adjunction. -/


/-- Spec preserves limits. -/
instance : Limits.PreservesLimits Spec.toLocallyRingedSpace :=
  ΓSpec.locallyRingedSpaceAdjunction.rightAdjointPreservesLimits

instance Spec.preservesLimits : Limits.PreservesLimits Scheme.Spec :=
  ΓSpec.adjunction.rightAdjointPreservesLimits

/-- The functor `Spec.toLocallyRingedSpace : CommRingCatᵒᵖ ⥤ LocallyRingedSpace`
is fully faithful.-/
def Spec.fullyFaithfulToLocallyRingedSpace : Spec.toLocallyRingedSpace.FullyFaithful :=
  ΓSpec.locallyRingedSpaceAdjunction.fullyFaithfulROfIsIsoCounit

/-- Spec is a full functor. -/
instance : Spec.toLocallyRingedSpace.Full :=
  Spec.fullyFaithfulToLocallyRingedSpace.full

/-- Spec is a faithful functor. -/
instance : Spec.toLocallyRingedSpace.Faithful :=
  Spec.fullyFaithfulToLocallyRingedSpace.faithful

/-- The functor `Spec : CommRingCatᵒᵖ ⥤ Scheme` is fully faithful.-/
def Spec.fullyFaithful : Scheme.Spec.FullyFaithful :=
  ΓSpec.adjunction.fullyFaithfulROfIsIsoCounit

/-- Spec is a full functor. -/
instance Spec.full : Scheme.Spec.Full :=
  Spec.fullyFaithful.full

/-- Spec is a faithful functor. -/
instance Spec.faithful : Scheme.Spec.Faithful :=
  Spec.fullyFaithful.faithful

section

variable {R S : CommRingCat.{u}} {φ ψ : R ⟶ S} (f : Spec S ⟶ Spec R)

lemma Spec.map_inj : Spec.map φ = Spec.map ψ ↔ φ = ψ := by
  rw [iff_comm, ← Quiver.Hom.op_inj.eq_iff, ← Scheme.Spec.map_injective.eq_iff]
  rfl

lemma Spec.map_injective {R S : CommRingCat} : Function.Injective (Spec.map : (R ⟶ S) → _) :=
  fun _ _ ↦ Spec.map_inj.mp

/-- The preimage under Spec. -/
def Spec.preimage : R ⟶ S := (Scheme.Spec.preimage f).unop

@[simp] lemma Spec.map_preimage : Spec.map (Spec.preimage f) = f := Scheme.Spec.map_preimage f

variable (φ) in
@[simp] lemma Spec.preimage_map : Spec.preimage (Spec.map φ) = φ :=
  Spec.map_injective (Spec.map_preimage (Spec.map φ))

/-- Spec is fully faithful -/
@[simps]
def Spec.homEquiv {R S : CommRingCat} : (Spec S ⟶ Spec R) ≃ (R ⟶ S) where
  toFun := Spec.preimage
  invFun := Spec.map
  left_inv := Spec.map_preimage
  right_inv := Spec.preimage_map

end

instance : Spec.toLocallyRingedSpace.IsRightAdjoint :=
  (ΓSpec.locallyRingedSpaceAdjunction).isRightAdjoint

instance : Scheme.Spec.IsRightAdjoint :=
  (ΓSpec.adjunction).isRightAdjoint

instance : Reflective Spec.toLocallyRingedSpace where
  adj := ΓSpec.locallyRingedSpaceAdjunction

instance Spec.reflective : Reflective Scheme.Spec where
  adj := ΓSpec.adjunction

@[deprecated (since := "2024-07-02")]
alias LocallyRingedSpace.toΓSpec_preim_basicOpen_eq :=
  LocallyRingedSpace.toΓSpec_preimage_basicOpen_eq

end AlgebraicGeometry<|MERGE_RESOLUTION|>--- conflicted
+++ resolved
@@ -411,11 +411,6 @@
   rw [adjunction_counit_app]
   infer_instance
 
-<<<<<<< HEAD
-theorem adjunction_unit_apply (X : Scheme.{u}) (x) :
-    (ΓSpec.adjunction.unit.app X).1.base x =
-      (Spec.map (X.presheaf.germ (U := ⊤) ⟨x, trivial⟩)).1.base (LocalRing.closedPoint _) := rfl
-=======
 end ΓSpec
 
 theorem Scheme.toSpecΓ_val_base (X : Scheme.{u}) (x) :
@@ -426,7 +421,6 @@
 theorem Scheme.toSpecΓ_naturality {X Y : Scheme.{u}} (f : X ⟶ Y) :
     f ≫ Y.toSpecΓ = X.toSpecΓ ≫ Spec.map (f.app ⊤) :=
   ΓSpec.adjunction.unit.naturality f
->>>>>>> 90cf978d
 
 @[simp]
 theorem Scheme.toSpecΓ_app_top (X : Scheme.{u}) :
