--- conflicted
+++ resolved
@@ -3,10 +3,6 @@
 Released under Apache 2.0 license as described in the file LICENSE.
 Authors: Andrew Yang
 -/
-<<<<<<< HEAD
-import Mathlib.AlgebraicGeometry.Morphisms.ClosedImmersion
-=======
->>>>>>> 2f60fa67
 import Mathlib.AlgebraicGeometry.Stalk
 import Mathlib.Geometry.RingedSpace.LocallyRingedSpace.ResidueField
 
@@ -26,10 +22,7 @@
 - `AlgebraicGeometry.Scheme.fromSpecResidueField`: The canonical map `Spec κ(x) ⟶ X`.
 - `AlgebraicGeometry.Scheme.SpecToEquivOfField`: morphisms `Spec K ⟶ X` for a field `K` correspond
   to pairs of `x : X` with embedding `κ(x) ⟶ K`.
-<<<<<<< HEAD
-=======
-
->>>>>>> 2f60fa67
+
 
 -/
 
@@ -55,11 +48,6 @@
 def residue (X : Scheme.{u}) (x) : X.presheaf.stalk x ⟶ X.residueField x :=
   LocalRing.residue _
 
-<<<<<<< HEAD
-@[simp]
-lemma Spec_map_residue_apply {X : Scheme.{u}} (x : X) (s : Spec (X.residueField x)) :
-    (Spec.map (X.residue x)).val.base s = closedPoint (X.presheaf.stalk x) :=
-=======
 /-- See `AlgebraicGeometry.IsClosedImmersion.Spec_map_residue` for the stronger result that
 `Spec.map (X.residue x)` is a closed immersion. -/
 instance {X : Scheme.{u}} (x) : IsPreimmersion (Spec.map (X.residue x)) :=
@@ -70,7 +58,6 @@
 @[simp]
 lemma Spec_map_residue_apply {X : Scheme.{u}} (x : X) (s : Spec (X.residueField x)) :
     (Spec.map (X.residue x)).base s = closedPoint (X.presheaf.stalk x) :=
->>>>>>> 2f60fa67
   LocalRing.PrimeSpectrum.comap_residue _ s
 
 lemma residue_surjective (X : Scheme.{u}) (x) : Function.Surjective (X.residue x) :=
@@ -79,32 +66,16 @@
 instance (X : Scheme.{u}) (x) : Epi (X.residue x) :=
   ConcreteCategory.epi_of_surjective _ (X.residue_surjective x)
 
-<<<<<<< HEAD
-instance (x) : IsClosedImmersion (Spec.map (X.residue x)) :=
-  IsClosedImmersion.spec_of_surjective (X.residue x)
-    Ideal.Quotient.mk_surjective
-
-/-- If `K` is a field and `f : 𝒪_{X, x} ⟶ K` is a ring map, then this is the induced
-map `κ(x) ⟶ K`. -/
-def descResidueField {K : Type u} [Field K] {X : Scheme.{u}} {x : X}
-    (f : X.presheaf.stalk x ⟶ .of K)
-    [IsLocalRingHom (F := X.presheaf.stalk x →+* CommRingCat.of K) f] :
-=======
 /-- If `K` is a field and `f : 𝒪_{X, x} ⟶ K` is a ring map, then this is the induced
 map `κ(x) ⟶ K`. -/
 def descResidueField {K : Type u} [Field K] {X : Scheme.{u}} {x : X}
     (f : X.presheaf.stalk x ⟶ .of K) [IsLocalHom f] :
->>>>>>> 2f60fa67
     X.residueField x ⟶ .of K :=
   LocalRing.ResidueField.lift (S := K) f
 
 @[reassoc (attr := simp)]
 lemma residue_descResidueField {K : Type u} [Field K] {X : Scheme.{u}} {x}
-<<<<<<< HEAD
-    (f : X.presheaf.stalk x ⟶ .of K) [IsLocalRingHom f] :
-=======
     (f : X.presheaf.stalk x ⟶ .of K) [IsLocalHom f] :
->>>>>>> 2f60fa67
     X.residue x ≫ X.descResidueField f = f :=
   RingHom.ext fun _ ↦ rfl
 
@@ -241,11 +212,7 @@
     Spec (X.residueField x) ⟶ X :=
   Spec.map (X.residue x) ≫ X.fromSpecStalk x
 
-<<<<<<< HEAD
-instance (x : X) : IsPreimmersion (X.fromSpecResidueField x) := by
-=======
 instance {X : Scheme.{u}} (x : X) : IsPreimmersion (X.fromSpecResidueField x) := by
->>>>>>> 2f60fa67
   dsimp only [Scheme.fromSpecResidueField]
   rw [IsPreimmersion.comp_iff]
   infer_instance
@@ -257,37 +224,21 @@
   subst h; simp
 
 @[reassoc]
-<<<<<<< HEAD
-lemma Hom.residueFieldMap_fromSpecResidueField (x : X) :
-    Spec.map (f.residueFieldMap x) ≫ Y.fromSpecResidueField _ =
-      X.fromSpecResidueField x ≫ f := by
-  dsimp only [fromSpecResidueField]
-  rw [Category.assoc, ← Scheme.stalkMap_fromSpecStalk, ← Spec.map_comp_assoc, ← Spec.map_comp_assoc]
-=======
 lemma Hom.Spec_map_residueFieldMap_fromSpecResidueField (x : X) :
     Spec.map (f.residueFieldMap x) ≫ Y.fromSpecResidueField _ =
       X.fromSpecResidueField x ≫ f := by
   dsimp only [fromSpecResidueField]
   rw [Category.assoc, ← Spec_map_stalkMap_fromSpecStalk, ← Spec.map_comp_assoc,
     ← Spec.map_comp_assoc]
->>>>>>> 2f60fa67
   rfl
 
 @[simp]
 lemma fromSpecResidueField_apply (x : X.carrier) (s : Spec (X.residueField x)) :
-<<<<<<< HEAD
-    (X.fromSpecResidueField x).val.base s = x := by
-  simp [fromSpecResidueField]
-
-lemma range_fromSpecResidueField  (x : X.carrier) :
-    Set.range (X.fromSpecResidueField x).val.base = {x} := by
-=======
     (X.fromSpecResidueField x).base s = x := by
   simp [fromSpecResidueField]
 
 lemma range_fromSpecResidueField (x : X.carrier) :
     Set.range (X.fromSpecResidueField x).base = {x} := by
->>>>>>> 2f60fa67
   ext s
   simp only [Set.mem_range, fromSpecResidueField_apply, Set.mem_singleton_iff, eq_comm (a := s)]
   constructor
@@ -297,30 +248,15 @@
     exact ⟨closedPoint (X.residueField x), rfl⟩
 
 lemma descResidueField_fromSpecResidueField {K : Type*} [Field K] (X : Scheme) {x}
-<<<<<<< HEAD
-    (f : X.presheaf.stalk x ⟶ .of K) [IsLocalRingHom f] :
-=======
     (f : X.presheaf.stalk x ⟶ .of K) [IsLocalHom f] :
->>>>>>> 2f60fa67
     Spec.map (X.descResidueField f) ≫
       X.fromSpecResidueField x = Spec.map f ≫ X.fromSpecStalk x := by
   simp [fromSpecResidueField, ← Spec.map_comp_assoc]
 
-<<<<<<< HEAD
-instance {R : CommRingCat} [LocalRing R] (f : Spec R ⟶ X) :
-    IsLocalRingHom (F := X.presheaf.stalk _ →+* R) (stalkClosedPointTo f) :=
-  isLocalRingHom_stalkClosedPointTo f
-
-lemma descResidueField_stalkClosedPointTo_fromSpecResidueField
-    (K : Type u) [Field K] (X : Scheme.{u}) (f : Spec (.of K) ⟶ X) :
-    Spec.map (X.descResidueField (Scheme.stalkClosedPointTo f)) ≫
-      X.fromSpecResidueField (f.val.base (closedPoint K)) = f := by
-=======
 lemma descResidueField_stalkClosedPointTo_fromSpecResidueField
     (K : Type u) [Field K] (X : Scheme.{u}) (f : Spec (.of K) ⟶ X) :
     Spec.map (X.descResidueField (Scheme.stalkClosedPointTo f)) ≫
       X.fromSpecResidueField (f.base (closedPoint K)) = f := by
->>>>>>> 2f60fa67
   erw [X.descResidueField_fromSpecResidueField]
   rw [Scheme.Spec_stalkClosedPointTo_fromSpecStalk]
 
@@ -343,10 +279,6 @@
 def SpecToEquivOfField (K : Type u) [Field K] (X : Scheme.{u}) :
     (Spec (.of K) ⟶ X) ≃ Σ x, X.residueField x ⟶ .of K where
   toFun f :=
-<<<<<<< HEAD
-    letI : IsLocalRingHom (Scheme.stalkClosedPointTo f) := isLocalRingHom_stalkClosedPointTo f
-=======
->>>>>>> 2f60fa67
     ⟨_, X.descResidueField (Scheme.stalkClosedPointTo f)⟩
   invFun xf := Spec.map xf.2 ≫ X.fromSpecResidueField xf.1
   left_inv := Scheme.descResidueField_stalkClosedPointTo_fromSpecResidueField K X
