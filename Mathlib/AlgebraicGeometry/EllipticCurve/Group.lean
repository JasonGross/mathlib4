--- conflicted
+++ resolved
@@ -654,21 +654,6 @@
 
 variable {F : Type u} [Field F] {W : Jacobian F}
 
-<<<<<<< HEAD
-lemma add_left_neg (P : W.Point) : -P + P = 0 :=
-  toAffine_addEquiv.injective <| by
-    rcases P with @⟨⟨_⟩, _⟩
-    simp only [map_add, toAffine_addEquiv_apply, toAffine_lift_neg, Affine.Point.add_left_neg,
-      toAffine_lift_zero]
-
-lemma add_comm (P Q : W.Point) : P + Q = Q + P :=
-  toAffine_addEquiv.injective <| by simp_rw [map_add, Affine.Point.add_comm]
-
-lemma add_assoc (P Q R : W.Point) : P + Q + R = P + (Q + R) :=
-  toAffine_addEquiv.injective <| by simp only [map_add, Affine.Point.add_assoc]
-
-noncomputable instance instAddCommGroupPoint : AddCommGroup W.Point where
-=======
 lemma zero_add (P : W.Point) : 0 + P = P :=
   toAffineAddEquiv.injective <| by
     simp only [map_add, toAffineAddEquiv_apply, toAffineLift_zero, _root_.zero_add]
@@ -692,7 +677,6 @@
 noncomputable instance instAddCommGroupPoint : AddCommGroup W.Point where
   nsmul := nsmulRec
   zsmul := zsmulRec
->>>>>>> 0bbbb86f
   zero_add := zero_add
   add_zero := add_zero
   add_left_neg := add_left_neg
