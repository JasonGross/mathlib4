--- conflicted
+++ resolved
@@ -133,11 +133,7 @@
   · exact (D.U i).affineCover.map y
   constructor
   · erw [TopCat.coe_comp, Set.range_comp] -- now `erw` after #13170
-<<<<<<< HEAD
-    refine' Set.mem_image_of_mem _ _
-=======
     refine Set.mem_image_of_mem _ ?_
->>>>>>> d97a437a
     exact (D.U i).affineCover.Covers y
   · infer_instance
 #align algebraic_geometry.Scheme.glue_data.glued_Scheme AlgebraicGeometry.Scheme.GlueData.gluedScheme
@@ -291,11 +287,7 @@
   refine (pullbackRightPullbackFstIso _ _ _).hom ≫ ?_
   refine ?_ ≫ (pullbackSymmetry _ _).hom
   refine ?_ ≫ (pullbackRightPullbackFstIso _ _ _).inv
-<<<<<<< HEAD
-  refine' pullback.map _ _ _ _ (pullbackSymmetry _ _).hom (𝟙 _) (𝟙 _) _ _
-=======
   refine pullback.map _ _ _ _ (pullbackSymmetry _ _).hom (𝟙 _) (𝟙 _) ?_ ?_
->>>>>>> d97a437a
   · simp [pullback.condition]
   · simp
 #align algebraic_geometry.Scheme.open_cover.glued_cover_t' AlgebraicGeometry.Scheme.OpenCover.gluedCoverT'
