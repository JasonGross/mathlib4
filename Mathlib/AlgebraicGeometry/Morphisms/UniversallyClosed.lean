/-
Copyright (c) 2022 Andrew Yang. All rights reserved.
Released under Apache 2.0 license as described in the file LICENSE.
Authors: Andrew Yang
-/
import Mathlib.AlgebraicGeometry.Morphisms.Constructors
import Mathlib.Topology.LocalAtTarget

/-!
# Universally closed morphism

A morphism of schemes `f : X ⟶ Y` is universally closed if `X ×[Y] Y' ⟶ Y'` is a closed map
for all base change `Y' ⟶ Y`.

We show that being universally closed is local at the target, and is stable under compositions and
base changes.

-/


noncomputable section

open CategoryTheory CategoryTheory.Limits Opposite TopologicalSpace

universe v u

namespace AlgebraicGeometry

variable {X Y : Scheme.{u}} (f : X ⟶ Y)

open CategoryTheory.MorphismProperty

/-- A morphism of schemes `f : X ⟶ Y` is universally closed if the base change `X ×[Y] Y' ⟶ Y'`
along any morphism `Y' ⟶ Y` is (topologically) a closed map.
-/
@[mk_iff]
class UniversallyClosed (f : X ⟶ Y) : Prop where
  out : universally (topologically @IsClosedMap) f

theorem universallyClosed_eq : @UniversallyClosed = universally (topologically @IsClosedMap) := by
  ext X Y f; rw [universallyClosed_iff]

theorem universallyClosed_respectsIso : RespectsIso @UniversallyClosed :=
  universallyClosed_eq.symm ▸ universally_respectsIso (topologically @IsClosedMap)

theorem universallyClosed_stableUnderBaseChange : StableUnderBaseChange @UniversallyClosed :=
  universallyClosed_eq.symm ▸ universally_stableUnderBaseChange (topologically @IsClosedMap)

instance isClosedMap_isStableUnderComposition :
    IsStableUnderComposition (topologically @IsClosedMap) where
  comp_mem f g hf hg := IsClosedMap.comp (f := f.1.base) (g := g.1.base) hg hf

instance universallyClosed_isStableUnderComposition :
    IsStableUnderComposition @UniversallyClosed := by
  rw [universallyClosed_eq]
  infer_instance

instance universallyClosedTypeComp {X Y Z : Scheme} (f : X ⟶ Y) (g : Y ⟶ Z)
    [hf : UniversallyClosed f] [hg : UniversallyClosed g] : UniversallyClosed (f ≫ g) :=
  comp_mem _ _ _ hf hg

<<<<<<< HEAD
instance topologically_isClosedMap_respectsIso : RespectsIso (topologically @IsClosedMap) := by
  apply MorphismProperty.respectsIso_of_isStableUnderComposition
  intro _ _ f hf
  have : IsIso f := hf
  exact (TopCat.homeoOfIso (Scheme.forgetToTop.mapIso (asIso f))).isClosedMap

instance universallyClosedFst {X Y Z : Scheme} (f : X ⟶ Z) (g : Y ⟶ Z) [hg : UniversallyClosed g] :
=======
instance universallyClosed_fst {X Y Z : Scheme} (f : X ⟶ Z) (g : Y ⟶ Z) [hg : UniversallyClosed g] :
>>>>>>> 79df7380
    UniversallyClosed (pullback.fst f g) :=
  universallyClosed_stableUnderBaseChange.fst f g hg

<<<<<<< HEAD
instance universallyClosedSnd {X Y Z : Scheme} (f : X ⟶ Z) (g : Y ⟶ Z) [hf : UniversallyClosed f] :
=======
instance universallyClosed_snd {X Y Z : Scheme} (f : X ⟶ Z) (g : Y ⟶ Z) [hf : UniversallyClosed f] :
>>>>>>> 79df7380
    UniversallyClosed (pullback.snd f g) :=
  universallyClosed_stableUnderBaseChange.snd f g hf

instance universallyClosed_isLocalAtTarget : IsLocalAtTarget @UniversallyClosed := by
  rw [universallyClosed_eq]
  apply universally_isLocalAtTarget
  intro X Y f ι U hU H
  simp_rw [topologically, morphismRestrict_val_base] at H
  exact (isClosedMap_iff_isClosedMap_of_iSup_eq_top hU).mpr H
<<<<<<< HEAD
#align algebraic_geometry.universally_closed_is_local_at_target AlgebraicGeometry.universallyClosed_isLocalAtTarget

theorem UniversallyClosed.openCover_iff {X Y : Scheme.{u}} (f : X ⟶ Y)
    (𝒰 : Scheme.OpenCover.{u} Y) :
    UniversallyClosed f ↔ ∀ i, UniversallyClosed (pullback.snd f (𝒰.map i)) :=
  universallyClosed_isLocalAtTarget.openCover_iff f 𝒰
#align algebraic_geometry.universally_closed.open_cover_iff AlgebraicGeometry.UniversallyClosed.openCover_iff
=======
>>>>>>> 79df7380

end AlgebraicGeometry<|MERGE_RESOLUTION|>--- conflicted
+++ resolved
@@ -59,25 +59,11 @@
     [hf : UniversallyClosed f] [hg : UniversallyClosed g] : UniversallyClosed (f ≫ g) :=
   comp_mem _ _ _ hf hg
 
-<<<<<<< HEAD
-instance topologically_isClosedMap_respectsIso : RespectsIso (topologically @IsClosedMap) := by
-  apply MorphismProperty.respectsIso_of_isStableUnderComposition
-  intro _ _ f hf
-  have : IsIso f := hf
-  exact (TopCat.homeoOfIso (Scheme.forgetToTop.mapIso (asIso f))).isClosedMap
-
-instance universallyClosedFst {X Y Z : Scheme} (f : X ⟶ Z) (g : Y ⟶ Z) [hg : UniversallyClosed g] :
-=======
 instance universallyClosed_fst {X Y Z : Scheme} (f : X ⟶ Z) (g : Y ⟶ Z) [hg : UniversallyClosed g] :
->>>>>>> 79df7380
     UniversallyClosed (pullback.fst f g) :=
   universallyClosed_stableUnderBaseChange.fst f g hg
 
-<<<<<<< HEAD
-instance universallyClosedSnd {X Y Z : Scheme} (f : X ⟶ Z) (g : Y ⟶ Z) [hf : UniversallyClosed f] :
-=======
 instance universallyClosed_snd {X Y Z : Scheme} (f : X ⟶ Z) (g : Y ⟶ Z) [hf : UniversallyClosed f] :
->>>>>>> 79df7380
     UniversallyClosed (pullback.snd f g) :=
   universallyClosed_stableUnderBaseChange.snd f g hf
 
@@ -87,15 +73,5 @@
   intro X Y f ι U hU H
   simp_rw [topologically, morphismRestrict_val_base] at H
   exact (isClosedMap_iff_isClosedMap_of_iSup_eq_top hU).mpr H
-<<<<<<< HEAD
-#align algebraic_geometry.universally_closed_is_local_at_target AlgebraicGeometry.universallyClosed_isLocalAtTarget
-
-theorem UniversallyClosed.openCover_iff {X Y : Scheme.{u}} (f : X ⟶ Y)
-    (𝒰 : Scheme.OpenCover.{u} Y) :
-    UniversallyClosed f ↔ ∀ i, UniversallyClosed (pullback.snd f (𝒰.map i)) :=
-  universallyClosed_isLocalAtTarget.openCover_iff f 𝒰
-#align algebraic_geometry.universally_closed.open_cover_iff AlgebraicGeometry.UniversallyClosed.openCover_iff
-=======
->>>>>>> 79df7380
 
 end AlgebraicGeometry