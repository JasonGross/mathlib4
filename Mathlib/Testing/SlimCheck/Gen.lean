/-
Copyright (c) 2021 Henrik Böving. All rights reserved.
Released under Apache 2.0 license as described in the file LICENSE.
Authors: Henrik Böving, Simon Hudon
-/
import Mathlib.Control.Random
import Mathlib.Control.ULift
import Mathlib.Control.ULiftable
import Mathlib.Data.List.Perm
import Mathlib.Data.Subtype
import Mathlib.Data.Nat.Basic
import Mathlib.Tactic.PPWithUniv

#align_import testing.slim_check.gen from "leanprover-community/mathlib"@"fdc286cc6967a012f41b87f76dcd2797b53152af"

/-!
# `Gen` Monad

This monad is used to formulate randomized computations with a parameter
to specify the desired size of the result.
This is a port of the Haskell QuickCheck library.

## Main definitions

* `Gen` monad

## Tags

random testing

## References

* https://hackage.haskell.org/package/QuickCheck
-/

set_option autoImplicit true

namespace SlimCheck

open Random

/-- Monad to generate random examples to test properties with.
It has a `Nat` parameter so that the caller can decide on the
size of the examples. -/
abbrev Gen (m : Type u → Type v) (α : Type u) := ReaderT (ULift Nat) (Rand m) α

instance [MonadLift m n] : MonadLiftT (Gen m) (Gen n) where
  monadLift x := fun s => x s

attribute [pp_with_univ] Gen ULift

instance [ULiftable m n] : ULiftable (Gen m) (Gen n) := by infer_instance

namespace Gen

variable {m : Type u → Type v} [Monad m]

/-- Lift `Random.random` to the `Gen` monad. -/
<<<<<<< HEAD
def chooseAny (α : Type u) [Random α] : Gen m α :=
  λ _ => rand α

/-- Lift `BoundedRandom.randomR` to the `Gen` monad. -/
def choose (α : Type u) [Preorder α] [BoundedRandom α] (lo hi : α) (h : lo ≤ hi) :
    Gen m {a // lo ≤ a ∧ a ≤ hi} :=
=======
def chooseAny (α : Type u) [Random Id α] : Gen α :=
  λ _ => rand α

/-- Lift `BoundedRandom.randomR` to the `Gen` monad. -/
def choose (α : Type u) [Preorder α] [BoundedRandom Id α] (lo hi : α) (h : lo ≤ hi) :
    Gen {a // lo ≤ a ∧ a ≤ hi} :=
>>>>>>> 2dd59ba8
  λ _ => randBound α lo hi h

lemma chooseNatLt_aux {lo hi : Nat} (a : Nat) (h : Nat.succ lo ≤ a ∧ a ≤ hi) :
    lo ≤ Nat.pred a ∧ Nat.pred a < hi :=
  And.intro (Nat.le_sub_one_of_lt (Nat.lt_of_succ_le h.left)) <|
    show a.pred.succ ≤ hi by
       rw [Nat.succ_pred_eq_of_pos]
       exact h.right
       exact lt_of_le_of_lt (Nat.zero_le lo) h.left

/-- Generate a `Nat` example between `x` and `y` (exclusively). -/
def chooseNatLt (lo hi : Nat) (h : lo < hi) :
    Gen m (ULift.{u} {a // lo ≤ a ∧ a < hi}) := do
  let ⟨⟨n⟩, h⟩ ← choose (ULift Nat) (ULift.up lo.succ) (ULift.up hi) (Nat.succ_le_of_lt h)
  return ULift.up ⟨n.pred, chooseNatLt_aux n h⟩

/-- Get access to the size parameter of the `Gen` monad. -/
def getSize : Gen m (ULift Nat) :=
  return (← read)

/-- Apply a function to the size parameter. -/
def resize (f : Nat → Nat) (x : Gen m α) : Gen m α :=
  withReader (ULift.up ∘ f ∘ ULift.down) x

variable {α : Type u}

/-- Create an `Array` of examples using `x`. The size is controlled
by the size parameter of `Gen`. -/
<<<<<<< HEAD
def arrayOf (x : Gen m α) : Gen m (Array α) := do
  let sz ← choose (ULift Nat) ⟨0⟩ (← getSize) (Nat.zero_le _)
=======
def arrayOf (x : Gen α) : Gen (Array α) := do
  let (⟨sz⟩ : ULift ℕ) ← ULiftable.up do choose Nat 0 (← getSize) (Nat.zero_le _)
>>>>>>> 2dd59ba8
  let mut res := #[]
  for _ in [0:sz.val.down] do
    res := res.push (← x)
  pure res

/-- Create a `List` of examples using `x`. The size is controlled
by the size parameter of `Gen`. -/
def listOf (x : Gen m α) : Gen m (List α) :=
  arrayOf x >>= pure ∘ Array.toList

/-- Given a list of example generators, choose one to create an example. -/
def oneOf (xs : Array (Gen m α)) (pos : 0 < xs.size := by decide) : Gen m α := do
  let ⟨x, _, h2⟩ ← chooseNatLt 0 xs.size pos
  xs.get ⟨x, h2⟩

/-- Given a list of examples, choose one to create an example. -/
def elements (xs : List α) (pos : 0 < xs.length) : Gen m α := do
  let ⟨x, _, h2⟩ ← chooseNatLt 0 xs.length pos
  pure $ xs.get ⟨x, h2⟩

open List in
/-- Generate a random permutation of a given list. -/
def permutationOf : (xs : List α) → Gen m { ys // xs ~ ys }
  | [] => pure ⟨[], Perm.nil⟩
  | x::xs => do
    let ⟨ys, h1⟩ ← permutationOf xs
    let ⟨⟨n⟩, _, (h3 : n ≤ ys.length)⟩ ← choose (ULift Nat) ⟨0⟩ ⟨ys.length⟩ (Nat.zero_le _)
    pure ⟨insertNth n x ys, Perm.trans (Perm.cons _ h1) (perm_insertNth _ _ h3).symm⟩

/-- Given two generators produces a tuple consisting out of the result of both -/
<<<<<<< HEAD
def prodOf {α : Type u₁} {β : Type u₂}
  {m₁ : Type u₁ → Type v} {m₂ : Type u₂ → Type v} {m : Type (max u₁ u₂) → Type v}
  [ULiftable m₁ m] [ULiftable m₂ m] [Monad m₁] [Monad m₂] [Monad m]
  (x : Gen m₁ α) (y : Gen m₂ β) : Gen m (α × β) := do
  let ⟨a⟩ ← (ULiftable.up x : Gen m (ULift.{max u₁ u₂} α))
  let ⟨b⟩ ← (ULiftable.up y : Gen m (ULift.{max u₁ u₂} β))
=======
def prodOf {α : Type u} {β : Type v} (x : Gen α) (y : Gen β) : Gen (α × β) := do
  let ⟨a⟩ ← ULiftable.up.{max u v} x
  let ⟨b⟩ ← ULiftable.up.{max u v} y
>>>>>>> 2dd59ba8
  pure (a, b)

end Gen

<<<<<<< HEAD
variable {m : Type* → Type*} {m₀} [ULiftable m₀ m] [Monad m] [MonadLiftT (ST IO.RealWorld) m₀]

/-- Execute a `Gen` inside the monad using `size` as the example size-/
def Gen.run (x : Gen m α) (size : Nat) : m α :=
  runRand $ show Rand m α from ReaderT.run x ⟨size⟩
=======
/-- Execute a `Gen` inside the `IO` monad using `size` as the example size-/
def Gen.run (x : Gen α) (size : Nat) : BaseIO α :=
  letI : MonadLift Id BaseIO := ⟨fun f => pure <| Id.run f⟩
  IO.runRand (ReaderT.run x ⟨size⟩:)
>>>>>>> 2dd59ba8

end SlimCheck<|MERGE_RESOLUTION|>--- conflicted
+++ resolved
@@ -42,7 +42,7 @@
 /-- Monad to generate random examples to test properties with.
 It has a `Nat` parameter so that the caller can decide on the
 size of the examples. -/
-abbrev Gen (m : Type u → Type v) (α : Type u) := ReaderT (ULift Nat) (Rand m) α
+abbrev Gen (m : Type u → Type v) (α : Type u) := ReaderT (ULift Nat) (RandT m) α
 
 instance [MonadLift m n] : MonadLiftT (Gen m) (Gen n) where
   monadLift x := fun s => x s
@@ -56,21 +56,12 @@
 variable {m : Type u → Type v} [Monad m]
 
 /-- Lift `Random.random` to the `Gen` monad. -/
-<<<<<<< HEAD
-def chooseAny (α : Type u) [Random α] : Gen m α :=
+def chooseAny (α : Type u) [Random m α] : Gen m α :=
   λ _ => rand α
 
 /-- Lift `BoundedRandom.randomR` to the `Gen` monad. -/
-def choose (α : Type u) [Preorder α] [BoundedRandom α] (lo hi : α) (h : lo ≤ hi) :
+def choose (α : Type u) [Preorder α] [BoundedRandom m α] (lo hi : α) (h : lo ≤ hi) :
     Gen m {a // lo ≤ a ∧ a ≤ hi} :=
-=======
-def chooseAny (α : Type u) [Random Id α] : Gen α :=
-  λ _ => rand α
-
-/-- Lift `BoundedRandom.randomR` to the `Gen` monad. -/
-def choose (α : Type u) [Preorder α] [BoundedRandom Id α] (lo hi : α) (h : lo ≤ hi) :
-    Gen {a // lo ≤ a ∧ a ≤ hi} :=
->>>>>>> 2dd59ba8
   λ _ => randBound α lo hi h
 
 lemma chooseNatLt_aux {lo hi : Nat} (a : Nat) (h : Nat.succ lo ≤ a ∧ a ≤ hi) :
@@ -81,10 +72,12 @@
        exact h.right
        exact lt_of_le_of_lt (Nat.zero_le lo) h.left
 
+example : BoundedRandom m (ULift.{u, 0} ℕ) := Random.instBoundedRandomULiftInstPreorderULift
+
 /-- Generate a `Nat` example between `x` and `y` (exclusively). -/
 def chooseNatLt (lo hi : Nat) (h : lo < hi) :
     Gen m (ULift.{u} {a // lo ≤ a ∧ a < hi}) := do
-  let ⟨⟨n⟩, h⟩ ← choose (ULift Nat) (ULift.up lo.succ) (ULift.up hi) (Nat.succ_le_of_lt h)
+  let ⟨⟨n⟩, h⟩ ← (choose (ULift Nat) (ULift.up lo.succ) (ULift.up hi) (Nat.succ_le_of_lt h) : Gen Id _)
   return ULift.up ⟨n.pred, chooseNatLt_aux n h⟩
 
 /-- Get access to the size parameter of the `Gen` monad. -/
@@ -99,13 +92,8 @@
 
 /-- Create an `Array` of examples using `x`. The size is controlled
 by the size parameter of `Gen`. -/
-<<<<<<< HEAD
 def arrayOf (x : Gen m α) : Gen m (Array α) := do
   let sz ← choose (ULift Nat) ⟨0⟩ (← getSize) (Nat.zero_le _)
-=======
-def arrayOf (x : Gen α) : Gen (Array α) := do
-  let (⟨sz⟩ : ULift ℕ) ← ULiftable.up do choose Nat 0 (← getSize) (Nat.zero_le _)
->>>>>>> 2dd59ba8
   let mut res := #[]
   for _ in [0:sz.val.down] do
     res := res.push (← x)
@@ -136,33 +124,20 @@
     pure ⟨insertNth n x ys, Perm.trans (Perm.cons _ h1) (perm_insertNth _ _ h3).symm⟩
 
 /-- Given two generators produces a tuple consisting out of the result of both -/
-<<<<<<< HEAD
 def prodOf {α : Type u₁} {β : Type u₂}
   {m₁ : Type u₁ → Type v} {m₂ : Type u₂ → Type v} {m : Type (max u₁ u₂) → Type v}
   [ULiftable m₁ m] [ULiftable m₂ m] [Monad m₁] [Monad m₂] [Monad m]
   (x : Gen m₁ α) (y : Gen m₂ β) : Gen m (α × β) := do
   let ⟨a⟩ ← (ULiftable.up x : Gen m (ULift.{max u₁ u₂} α))
   let ⟨b⟩ ← (ULiftable.up y : Gen m (ULift.{max u₁ u₂} β))
-=======
-def prodOf {α : Type u} {β : Type v} (x : Gen α) (y : Gen β) : Gen (α × β) := do
-  let ⟨a⟩ ← ULiftable.up.{max u v} x
-  let ⟨b⟩ ← ULiftable.up.{max u v} y
->>>>>>> 2dd59ba8
   pure (a, b)
 
 end Gen
 
-<<<<<<< HEAD
 variable {m : Type* → Type*} {m₀} [ULiftable m₀ m] [Monad m] [MonadLiftT (ST IO.RealWorld) m₀]
 
 /-- Execute a `Gen` inside the monad using `size` as the example size-/
 def Gen.run (x : Gen m α) (size : Nat) : m α :=
-  runRand $ show Rand m α from ReaderT.run x ⟨size⟩
-=======
-/-- Execute a `Gen` inside the `IO` monad using `size` as the example size-/
-def Gen.run (x : Gen α) (size : Nat) : BaseIO α :=
-  letI : MonadLift Id BaseIO := ⟨fun f => pure <| Id.run f⟩
-  IO.runRand (ReaderT.run x ⟨size⟩:)
->>>>>>> 2dd59ba8
+  IO.runRand $ show RandT m α from ReaderT.run x ⟨size⟩
 
 end SlimCheck