--- conflicted
+++ resolved
@@ -92,13 +92,8 @@
 instance {X Y : LocallyRingedSpace.{u}} (f : X ⟶ Y) (x : X) : IsLocalRingHom (f.stalkMap x) :=
   f.2 x
 
-<<<<<<< HEAD
-instance isLocalRingHomStalkMap {X Y : LocallyRingedSpace} (f : X ⟶ Y) (x : X) :
-    IsLocalRingHom (PresheafedSpace.stalkMap f.1 x) :=
-=======
-instance {X Y : LocallyRingedSpace.{u}} (f : X ⟶ Y) (x : X) :
+instance isLocalRingHomStalkMap {X Y : LocallyRingedSpace.{u}} (f : X ⟶ Y) (x : X) :
     IsLocalRingHom (f.val.stalkMap x) :=
->>>>>>> 81d41598
   f.2 x
 
 /-- The identity morphism on a locally ringed space. -/
