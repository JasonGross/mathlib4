/-
Copyright (c) 2019 Scott Morrison. All rights reserved.
Released under Apache 2.0 license as described in the file LICENSE.
Authors: Scott Morrison
-/
import Mathlib.Geometry.RingedSpace.PresheafedSpace.HasColimits
import Mathlib.Topology.Sheaves.Functors

/-!
# Sheafed spaces

Introduces the category of topological spaces equipped with a sheaf (taking values in an
arbitrary target category `C`.)

We further describe how to apply functors and natural transformations to the values of the
presheaves.
-/

open CategoryTheory TopCat TopologicalSpace Opposite CategoryTheory.Limits CategoryTheory.Category
  CategoryTheory.Functor

universe u v

variable (C : Type u) [Category.{v} C]


-- Porting note: removed
-- local attribute [tidy] tactic.op_induction'
-- as it isn't needed here. If it is useful elsewhere
-- attribute [local aesop safe cases (rule_sets := [CategoryTheory])] Opposite
-- should suffice, but may need
-- https://github.com/JLimperg/aesop/issues/59

namespace AlgebraicGeometry

/-- A `SheafedSpace C` is a topological space equipped with a sheaf of `C`s. -/
structure SheafedSpace extends PresheafedSpace C where
  /-- A sheafed space is presheafed space which happens to be sheaf. -/
  IsSheaf : presheaf.IsSheaf

variable {C}

namespace SheafedSpace

-- Porting note: use `CoeOut` for the coercion happens left to right
instance coeCarrier : CoeOut (SheafedSpace C) TopCat where coe X := X.carrier

instance coeSort : CoeSort (SheafedSpace C) Type* where
  coe := fun X => X.1

/-- Extract the `sheaf C (X : Top)` from a `SheafedSpace C`. -/
def sheaf (X : SheafedSpace C) : Sheaf C (X : TopCat) :=
  ⟨X.presheaf, X.IsSheaf⟩

-- Porting note: this is a syntactic tautology, so removed
-- @[simp]
-- theorem as_coe (X : SheafedSpace C) : X.carrier = (X : TopCat) :=
--   rfl

-- Porting note: this gives a `simpVarHead` error (`LEFT-HAND SIDE HAS VARIABLE AS HEAD SYMBOL.`).
-- so removed @[simp]
theorem mk_coe (carrier) (presheaf) (h) :
    (({ carrier
        presheaf
        IsSheaf := h } : SheafedSpace C) : TopCat) = carrier :=
  rfl

instance (X : SheafedSpace C) : TopologicalSpace X :=
  X.carrier.str

/-- The trivial `unit` valued sheaf on any topological space. -/
def unit (X : TopCat) : SheafedSpace (Discrete Unit) :=
  { @PresheafedSpace.const (Discrete Unit) _ X ⟨⟨⟩⟩ with IsSheaf := Presheaf.isSheaf_unit _ }

instance : Inhabited (SheafedSpace (Discrete Unit)) :=
  ⟨unit (TopCat.of PEmpty)⟩

instance : Category (SheafedSpace C) :=
  show Category (InducedCategory (PresheafedSpace C) SheafedSpace.toPresheafedSpace) by
    infer_instance

-- Porting note (#5229): adding an `ext` lemma.
@[ext]
theorem ext {X Y : SheafedSpace C} (α β : X ⟶ Y) (w : α.base = β.base)
    (h : α.c ≫ whiskerRight (eqToHom (by rw [w])) _ = β.c) : α = β :=
  PresheafedSpace.ext α β w h

/-- Constructor for isomorphisms in the category `SheafedSpace C`. -/
@[simps]
def isoMk {X Y : SheafedSpace C} (e : X.toPresheafedSpace ≅ Y.toPresheafedSpace) : X ≅ Y where
  hom := e.hom
  inv := e.inv
  hom_inv_id := e.hom_inv_id
  inv_hom_id := e.inv_hom_id

/-- Forgetting the sheaf condition is a functor from `SheafedSpace C` to `PresheafedSpace C`. -/
@[simps! obj map]
def forgetToPresheafedSpace : SheafedSpace C ⥤ PresheafedSpace C :=
  inducedFunctor _

-- Porting note: can't derive `Full` functor automatically
instance forgetToPresheafedSpace_full : (forgetToPresheafedSpace (C := C)).Full where
<<<<<<< HEAD
  preimage f := f
=======
  map_surjective f := ⟨f, rfl⟩
>>>>>>> 59de845a

-- Porting note: can't derive `Faithful` functor automatically
instance forgetToPresheafedSpace_faithful : (forgetToPresheafedSpace (C := C)).Faithful where

instance is_presheafedSpace_iso {X Y : SheafedSpace C} (f : X ⟶ Y) [IsIso f] :
    @IsIso (PresheafedSpace C) _ _ _ f :=
  SheafedSpace.forgetToPresheafedSpace.map_isIso f

section

attribute [local simp] id comp

@[simp]
theorem id_base (X : SheafedSpace C) : (𝟙 X : X ⟶ X).base = 𝟙 (X : TopCat) :=
  rfl

theorem id_c (X : SheafedSpace C) :
    (𝟙 X : X ⟶ X).c = eqToHom (Presheaf.Pushforward.id_eq X.presheaf).symm :=
  rfl

@[simp]
theorem id_c_app (X : SheafedSpace C) (U) :
    (𝟙 X : X ⟶ X).c.app U = 𝟙 _ := rfl

@[simp]
theorem comp_base {X Y Z : SheafedSpace C} (f : X ⟶ Y) (g : Y ⟶ Z) :
    (f ≫ g).base = f.base ≫ g.base :=
  rfl

@[simp]
theorem comp_c_app {X Y Z : SheafedSpace C} (α : X ⟶ Y) (β : Y ⟶ Z) (U) :
    (α ≫ β).c.app U = β.c.app U ≫ α.c.app (op ((Opens.map β.base).obj (unop U))) :=
  rfl

theorem comp_c_app' {X Y Z : SheafedSpace C} (α : X ⟶ Y) (β : Y ⟶ Z) (U) :
    (α ≫ β).c.app (op U) = β.c.app (op U) ≫ α.c.app (op ((Opens.map β.base).obj U)) :=
  rfl

theorem congr_app {X Y : SheafedSpace C} {α β : X ⟶ Y} (h : α = β) (U) :
    α.c.app U = β.c.app U ≫ X.presheaf.map (eqToHom (by subst h; rfl)) :=
  PresheafedSpace.congr_app h U

variable (C)

/-- The forgetful functor from `SheafedSpace` to `Top`. -/
def forget : SheafedSpace C ⥤ TopCat where
  obj X := (X : TopCat)
  map {X Y} f := f.base

end

open TopCat.Presheaf

/-- The restriction of a sheafed space along an open embedding into the space.
-/
def restrict {U : TopCat} (X : SheafedSpace C) {f : U ⟶ (X : TopCat)} (h : OpenEmbedding f) :
    SheafedSpace C :=
  { X.toPresheafedSpace.restrict h with IsSheaf := isSheaf_of_openEmbedding h X.IsSheaf }

/-- The map from the restriction of a presheafed space.
-/
@[simps!]
def ofRestrict {U : TopCat} (X : SheafedSpace C) {f : U ⟶ (X : TopCat)}
    (h : OpenEmbedding f) : X.restrict h ⟶ X := X.toPresheafedSpace.ofRestrict h

/-- The restriction of a sheafed space `X` to the top subspace is isomorphic to `X` itself.
-/
@[simps! hom inv]
def restrictTopIso (X : SheafedSpace C) : X.restrict (Opens.openEmbedding ⊤) ≅ X :=
  isoMk (X.toPresheafedSpace.restrictTopIso)

/-- The global sections, notated Gamma.
-/
def Γ : (SheafedSpace C)ᵒᵖ ⥤ C :=
  forgetToPresheafedSpace.op ⋙ PresheafedSpace.Γ

theorem Γ_def : (Γ : _ ⥤ C) = forgetToPresheafedSpace.op ⋙ PresheafedSpace.Γ :=
  rfl

@[simp]
theorem Γ_obj (X : (SheafedSpace C)ᵒᵖ) : Γ.obj X = (unop X).presheaf.obj (op ⊤) :=
  rfl

theorem Γ_obj_op (X : SheafedSpace C) : Γ.obj (op X) = X.presheaf.obj (op ⊤) :=
  rfl

@[simp]
theorem Γ_map {X Y : (SheafedSpace C)ᵒᵖ} (f : X ⟶ Y) : Γ.map f = f.unop.c.app (op ⊤) :=
  rfl

theorem Γ_map_op {X Y : SheafedSpace C} (f : X ⟶ Y) : Γ.map f.op = f.c.app (op ⊤) :=
  rfl

noncomputable instance [HasLimits C] :
    CreatesColimits (forgetToPresheafedSpace : SheafedSpace C ⥤ _) :=
  ⟨fun {_ _} =>
    ⟨fun {K} =>
      createsColimitOfFullyFaithfulOfIso
        ⟨(PresheafedSpace.colimitCocone (K ⋙ forgetToPresheafedSpace)).pt,
          limit_isSheaf _ fun j => Sheaf.pushforward_sheaf_of_sheaf _ (K.obj (unop j)).2⟩
        (colimit.isoColimitCocone ⟨_, PresheafedSpace.colimitCoconeIsColimit _⟩).symm⟩⟩

instance [HasLimits C] : HasColimits.{v} (SheafedSpace C) :=
  hasColimits_of_hasColimits_createsColimits forgetToPresheafedSpace

noncomputable instance [HasLimits C] : PreservesColimits (forget C) :=
  Limits.compPreservesColimits forgetToPresheafedSpace (PresheafedSpace.forget C)

end SheafedSpace

end AlgebraicGeometry<|MERGE_RESOLUTION|>--- conflicted
+++ resolved
@@ -100,11 +100,7 @@
 
 -- Porting note: can't derive `Full` functor automatically
 instance forgetToPresheafedSpace_full : (forgetToPresheafedSpace (C := C)).Full where
-<<<<<<< HEAD
-  preimage f := f
-=======
   map_surjective f := ⟨f, rfl⟩
->>>>>>> 59de845a
 
 -- Porting note: can't derive `Faithful` functor automatically
 instance forgetToPresheafedSpace_faithful : (forgetToPresheafedSpace (C := C)).Faithful where
