/-
Copyright (c) 2020 Sébastien Gouëzel. All rights reserved.
Released under Apache 2.0 license as described in the file LICENSE.
Authors: Sébastien Gouëzel, Floris van Doorn
-/
import Mathlib.Geometry.Manifold.SmoothManifoldWithCorners
import Mathlib.Geometry.Manifold.LocalInvariantProperties

/-!
# Smooth functions between smooth manifolds

We define `Cⁿ` functions between smooth manifolds, as functions which are `Cⁿ` in charts, and prove
basic properties of these notions.

## Main definitions and statements

Let `M` and `M'` be two smooth manifolds, with respect to model with corners `I` and `I'`. Let
`f : M → M'`.

* `ContMDiffWithinAt I I' n f s x` states that the function `f` is `Cⁿ` within the set `s`
  around the point `x`.
* `ContMDiffAt I I' n f x` states that the function `f` is `Cⁿ` around `x`.
* `ContMDiffOn I I' n f s` states that the function `f` is `Cⁿ` on the set `s`
* `ContMDiff I I' n f` states that the function `f` is `Cⁿ`.

We also give some basic properties of smooth functions between manifolds, following the API of
smooth functions between vector spaces.
See `Basic.lean` for further basic properties of smooth functions between smooth manifolds,
`NormedSpace.lean` for the equivalence of manifold-smoothness to usual smoothness,
`Product.lean` for smoothness results related to the product of manifolds and
`Atlas.lean` for smoothness of atlas members and local structomorphisms.

## Implementation details

Many properties follow for free from the corresponding properties of functions in vector spaces,
as being `Cⁿ` is a local property invariant under the smooth groupoid. We take advantage of the
general machinery developed in `LocalInvariantProperties.lean` to get these properties
automatically. For instance, the fact that being `Cⁿ` does not depend on the chart one considers
is given by `liftPropWithinAt_indep_chart`.

For this to work, the definition of `ContMDiffWithinAt` and friends has to
follow definitionally the setup of local invariant properties. Still, we recast the definition
in terms of extended charts in `contMDiffOn_iff` and `contMDiff_iff`.
-/


open Set Function Filter ChartedSpace SmoothManifoldWithCorners

open scoped Topology Manifold

/-! ### Definition of smooth functions between manifolds -/


variable {𝕜 : Type*} [NontriviallyNormedField 𝕜]
  -- declare a smooth manifold `M` over the pair `(E, H)`.
  {E : Type*}
  [NormedAddCommGroup E] [NormedSpace 𝕜 E] {H : Type*} [TopologicalSpace H]
  (I : ModelWithCorners 𝕜 E H) {M : Type*} [TopologicalSpace M] [ChartedSpace H M]
  [SmoothManifoldWithCorners I M]
  -- declare a smooth manifold `M'` over the pair `(E', H')`.
  {E' : Type*}
  [NormedAddCommGroup E'] [NormedSpace 𝕜 E'] {H' : Type*} [TopologicalSpace H']
  (I' : ModelWithCorners 𝕜 E' H') {M' : Type*} [TopologicalSpace M'] [ChartedSpace H' M']
  [SmoothManifoldWithCorners I' M']
  -- declare a manifold `M''` over the pair `(E'', H'')`.
  {E'' : Type*}
  [NormedAddCommGroup E''] [NormedSpace 𝕜 E''] {H'' : Type*} [TopologicalSpace H'']
  {I'' : ModelWithCorners 𝕜 E'' H''} {M'' : Type*} [TopologicalSpace M''] [ChartedSpace H'' M'']
  -- declare a smooth manifold `N` over the pair `(F, G)`.
  {F : Type*}
  [NormedAddCommGroup F] [NormedSpace 𝕜 F] {G : Type*} [TopologicalSpace G]
  {J : ModelWithCorners 𝕜 F G} {N : Type*} [TopologicalSpace N] [ChartedSpace G N]
  [SmoothManifoldWithCorners J N]
  -- declare a smooth manifold `N'` over the pair `(F', G')`.
  {F' : Type*}
  [NormedAddCommGroup F'] [NormedSpace 𝕜 F'] {G' : Type*} [TopologicalSpace G']
  {J' : ModelWithCorners 𝕜 F' G'} {N' : Type*} [TopologicalSpace N'] [ChartedSpace G' N']
  [SmoothManifoldWithCorners J' N']
  -- F₁, F₂, F₃, F₄ are normed spaces
  {F₁ : Type*}
  [NormedAddCommGroup F₁] [NormedSpace 𝕜 F₁] {F₂ : Type*} [NormedAddCommGroup F₂]
  [NormedSpace 𝕜 F₂] {F₃ : Type*} [NormedAddCommGroup F₃] [NormedSpace 𝕜 F₃] {F₄ : Type*}
  [NormedAddCommGroup F₄] [NormedSpace 𝕜 F₄]
  -- declare functions, sets, points and smoothness indices
  {e : PartialHomeomorph M H}
  {e' : PartialHomeomorph M' H'} {f f₁ : M → M'} {s s₁ t : Set M} {x : M} {m n : ℕ∞}

/-- Property in the model space of a model with corners of being `C^n` within at set at a point,
when read in the model vector space. This property will be lifted to manifolds to define smooth
functions between manifolds. -/
def ContDiffWithinAtProp (n : ℕ∞) (f : H → H') (s : Set H) (x : H) : Prop :=
  ContDiffWithinAt 𝕜 n (I' ∘ f ∘ I.symm) (I.symm ⁻¹' s ∩ range I) (I x)

theorem contDiffWithinAtProp_self_source {f : E → H'} {s : Set E} {x : E} :
    ContDiffWithinAtProp 𝓘(𝕜, E) I' n f s x ↔ ContDiffWithinAt 𝕜 n (I' ∘ f) s x := by
  simp_rw [ContDiffWithinAtProp, modelWithCornersSelf_coe, range_id, inter_univ,
    modelWithCornersSelf_coe_symm, CompTriple.comp_eq, preimage_id_eq, id_eq]

theorem contDiffWithinAtProp_self {f : E → E'} {s : Set E} {x : E} :
    ContDiffWithinAtProp 𝓘(𝕜, E) 𝓘(𝕜, E') n f s x ↔ ContDiffWithinAt 𝕜 n f s x :=
  contDiffWithinAtProp_self_source 𝓘(𝕜, E')

theorem contDiffWithinAtProp_self_target {f : H → E'} {s : Set H} {x : H} :
    ContDiffWithinAtProp I 𝓘(𝕜, E') n f s x ↔
      ContDiffWithinAt 𝕜 n (f ∘ I.symm) (I.symm ⁻¹' s ∩ range I) (I x) :=
  Iff.rfl

/-- Being `Cⁿ` in the model space is a local property, invariant under smooth maps. Therefore,
it will lift nicely to manifolds. -/
theorem contDiffWithinAt_localInvariantProp (n : ℕ∞) :
    (contDiffGroupoid ∞ I).LocalInvariantProp (contDiffGroupoid ∞ I')
      (ContDiffWithinAtProp I I' n) where
  is_local {s x u f} u_open xu := by
    have : I.symm ⁻¹' (s ∩ u) ∩ range I = I.symm ⁻¹' s ∩ range I ∩ I.symm ⁻¹' u := by
      simp only [inter_right_comm, preimage_inter]
    rw [ContDiffWithinAtProp, ContDiffWithinAtProp, this]
    symm
    apply contDiffWithinAt_inter
    have : u ∈ 𝓝 (I.symm (I x)) := by
      rw [ModelWithCorners.left_inv]
      exact u_open.mem_nhds xu
    apply ContinuousAt.preimage_mem_nhds I.continuous_symm.continuousAt this
  right_invariance' {s x f e} he hx h := by
    rw [ContDiffWithinAtProp] at h ⊢
    have : I x = (I ∘ e.symm ∘ I.symm) (I (e x)) := by simp only [hx, mfld_simps]
    rw [this] at h
    have : I (e x) ∈ I.symm ⁻¹' e.target ∩ range I := by simp only [hx, mfld_simps]
    have := (mem_groupoid_of_pregroupoid.2 he).2.contDiffWithinAt this
    convert (h.comp' _ (this.of_le le_top)).mono_of_mem _ using 1
    · ext y; simp only [mfld_simps]
    refine mem_nhdsWithin.mpr
      ⟨I.symm ⁻¹' e.target, e.open_target.preimage I.continuous_symm, by
        simp_rw [mem_preimage, I.left_inv, e.mapsTo hx], ?_⟩
    mfld_set_tac
  congr_of_forall {s x f g} h hx hf := by
    apply hf.congr
    · intro y hy
      simp only [mfld_simps] at hy
      simp only [h, hy, mfld_simps]
    · simp only [hx, mfld_simps]
  left_invariance' {s x f e'} he' hs hx h := by
    rw [ContDiffWithinAtProp] at h ⊢
    have A : (I' ∘ f ∘ I.symm) (I x) ∈ I'.symm ⁻¹' e'.source ∩ range I' := by
      simp only [hx, mfld_simps]
    have := (mem_groupoid_of_pregroupoid.2 he').1.contDiffWithinAt A
    convert (this.of_le le_top).comp _ h _
    · ext y; simp only [mfld_simps]
    · intro y hy; simp only [mfld_simps] at hy; simpa only [hy, mfld_simps] using hs hy.1

theorem contDiffWithinAtProp_mono_of_mem (n : ℕ∞) ⦃s x t⦄ ⦃f : H → H'⦄ (hts : s ∈ 𝓝[t] x)
    (h : ContDiffWithinAtProp I I' n f s x) : ContDiffWithinAtProp I I' n f t x := by
  refine h.mono_of_mem ?_
  refine inter_mem ?_ (mem_of_superset self_mem_nhdsWithin inter_subset_right)
  rwa [← Filter.mem_map, ← I.image_eq, I.symm_map_nhdsWithin_image]

theorem contDiffWithinAtProp_id (x : H) : ContDiffWithinAtProp I I n id univ x := by
  simp only [ContDiffWithinAtProp, id_comp, preimage_univ, univ_inter]
  have : ContDiffWithinAt 𝕜 n id (range I) (I x) := contDiff_id.contDiffAt.contDiffWithinAt
  refine this.congr (fun y hy => ?_) ?_
  · simp only [ModelWithCorners.right_inv I hy, mfld_simps]
  · simp only [mfld_simps]

/-- A function is `n` times continuously differentiable within a set at a point in a manifold if
it is continuous and it is `n` times continuously differentiable in this set around this point, when
read in the preferred chart at this point. -/
def ContMDiffWithinAt (n : ℕ∞) (f : M → M') (s : Set M) (x : M) :=
  LiftPropWithinAt (ContDiffWithinAtProp I I' n) f s x

/-- Abbreviation for `ContMDiffWithinAt I I' ⊤ f s x`. See also documentation for `Smooth`.
-/
abbrev SmoothWithinAt (f : M → M') (s : Set M) (x : M) :=
  ContMDiffWithinAt I I' ⊤ f s x

/-- A function is `n` times continuously differentiable at a point in a manifold if
it is continuous and it is `n` times continuously differentiable around this point, when
read in the preferred chart at this point. -/
def ContMDiffAt (n : ℕ∞) (f : M → M') (x : M) :=
  ContMDiffWithinAt I I' n f univ x

theorem contMDiffAt_iff {n : ℕ∞} {f : M → M'} {x : M} :
    ContMDiffAt I I' n f x ↔
      ContinuousAt f x ∧
        ContDiffWithinAt 𝕜 n (extChartAt I' (f x) ∘ f ∘ (extChartAt I x).symm) (range I)
          (extChartAt I x x) :=
  liftPropAt_iff.trans <| by rw [ContDiffWithinAtProp, preimage_univ, univ_inter]; rfl

/-- Abbreviation for `ContMDiffAt I I' ⊤ f x`. See also documentation for `Smooth`. -/
abbrev SmoothAt (f : M → M') (x : M) :=
  ContMDiffAt I I' ⊤ f x

/-- A function is `n` times continuously differentiable in a set of a manifold if it is continuous
and, for any pair of points, it is `n` times continuously differentiable on this set in the charts
around these points. -/
def ContMDiffOn (n : ℕ∞) (f : M → M') (s : Set M) :=
  ∀ x ∈ s, ContMDiffWithinAt I I' n f s x

/-- Abbreviation for `ContMDiffOn I I' ⊤ f s`. See also documentation for `Smooth`. -/
abbrev SmoothOn (f : M → M') (s : Set M) :=
  ContMDiffOn I I' ⊤ f s

/-- A function is `n` times continuously differentiable in a manifold if it is continuous
and, for any pair of points, it is `n` times continuously differentiable in the charts
around these points. -/
def ContMDiff (n : ℕ∞) (f : M → M') :=
  ∀ x, ContMDiffAt I I' n f x

/-- Abbreviation for `ContMDiff I I' ⊤ f`.
Short note to work with these abbreviations: a lemma of the form `ContMDiffFoo.bar` will
apply fine to an assumption `SmoothFoo` using dot notation or normal notation.
If the consequence `bar` of the lemma involves `ContDiff`, it is still better to restate
the lemma replacing `ContDiff` with `Smooth` both in the assumption and in the conclusion,
to make it possible to use `Smooth` consistently.
This also applies to `SmoothAt`, `SmoothOn` and `SmoothWithinAt`. -/
<<<<<<< HEAD
@[reducible]
def Smooth (f : M → M') :=
=======
abbrev Smooth (f : M → M') :=
>>>>>>> 59de845a
  ContMDiff I I' ⊤ f

variable {I I'}

/-! ### Deducing smoothness from higher smoothness -/

theorem ContMDiffWithinAt.of_le (hf : ContMDiffWithinAt I I' n f s x) (le : m ≤ n) :
    ContMDiffWithinAt I I' m f s x := by
  simp only [ContMDiffWithinAt, LiftPropWithinAt] at hf ⊢
  exact ⟨hf.1, hf.2.of_le le⟩

theorem ContMDiffAt.of_le (hf : ContMDiffAt I I' n f x) (le : m ≤ n) : ContMDiffAt I I' m f x :=
  ContMDiffWithinAt.of_le hf le

theorem ContMDiffOn.of_le (hf : ContMDiffOn I I' n f s) (le : m ≤ n) : ContMDiffOn I I' m f s :=
  fun x hx => (hf x hx).of_le le

theorem ContMDiff.of_le (hf : ContMDiff I I' n f) (le : m ≤ n) : ContMDiff I I' m f := fun x =>
  (hf x).of_le le

/-! ### Basic properties of smooth functions between manifolds -/

theorem ContMDiff.smooth (h : ContMDiff I I' ⊤ f) : Smooth I I' f :=
  h

theorem Smooth.contMDiff (h : Smooth I I' f) : ContMDiff I I' n f :=
  h.of_le le_top

theorem ContMDiffOn.smoothOn (h : ContMDiffOn I I' ⊤ f s) : SmoothOn I I' f s :=
  h

theorem SmoothOn.contMDiffOn (h : SmoothOn I I' f s) : ContMDiffOn I I' n f s :=
  h.of_le le_top

theorem ContMDiffAt.smoothAt (h : ContMDiffAt I I' ⊤ f x) : SmoothAt I I' f x :=
  h

theorem SmoothAt.contMDiffAt (h : SmoothAt I I' f x) : ContMDiffAt I I' n f x :=
  h.of_le le_top

theorem ContMDiffWithinAt.smoothWithinAt (h : ContMDiffWithinAt I I' ⊤ f s x) :
    SmoothWithinAt I I' f s x :=
  h

theorem SmoothWithinAt.contMDiffWithinAt (h : SmoothWithinAt I I' f s x) :
    ContMDiffWithinAt I I' n f s x :=
  h.of_le le_top

theorem ContMDiff.contMDiffAt (h : ContMDiff I I' n f) : ContMDiffAt I I' n f x :=
  h x

theorem Smooth.smoothAt (h : Smooth I I' f) : SmoothAt I I' f x :=
  ContMDiff.contMDiffAt h

theorem contMDiffWithinAt_univ : ContMDiffWithinAt I I' n f univ x ↔ ContMDiffAt I I' n f x :=
  Iff.rfl

theorem smoothWithinAt_univ : SmoothWithinAt I I' f univ x ↔ SmoothAt I I' f x :=
  contMDiffWithinAt_univ

theorem contMDiffOn_univ : ContMDiffOn I I' n f univ ↔ ContMDiff I I' n f := by
  simp only [ContMDiffOn, ContMDiff, contMDiffWithinAt_univ, forall_prop_of_true, mem_univ]

theorem smoothOn_univ : SmoothOn I I' f univ ↔ Smooth I I' f :=
  contMDiffOn_univ

/-- One can reformulate smoothness within a set at a point as continuity within this set at this
point, and smoothness in the corresponding extended chart. -/
theorem contMDiffWithinAt_iff :
    ContMDiffWithinAt I I' n f s x ↔
      ContinuousWithinAt f s x ∧
        ContDiffWithinAt 𝕜 n (extChartAt I' (f x) ∘ f ∘ (extChartAt I x).symm)
          ((extChartAt I x).symm ⁻¹' s ∩ range I) (extChartAt I x x) := by
  simp_rw [ContMDiffWithinAt, liftPropWithinAt_iff']; rfl

/-- One can reformulate smoothness within a set at a point as continuity within this set at this
point, and smoothness in the corresponding extended chart. This form states smoothness of `f`
written in such a way that the set is restricted to lie within the domain/codomain of the
corresponding charts.
Even though this expression is more complicated than the one in `contMDiffWithinAt_iff`, it is
a smaller set, but their germs at `extChartAt I x x` are equal. It is sometimes useful to rewrite
using this in the goal.
-/
theorem contMDiffWithinAt_iff' :
    ContMDiffWithinAt I I' n f s x ↔
      ContinuousWithinAt f s x ∧
        ContDiffWithinAt 𝕜 n (extChartAt I' (f x) ∘ f ∘ (extChartAt I x).symm)
          ((extChartAt I x).target ∩
            (extChartAt I x).symm ⁻¹' (s ∩ f ⁻¹' (extChartAt I' (f x)).source))
          (extChartAt I x x) := by
  simp only [ContMDiffWithinAt, liftPropWithinAt_iff']
  exact and_congr_right fun hc => contDiffWithinAt_congr_nhds <|
    hc.nhdsWithin_extChartAt_symm_preimage_inter_range I I'

/-- One can reformulate smoothness within a set at a point as continuity within this set at this
point, and smoothness in the corresponding extended chart in the target. -/
theorem contMDiffWithinAt_iff_target :
    ContMDiffWithinAt I I' n f s x ↔
      ContinuousWithinAt f s x ∧ ContMDiffWithinAt I 𝓘(𝕜, E') n (extChartAt I' (f x) ∘ f) s x := by
  simp_rw [ContMDiffWithinAt, liftPropWithinAt_iff', ← and_assoc]
  have cont :
    ContinuousWithinAt f s x ∧ ContinuousWithinAt (extChartAt I' (f x) ∘ f) s x ↔
        ContinuousWithinAt f s x :=
      and_iff_left_of_imp <| (continuousAt_extChartAt _ _).comp_continuousWithinAt
  simp_rw [cont, ContDiffWithinAtProp, extChartAt, PartialHomeomorph.extend, PartialEquiv.coe_trans,
    ModelWithCorners.toPartialEquiv_coe, PartialHomeomorph.coe_coe, modelWithCornersSelf_coe,
    chartAt_self_eq, PartialHomeomorph.refl_apply, id_comp]
  rfl

theorem smoothWithinAt_iff :
    SmoothWithinAt I I' f s x ↔
      ContinuousWithinAt f s x ∧
        ContDiffWithinAt 𝕜 ∞ (extChartAt I' (f x) ∘ f ∘ (extChartAt I x).symm)
          ((extChartAt I x).symm ⁻¹' s ∩ range I) (extChartAt I x x) :=
  contMDiffWithinAt_iff

theorem smoothWithinAt_iff_target :
    SmoothWithinAt I I' f s x ↔
      ContinuousWithinAt f s x ∧ SmoothWithinAt I 𝓘(𝕜, E') (extChartAt I' (f x) ∘ f) s x :=
  contMDiffWithinAt_iff_target

theorem contMDiffAt_iff_target {x : M} :
    ContMDiffAt I I' n f x ↔
      ContinuousAt f x ∧ ContMDiffAt I 𝓘(𝕜, E') n (extChartAt I' (f x) ∘ f) x := by
  rw [ContMDiffAt, ContMDiffAt, contMDiffWithinAt_iff_target, continuousWithinAt_univ]

theorem smoothAt_iff_target {x : M} :
    SmoothAt I I' f x ↔ ContinuousAt f x ∧ SmoothAt I 𝓘(𝕜, E') (extChartAt I' (f x) ∘ f) x :=
  contMDiffAt_iff_target

theorem contMDiffWithinAt_iff_of_mem_maximalAtlas {x : M} (he : e ∈ maximalAtlas I M)
    (he' : e' ∈ maximalAtlas I' M') (hx : x ∈ e.source) (hy : f x ∈ e'.source) :
    ContMDiffWithinAt I I' n f s x ↔
      ContinuousWithinAt f s x ∧
        ContDiffWithinAt 𝕜 n (e'.extend I' ∘ f ∘ (e.extend I).symm)
          ((e.extend I).symm ⁻¹' s ∩ range I) (e.extend I x) :=
  (contDiffWithinAt_localInvariantProp I I' n).liftPropWithinAt_indep_chart he hx he' hy

/-- An alternative formulation of `contMDiffWithinAt_iff_of_mem_maximalAtlas`
  if the set if `s` lies in `e.source`. -/
theorem contMDiffWithinAt_iff_image {x : M} (he : e ∈ maximalAtlas I M)
    (he' : e' ∈ maximalAtlas I' M') (hs : s ⊆ e.source) (hx : x ∈ e.source) (hy : f x ∈ e'.source) :
    ContMDiffWithinAt I I' n f s x ↔
      ContinuousWithinAt f s x ∧
        ContDiffWithinAt 𝕜 n (e'.extend I' ∘ f ∘ (e.extend I).symm) (e.extend I '' s)
          (e.extend I x) := by
  rw [contMDiffWithinAt_iff_of_mem_maximalAtlas he he' hx hy, and_congr_right_iff]
  refine fun _ => contDiffWithinAt_congr_nhds ?_
  simp_rw [nhdsWithin_eq_iff_eventuallyEq, e.extend_symm_preimage_inter_range_eventuallyEq I hs hx]

/-- One can reformulate smoothness within a set at a point as continuity within this set at this
point, and smoothness in any chart containing that point. -/
theorem contMDiffWithinAt_iff_of_mem_source {x' : M} {y : M'} (hx : x' ∈ (chartAt H x).source)
    (hy : f x' ∈ (chartAt H' y).source) :
    ContMDiffWithinAt I I' n f s x' ↔
      ContinuousWithinAt f s x' ∧
        ContDiffWithinAt 𝕜 n (extChartAt I' y ∘ f ∘ (extChartAt I x).symm)
          ((extChartAt I x).symm ⁻¹' s ∩ range I) (extChartAt I x x') :=
  contMDiffWithinAt_iff_of_mem_maximalAtlas (chart_mem_maximalAtlas _ x)
    (chart_mem_maximalAtlas _ y) hx hy

theorem contMDiffWithinAt_iff_of_mem_source' {x' : M} {y : M'} (hx : x' ∈ (chartAt H x).source)
    (hy : f x' ∈ (chartAt H' y).source) :
    ContMDiffWithinAt I I' n f s x' ↔
      ContinuousWithinAt f s x' ∧
        ContDiffWithinAt 𝕜 n (extChartAt I' y ∘ f ∘ (extChartAt I x).symm)
          ((extChartAt I x).target ∩ (extChartAt I x).symm ⁻¹' (s ∩ f ⁻¹' (extChartAt I' y).source))
          (extChartAt I x x') := by
  refine (contMDiffWithinAt_iff_of_mem_source hx hy).trans ?_
  rw [← extChartAt_source I] at hx
  rw [← extChartAt_source I'] at hy
  rw [and_congr_right_iff]
  set e := extChartAt I x; set e' := extChartAt I' (f x)
  refine fun hc => contDiffWithinAt_congr_nhds ?_
  rw [← e.image_source_inter_eq', ← map_extChartAt_nhdsWithin_eq_image' I hx, ←
    map_extChartAt_nhdsWithin' I hx, inter_comm, nhdsWithin_inter_of_mem]
  exact hc (extChartAt_source_mem_nhds' _ hy)

theorem contMDiffAt_iff_of_mem_source {x' : M} {y : M'} (hx : x' ∈ (chartAt H x).source)
    (hy : f x' ∈ (chartAt H' y).source) :
    ContMDiffAt I I' n f x' ↔
      ContinuousAt f x' ∧
        ContDiffWithinAt 𝕜 n (extChartAt I' y ∘ f ∘ (extChartAt I x).symm) (range I)
          (extChartAt I x x') :=
  (contMDiffWithinAt_iff_of_mem_source hx hy).trans <| by
    rw [continuousWithinAt_univ, preimage_univ, univ_inter]

theorem contMDiffWithinAt_iff_target_of_mem_source {x : M} {y : M'}
    (hy : f x ∈ (chartAt H' y).source) :
    ContMDiffWithinAt I I' n f s x ↔
      ContinuousWithinAt f s x ∧ ContMDiffWithinAt I 𝓘(𝕜, E') n (extChartAt I' y ∘ f) s x := by
  simp_rw [ContMDiffWithinAt]
  rw [(contDiffWithinAt_localInvariantProp I I' n).liftPropWithinAt_indep_chart_target
      (chart_mem_maximalAtlas I' y) hy,
    and_congr_right]
  intro hf
  simp_rw [StructureGroupoid.liftPropWithinAt_self_target]
  simp_rw [((chartAt H' y).continuousAt hy).comp_continuousWithinAt hf]
  rw [← extChartAt_source I'] at hy
  simp_rw [(continuousAt_extChartAt' I' hy).comp_continuousWithinAt hf]
  rfl

theorem contMDiffAt_iff_target_of_mem_source {x : M} {y : M'} (hy : f x ∈ (chartAt H' y).source) :
    ContMDiffAt I I' n f x ↔
      ContinuousAt f x ∧ ContMDiffAt I 𝓘(𝕜, E') n (extChartAt I' y ∘ f) x := by
  rw [ContMDiffAt, contMDiffWithinAt_iff_target_of_mem_source hy, continuousWithinAt_univ,
    ContMDiffAt]

theorem contMDiffWithinAt_iff_source_of_mem_maximalAtlas (he : e ∈ maximalAtlas I M)
    (hx : x ∈ e.source) :
    ContMDiffWithinAt I I' n f s x ↔
      ContMDiffWithinAt 𝓘(𝕜, E) I' n (f ∘ (e.extend I).symm) ((e.extend I).symm ⁻¹' s ∩ range I)
        (e.extend I x) := by
  have h2x := hx; rw [← e.extend_source I] at h2x
  simp_rw [ContMDiffWithinAt,
    (contDiffWithinAt_localInvariantProp I I' n).liftPropWithinAt_indep_chart_source he hx,
    StructureGroupoid.liftPropWithinAt_self_source,
    e.extend_symm_continuousWithinAt_comp_right_iff, contDiffWithinAtProp_self_source,
    ContDiffWithinAtProp, Function.comp, e.left_inv hx, (e.extend I).left_inv h2x]
  rfl

theorem contMDiffWithinAt_iff_source_of_mem_source {x' : M} (hx' : x' ∈ (chartAt H x).source) :
    ContMDiffWithinAt I I' n f s x' ↔
      ContMDiffWithinAt 𝓘(𝕜, E) I' n (f ∘ (extChartAt I x).symm)
        ((extChartAt I x).symm ⁻¹' s ∩ range I) (extChartAt I x x') :=
  contMDiffWithinAt_iff_source_of_mem_maximalAtlas (chart_mem_maximalAtlas I x) hx'

theorem contMDiffAt_iff_source_of_mem_source {x' : M} (hx' : x' ∈ (chartAt H x).source) :
    ContMDiffAt I I' n f x' ↔
      ContMDiffWithinAt 𝓘(𝕜, E) I' n (f ∘ (extChartAt I x).symm) (range I) (extChartAt I x x') := by
  simp_rw [ContMDiffAt, contMDiffWithinAt_iff_source_of_mem_source hx', preimage_univ, univ_inter]

theorem contMDiffOn_iff_of_mem_maximalAtlas (he : e ∈ maximalAtlas I M)
    (he' : e' ∈ maximalAtlas I' M') (hs : s ⊆ e.source) (h2s : MapsTo f s e'.source) :
    ContMDiffOn I I' n f s ↔
      ContinuousOn f s ∧
        ContDiffOn 𝕜 n (e'.extend I' ∘ f ∘ (e.extend I).symm) (e.extend I '' s) := by
  simp_rw [ContinuousOn, ContDiffOn, Set.forall_mem_image, ← forall_and, ContMDiffOn]
  exact forall₂_congr fun x hx => contMDiffWithinAt_iff_image he he' hs (hs hx) (h2s hx)

theorem contMDiffOn_iff_of_mem_maximalAtlas' (he : e ∈ maximalAtlas I M)
    (he' : e' ∈ maximalAtlas I' M') (hs : s ⊆ e.source) (h2s : MapsTo f s e'.source) :
    ContMDiffOn I I' n f s ↔
      ContDiffOn 𝕜 n (e'.extend I' ∘ f ∘ (e.extend I).symm) (e.extend I '' s) :=
  (contMDiffOn_iff_of_mem_maximalAtlas he he' hs h2s).trans <| and_iff_right_of_imp fun h ↦
    (e.continuousOn_writtenInExtend_iff _ _ hs h2s).1 h.continuousOn

/-- If the set where you want `f` to be smooth lies entirely in a single chart, and `f` maps it
  into a single chart, the smoothness of `f` on that set can be expressed by purely looking in
  these charts.
  Note: this lemma uses `extChartAt I x '' s` instead of `(extChartAt I x).symm ⁻¹' s` to ensure
  that this set lies in `(extChartAt I x).target`. -/
theorem contMDiffOn_iff_of_subset_source {x : M} {y : M'} (hs : s ⊆ (chartAt H x).source)
    (h2s : MapsTo f s (chartAt H' y).source) :
    ContMDiffOn I I' n f s ↔
      ContinuousOn f s ∧
        ContDiffOn 𝕜 n (extChartAt I' y ∘ f ∘ (extChartAt I x).symm) (extChartAt I x '' s) :=
  contMDiffOn_iff_of_mem_maximalAtlas (chart_mem_maximalAtlas I x) (chart_mem_maximalAtlas I' y) hs
    h2s

/-- If the set where you want `f` to be smooth lies entirely in a single chart, and `f` maps it
  into a single chart, the smoothness of `f` on that set can be expressed by purely looking in
  these charts.
  Note: this lemma uses `extChartAt I x '' s` instead of `(extChartAt I x).symm ⁻¹' s` to ensure
  that this set lies in `(extChartAt I x).target`. -/
theorem contMDiffOn_iff_of_subset_source' {x : M} {y : M'} (hs : s ⊆ (extChartAt I x).source)
    (h2s : MapsTo f s (extChartAt I' y).source) :
    ContMDiffOn I I' n f s ↔
        ContDiffOn 𝕜 n (extChartAt I' y ∘ f ∘ (extChartAt I x).symm) (extChartAt I x '' s) := by
  rw [extChartAt_source] at hs h2s
  exact contMDiffOn_iff_of_mem_maximalAtlas' (chart_mem_maximalAtlas I x)
    (chart_mem_maximalAtlas I' y) hs h2s

/-- One can reformulate smoothness on a set as continuity on this set, and smoothness in any
extended chart. -/
theorem contMDiffOn_iff :
    ContMDiffOn I I' n f s ↔
      ContinuousOn f s ∧
        ∀ (x : M) (y : M'),
          ContDiffOn 𝕜 n (extChartAt I' y ∘ f ∘ (extChartAt I x).symm)
            ((extChartAt I x).target ∩
              (extChartAt I x).symm ⁻¹' (s ∩ f ⁻¹' (extChartAt I' y).source)) := by
  constructor
  · intro h
    refine ⟨fun x hx => (h x hx).1, fun x y z hz => ?_⟩
    simp only [mfld_simps] at hz
    let w := (extChartAt I x).symm z
    have : w ∈ s := by simp only [w, hz, mfld_simps]
    specialize h w this
    have w1 : w ∈ (chartAt H x).source := by simp only [w, hz, mfld_simps]
    have w2 : f w ∈ (chartAt H' y).source := by simp only [w, hz, mfld_simps]
    convert ((contMDiffWithinAt_iff_of_mem_source w1 w2).mp h).2.mono _
    · simp only [w, hz, mfld_simps]
    · mfld_set_tac
  · rintro ⟨hcont, hdiff⟩ x hx
    refine (contDiffWithinAt_localInvariantProp I I' n).liftPropWithinAt_iff.mpr ?_
    refine ⟨hcont x hx, ?_⟩
    dsimp [ContDiffWithinAtProp]
    convert hdiff x (f x) (extChartAt I x x) (by simp only [hx, mfld_simps]) using 1
    mfld_set_tac

/-- One can reformulate smoothness on a set as continuity on this set, and smoothness in any
extended chart in the target. -/
theorem contMDiffOn_iff_target :
    ContMDiffOn I I' n f s ↔
      ContinuousOn f s ∧
        ∀ y : M',
          ContMDiffOn I 𝓘(𝕜, E') n (extChartAt I' y ∘ f) (s ∩ f ⁻¹' (extChartAt I' y).source) := by
  simp only [contMDiffOn_iff, ModelWithCorners.source_eq, chartAt_self_eq,
    PartialHomeomorph.refl_partialEquiv, PartialEquiv.refl_trans, extChartAt,
    PartialHomeomorph.extend, Set.preimage_univ, Set.inter_univ, and_congr_right_iff]
  intro h
  constructor
  · refine fun h' y => ⟨?_, fun x _ => h' x y⟩
    have h'' : ContinuousOn _ univ := (ModelWithCorners.continuous I').continuousOn
    convert (h''.comp' (chartAt H' y).continuousOn_toFun).comp' h
    simp
  · exact fun h' x y => (h' y).2 x 0

theorem smoothOn_iff :
    SmoothOn I I' f s ↔
      ContinuousOn f s ∧
        ∀ (x : M) (y : M'),
          ContDiffOn 𝕜 ⊤ (extChartAt I' y ∘ f ∘ (extChartAt I x).symm)
            ((extChartAt I x).target ∩
              (extChartAt I x).symm ⁻¹' (s ∩ f ⁻¹' (extChartAt I' y).source)) :=
  contMDiffOn_iff

theorem smoothOn_iff_target :
    SmoothOn I I' f s ↔
      ContinuousOn f s ∧
        ∀ y : M', SmoothOn I 𝓘(𝕜, E') (extChartAt I' y ∘ f) (s ∩ f ⁻¹' (extChartAt I' y).source) :=
  contMDiffOn_iff_target

/-- One can reformulate smoothness as continuity and smoothness in any extended chart. -/
theorem contMDiff_iff :
    ContMDiff I I' n f ↔
      Continuous f ∧
        ∀ (x : M) (y : M'),
          ContDiffOn 𝕜 n (extChartAt I' y ∘ f ∘ (extChartAt I x).symm)
            ((extChartAt I x).target ∩
              (extChartAt I x).symm ⁻¹' (f ⁻¹' (extChartAt I' y).source)) := by
  simp [← contMDiffOn_univ, contMDiffOn_iff, continuous_iff_continuousOn_univ]

/-- One can reformulate smoothness as continuity and smoothness in any extended chart in the
target. -/
theorem contMDiff_iff_target :
    ContMDiff I I' n f ↔
      Continuous f ∧ ∀ y : M',
        ContMDiffOn I 𝓘(𝕜, E') n (extChartAt I' y ∘ f) (f ⁻¹' (extChartAt I' y).source) := by
  rw [← contMDiffOn_univ, contMDiffOn_iff_target]
  simp [continuous_iff_continuousOn_univ]

theorem smooth_iff :
    Smooth I I' f ↔
      Continuous f ∧
        ∀ (x : M) (y : M'),
          ContDiffOn 𝕜 ⊤ (extChartAt I' y ∘ f ∘ (extChartAt I x).symm)
            ((extChartAt I x).target ∩
              (extChartAt I x).symm ⁻¹' (f ⁻¹' (extChartAt I' y).source)) :=
  contMDiff_iff

theorem smooth_iff_target :
    Smooth I I' f ↔
      Continuous f ∧
        ∀ y : M', SmoothOn I 𝓘(𝕜, E') (extChartAt I' y ∘ f) (f ⁻¹' (extChartAt I' y).source) :=
  contMDiff_iff_target

/-! ### Deducing smoothness from smoothness one step beyond -/


theorem ContMDiffWithinAt.of_succ {n : ℕ} (h : ContMDiffWithinAt I I' n.succ f s x) :
    ContMDiffWithinAt I I' n f s x :=
  h.of_le (WithTop.coe_le_coe.2 (Nat.le_succ n))

theorem ContMDiffAt.of_succ {n : ℕ} (h : ContMDiffAt I I' n.succ f x) : ContMDiffAt I I' n f x :=
  ContMDiffWithinAt.of_succ h

theorem ContMDiffOn.of_succ {n : ℕ} (h : ContMDiffOn I I' n.succ f s) : ContMDiffOn I I' n f s :=
  fun x hx => (h x hx).of_succ

theorem ContMDiff.of_succ {n : ℕ} (h : ContMDiff I I' n.succ f) : ContMDiff I I' n f := fun x =>
  (h x).of_succ

/-! ### Deducing continuity from smoothness -/


theorem ContMDiffWithinAt.continuousWithinAt (hf : ContMDiffWithinAt I I' n f s x) :
    ContinuousWithinAt f s x :=
  hf.1

theorem ContMDiffAt.continuousAt (hf : ContMDiffAt I I' n f x) : ContinuousAt f x :=
  (continuousWithinAt_univ _ _).1 <| ContMDiffWithinAt.continuousWithinAt hf

theorem ContMDiffOn.continuousOn (hf : ContMDiffOn I I' n f s) : ContinuousOn f s := fun x hx =>
  (hf x hx).continuousWithinAt

theorem ContMDiff.continuous (hf : ContMDiff I I' n f) : Continuous f :=
  continuous_iff_continuousAt.2 fun x => (hf x).continuousAt

/-! ### `C^∞` smoothness -/

theorem contMDiffWithinAt_top :
    SmoothWithinAt I I' f s x ↔ ∀ n : ℕ, ContMDiffWithinAt I I' n f s x :=
  ⟨fun h n => ⟨h.1, contDiffWithinAt_top.1 h.2 n⟩, fun H =>
    ⟨(H 0).1, contDiffWithinAt_top.2 fun n => (H n).2⟩⟩

theorem contMDiffAt_top : SmoothAt I I' f x ↔ ∀ n : ℕ, ContMDiffAt I I' n f x :=
  contMDiffWithinAt_top

theorem contMDiffOn_top : SmoothOn I I' f s ↔ ∀ n : ℕ, ContMDiffOn I I' n f s :=
  ⟨fun h _ => h.of_le le_top, fun h x hx => contMDiffWithinAt_top.2 fun n => h n x hx⟩

theorem contMDiff_top : Smooth I I' f ↔ ∀ n : ℕ, ContMDiff I I' n f :=
  ⟨fun h _ => h.of_le le_top, fun h x => contMDiffWithinAt_top.2 fun n => h n x⟩

theorem contMDiffWithinAt_iff_nat :
    ContMDiffWithinAt I I' n f s x ↔ ∀ m : ℕ, (m : ℕ∞) ≤ n → ContMDiffWithinAt I I' m f s x := by
  refine ⟨fun h m hm => h.of_le hm, fun h => ?_⟩
  cases' n with n
  · exact contMDiffWithinAt_top.2 fun n => h n le_top
  · exact h n le_rfl

/-! ### Restriction to a smaller set -/

theorem ContMDiffWithinAt.mono_of_mem (hf : ContMDiffWithinAt I I' n f s x) (hts : s ∈ 𝓝[t] x) :
    ContMDiffWithinAt I I' n f t x :=
  StructureGroupoid.LocalInvariantProp.liftPropWithinAt_mono_of_mem
    (contDiffWithinAtProp_mono_of_mem I I' n) hf hts

theorem ContMDiffWithinAt.mono (hf : ContMDiffWithinAt I I' n f s x) (hts : t ⊆ s) :
    ContMDiffWithinAt I I' n f t x :=
  hf.mono_of_mem <| mem_of_superset self_mem_nhdsWithin hts

theorem contMDiffWithinAt_congr_nhds (hst : 𝓝[s] x = 𝓝[t] x) :
    ContMDiffWithinAt I I' n f s x ↔ ContMDiffWithinAt I I' n f t x :=
  ⟨fun h => h.mono_of_mem <| hst ▸ self_mem_nhdsWithin, fun h =>
    h.mono_of_mem <| hst.symm ▸ self_mem_nhdsWithin⟩

theorem contMDiffWithinAt_insert_self :
    ContMDiffWithinAt I I' n f (insert x s) x ↔ ContMDiffWithinAt I I' n f s x := by
  simp only [contMDiffWithinAt_iff, continuousWithinAt_insert_self]
  refine Iff.rfl.and <| (contDiffWithinAt_congr_nhds ?_).trans contDiffWithinAt_insert_self
  simp only [← map_extChartAt_nhdsWithin I, nhdsWithin_insert, Filter.map_sup, Filter.map_pure]

alias ⟨ContMDiffWithinAt.of_insert, _⟩ := contMDiffWithinAt_insert_self

-- TODO: use `alias` again once it can make protected theorems
theorem ContMDiffWithinAt.insert (h : ContMDiffWithinAt I I' n f s x) :
    ContMDiffWithinAt I I' n f (insert x s) x :=
  contMDiffWithinAt_insert_self.2 h

theorem ContMDiffAt.contMDiffWithinAt (hf : ContMDiffAt I I' n f x) :
    ContMDiffWithinAt I I' n f s x :=
  ContMDiffWithinAt.mono hf (subset_univ _)

theorem SmoothAt.smoothWithinAt (hf : SmoothAt I I' f x) : SmoothWithinAt I I' f s x :=
  ContMDiffAt.contMDiffWithinAt hf

theorem ContMDiffOn.mono (hf : ContMDiffOn I I' n f s) (hts : t ⊆ s) : ContMDiffOn I I' n f t :=
  fun x hx => (hf x (hts hx)).mono hts

theorem ContMDiff.contMDiffOn (hf : ContMDiff I I' n f) : ContMDiffOn I I' n f s := fun x _ =>
  (hf x).contMDiffWithinAt

theorem Smooth.smoothOn (hf : Smooth I I' f) : SmoothOn I I' f s :=
  ContMDiff.contMDiffOn hf

theorem contMDiffWithinAt_inter' (ht : t ∈ 𝓝[s] x) :
    ContMDiffWithinAt I I' n f (s ∩ t) x ↔ ContMDiffWithinAt I I' n f s x :=
  (contDiffWithinAt_localInvariantProp I I' n).liftPropWithinAt_inter' ht

theorem contMDiffWithinAt_inter (ht : t ∈ 𝓝 x) :
    ContMDiffWithinAt I I' n f (s ∩ t) x ↔ ContMDiffWithinAt I I' n f s x :=
  (contDiffWithinAt_localInvariantProp I I' n).liftPropWithinAt_inter ht

theorem ContMDiffWithinAt.contMDiffAt (h : ContMDiffWithinAt I I' n f s x) (ht : s ∈ 𝓝 x) :
    ContMDiffAt I I' n f x :=
  (contDiffWithinAt_localInvariantProp I I' n).liftPropAt_of_liftPropWithinAt h ht

theorem SmoothWithinAt.smoothAt (h : SmoothWithinAt I I' f s x) (ht : s ∈ 𝓝 x) :
    SmoothAt I I' f x :=
  ContMDiffWithinAt.contMDiffAt h ht

theorem ContMDiffOn.contMDiffAt (h : ContMDiffOn I I' n f s) (hx : s ∈ 𝓝 x) :
    ContMDiffAt I I' n f x :=
  (h x (mem_of_mem_nhds hx)).contMDiffAt hx

theorem SmoothOn.smoothAt (h : SmoothOn I I' f s) (hx : s ∈ 𝓝 x) : SmoothAt I I' f x :=
  h.contMDiffAt hx

theorem contMDiffOn_iff_source_of_mem_maximalAtlas (he : e ∈ maximalAtlas I M) (hs : s ⊆ e.source) :
    ContMDiffOn I I' n f s ↔
      ContMDiffOn 𝓘(𝕜, E) I' n (f ∘ (e.extend I).symm) (e.extend I '' s) := by
  simp_rw [ContMDiffOn, Set.forall_mem_image]
  refine forall₂_congr fun x hx => ?_
  rw [contMDiffWithinAt_iff_source_of_mem_maximalAtlas he (hs hx)]
  apply contMDiffWithinAt_congr_nhds
  simp_rw [nhdsWithin_eq_iff_eventuallyEq,
    e.extend_symm_preimage_inter_range_eventuallyEq I hs (hs hx)]

-- Porting note: didn't compile; fixed by golfing the proof and moving parts to lemmas
/-- A function is `C^n` within a set at a point, for `n : ℕ`, if and only if it is `C^n` on
a neighborhood of this point. -/
theorem contMDiffWithinAt_iff_contMDiffOn_nhds {n : ℕ} :
    ContMDiffWithinAt I I' n f s x ↔ ∃ u ∈ 𝓝[insert x s] x, ContMDiffOn I I' n f u := by
  -- WLOG, `x ∈ s`, otherwise we add `x` to `s`
  wlog hxs : x ∈ s generalizing s
  · rw [← contMDiffWithinAt_insert_self, this (mem_insert _ _), insert_idem]
  rw [insert_eq_of_mem hxs]
  -- The `←` implication is trivial
  refine ⟨fun h ↦ ?_, fun ⟨u, hmem, hu⟩ ↦ (hu _ (mem_of_mem_nhdsWithin hxs hmem)).mono_of_mem hmem⟩
  -- The property is true in charts. Let `v` be a good neighborhood in the chart where the function
  -- is smooth.
  rcases (contMDiffWithinAt_iff'.1 h).2.contDiffOn le_rfl with ⟨v, hmem, hsub, hv⟩
  have hxs' : extChartAt I x x ∈ (extChartAt I x).target ∩
      (extChartAt I x).symm ⁻¹' (s ∩ f ⁻¹' (extChartAt I' (f x)).source) :=
    ⟨(extChartAt I x).map_source (mem_extChartAt_source _ _), by rwa [extChartAt_to_inv], by
      rw [extChartAt_to_inv]; apply mem_extChartAt_source⟩
  rw [insert_eq_of_mem hxs'] at hmem hsub
  -- Then `(extChartAt I x).symm '' v` is the neighborhood we are looking for.
  refine ⟨(extChartAt I x).symm '' v, ?_, ?_⟩
  · rw [← map_extChartAt_symm_nhdsWithin I,
      h.1.nhdsWithin_extChartAt_symm_preimage_inter_range I I']
    exact image_mem_map hmem
  · have hv₁ : (extChartAt I x).symm '' v ⊆ (extChartAt I x).source :=
      image_subset_iff.2 fun y hy ↦ (extChartAt I x).map_target (hsub hy).1
    have hv₂ : MapsTo f ((extChartAt I x).symm '' v) (extChartAt I' (f x)).source := by
      rintro _ ⟨y, hy, rfl⟩
      exact (hsub hy).2.2
    rwa [contMDiffOn_iff_of_subset_source' hv₁ hv₂, PartialEquiv.image_symm_image_of_subset_target]
    exact hsub.trans inter_subset_left

/-- A function is `C^n` at a point, for `n : ℕ`, if and only if it is `C^n` on
a neighborhood of this point. -/
theorem contMDiffAt_iff_contMDiffOn_nhds {n : ℕ} :
    ContMDiffAt I I' n f x ↔ ∃ u ∈ 𝓝 x, ContMDiffOn I I' n f u := by
  simp [← contMDiffWithinAt_univ, contMDiffWithinAt_iff_contMDiffOn_nhds, nhdsWithin_univ]

/-- Note: This does not hold for `n = ∞`. `f` being `C^∞` at `x` means that for every `n`, `f` is
`C^n` on some neighborhood of `x`, but this neighborhood can depend on `n`. -/
theorem contMDiffAt_iff_contMDiffAt_nhds {n : ℕ} :
    ContMDiffAt I I' n f x ↔ ∀ᶠ x' in 𝓝 x, ContMDiffAt I I' n f x' := by
  refine ⟨?_, fun h => h.self_of_nhds⟩
  rw [contMDiffAt_iff_contMDiffOn_nhds]
  rintro ⟨u, hu, h⟩
  refine (eventually_mem_nhds.mpr hu).mono fun x' hx' => ?_
  exact (h x' <| mem_of_mem_nhds hx').contMDiffAt hx'

/-! ### Congruence lemmas -/

theorem ContMDiffWithinAt.congr (h : ContMDiffWithinAt I I' n f s x) (h₁ : ∀ y ∈ s, f₁ y = f y)
    (hx : f₁ x = f x) : ContMDiffWithinAt I I' n f₁ s x :=
  (contDiffWithinAt_localInvariantProp I I' n).liftPropWithinAt_congr h h₁ hx

theorem contMDiffWithinAt_congr (h₁ : ∀ y ∈ s, f₁ y = f y) (hx : f₁ x = f x) :
    ContMDiffWithinAt I I' n f₁ s x ↔ ContMDiffWithinAt I I' n f s x :=
  (contDiffWithinAt_localInvariantProp I I' n).liftPropWithinAt_congr_iff h₁ hx

theorem ContMDiffWithinAt.congr_of_eventuallyEq (h : ContMDiffWithinAt I I' n f s x)
    (h₁ : f₁ =ᶠ[𝓝[s] x] f) (hx : f₁ x = f x) : ContMDiffWithinAt I I' n f₁ s x :=
  (contDiffWithinAt_localInvariantProp I I' n).liftPropWithinAt_congr_of_eventuallyEq h h₁ hx

theorem Filter.EventuallyEq.contMDiffWithinAt_iff (h₁ : f₁ =ᶠ[𝓝[s] x] f) (hx : f₁ x = f x) :
    ContMDiffWithinAt I I' n f₁ s x ↔ ContMDiffWithinAt I I' n f s x :=
  (contDiffWithinAt_localInvariantProp I I' n).liftPropWithinAt_congr_iff_of_eventuallyEq h₁ hx

theorem ContMDiffAt.congr_of_eventuallyEq (h : ContMDiffAt I I' n f x) (h₁ : f₁ =ᶠ[𝓝 x] f) :
    ContMDiffAt I I' n f₁ x :=
  (contDiffWithinAt_localInvariantProp I I' n).liftPropAt_congr_of_eventuallyEq h h₁

theorem Filter.EventuallyEq.contMDiffAt_iff (h₁ : f₁ =ᶠ[𝓝 x] f) :
    ContMDiffAt I I' n f₁ x ↔ ContMDiffAt I I' n f x :=
  (contDiffWithinAt_localInvariantProp I I' n).liftPropAt_congr_iff_of_eventuallyEq h₁

theorem ContMDiffOn.congr (h : ContMDiffOn I I' n f s) (h₁ : ∀ y ∈ s, f₁ y = f y) :
    ContMDiffOn I I' n f₁ s :=
  (contDiffWithinAt_localInvariantProp I I' n).liftPropOn_congr h h₁

theorem contMDiffOn_congr (h₁ : ∀ y ∈ s, f₁ y = f y) :
    ContMDiffOn I I' n f₁ s ↔ ContMDiffOn I I' n f s :=
  (contDiffWithinAt_localInvariantProp I I' n).liftPropOn_congr_iff h₁

theorem ContMDiffOn.congr_mono (hf : ContMDiffOn I I' n f s) (h₁ : ∀ y ∈ s₁, f₁ y = f y)
    (hs : s₁ ⊆ s) : ContMDiffOn I I' n f₁ s₁ :=
  (hf.mono hs).congr h₁

/-! ### Locality -/


/-- Being `C^n` is a local property. -/
theorem contMDiffOn_of_locally_contMDiffOn
    (h : ∀ x ∈ s, ∃ u, IsOpen u ∧ x ∈ u ∧ ContMDiffOn I I' n f (s ∩ u)) : ContMDiffOn I I' n f s :=
  (contDiffWithinAt_localInvariantProp I I' n).liftPropOn_of_locally_liftPropOn h

theorem contMDiff_of_locally_contMDiffOn (h : ∀ x, ∃ u, IsOpen u ∧ x ∈ u ∧ ContMDiffOn I I' n f u) :
    ContMDiff I I' n f :=
  (contDiffWithinAt_localInvariantProp I I' n).liftProp_of_locally_liftPropOn h<|MERGE_RESOLUTION|>--- conflicted
+++ resolved
@@ -211,12 +211,7 @@
 the lemma replacing `ContDiff` with `Smooth` both in the assumption and in the conclusion,
 to make it possible to use `Smooth` consistently.
 This also applies to `SmoothAt`, `SmoothOn` and `SmoothWithinAt`. -/
-<<<<<<< HEAD
-@[reducible]
-def Smooth (f : M → M') :=
-=======
 abbrev Smooth (f : M → M') :=
->>>>>>> 59de845a
   ContMDiff I I' ⊤ f
 
 variable {I I'}
