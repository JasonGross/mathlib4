--- conflicted
+++ resolved
@@ -223,32 +223,6 @@
 
 variable (F B IB)
 
-<<<<<<< HEAD
-variable {F B IB} in
--- Having this private lemma speeds up `simp` calls a lot.
-private theorem mem_aux {e : PartialHomeomorph (B × F) (B × F)} :
-    (e ∈ ⋃ (φ : B → F ≃L[𝕜] F) (U : Set B) (hU : IsOpen U)
-      (hφ : SmoothOn IB 𝓘(𝕜, F →L[𝕜] F) (fun x => φ x : B → F →L[𝕜] F) U)
-      (h2φ : SmoothOn IB 𝓘(𝕜, F →L[𝕜] F) (fun x => (φ x).symm : B → F →L[𝕜] F) U),
-        {e | e.EqOnSource (FiberwiseLinear.partialHomeomorph φ hU hφ.continuousOn
-          h2φ.continuousOn)}) ↔
-      ∃ (φ : B → F ≃L[𝕜] F) (U : Set B) (hU : IsOpen U)
-        (hφ : SmoothOn IB 𝓘(𝕜, F →L[𝕜] F) (fun x => φ x : B → F →L[𝕜] F) U)
-        (h2φ : SmoothOn IB 𝓘(𝕜, F →L[𝕜] F) (fun x => (φ x).symm : B → F →L[𝕜] F) U),
-          e.EqOnSource
-            (FiberwiseLinear.partialHomeomorph φ hU hφ.continuousOn h2φ.continuousOn) := by
-  simp only [mem_iUnion, mem_setOf_eq]
-
--- Adaptation note: 2024-04-23
--- This `maxHeartbeats` was not previously required; increased from about 90k to about 320k.
--- The backwards compatibility flags do not help here:
--- set_option backward.isDefEq.lazyProjDelta false in
--- set_option backward.isDefEq.lazyWhnfCore false in
--- set_option backward.synthInstance.canonInstances false in
--- See https://leanprover.zulipchat.com/#narrow/stream/428973-nightly-testing/topic/Mathlib.20status.20updates/near/436257970
-set_option maxHeartbeats 400000 in
-=======
->>>>>>> b70b6b2a
 /-- For `B` a manifold and `F` a normed space, the groupoid on `B × F` consisting of local
 homeomorphisms which are bi-smooth and fiberwise linear, and induce the identity on `B`.
 When a (topological) vector bundle is smooth, then the composition of charts associated
@@ -260,7 +234,7 @@
       (h2φ : SmoothOn IB 𝓘(𝕜, F →L[𝕜] F) (fun x => (φ x).symm : B → F →L[𝕜] F) U),
         {e | e.EqOnSource (FiberwiseLinear.partialHomeomorph φ hU hφ.continuousOn h2φ.continuousOn)}
   trans' := by
-    simp only [mem_aux]
+    simp only [mem_iUnion]
     rintro e e' ⟨φ, U, hU, hφ, h2φ, heφ⟩ ⟨φ', U', hU', hφ', h2φ', heφ'⟩
     refine ⟨fun b => (φ b).trans (φ' b), _, hU.inter hU', ?_, ?_,
       Setoid.trans (PartialHomeomorph.EqOnSource.trans' heφ heφ') ⟨?_, ?_⟩⟩
@@ -277,28 +251,43 @@
     · rintro ⟨b, v⟩ -; apply FiberwiseLinear.trans_partialHomeomorph_apply
   -- Porting note: without introducing `e` first, the first `simp only` fails
   symm' := fun e ↦ by
-    simp only [mem_aux]
+    simp only [mem_iUnion]
     rintro ⟨φ, U, hU, hφ, h2φ, heφ⟩
     refine ⟨fun b => (φ b).symm, U, hU, h2φ, ?_, PartialHomeomorph.EqOnSource.symm' heφ⟩
     simp_rw [ContinuousLinearEquiv.symm_symm]
     exact hφ
   id_mem' := by
-    simp_rw [mem_aux]
+    simp_rw [mem_iUnion]
     refine ⟨fun _ ↦ ContinuousLinearEquiv.refl 𝕜 F, univ, isOpen_univ, smoothOn_const,
       smoothOn_const, ⟨?_, fun b _hb ↦ rfl⟩⟩
     simp only [FiberwiseLinear.partialHomeomorph, PartialHomeomorph.refl_partialEquiv,
       PartialEquiv.refl_source, univ_prod_univ]
   locality' := by
     -- the hard work has been extracted to `locality_aux₁` and `locality_aux₂`
-    simp only [mem_aux]
+    simp only [mem_iUnion]
     intro e he
     obtain ⟨U, hU, h⟩ := SmoothFiberwiseLinear.locality_aux₁ e he
     exact SmoothFiberwiseLinear.locality_aux₂ e U hU h
   mem_of_eqOnSource' := by
-    simp only [mem_aux]
+    simp only [mem_iUnion]
     rintro e e' ⟨φ, U, hU, hφ, h2φ, heφ⟩ hee'
     exact ⟨φ, U, hU, hφ, h2φ, Setoid.trans hee' heφ⟩
 #align smooth_fiberwise_linear smoothFiberwiseLinear
+
+variable {F B IB} in
+-- TODO: can this be inlined into the next lemma?
+private theorem mem_aux {e : PartialHomeomorph (B × F) (B × F)} :
+    (e ∈ ⋃ (φ : B → F ≃L[𝕜] F) (U : Set B) (hU : IsOpen U)
+      (hφ : SmoothOn IB 𝓘(𝕜, F →L[𝕜] F) (fun x => φ x : B → F →L[𝕜] F) U)
+      (h2φ : SmoothOn IB 𝓘(𝕜, F →L[𝕜] F) (fun x => (φ x).symm : B → F →L[𝕜] F) U),
+        {e | e.EqOnSource (FiberwiseLinear.partialHomeomorph φ hU hφ.continuousOn
+          h2φ.continuousOn)}) ↔
+      ∃ (φ : B → F ≃L[𝕜] F) (U : Set B) (hU : IsOpen U)
+        (hφ : SmoothOn IB 𝓘(𝕜, F →L[𝕜] F) (fun x => φ x : B → F →L[𝕜] F) U)
+        (h2φ : SmoothOn IB 𝓘(𝕜, F →L[𝕜] F) (fun x => (φ x).symm : B → F →L[𝕜] F) U),
+          e.EqOnSource
+            (FiberwiseLinear.partialHomeomorph φ hU hφ.continuousOn h2φ.continuousOn) := by
+  simp only [mem_iUnion, mem_setOf_eq]
 
 @[simp]
 theorem mem_smoothFiberwiseLinear_iff (e : PartialHomeomorph (B × F) (B × F)) :
