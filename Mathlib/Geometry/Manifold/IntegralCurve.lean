/-
Copyright (c) 2023 Winston Yin. All rights reserved.
Released under Apache 2.0 license as described in the file LICENSE.
Authors: Winston Yin
-/
import Mathlib.Analysis.ODE.Gronwall
import Mathlib.Analysis.ODE.PicardLindelof
import Mathlib.Geometry.Manifold.InteriorBoundary
import Mathlib.Geometry.Manifold.MFDeriv

/-!
# Integral curves of vector fields on a manifold

Let `M` be a manifold and `v : (x : M) → TangentSpace I x` be a vector field on `M`. An integral
curve of `v` is a function `γ : ℝ → M` such that the derivative of `γ` at `t` equals `v (γ t)`. The
integral curve may only be defined for all `t` within some subset of `ℝ`.

## Main definitions

Let `v : M → TM` be a vector field on `M`, and let `γ : ℝ → M`.
* `IsIntegralCurve γ v`: `γ t` is tangent to `v (γ t)` for all `t : ℝ`. That is, `γ` is a global
integral curve of `v`.
* `IsIntegralCurveOn γ v s`: `γ t` is tangent to `v (γ t)` for all `t ∈ s`, where `s : Set ℝ`.
* `IsIntegralCurveAt γ v t₀`: `γ t` is tangent to `v (γ t)` for all `t` in some open interval
around `t₀`. That is, `γ` is a local integral curve of `v`.

For `IsIntegralCurveOn γ v s` and `IsIntegralCurveAt γ v t₀`, even though `γ` is defined for all
time, its value outside of the set `s` or a small interval around `t₀` is irrelevant and considered
junk.

## Main results

* `exists_isIntegralCurveAt_of_contMDiffAt_boundaryless`: Existence of local integral curves for a
$C^1$ vector field. This follows from the existence theorem for solutions to ODEs
(`exists_forall_hasDerivAt_Ioo_eq_of_contDiffAt`).
* `isIntegralCurveOn_Ioo_eqOn_of_contMDiff_boundaryless`: Uniqueness of local integral curves for a
$C^1$ vector field. This follows from the uniqueness theorem for solutions to ODEs
(`ODE_solution_unique_of_mem_set_Ioo`). This requires the manifold to be Hausdorff (`T2Space`).

## Implementation notes

For the existence and uniqueness theorems, we assume that the image of the integral curve lies in
the interior of the manifold. The case where the integral curve may lie on the boundary of the
manifold requires special treatment, and we leave it as a TODO.

We state simpler versions of the theorem for boundaryless manifolds as corollaries.

## TODO

* The case where the integral curve may venture to the boundary of the manifold. See Theorem 9.34,
Lee. May require submanifolds.

## Reference
* Lee, J. M. (2012). _Introduction to Smooth Manifolds_. Springer New York.

## Tags

integral curve, vector field, local existence, uniqueness
-/

open scoped Manifold Topology

open Set Classical

variable
  {E : Type*} [NormedAddCommGroup E] [NormedSpace ℝ E] [CompleteSpace E]
  {H : Type*} [TopologicalSpace H] {I : ModelWithCorners ℝ E H}
  {M : Type*} [TopologicalSpace M] [ChartedSpace H M] [SmoothManifoldWithCorners I M]

/-- If `γ : ℝ → M` is $C^1$ on `s : Set ℝ` and `v` is a vector field on `M`,
`IsIntegralCurveOn γ v s` means `γ t` is tangent to `v (γ t)` for all `t ∈ s`. The value of `γ`
outside of `s` is irrelevant and considered junk. -/
def IsIntegralCurveOn (γ : ℝ → M) (v : (x : M) → TangentSpace I x) (s : Set ℝ) : Prop :=
  ∀ t ∈ s, HasMFDerivAt 𝓘(ℝ, ℝ) I γ t ((1 : ℝ →L[ℝ] ℝ).smulRight <| v (γ t))

/-- If `v` is a vector field on `M` and `t₀ : ℝ`, `IsIntegralCurveAt γ v t₀` means `γ : ℝ → M` is a
local integral curve of `v` in a neighbourhood containing `t₀`. The value of `γ` outside of this
interval is irrelevant and considered junk. -/
def IsIntegralCurveAt (γ : ℝ → M) (v : (x : M) → TangentSpace I x) (t₀ : ℝ) : Prop :=
  ∀ᶠ t in 𝓝 t₀, HasMFDerivAt 𝓘(ℝ, ℝ) I γ t ((1 : ℝ →L[ℝ] ℝ).smulRight <| v (γ t))

/-- If `v : M → TM` is a vector field on `M`, `IsIntegralCurve γ v` means `γ : ℝ → M` is a global
integral curve of `v`. That is, `γ t` is tangent to `v (γ t)` for all `t : ℝ`. -/
def IsIntegralCurve (γ : ℝ → M) (v : (x : M) → TangentSpace I x) : Prop :=
  ∀ t : ℝ, HasMFDerivAt 𝓘(ℝ, ℝ) I γ t ((1 : ℝ →L[ℝ] ℝ).smulRight (v (γ t)))

variable {γ γ' : ℝ → M} {v : (x : M) → TangentSpace I x} {s s' : Set ℝ} {t₀ : ℝ}

lemma IsIntegralCurve.isIntegralCurveOn (h : IsIntegralCurve γ v) (s : Set ℝ) :
    IsIntegralCurveOn γ v s := fun t _ ↦ h t

lemma isIntegralCurve_iff_isIntegralCurveOn : IsIntegralCurve γ v ↔ IsIntegralCurveOn γ v univ :=
  ⟨fun h ↦ h.isIntegralCurveOn _, fun h t ↦ h t (mem_univ _)⟩

lemma isIntegralCurveAt_iff :
    IsIntegralCurveAt γ v t₀ ↔ ∃ s ∈ 𝓝 t₀, IsIntegralCurveOn γ v s := by
  simp_rw [IsIntegralCurveOn, ← Filter.eventually_iff_exists_mem]
  rfl

/-- `γ` is an integral curve for `v` at `t₀` iff `γ` is an integral curve on some interval
containing `t₀`. -/
lemma isIntegralCurveAt_iff' :
    IsIntegralCurveAt γ v t₀ ↔ ∃ ε > 0, IsIntegralCurveOn γ v (Metric.ball t₀ ε) := by
  simp_rw [IsIntegralCurveOn, ← Metric.eventually_nhds_iff_ball]
  rfl

lemma IsIntegralCurve.isIntegralCurveAt (h : IsIntegralCurve γ v) (t : ℝ) :
    IsIntegralCurveAt γ v t := isIntegralCurveAt_iff.mpr ⟨univ, Filter.univ_mem, fun t _ ↦ h t⟩

lemma isIntegralCurve_iff_isIntegralCurveAt :
    IsIntegralCurve γ v ↔ ∀ t : ℝ, IsIntegralCurveAt γ v t :=
  ⟨fun h ↦ h.isIntegralCurveAt, fun h t ↦ by
    obtain ⟨s, hs, h⟩ := isIntegralCurveAt_iff.mp (h t)
    exact h t (mem_of_mem_nhds hs)⟩

lemma IsIntegralCurveOn.mono (h : IsIntegralCurveOn γ v s) (hs : s' ⊆ s) :
    IsIntegralCurveOn γ v s' := fun t ht ↦ h t (mem_of_mem_of_subset ht hs)

lemma IsIntegralCurveOn.of_union (h : IsIntegralCurveOn γ v s) (h' : IsIntegralCurveOn γ v s') :
    IsIntegralCurveOn γ v (s ∪ s') := fun _ ↦ fun | .inl ht => h _ ht | .inr ht => h' _ ht

lemma IsIntegralCurveAt.hasMFDerivAt (h : IsIntegralCurveAt γ v t₀) :
    HasMFDerivAt 𝓘(ℝ, ℝ) I γ t₀ ((1 : ℝ →L[ℝ] ℝ).smulRight (v (γ t₀))) :=
  have ⟨_, hs, h⟩ := isIntegralCurveAt_iff.mp h
  h t₀ (mem_of_mem_nhds hs)

lemma IsIntegralCurveOn.isIntegralCurveAt (h : IsIntegralCurveOn γ v s) (hs : s ∈ 𝓝 t₀) :
    IsIntegralCurveAt γ v t₀ := isIntegralCurveAt_iff.mpr ⟨s, hs, h⟩

/-- If `γ` is an integral curve at each `t ∈ s`, it is an integral curve on `s`. -/
lemma IsIntegralCurveAt.isIntegralCurveOn (h : ∀ t ∈ s, IsIntegralCurveAt γ v t) :
    IsIntegralCurveOn γ v s := by
  intros t ht
  obtain ⟨s, hs, h⟩ := isIntegralCurveAt_iff.mp (h t ht)
  exact h t (mem_of_mem_nhds hs)

<<<<<<< HEAD
lemma IsIntegralCurveOn.congr_of_eqOn (hs : IsOpen s) (h : IsIntegralCurveOn γ v s)
    (hγ : EqOn γ γ' s) : IsIntegralCurveOn γ' v s := by
  intros t ht
  rw [← hγ ht]
  apply (h t ht).congr_of_eventuallyEq
  exact Filter.eventuallyEq_of_mem (hs.mem_nhds ht) hγ.symm

lemma IsIntegralCurveAt.congr_of_eventuallyEq (h : IsIntegralCurveAt γ v t₀)
    (hγ : γ =ᶠ[nhds t₀] γ') : IsIntegralCurveAt γ' v t₀ := by
  simp_rw [IsIntegralCurveAt, IsIntegralCurveOn, ← Filter.eventually_iff_exists_mem] at h --lemma?
  obtain ⟨s, haux, hs1, hs2⟩ := eventually_nhds_iff.mp (h.and hγ)
  refine ⟨s, hs1.mem_nhds hs2, ?_⟩
  intros t ht
  rw [← (haux t ht).2]
  apply (haux t ht).1.congr_of_eventuallyEq
  rw [Filter.eventuallyEq_iff_exists_mem]
  refine ⟨s, hs1.mem_nhds ht, ?_⟩
  exact fun t' ht' => (haux t' ht').2.symm

lemma IsIntegralCurve.congr (h : IsIntegralCurve γ v) (hγ : γ = γ') :
    IsIntegralCurve γ' v := by
  rw [isIntegralCurve_iff_isIntegralCurveOn] at *
  apply h.congr_of_eqOn isOpen_univ <| (eqOn_univ γ γ').mpr hγ
=======
lemma isIntegralCurveOn_iff_isIntegralCurveAt (hs : IsOpen s) :
    IsIntegralCurveOn γ v s ↔ ∀ t ∈ s, IsIntegralCurveAt γ v t :=
  ⟨fun h _ ht ↦ h.isIntegralCurveAt (hs.mem_nhds ht), IsIntegralCurveAt.isIntegralCurveOn⟩

/-- If `γ` is an integral curve of a vector field `v`, then `γ t` is tangent to `v (γ t)` when
  expressed in the local chart around the initial point `γ t₀`. -/
lemma IsIntegralCurveOn.hasDerivAt (hγ : IsIntegralCurveOn γ v s) {t : ℝ} (ht : t ∈ s)
    (hsrc : γ t ∈ (extChartAt I (γ t₀)).source) :
    HasDerivAt ((extChartAt I (γ t₀)) ∘ γ)
      ((tangentCoordChange I (γ t) (γ t₀) (γ t)) (v (γ t))) t := by
  -- turn `HasDerivAt` into comp of `HasMFDerivAt`
  have hsrc := extChartAt_source I (γ t₀) ▸ hsrc
  rw [hasDerivAt_iff_hasFDerivAt, ← hasMFDerivAt_iff_hasFDerivAt]
  apply (HasMFDerivAt.comp t
    (hasMFDerivAt_extChartAt I hsrc) (hγ _ ht)).congr_mfderiv
  rw [ContinuousLinearMap.ext_iff]
  intro a
  rw [ContinuousLinearMap.comp_apply, ContinuousLinearMap.smulRight_apply, map_smul,
    ← ContinuousLinearMap.one_apply (R₁ := ℝ) a, ← ContinuousLinearMap.smulRight_apply,
    mfderiv_chartAt_eq_tangentCoordChange I hsrc]
  rfl
>>>>>>> 15f7e4f1

/-! ### Translation lemmas -/

section Translation

lemma IsIntegralCurveOn.comp_add (hγ : IsIntegralCurveOn γ v s) (dt : ℝ) :
    IsIntegralCurveOn (γ ∘ (· + dt)) v { t | t + dt ∈ s } := by
  intros t ht
  rw [Function.comp_apply,
    ← ContinuousLinearMap.comp_id (ContinuousLinearMap.smulRight 1 (v (γ (t + dt))))]
  apply HasMFDerivAt.comp t (hγ (t + dt) ht)
  refine ⟨(continuous_add_right _).continuousAt, ?_⟩
  simp only [mfld_simps, hasFDerivWithinAt_univ]
  exact HasFDerivAt.add_const (hasFDerivAt_id _) _

lemma isIntegralCurveOn_comp_add {dt : ℝ} :
    IsIntegralCurveOn γ v s ↔ IsIntegralCurveOn (γ ∘ (· + dt)) v { t | t + dt ∈ s } := by
  refine ⟨fun hγ ↦ hγ.comp_add _, fun hγ ↦ ?_⟩
  convert hγ.comp_add (-dt)
  ext t
  · simp only [Function.comp_apply, neg_add_cancel_right]
  · simp only [mem_setOf_eq, neg_add_cancel_right, setOf_mem_eq]

lemma IsIntegralCurveAt.comp_add (hγ : IsIntegralCurveAt γ v t₀) (dt : ℝ) :
    IsIntegralCurveAt (γ ∘ (· + dt)) v (t₀ - dt) := by
  rw [isIntegralCurveAt_iff'] at *
  obtain ⟨ε, hε, h⟩ := hγ
  refine ⟨ε, hε, ?_⟩
  convert h.comp_add dt
  ext t
  rw [mem_setOf_eq, Metric.mem_ball, Metric.mem_ball, dist_sub_eq_dist_add_right]

lemma isIntegralCurveAt_comp_add {dt : ℝ} :
    IsIntegralCurveAt γ v t₀ ↔ IsIntegralCurveAt (γ ∘ (· + dt)) v (t₀ - dt) := by
  refine ⟨fun hγ ↦ hγ.comp_add _, fun hγ ↦ ?_⟩
  convert hγ.comp_add (-dt)
  ext t
  · simp only [Function.comp_apply, neg_add_cancel_right]
  · simp only [sub_neg_eq_add, sub_add_cancel]

lemma IsIntegralCurve.comp_add (hγ : IsIntegralCurve γ v) (dt : ℝ) :
    IsIntegralCurve (γ ∘ (· + dt)) v := by
  rw [isIntegralCurve_iff_isIntegralCurveOn] at *
  exact hγ.comp_add _

lemma isIntegralCurve_comp_add {dt : ℝ} :
    IsIntegralCurve γ v ↔ IsIntegralCurve (γ ∘ (· + dt)) v := by
  refine ⟨fun hγ ↦ hγ.comp_add _, fun hγ ↦ ?_⟩
  convert hγ.comp_add (-dt)
  ext t
  simp only [Function.comp_apply, neg_add_cancel_right]

end Translation

/-! ### Scaling lemmas -/

section Scaling

lemma IsIntegralCurveOn.comp_mul (hγ : IsIntegralCurveOn γ v s) (a : ℝ) :
    IsIntegralCurveOn (γ ∘ (· * a)) (a • v) { t | t * a ∈ s } := by
  intros t ht
  rw [Function.comp_apply, Pi.smul_apply, ← ContinuousLinearMap.smulRight_comp]
  refine HasMFDerivAt.comp t (hγ (t * a) ht) ⟨(continuous_mul_right _).continuousAt, ?_⟩
  simp only [mfld_simps, hasFDerivWithinAt_univ]
  exact HasFDerivAt.mul_const' (hasFDerivAt_id _) _

lemma isIntegralCurvOn_comp_mul_ne_zero {a : ℝ} (ha : a ≠ 0) :
    IsIntegralCurveOn γ v s ↔ IsIntegralCurveOn (γ ∘ (· * a)) (a • v) { t | t * a ∈ s } := by
  refine ⟨fun hγ ↦ hγ.comp_mul a, fun hγ ↦ ?_⟩
  convert hγ.comp_mul a⁻¹
  ext t
  · simp only [Function.comp_apply, mul_assoc, inv_mul_eq_div, div_self ha, mul_one]
  · simp only [smul_smul, inv_mul_eq_div, div_self ha, one_smul]
  · simp only [mem_setOf_eq, mul_assoc, inv_mul_eq_div, div_self ha, mul_one, setOf_mem_eq]

lemma IsIntegralCurveAt.comp_mul_ne_zero (hγ : IsIntegralCurveAt γ v t₀) {a : ℝ} (ha : a ≠ 0) :
    IsIntegralCurveAt (γ ∘ (· * a)) (a • v) (t₀ / a) := by
  rw [isIntegralCurveAt_iff'] at *
  obtain ⟨ε, hε, h⟩ := hγ
  refine ⟨ε / |a|, by positivity, ?_⟩
  convert h.comp_mul a
  ext t
  rw [mem_setOf_eq, Metric.mem_ball, Metric.mem_ball, Real.dist_eq, Real.dist_eq,
    lt_div_iff (abs_pos.mpr ha), ← abs_mul, sub_mul, div_mul_cancel _ ha]

lemma isIntegralCurveAt_comp_mul_ne_zero {a : ℝ} (ha : a ≠ 0) :
    IsIntegralCurveAt γ v t₀ ↔ IsIntegralCurveAt (γ ∘ (· * a)) (a • v) (t₀ / a) := by
  refine ⟨fun hγ ↦ hγ.comp_mul_ne_zero ha, fun hγ ↦ ?_⟩
  convert hγ.comp_mul_ne_zero (inv_ne_zero ha)
  ext t
  · simp only [Function.comp_apply, mul_assoc, inv_mul_eq_div, div_self ha, mul_one]
  · simp only [smul_smul, inv_mul_eq_div, div_self ha, one_smul]
  · simp only [div_inv_eq_mul, div_mul_cancel _ ha]

lemma IsIntegralCurve.comp_mul (hγ : IsIntegralCurve γ v) (a : ℝ) :
    IsIntegralCurve (γ ∘ (· * a)) (a • v) := by
  rw [isIntegralCurve_iff_isIntegralCurveOn] at *
  exact hγ.comp_mul _

lemma isIntegralCurve_comp_mul_ne_zero {a : ℝ} (ha : a ≠ 0) :
    IsIntegralCurve γ v ↔ IsIntegralCurve (γ ∘ (· * a)) (a • v) := by
  refine ⟨fun hγ ↦ hγ.comp_mul _, fun hγ ↦ ?_⟩
  convert hγ.comp_mul a⁻¹
  ext t
  · simp only [Function.comp_apply, mul_assoc, inv_mul_eq_div, div_self ha, mul_one]
  · simp only [smul_smul, inv_mul_eq_div, div_self ha, one_smul]

/-- If the vector field `v` vanishes at `x₀`, then the constant curve at `x₀`
is a global integral curve of `v`. -/
lemma isIntegralCurve_const {x : M} (h : v x = 0) : IsIntegralCurve (fun _ ↦ x) v := by
  intro t
  rw [h, ← ContinuousLinearMap.zero_apply (R₁ := ℝ) (R₂ := ℝ) (1 : ℝ),
    ContinuousLinearMap.smulRight_one_one]
  exact hasMFDerivAt_const ..

lemma IsIntegralCurveOn.continuousAt (hγ : IsIntegralCurveOn γ v s) (ht : t₀ ∈ s) :
    ContinuousAt γ t₀ := (hγ t₀ ht).1

lemma IsIntegralCurveOn.continuousOn (hγ : IsIntegralCurveOn γ v s) :
    ContinuousOn γ s := fun t ht ↦ (hγ t ht).1.continuousWithinAt

lemma IsIntegralCurveAt.continuousAt (hγ : IsIntegralCurveAt γ v t₀) :
    ContinuousAt γ t₀ :=
  have ⟨_, hs, hγ⟩ := isIntegralCurveAt_iff.mp hγ
  hγ.continuousAt <| mem_of_mem_nhds hs

lemma IsIntegralCurve.continuous (hγ : IsIntegralCurve γ v) :
    Continuous γ := continuous_iff_continuousAt.mpr
      fun _ ↦ (hγ.isIntegralCurveOn univ).continuousAt (mem_univ _)

end Scaling

section ExistUnique

variable (t₀) {x₀ : M}

/-- Existence of local integral curves for a $C^1$ vector field at interior points of a smooth
manifold. -/
theorem exists_isIntegralCurveAt_of_contMDiffAt
    (hv : ContMDiffAt I I.tangent 1 (fun x ↦ (⟨x, v x⟩ : TangentBundle I M)) x₀)
    (hx : I.IsInteriorPoint x₀) :
    ∃ γ : ℝ → M, γ t₀ = x₀ ∧ IsIntegralCurveAt γ v t₀ := by
  -- express the differentiability of the vector field `v` in the local chart
  rw [contMDiffAt_iff] at hv
  obtain ⟨_, hv⟩ := hv
  -- use Picard-Lindelöf theorem to extract a solution to the ODE in the local chart
  obtain ⟨f, hf1, hf2⟩ := exists_forall_hasDerivAt_Ioo_eq_of_contDiffAt t₀
    (hv.contDiffAt (range_mem_nhds_isInteriorPoint hx)).snd
  simp_rw [← Real.ball_eq_Ioo, ← Metric.eventually_nhds_iff_ball] at hf2
  -- use continuity of `f` so that `f t` remains inside `interior (extChartAt I x₀).target`
  have ⟨a, ha, hf2'⟩ := Metric.eventually_nhds_iff_ball.mp hf2
  have hcont := (hf2' t₀ (Metric.mem_ball_self ha)).continuousAt
  rw [continuousAt_def, hf1] at hcont
  have hnhds : f ⁻¹' (interior (extChartAt I x₀).target) ∈ 𝓝 t₀ :=
    hcont _ (isOpen_interior.mem_nhds ((I.isInteriorPoint_iff).mp hx))
  rw [← eventually_mem_nhds] at hnhds
  -- obtain a neighbourhood `s` so that the above conditions both hold in `s`
  obtain ⟨s, hs, haux⟩ := (hf2.and hnhds).exists_mem
  -- prove that `γ := (extChartAt I x₀).symm ∘ f` is a desired integral curve
  refine ⟨(extChartAt I x₀).symm ∘ f,
    Eq.symm (by rw [Function.comp_apply, hf1, PartialEquiv.left_inv _ (mem_extChartAt_source ..)]),
    isIntegralCurveAt_iff.mpr ⟨s, hs, ?_⟩⟩
  intros t ht
  -- collect useful terms in convenient forms
  let xₜ : M := (extChartAt I x₀).symm (f t) -- `xₜ := γ t`
  have h : HasDerivAt f (x := t) <| fderivWithin ℝ (extChartAt I x₀ ∘ (extChartAt I xₜ).symm)
    (range I) (extChartAt I xₜ xₜ) (v xₜ) := (haux t ht).1
  rw [← tangentCoordChange_def] at h
  have hf3 := mem_preimage.mp <| mem_of_mem_nhds (haux t ht).2
  have hf3' := mem_of_mem_of_subset hf3 interior_subset
  have hft1 := mem_preimage.mp <|
    mem_of_mem_of_subset hf3' (extChartAt I x₀).target_subset_preimage_source
  have hft2 := mem_extChartAt_source I xₜ
  -- express the derivative of the integral curve in the local chart
  refine ⟨(continuousAt_extChartAt_symm'' _ _ hf3').comp h.continuousAt,
    HasDerivWithinAt.hasFDerivWithinAt ?_⟩
  simp only [mfld_simps, hasDerivWithinAt_univ]
  show HasDerivAt ((extChartAt I xₜ ∘ (extChartAt I x₀).symm) ∘ f) (v xₜ) t
  -- express `v (γ t)` as `D⁻¹ D (v (γ t))`, where `D` is a change of coordinates, so we can use
  -- `HasFDerivAt.comp_hasDerivAt` on `h`
  rw [← tangentCoordChange_self (I := I) (x := xₜ) (z := xₜ) (v := v xₜ) hft2,
    ← tangentCoordChange_comp (x := x₀) ⟨⟨hft2, hft1⟩, hft2⟩]
  apply HasFDerivAt.comp_hasDerivAt _ _ h
  apply HasFDerivWithinAt.hasFDerivAt (s := range I) _ <|
    mem_nhds_iff.mpr ⟨interior (extChartAt I x₀).target,
      subset_trans interior_subset (extChartAt_target_subset_range ..),
      isOpen_interior, hf3⟩
  rw [← (extChartAt I x₀).right_inv hf3']
  exact hasFDerivWithinAt_tangentCoordChange ⟨hft1, hft2⟩

/-- Existence of local integral curves for a $C^1$ vector field on a smooth manifold without
boundary. -/
lemma exists_isIntegralCurveAt_of_contMDiffAt_boundaryless [BoundarylessManifold I M]
    (hv : ContMDiffAt I I.tangent 1 (fun x ↦ (⟨x, v x⟩ : TangentBundle I M)) x₀) :
    ∃ γ : ℝ → M, γ t₀ = x₀ ∧ IsIntegralCurveAt γ v t₀ :=
  exists_isIntegralCurveAt_of_contMDiffAt t₀ hv (BoundarylessManifold.isInteriorPoint I)

variable {t₀}

/-- Local integral curves are unique.

If a $C^1$ vector field `v` admits two local integral curves `γ γ' : ℝ → M` at `t₀` with
`γ t₀ = γ' t₀`, then `γ` and `γ'` agree on some open interval containing `t₀`. -/
theorem isIntegralCurveAt_eqOn_of_contMDiffAt (hγt₀ : I.IsInteriorPoint (γ t₀))
    (hv : ContMDiffAt I I.tangent 1 (fun x ↦ (⟨x, v x⟩ : TangentBundle I M)) (γ t₀))
    (hγ : IsIntegralCurveAt γ v t₀) (hγ' : IsIntegralCurveAt γ' v t₀) (h : γ t₀ = γ' t₀) :
    ∃ ε > 0, EqOn γ γ' (Ioo (t₀ - ε) (t₀ + ε)) := by
  -- first define `v'` as the vector field expressed in the local chart around `γ t₀`
  -- this is basically what the function looks like when `hv` is unfolded
  set v' : E → E := fun x ↦
    tangentCoordChange I ((extChartAt I (γ t₀)).symm x) (γ t₀) ((extChartAt I (γ t₀)).symm x)
      (v ((extChartAt I (γ t₀)).symm x)) with hv'

  -- extract a set `s` on which `v'` is Lipschitz
  rw [contMDiffAt_iff] at hv
  obtain ⟨_, hv⟩ := hv
  obtain ⟨K, s, hs, hlip⟩ : ∃ K, ∃ s ∈ nhds _, LipschitzOnWith K v' s :=
    (hv.contDiffAt (range_mem_nhds_isInteriorPoint hγt₀)).snd.exists_lipschitzOnWith
  have hlip (t : ℝ) : LipschitzOnWith K ((fun _ ↦ v') t) ((fun _ ↦ s) t) := hlip

  -- `γ t` when expressed in the local chart should remain inside `s`
  have hcont : ContinuousAt ((extChartAt I (γ t₀)) ∘ γ) t₀ :=
    (continuousAt_extChartAt ..).comp hγ.continuousAt
  rw [continuousAt_def] at hcont
  have hnhds := hcont _ hs
  rw [← eventually_mem_nhds] at hnhds

  -- `γ t` should remain inside the domain of the local chart around `γ t₀`
  have hsrc := continuousAt_def.mp hγ.continuousAt _ <| extChartAt_source_mem_nhds I (γ t₀)
  rw [← eventually_mem_nhds] at hsrc

  -- same as above but for `γ'`
  have hcont' : ContinuousAt ((extChartAt I (γ' t₀)) ∘ γ') t₀ :=
    ContinuousAt.comp (continuousAt_extChartAt ..) hγ'.continuousAt
  rw [continuousAt_def] at hcont'
  have hnhds' := hcont' _ (h ▸ hs)
  rw [← eventually_mem_nhds] at hnhds'

  have hsrc' := continuousAt_def.mp hγ'.continuousAt _ <| extChartAt_source_mem_nhds I (γ' t₀)
  rw [← eventually_mem_nhds] at hsrc'

  -- there exists a neighbourhood around `t₀` in which all of the above hold
  have haux := hnhds.and <| hsrc.and <| hγ.and <| hnhds'.and <| hsrc'.and hγ'
  rw [Metric.eventually_nhds_iff_ball] at haux

  obtain ⟨ε, hε, haux⟩ := haux
  refine ⟨ε, hε, ?_⟩

  -- break out all the conditions again
  have hmem := fun t ht ↦ mem_preimage.mp <| mem_of_mem_nhds (haux t ht).1
  have hsrc := fun t ht ↦ mem_preimage.mp <| mem_of_mem_nhds (haux t ht).2.1
  have hcrv : IsIntegralCurveOn _ _ _ := fun t ht ↦ (haux t ht).2.2.1
  have hmem' := fun t ht ↦ mem_preimage.mp <| mem_of_mem_nhds (haux t ht).2.2.2.1
  have hsrc' := fun t ht ↦ mem_preimage.mp <| mem_of_mem_nhds (haux t ht).2.2.2.2.1
  have hcrv' : IsIntegralCurveOn _ _ _ := fun t ht ↦ (haux t ht).2.2.2.2.2

  -- `γ` and `γ'` when expressed in the local chart are continuous on this neighbourhood
  have hcont := (continuousOn_extChartAt I (γ t₀)).comp hcrv.continuousOn hsrc
  have hcont' := (continuousOn_extChartAt I (γ' t₀)).comp hcrv'.continuousOn hsrc'

  simp_rw [Real.ball_eq_Ioo] at hmem hsrc hcrv hcont hmem' hsrc' hcrv' hcont'

  -- `γ` and `γ'` are equal on `Ioo (t₀ - ε) (t₀ + ε)` when expressed in the local chart
  have heqon : EqOn ((extChartAt I (γ t₀)) ∘ γ) ((extChartAt I (γ' t₀)) ∘ γ')
    (Ioo (t₀ - ε) (t₀ + ε)) := by
    -- uniqueness of ODE solutions in an open interval
    apply ODE_solution_unique_of_mem_set_Ioo hlip (t₀ := t₀)
      (Real.ball_eq_Ioo _ _ ▸ (Metric.mem_ball_self hε)) hcont _ hmem hcont' _ hmem' (by simp [h])
    · intros t ht
      rw [hv']
      have := hcrv.hasDerivAt ht (hsrc t ht)
      apply this.congr_deriv
      have : γ t = (extChartAt I (γ t₀)).symm (((extChartAt I (γ t₀)) ∘ γ) t) := by
        rw [Function.comp_apply, PartialEquiv.left_inv]
        exact hsrc t ht
      rw [this]
    · intros t ht
      rw [hv', h]
      have := hcrv'.hasDerivAt ht (hsrc' t ht)
      apply this.congr_deriv
      have : γ' t = (extChartAt I (γ' t₀)).symm (((extChartAt I (γ' t₀)) ∘ γ') t) := by
        rw [Function.comp_apply, PartialEquiv.left_inv]
        exact hsrc' t ht
      rw [this]

  -- finally show `EqOn γ γ' _` by composing with the inverse of the local chart around `γ t₀`
  refine EqOn.trans ?_ (EqOn.trans (heqon.comp_left (g := (extChartAt I (γ t₀)).symm)) ?_)
  · intros t ht
    rw [Function.comp_apply, Function.comp_apply, PartialEquiv.left_inv _ (hsrc _ ht)]
  · intros t ht
    rw [Function.comp_apply, Function.comp_apply, h, PartialEquiv.left_inv _ (hsrc' _ ht)]

theorem isIntegralCurveAt_eqOn_of_contMDiffAt_boundaryless [BoundarylessManifold I M]
    (hv : ContMDiffAt I I.tangent 1 (fun x ↦ (⟨x, v x⟩ : TangentBundle I M)) (γ t₀))
    (hγ : IsIntegralCurveAt γ v t₀) (hγ' : IsIntegralCurveAt γ' v t₀) (h : γ t₀ = γ' t₀) :
    ∃ ε > 0, EqOn γ γ' (Ioo (t₀ - ε) (t₀ + ε)) :=
  isIntegralCurveAt_eqOn_of_contMDiffAt (BoundarylessManifold.isInteriorPoint I) hv hγ hγ' h

variable [T2Space M] {a b a' b' : ℝ}

/-- Integral curves are unique on open intervals.

If a $C^1$ vector field `v` admits two integral curves `γ γ' : ℝ → M` on some open interval
`Ioo a b`, and `γ t₀ = γ' t₀` for some `t ∈ Ioo a b`, then `γ` and `γ'` agree on `Ioo a b`. -/
theorem isIntegralCurveOn_Ioo_eqOn_of_contMDiff (ht₀ : t₀ ∈ Ioo a b)
    (hγt : ∀ t ∈ Ioo a b, I.IsInteriorPoint (γ t))
    (hv : ContMDiff I I.tangent 1 (fun x ↦ (⟨x, v x⟩ : TangentBundle I M)))
    (hγ : IsIntegralCurveOn γ v (Ioo a b)) (hγ' : IsIntegralCurveOn γ' v (Ioo a b))
    (h : γ t₀ = γ' t₀) : EqOn γ γ' (Ioo a b) := by
  set s := {t | γ t = γ' t} ∩ Ioo a b with hs
  -- since `Ioo a b` is connected, we get `s = Ioo a b` by showing that `s` is clopen in `Ioo a b`
  -- in the subtype toplogy (`s` is also non-empty by assumption)
  -- here we use a slightly weaker alternative theorem
  suffices hsub : Ioo a b ⊆ s from fun t ht ↦ mem_setOf.mp ((subset_def ▸ hsub) t ht).1
  apply isPreconnected_Ioo.subset_of_closure_inter_subset (s := Ioo a b) (u := s) _
    ⟨t₀, ⟨ht₀, ⟨h, ht₀⟩⟩⟩
  · -- is this really the most convenient way to pass to subtype topology?
    -- TODO: shorten this when better API around subtype topology exists
    rw [hs, ← Subtype.image_preimage_val, ← Subtype.image_preimage_val,
      image_subset_image_iff Subtype.val_injective, preimage_setOf_eq]
    intros t ht
    rw [mem_preimage, ← closure_subtype] at ht
    revert ht t
    apply IsClosed.closure_subset
    apply isClosed_eq
    · rw [continuous_iff_continuousAt]
      rintro ⟨_, ht⟩
      apply ContinuousAt.comp _ continuousAt_subtype_val
      rw [Subtype.coe_mk]
      exact hγ.continuousAt ht
    · rw [continuous_iff_continuousAt]
      rintro ⟨_, ht⟩
      apply ContinuousAt.comp _ continuousAt_subtype_val
      rw [Subtype.coe_mk]
      exact hγ'.continuousAt ht
  · rw [isOpen_iff_mem_nhds]
    intro t₁ ht₁
    rw [mem_nhds_iff]
    obtain ⟨ε, hε, heqon⟩ : ∃ ε > 0, EqOn γ γ' (Ioo (t₁ - ε) (t₁ + ε)) :=
      isIntegralCurveAt_eqOn_of_contMDiffAt (hγt _ ht₁.2) hv.contMDiffAt
        (hγ.isIntegralCurveAt <| Ioo_mem_nhds ht₁.2.1 ht₁.2.2)
        (hγ'.isIntegralCurveAt <| Ioo_mem_nhds ht₁.2.1 ht₁.2.2)
        ht₁.1
    refine ⟨Ioo (max a (t₁ - ε)) (min b (t₁ + ε)),
      subset_inter
        (fun t ht ↦ @heqon t <| mem_of_mem_of_subset ht <| Ioo_subset_Ioo (by simp) (by simp))
        (Ioo_subset_Ioo (by simp) (by simp)),
      isOpen_Ioo, ?_⟩
    exact ⟨max_lt ht₁.2.1 (by simp [hε]), lt_min ht₁.2.2 (by simp [hε])⟩

theorem isIntegralCurveOn_Ioo_eqOn_of_contMDiff_boundaryless [BoundarylessManifold I M]
    (ht₀ : t₀ ∈ Ioo a b)
    (hv : ContMDiff I I.tangent 1 (fun x ↦ (⟨x, v x⟩ : TangentBundle I M)))
    (hγ : IsIntegralCurveOn γ v (Ioo a b)) (hγ' : IsIntegralCurveOn γ' v (Ioo a b))
    (h : γ t₀ = γ' t₀) : EqOn γ γ' (Ioo a b) :=
  isIntegralCurveOn_Ioo_eqOn_of_contMDiff
    ht₀ (fun _ _ ↦ BoundarylessManifold.isInteriorPoint I) hv hγ hγ' h

/-- Global integral curves are unique.

If a continuously differentiable vector field `v` admits two global integral curves
`γ γ' : ℝ → M`, and `γ t₀ = γ' t₀` for some `t₀`, then `γ` and `γ'` are equal. -/
theorem isIntegralCurve_eq_of_contMDiff (hγt : ∀ t, I.IsInteriorPoint (γ t))
    (hv : ContMDiff I I.tangent 1 (fun x ↦ (⟨x, v x⟩ : TangentBundle I M)))
    (hγ : IsIntegralCurve γ v) (hγ' : IsIntegralCurve γ' v) (h : γ t₀ = γ' t₀) : γ = γ' := by
  ext t
  obtain ⟨T, hT, ht⟩ : ∃ T > 0, t ∈ Ioo (t₀ - T) (t₀ + T) := by
    refine ⟨|t - t₀| + 1, by positivity, ?_⟩
    by_cases ht : t - t₀ < 0
    · rw [abs_of_neg ht]
      constructor <;> linarith
    · rw [abs_of_nonneg (not_lt.mp ht)]
      constructor <;> linarith
  exact isIntegralCurveOn_Ioo_eqOn_of_contMDiff
    (Real.ball_eq_Ioo t₀ T ▸ Metric.mem_ball_self hT) (fun t _ ↦ hγt t) hv
    ((hγ.isIntegralCurveOn _).mono  (subset_univ _))
    ((hγ'.isIntegralCurveOn _).mono (subset_univ _)) h ht

theorem isIntegralCurve_Ioo_eq_of_contMDiff_boundaryless [BoundarylessManifold I M]
    (hv : ContMDiff I I.tangent 1 (fun x ↦ (⟨x, v x⟩ : TangentBundle I M)))
    (hγ : IsIntegralCurve γ v) (hγ' : IsIntegralCurve γ' v) (h : γ t₀ = γ' t₀) : γ = γ' :=
<<<<<<< HEAD
  isIntegralCurve_eq_of_contMDiff
    (fun _ => BoundarylessManifold.isInteriorPoint I) hv hγ hγ' h

lemma exists_isIntegralCurveOn_Ioo_eqOn [BoundarylessManifold I M]
    (hv : ContMDiff I I.tangent 1 (fun x => (⟨x, v x⟩ : TangentBundle I M))) {x : M}
    (h : ∀ a, ∃ γ, γ 0 = x ∧ IsIntegralCurveOn γ v (Ioo (-a) a)) {a a' : ℝ} (hpos : 0 < a')
    (hle : a' ≤ a) : EqOn (choose (h a')) (choose (h a)) (Ioo (-a') a') := by
  have ⟨h0', hγ'⟩ := choose_spec (h a')
  have ⟨h0, hγ⟩ := choose_spec (h a)
  apply isIntegralCurveOn_Ioo_eqOn_of_contMDiff_boundaryless _ hv hγ' (hγ.mono _) (by rw [h0', h0])
  · rw [mem_Ioo]
    exact ⟨neg_lt_zero.mpr hpos, by positivity⟩
  · apply Ioo_subset_Ioo <;> linarith

/-- Auxiliary lemma. Suppose for every `a : ℝ`, there exists an integral curve defined on
  `Ioo (-a) a`. We choose one for every `a` and call it `γ a`. We define a global curve
  `γ_ext := fun t ↦ γ (|t| + 1) t`. For every `a : ℝ`, `γ` agrees with `γ a` on `Ioo (-a) a`. This
  will help us show that `γ` is a global integral curve. -/
lemma integralCurve_of_exists_isIntegralCurveOn_Ioo_eqOn [BoundarylessManifold I M]
    (hv : ContMDiff I I.tangent 1 (fun x => (⟨x, v x⟩ : TangentBundle I M))) {x : M}
    (h : ∀ a, ∃ γ, γ 0 = x ∧ IsIntegralCurveOn γ v (Ioo (-a) a)) {a : ℝ} :
    EqOn (fun t' ↦ choose (h (|t'| + 1)) t') (choose (h a)) (Ioo (-a) a) := by
  intros t' ht'
  by_cases hlt : |t'| + 1 < a
  · apply exists_isIntegralCurveOn_Ioo_eqOn hv h (by positivity) (le_of_lt hlt)
    · rw [mem_Ioo, ← abs_lt]
      exact lt_add_one _
  · apply (exists_isIntegralCurveOn_Ioo_eqOn hv h _ _ _).symm
    · have := lt_trans ht'.1 ht'.2
      rw [neg_lt_self_iff] at this
      exact this
    · exact not_lt.mp hlt
    · exact ht'

/-- If for every `a : ℝ`, there exists an integral curve defined on `Ioo (-a) a`, then there exists
  a global integral curve. -/
lemma exists_integralCurve_of_exists_isIntegralCurveOn_Ioo [BoundarylessManifold I M] [T2Space M]
    (hv : ContMDiff I I.tangent 1 (fun x => (⟨x, v x⟩ : TangentBundle I M))) {x : M}
    (h : ∀ a, ∃ γ, γ 0 = x ∧ IsIntegralCurveOn γ v (Ioo (-a) a)) :
    ∃ γ, γ 0 = x ∧ IsIntegralCurve γ v := by
  refine ⟨fun t' ↦ choose (h (|t'| + 1)) t', (choose_spec (h (|0| + 1))).1, ?_⟩
  intro t
  apply HasMFDerivAt.congr_of_eventuallyEq (f := choose (h (|t| + 1)))
  · apply (choose_spec (h (|t| + 1))).2 t
    rw [mem_Ioo, ← abs_lt]
    exact lt_add_one _
  · rw [Filter.eventuallyEq_iff_exists_mem]
    refine ⟨Ioo (-(|t| + 1)) (|t| + 1), ?_, integralCurve_of_exists_isIntegralCurveOn_Ioo_eqOn hv h⟩
    · have := lt_add_of_pos_right |t| zero_lt_one
      rw [abs_lt] at this
      exact Ioo_mem_nhds this.1 this.2

lemma exists_isIntegralCurve_iff_exists_isIntegralCurveOn_Ioo [BoundarylessManifold I M] [T2Space M]
    (hv : ContMDiff I I.tangent 1 (fun x => (⟨x, v x⟩ : TangentBundle I M))) (x : M) :
    (∃ γ, γ 0 = x ∧ IsIntegralCurve γ v) ↔
      ∀ a, ∃ γ, γ 0 = x ∧ IsIntegralCurveOn γ v (Ioo (-a) a) :=
  ⟨fun ⟨γ, h1, h2⟩ _ ↦ ⟨γ, h1, h2.isIntegralCurveOn _⟩,
   exists_integralCurve_of_exists_isIntegralCurveOn_Ioo hv⟩

lemma piecewise_eqOn_symm [BoundarylessManifold I M]
    (hv : ContMDiff I I.tangent 1 (fun x => (⟨x, v x⟩ : TangentBundle I M)))
    {a b a' b' : ℝ} (hγ : IsIntegralCurveOn γ v (Ioo a b))
    (hγ' : IsIntegralCurveOn γ' v (Ioo a' b'))
    (ht₀ : t₀ ∈ Ioo a b ∩ Ioo a' b') (h : γ t₀ = γ' t₀) :
    EqOn (piecewise (Ioo a b) γ γ') γ' (Ioo a' b') := by
  intros t ht
  by_cases hle : t ≤ a
  · rw [piecewise, if_neg]
    rw [mem_Ioo, not_and_or, not_lt]
    exact Or.inl hle
  · rw [not_le] at hle
    by_cases hle' : b ≤ t
    · rw [piecewise, if_neg]
      rw [mem_Ioo, not_and_or, not_lt (b := b)]
      exact Or.inr hle'
    · rw [not_le] at hle'
      rw [piecewise, if_pos ⟨hle, hle'⟩]
      apply isIntegralCurveOn_Ioo_eqOn_of_contMDiff_boundaryless _ hv
        (hγ.mono (Ioo_subset_Ioo (le_max_left ..) (min_le_left ..)))
        (hγ'.mono (Ioo_subset_Ioo (le_max_right ..) (min_le_right ..))) h
        ⟨max_lt hle ht.1, lt_min hle' ht.2⟩
      rw [← sup_eq_max, ← inf_eq_min, ← Ioo_inter_Ioo]
      exact ht₀

/-- The extension of an integral curve by another integral curve is an integral curve.

  If two integral curves are defined on overlapping open intervals, and they agree at a point in
  their common domain, then they can be patched together to form a longer integral curve.

  This is stated for manifolds without boundary for simplicity. We actually only need to assume that
  the images of `γ` and `γ'` lie in the interior of the manifold. -/
lemma isIntegralCurveOn_piecewise [BoundarylessManifold I M]
    (hv : ContMDiff I I.tangent 1 (fun x => (⟨x, v x⟩ : TangentBundle I M)))
    {a b a' b' : ℝ} (hγ : IsIntegralCurveOn γ v (Ioo a b))
    (hγ' : IsIntegralCurveOn γ' v (Ioo a' b')) {t₀ : ℝ}
    (ht₀ : t₀ ∈ Ioo a b ∩ Ioo a' b') (h : γ t₀ = γ' t₀) :
    IsIntegralCurveOn (piecewise (Ioo a b) γ γ') v (Ioo a b ∪ Ioo a' b') := by
  intros t ht
  by_cases hmem : t ∈ Ioo a b
  · rw [piecewise, if_pos hmem]
    apply (hγ t hmem).congr_of_eventuallyEq
    rw [Filter.eventuallyEq_iff_exists_mem]
    refine ⟨Ioo a b, isOpen_Ioo.mem_nhds hmem, ?_⟩
    intros t' ht'
    rw [piecewise, if_pos ht']
  · rw [mem_union, or_iff_not_imp_left] at ht
    have hmem' := ht hmem
    rw [piecewise, if_neg hmem]
    apply (hγ' t hmem').congr_of_eventuallyEq
    rw [Filter.eventuallyEq_iff_exists_mem]
    refine ⟨Ioo a' b', isOpen_Ioo.mem_nhds hmem', piecewise_eqOn_symm hv hγ hγ' ht₀ h⟩

/-- If there exists `ε > 0` such that the local integral curve at each point `x : M` is defined at
  least on an open interval `Ioo (-ε) ε`, then every point on `M` has a global integral
  curve passing through it.

  See Lemma 9.15, Lee -/
lemma exists_isIntegralCurve_of_isIntegralCurveOn [BoundarylessManifold I M]
    {v : (x : M) → TangentSpace I x}
    (hv : ContMDiff I I.tangent 1 (fun x => (⟨x, v x⟩ : TangentBundle I M)))
    {ε : ℝ} (hε : 0 < ε) (h : ∀ x : M, ∃ γ : ℝ → M, γ 0 = x ∧ IsIntegralCurveOn γ v (Ioo (-ε) ε))
    (x : M) : ∃ γ : ℝ → M, γ 0 = x ∧ IsIntegralCurve γ v := by
  have hnon : Set.Nonempty {a | ∃ γ, γ 0 = x ∧ IsIntegralCurveOn γ v (Ioo (-a) a)} := ⟨ε, h x⟩
  by_cases hbdd : BddAbove {a | ∃ γ, γ 0 = x ∧ IsIntegralCurveOn γ v (Ioo (-a) a)}
  · set asup := sSup {a | ∃ γ, γ 0 = x ∧ IsIntegralCurveOn γ v (Ioo (-a) a)} with hasup
    -- we will obtain two integral curves, one centred at some `t₀ > 0` with
    -- `0 ≤ asup - ε < t₀ < asup`; let `t₀ = asup - ε / 2`
    -- another centred at 0 with domain up to `a ∈ S` with `t₀ < a < asup`
    obtain ⟨a, ha, hlt⟩ := Real.add_neg_lt_sSup hnon (ε := - (ε / 2))
      (by rw [neg_lt, neg_zero]; exact half_pos hε)
    have hale : a ≤ asup := le_csSup hbdd ha
    rw [mem_setOf] at ha
    rw [← hasup, ← sub_eq_add_neg] at hlt

    have hεle : ε ≤ asup := le_csSup hbdd (h x)

    -- integral curve defined on `Ioo (-a) a`
    obtain ⟨γ, h0, hγ⟩ := ha
    -- integral curve starting at `-(asup - ε / 2)` with radius `ε`
    obtain ⟨γ1_aux, h1_aux, hγ1_aux⟩ := h (γ (-(asup - ε / 2)))
    let γ1 := γ1_aux ∘ (· + (asup - ε / 2))
    have heq1 : γ1 (-(asup - ε / 2)) = γ (-(asup - ε / 2)) := by simp [h1_aux]
    have hγ1 : IsIntegralCurveOn γ1 v (Ioo (-(asup + ε / 2)) (-(asup - ε))) := by
      apply (hγ1_aux.comp_add (asup - ε / 2)).mono
      intro t
      rw [mem_Ioo, mem_setOf, mem_Ioo]
      intros
      constructor <;> linarith
    -- integral curve starting at `asup - ε / 2` with radius `ε`
    obtain ⟨γ2_aux, h2_aux, hγ2_aux⟩ := h (γ (asup - ε / 2))
    let γ2 := γ2_aux ∘ (· + -(asup - ε / 2))
    have heq2 : γ2 (asup - ε / 2) = γ (asup - ε / 2) := by simp [h2_aux]
    have hγ2 : IsIntegralCurveOn γ2 v (Ioo (asup - ε) (asup + ε / 2)) := by
      apply (hγ2_aux.comp_add (-(asup - ε / 2))).mono
      intro t
      rw [mem_Ioo, mem_setOf, mem_Ioo]
      rintro ⟨_, _⟩
      constructor <;> linarith

    -- extend `γ` on the left by `γ1` and on the right by `γ2`
    set γ_ext : ℝ → M := piecewise (Ioo (-(asup + ε / 2)) a)
      (piecewise (Ioo (-a) a) γ γ1) γ2 with γ_ext_def
    have hext : IsIntegralCurveOn γ_ext v (Ioo (-(asup + ε / 2)) (asup + ε / 2)) := by
      apply (isIntegralCurveOn_piecewise (t₀ := asup - ε / 2) hv _ hγ2
        (by refine ⟨⟨?_, ?_⟩, ⟨?_, ?_⟩⟩ <;> linarith) _).mono
      · rintro t ⟨ht1, ht2⟩
        by_cases hlt : t < a
        · exact mem_union_left _ ⟨ht1, hlt⟩
        · apply mem_union_right
          exact ⟨by linarith, by linarith⟩
      · apply (isIntegralCurveOn_piecewise (t₀ := -(asup - ε / 2)) hv hγ hγ1
          (by refine ⟨⟨?_, ?_⟩, ⟨?_, ?_⟩⟩ <;> linarith) heq1.symm).mono
        · rintro t ⟨ht1, ht2⟩
          by_cases hlt : -a < t
          · exact mem_union_left _ ⟨hlt, ht2⟩
          · apply mem_union_right
            exact ⟨by linarith, by linarith⟩
      · rw [piecewise, if_pos ⟨by linarith, by linarith⟩, heq2]
    have hmem : asup + ε / 2 ∈ {a | ∃ γ, γ 0 = x ∧ IsIntegralCurveOn γ v (Ioo (-a) a)} := by
      refine ⟨γ_ext, ?_, hext⟩
      rw [γ_ext_def, piecewise, if_pos ⟨by linarith, by linarith⟩, piecewise,
        if_pos ⟨by linarith, by linarith⟩]
      exact h0
    absurd lt_add_of_pos_right asup (half_pos hε)
    rw [not_lt]
    exact le_csSup hbdd hmem
  · rw [not_bddAbove_iff] at hbdd
    simp_rw [mem_setOf] at hbdd
    rw [exists_isIntegralCurve_iff_exists_isIntegralCurveOn_Ioo hv]
    intro a
    obtain ⟨⟨γ, hγ1, hγ2⟩, hlt⟩ := choose_spec (hbdd a)
    refine ⟨γ, hγ1, hγ2.mono ?_⟩
    apply Ioo_subset_Ioo <;>
    simp [le_of_lt hlt]
=======
  isIntegralCurve_eq_of_contMDiff (fun _ ↦ BoundarylessManifold.isInteriorPoint I) hv hγ hγ' h

end ExistUnique
>>>>>>> 15f7e4f1
<|MERGE_RESOLUTION|>--- conflicted
+++ resolved
@@ -134,7 +134,6 @@
   obtain ⟨s, hs, h⟩ := isIntegralCurveAt_iff.mp (h t ht)
   exact h t (mem_of_mem_nhds hs)
 
-<<<<<<< HEAD
 lemma IsIntegralCurveOn.congr_of_eqOn (hs : IsOpen s) (h : IsIntegralCurveOn γ v s)
     (hγ : EqOn γ γ' s) : IsIntegralCurveOn γ' v s := by
   intros t ht
@@ -158,7 +157,7 @@
     IsIntegralCurve γ' v := by
   rw [isIntegralCurve_iff_isIntegralCurveOn] at *
   apply h.congr_of_eqOn isOpen_univ <| (eqOn_univ γ γ').mpr hγ
-=======
+
 lemma isIntegralCurveOn_iff_isIntegralCurveAt (hs : IsOpen s) :
     IsIntegralCurveOn γ v s ↔ ∀ t ∈ s, IsIntegralCurveAt γ v t :=
   ⟨fun h _ ht ↦ h.isIntegralCurveAt (hs.mem_nhds ht), IsIntegralCurveAt.isIntegralCurveOn⟩
@@ -180,7 +179,6 @@
     ← ContinuousLinearMap.one_apply (R₁ := ℝ) a, ← ContinuousLinearMap.smulRight_apply,
     mfderiv_chartAt_eq_tangentCoordChange I hsrc]
   rfl
->>>>>>> 15f7e4f1
 
 /-! ### Translation lemmas -/
 
@@ -562,9 +560,7 @@
 theorem isIntegralCurve_Ioo_eq_of_contMDiff_boundaryless [BoundarylessManifold I M]
     (hv : ContMDiff I I.tangent 1 (fun x ↦ (⟨x, v x⟩ : TangentBundle I M)))
     (hγ : IsIntegralCurve γ v) (hγ' : IsIntegralCurve γ' v) (h : γ t₀ = γ' t₀) : γ = γ' :=
-<<<<<<< HEAD
-  isIntegralCurve_eq_of_contMDiff
-    (fun _ => BoundarylessManifold.isInteriorPoint I) hv hγ hγ' h
+  isIntegralCurve_eq_of_contMDiff (fun _ ↦ BoundarylessManifold.isInteriorPoint I) hv hγ hγ' h
 
 lemma exists_isIntegralCurveOn_Ioo_eqOn [BoundarylessManifold I M]
     (hv : ContMDiff I I.tangent 1 (fun x => (⟨x, v x⟩ : TangentBundle I M))) {x : M}
@@ -757,8 +753,5 @@
     refine ⟨γ, hγ1, hγ2.mono ?_⟩
     apply Ioo_subset_Ioo <;>
     simp [le_of_lt hlt]
-=======
-  isIntegralCurve_eq_of_contMDiff (fun _ ↦ BoundarylessManifold.isInteriorPoint I) hv hγ hγ' h
-
-end ExistUnique
->>>>>>> 15f7e4f1
+
+end ExistUnique