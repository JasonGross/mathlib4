--- conflicted
+++ resolved
@@ -112,12 +112,8 @@
   | 1 => 1
   | char a => {[a]}
   | P + Q => P.matches' + Q.matches'
-<<<<<<< HEAD
-  -- FIXME nightly-testing: we used to be able to match on `P * Q` here
-=======
   -- Adaptation note: around nightly-2024-02-25, we need to write `comp x y` in the pattern here,
   -- instead of `x * y`.
->>>>>>> 487f1c68
   | comp P Q => P.matches' * Q.matches'
   | star P => P.matches'∗
 #align regular_expression.matches RegularExpression.matches'
@@ -165,12 +161,8 @@
   | 1 => true
   | char _ => false
   | P + Q => P.matchEpsilon || Q.matchEpsilon
-<<<<<<< HEAD
-  -- FIXME nightly-testing: we used to be able to match on `P * Q` here
-=======
   -- Adaptation note: around nightly-2024-02-25, we need to write `comp x y` in the pattern here,
   -- instead of `x * y`.
->>>>>>> 487f1c68
   | comp P Q => P.matchEpsilon && Q.matchEpsilon
   | star _P => true
 #align regular_expression.match_epsilon RegularExpression.matchEpsilon
@@ -183,12 +175,8 @@
   | 1, _ => 0
   | char a₁, a₂ => if a₁ = a₂ then 1 else 0
   | P + Q, a => deriv P a + deriv Q a
-<<<<<<< HEAD
-  -- FIXME nightly-testing: we used to be able to match on `P * Q` here
-=======
   -- Adaptation note: around nightly-2024-02-25, we need to write `comp x y` in the pattern here,
   -- instead of `x * y`.
->>>>>>> 487f1c68
   | comp P Q, a => if P.matchEpsilon then deriv P a * Q + deriv Q a else deriv P a * Q
   | star P, a => deriv P a * star P
 #align regular_expression.deriv RegularExpression.deriv
@@ -396,12 +384,8 @@
   | 1 => 1
   | char a => char (f a)
   | R + S => map f R + map f S
-<<<<<<< HEAD
-  -- FIXME nightly-testing: we used to be able to match on `P * Q` here
-=======
   -- Adaptation note: around nightly-2024-02-25, we need to write `comp x y` in the pattern here,
   -- instead of `x * y`.
->>>>>>> 487f1c68
   | comp R S => map f R * map f S
   | star R => star (map f R)
 #align regular_expression.map RegularExpression.map
