/-
Copyright (c) 2020 Aaron Anderson. All rights reserved.
Released under Apache 2.0 license as described in the file LICENSE.
Authors: Aaron Anderson
-/
import Mathlib.Algebra.BigOperators.Ring
import Mathlib.Algebra.Module.BigOperators
import Mathlib.NumberTheory.Divisors
import Mathlib.Data.Nat.Squarefree
import Mathlib.Data.Nat.GCD.BigOperators
import Mathlib.Data.Nat.Factorization.Basic
import Mathlib.Tactic.ArithMult

#align_import number_theory.arithmetic_function from "leanprover-community/mathlib"@"e8638a0fcaf73e4500469f368ef9494e495099b3"

/-!
# Arithmetic Functions and Dirichlet Convolution

This file defines arithmetic functions, which are functions from `ℕ` to a specified type that map 0
to 0. In the literature, they are often instead defined as functions from `ℕ+`. These arithmetic
functions are endowed with a multiplication, given by Dirichlet convolution, and pointwise addition,
to form the Dirichlet ring.

## Main Definitions

 * `ArithmeticFunction R` consists of functions `f : ℕ → R` such that `f 0 = 0`.
 * An arithmetic function `f` `IsMultiplicative` when `x.coprime y → f (x * y) = f x * f y`.
 * The pointwise operations `pmul` and `ppow` differ from the multiplication
  and power instances on `ArithmeticFunction R`, which use Dirichlet multiplication.
 * `ζ` is the arithmetic function such that `ζ x = 1` for `0 < x`.
 * `σ k` is the arithmetic function such that `σ k x = ∑ y in divisors x, y ^ k` for `0 < x`.
 * `pow k` is the arithmetic function such that `pow k x = x ^ k` for `0 < x`.
 * `id` is the identity arithmetic function on `ℕ`.
 * `ω n` is the number of distinct prime factors of `n`.
 * `Ω n` is the number of prime factors of `n` counted with multiplicity.
 * `μ` is the Möbius function (spelled `moebius` in code).

## Main Results

 * Several forms of Möbius inversion:
 * `sum_eq_iff_sum_mul_moebius_eq` for functions to a `CommRing`
 * `sum_eq_iff_sum_smul_moebius_eq` for functions to an `AddCommGroup`
 * `prod_eq_iff_prod_pow_moebius_eq` for functions to a `CommGroup`
 * `prod_eq_iff_prod_pow_moebius_eq_of_nonzero` for functions to a `CommGroupWithZero`
 * And variants that apply when the equalities only hold on a set `S : Set ℕ` such that
  `m ∣ n → n ∈ S → m ∈ S`:
 * `sum_eq_iff_sum_mul_moebius_eq_on` for functions to a `CommRing`
 * `sum_eq_iff_sum_smul_moebius_eq_on` for functions to an `AddCommGroup`
 * `prod_eq_iff_prod_pow_moebius_eq_on` for functions to a `CommGroup`
 * `prod_eq_iff_prod_pow_moebius_eq_on_of_nonzero` for functions to a `CommGroupWithZero`

## Notation

All notation is localized in the namespace `ArithmeticFunction`.

The arithmetic functions `ζ`, `σ`, `ω`, `Ω` and `μ` have Greek letter names.

In addition, there are separate locales `ArithmeticFunction.zeta` for `ζ`,
`ArithmeticFunction.sigma` for `σ`, `ArithmeticFunction.omega` for `ω`,
`ArithmeticFunction.Omega` for `Ω`, and `ArithmeticFunction.Moebius` for `μ`,
to allow for selective access to these notations.

The arithmetic function $$n \mapsto \prod_{p \mid n} f(p)$$ is given custom notation
`∏ᵖ p ∣ n, f p` when applied to `n`.

## Tags

arithmetic functions, dirichlet convolution, divisors

-/

open Finset

open BigOperators

open Nat

variable (R : Type*)

/-- An arithmetic function is a function from `ℕ` that maps 0 to 0. In the literature, they are
  often instead defined as functions from `ℕ+`. Multiplication on `ArithmeticFunctions` is by
  Dirichlet convolution. -/
def ArithmeticFunction [Zero R] :=
  ZeroHom ℕ R
#align nat.arithmetic_function ArithmeticFunction

instance ArithmeticFunction.zero [Zero R] : Zero (ArithmeticFunction R) :=
  inferInstanceAs (Zero (ZeroHom ℕ R))

instance [Zero R] : Inhabited (ArithmeticFunction R) := inferInstanceAs (Inhabited (ZeroHom ℕ R))

variable {R}

namespace ArithmeticFunction

section Zero

variable [Zero R]

--  porting note: used to be `CoeFun`
instance : FunLike (ArithmeticFunction R) ℕ R :=
  inferInstanceAs (FunLike (ZeroHom ℕ R) ℕ R)

@[simp]
theorem toFun_eq (f : ArithmeticFunction R) : f.toFun = f := rfl
#align nat.arithmetic_function.to_fun_eq ArithmeticFunction.toFun_eq

@[simp]
theorem coe_mk (f : ℕ → R) (hf) : @DFunLike.coe (ArithmeticFunction R) _ _ _
    (ZeroHom.mk f hf) = f := rfl

@[simp]
theorem map_zero {f : ArithmeticFunction R} : f 0 = 0 :=
  ZeroHom.map_zero' f
#align nat.arithmetic_function.map_zero ArithmeticFunction.map_zero

theorem coe_inj {f g : ArithmeticFunction R} : (f : ℕ → R) = g ↔ f = g :=
  DFunLike.coe_fn_eq
#align nat.arithmetic_function.coe_inj ArithmeticFunction.coe_inj

@[simp]
theorem zero_apply {x : ℕ} : (0 : ArithmeticFunction R) x = 0 :=
  ZeroHom.zero_apply x
#align nat.arithmetic_function.zero_apply ArithmeticFunction.zero_apply

@[ext]
theorem ext ⦃f g : ArithmeticFunction R⦄ (h : ∀ x, f x = g x) : f = g :=
  ZeroHom.ext h
#align nat.arithmetic_function.ext ArithmeticFunction.ext

theorem ext_iff {f g : ArithmeticFunction R} : f = g ↔ ∀ x, f x = g x :=
  DFunLike.ext_iff
#align nat.arithmetic_function.ext_iff ArithmeticFunction.ext_iff

section One

variable [One R]

instance one : One (ArithmeticFunction R) :=
  ⟨⟨fun x => ite (x = 1) 1 0, rfl⟩⟩

theorem one_apply {x : ℕ} : (1 : ArithmeticFunction R) x = ite (x = 1) 1 0 :=
  rfl
#align nat.arithmetic_function.one_apply ArithmeticFunction.one_apply

@[simp]
theorem one_one : (1 : ArithmeticFunction R) 1 = 1 :=
  rfl
#align nat.arithmetic_function.one_one ArithmeticFunction.one_one

@[simp]
theorem one_apply_ne {x : ℕ} (h : x ≠ 1) : (1 : ArithmeticFunction R) x = 0 :=
  if_neg h
#align nat.arithmetic_function.one_apply_ne ArithmeticFunction.one_apply_ne

end One

end Zero

/-- Coerce an arithmetic function with values in `ℕ` to one with values in `R`. We cannot inline
this in `natCoe` because it gets unfolded too much. -/
@[coe]  -- Porting note: added `coe` tag.
def natToArithmeticFunction [AddMonoidWithOne R] :
    (ArithmeticFunction ℕ) → (ArithmeticFunction R) :=
  fun f => ⟨fun n => ↑(f n), by simp⟩

instance natCoe [AddMonoidWithOne R] : Coe (ArithmeticFunction ℕ) (ArithmeticFunction R) :=
  ⟨natToArithmeticFunction⟩
#align nat.arithmetic_function.nat_coe ArithmeticFunction.natCoe

@[simp]
theorem natCoe_nat (f : ArithmeticFunction ℕ) : natToArithmeticFunction f = f :=
  ext fun _ => cast_id _
#align nat.arithmetic_function.nat_coe_nat ArithmeticFunction.natCoe_nat

@[simp]
theorem natCoe_apply [AddMonoidWithOne R] {f : ArithmeticFunction ℕ} {x : ℕ} :
    (f : ArithmeticFunction R) x = f x :=
  rfl
#align nat.arithmetic_function.nat_coe_apply ArithmeticFunction.natCoe_apply

/-- Coerce an arithmetic function with values in `ℤ` to one with values in `R`. We cannot inline
this in `intCoe` because it gets unfolded too much. -/
@[coe]
def ofInt [AddGroupWithOne R] :
    (ArithmeticFunction ℤ) → (ArithmeticFunction R) :=
  fun f => ⟨fun n => ↑(f n), by simp⟩

instance intCoe [AddGroupWithOne R] : Coe (ArithmeticFunction ℤ) (ArithmeticFunction R) :=
  ⟨ofInt⟩
#align nat.arithmetic_function.int_coe ArithmeticFunction.intCoe

@[simp]
theorem intCoe_int (f : ArithmeticFunction ℤ) : ofInt f = f :=
  ext fun _ => Int.cast_id
#align nat.arithmetic_function.int_coe_int ArithmeticFunction.intCoe_int

@[simp]
theorem intCoe_apply [AddGroupWithOne R] {f : ArithmeticFunction ℤ} {x : ℕ} :
    (f : ArithmeticFunction R) x = f x := rfl
#align nat.arithmetic_function.int_coe_apply ArithmeticFunction.intCoe_apply

@[simp]
theorem coe_coe [AddGroupWithOne R] {f : ArithmeticFunction ℕ} :
    ((f : ArithmeticFunction ℤ) : ArithmeticFunction R) = (f : ArithmeticFunction R) := by
  ext
  simp
#align nat.arithmetic_function.coe_coe ArithmeticFunction.coe_coe

@[simp]
theorem natCoe_one [AddMonoidWithOne R] :
    ((1 : ArithmeticFunction ℕ) : ArithmeticFunction R) = 1 := by
  ext n
  simp [one_apply]
#align nat.arithmetic_function.nat_coe_one ArithmeticFunction.natCoe_one

@[simp]
theorem intCoe_one [AddGroupWithOne R] : ((1 : ArithmeticFunction ℤ) :
    ArithmeticFunction R) = 1 := by
  ext n
  simp [one_apply]
#align nat.arithmetic_function.int_coe_one ArithmeticFunction.intCoe_one

section AddMonoid

variable [AddMonoid R]

instance add : Add (ArithmeticFunction R) :=
  ⟨fun f g => ⟨fun n => f n + g n, by simp⟩⟩

@[simp]
theorem add_apply {f g : ArithmeticFunction R} {n : ℕ} : (f + g) n = f n + g n :=
  rfl
#align nat.arithmetic_function.add_apply ArithmeticFunction.add_apply

instance instAddMonoid : AddMonoid (ArithmeticFunction R) :=
  { ArithmeticFunction.zero R,
    ArithmeticFunction.add with
    add_assoc := fun _ _ _ => ext fun _ => add_assoc _ _ _
    zero_add := fun _ => ext fun _ => zero_add _
    add_zero := fun _ => ext fun _ => add_zero _
    nsmul := nsmulRec }
#align nat.arithmetic_function.add_monoid ArithmeticFunction.instAddMonoid

end AddMonoid

instance instAddMonoidWithOne [AddMonoidWithOne R] : AddMonoidWithOne (ArithmeticFunction R) :=
  { ArithmeticFunction.instAddMonoid,
    ArithmeticFunction.one with
    natCast := fun n => ⟨fun x => if x = 1 then (n : R) else 0, by simp⟩
    natCast_zero := by ext; simp
    natCast_succ := fun n => by ext x; by_cases h : x = 1 <;> simp [h] }
#align nat.arithmetic_function.add_monoid_with_one ArithmeticFunction.instAddMonoidWithOne

instance instAddCommMonoid [AddCommMonoid R] : AddCommMonoid (ArithmeticFunction R) :=
  { ArithmeticFunction.instAddMonoid with add_comm := fun _ _ => ext fun _ => add_comm _ _ }

instance [NegZeroClass R] : Neg (ArithmeticFunction R) where
  neg f := ⟨fun n => -f n, by simp⟩

instance [AddGroup R] : AddGroup (ArithmeticFunction R) :=
  { ArithmeticFunction.instAddMonoid with
    add_left_neg := fun _ => ext fun _ => add_left_neg _
    zsmul := zsmulRec }

instance [AddCommGroup R] : AddCommGroup (ArithmeticFunction R) :=
  { show AddGroup (ArithmeticFunction R) by infer_instance with
    add_comm := fun _ _ ↦ add_comm _ _ }

section SMul

variable {M : Type*} [Zero R] [AddCommMonoid M] [SMul R M]

/-- The Dirichlet convolution of two arithmetic functions `f` and `g` is another arithmetic function
  such that `(f * g) n` is the sum of `f x * g y` over all `(x,y)` such that `x * y = n`. -/
instance : SMul (ArithmeticFunction R) (ArithmeticFunction M) :=
  ⟨fun f g => ⟨fun n => ∑ x in divisorsAntidiagonal n, f x.fst • g x.snd, by simp⟩⟩

@[simp]
theorem smul_apply {f : ArithmeticFunction R} {g : ArithmeticFunction M} {n : ℕ} :
    (f • g) n = ∑ x in divisorsAntidiagonal n, f x.fst • g x.snd :=
  rfl
#align nat.arithmetic_function.smul_apply ArithmeticFunction.smul_apply

end SMul

/-- The Dirichlet convolution of two arithmetic functions `f` and `g` is another arithmetic function
  such that `(f * g) n` is the sum of `f x * g y` over all `(x,y)` such that `x * y = n`. -/
instance [Semiring R] : Mul (ArithmeticFunction R) :=
  ⟨(· • ·)⟩

@[simp]
theorem mul_apply [Semiring R] {f g : ArithmeticFunction R} {n : ℕ} :
    (f * g) n = ∑ x in divisorsAntidiagonal n, f x.fst * g x.snd :=
  rfl
#align nat.arithmetic_function.mul_apply ArithmeticFunction.mul_apply

theorem mul_apply_one [Semiring R] {f g : ArithmeticFunction R} : (f * g) 1 = f 1 * g 1 := by simp
#align nat.arithmetic_function.mul_apply_one ArithmeticFunction.mul_apply_one

@[simp, norm_cast]
theorem natCoe_mul [Semiring R] {f g : ArithmeticFunction ℕ} :
    (↑(f * g) : ArithmeticFunction R) = f * g := by
  ext n
  simp
#align nat.arithmetic_function.nat_coe_mul ArithmeticFunction.natCoe_mul

@[simp, norm_cast]
theorem intCoe_mul [Ring R] {f g : ArithmeticFunction ℤ} :
    (↑(f * g) : ArithmeticFunction R) = ↑f * g := by
  ext n
  simp
#align nat.arithmetic_function.int_coe_mul ArithmeticFunction.intCoe_mul

section Module

variable {M : Type*} [Semiring R] [AddCommMonoid M] [Module R M]

theorem mul_smul' (f g : ArithmeticFunction R) (h : ArithmeticFunction M) :
    (f * g) • h = f • g • h := by
  ext n
  simp only [mul_apply, smul_apply, sum_smul, mul_smul, smul_sum, Finset.sum_sigma']
  apply Finset.sum_nbij' (fun ⟨⟨_i, j⟩, ⟨k, l⟩⟩ ↦ ⟨(k, l * j), (l, j)⟩)
    (fun ⟨⟨i, _j⟩, ⟨k, l⟩⟩ ↦ ⟨(i * k, l), (i, k)⟩) <;> aesop (add simp mul_assoc)
#align nat.arithmetic_function.mul_smul' ArithmeticFunction.mul_smul'

theorem one_smul' (b : ArithmeticFunction M) : (1 : ArithmeticFunction R) • b = b := by
  ext x
  rw [smul_apply]
  by_cases x0 : x = 0
  · simp [x0]
  have h : {(1, x)} ⊆ divisorsAntidiagonal x := by simp [x0]
  rw [← sum_subset h]
  · simp
  intro y ymem ynmem
  have y1ne : y.fst ≠ 1 := by
    intro con
    simp only [Con, mem_divisorsAntidiagonal, one_mul, Ne] at ymem
    simp only [mem_singleton, Prod.ext_iff] at ynmem
    -- Porting note: `tauto` worked from here.
    cases y
    subst con
    simp only [true_and, one_mul, x0, not_false_eq_true, and_true] at ynmem ymem
    tauto

  simp [y1ne]
#align nat.arithmetic_function.one_smul' ArithmeticFunction.one_smul'

end Module

section Semiring

variable [Semiring R]

instance instMonoid : Monoid (ArithmeticFunction R) :=
  { one := One.one
    mul := Mul.mul
    one_mul := one_smul'
    mul_one := fun f => by
      ext x
      rw [mul_apply]
      by_cases x0 : x = 0
      · simp [x0]
      have h : {(x, 1)} ⊆ divisorsAntidiagonal x := by simp [x0]
      rw [← sum_subset h]
      · simp
      intro y ymem ynmem
      have y2ne : y.snd ≠ 1 := by
        intro con
        cases y; subst con -- Porting note: added
        simp only [Con, mem_divisorsAntidiagonal, mul_one, Ne] at ymem
        simp only [mem_singleton, Prod.ext_iff] at ynmem
        tauto
      simp [y2ne]
    mul_assoc := mul_smul' }
#align nat.arithmetic_function.monoid ArithmeticFunction.instMonoid

instance instSemiring : Semiring (ArithmeticFunction R) :=
  -- Porting note: I reorganized this instance
  { ArithmeticFunction.instAddMonoidWithOne,
    ArithmeticFunction.instMonoid,
    ArithmeticFunction.instAddCommMonoid with
    zero_mul := fun f => by
      ext
      simp only [mul_apply, zero_mul, sum_const_zero, zero_apply]
    mul_zero := fun f => by
      ext
      simp only [mul_apply, sum_const_zero, mul_zero, zero_apply]
    left_distrib := fun a b c => by
      ext
      simp only [← sum_add_distrib, mul_add, mul_apply, add_apply]
    right_distrib := fun a b c => by
      ext
      simp only [← sum_add_distrib, add_mul, mul_apply, add_apply] }
#align nat.arithmetic_function.semiring ArithmeticFunction.instSemiring

end Semiring

instance [CommSemiring R] : CommSemiring (ArithmeticFunction R) :=
  { ArithmeticFunction.instSemiring with
    mul_comm := fun f g => by
      ext
      rw [mul_apply, ← map_swap_divisorsAntidiagonal, sum_map]
      simp [mul_comm] }

instance [CommRing R] : CommRing (ArithmeticFunction R) :=
  { ArithmeticFunction.instSemiring with
    add_left_neg := add_left_neg
    mul_comm := mul_comm
    zsmul := (· • ·) }

instance {M : Type*} [Semiring R] [AddCommMonoid M] [Module R M] :
    Module (ArithmeticFunction R) (ArithmeticFunction M) where
  one_smul := one_smul'
  mul_smul := mul_smul'
  smul_add r x y := by
    ext
    simp only [sum_add_distrib, smul_add, smul_apply, add_apply]
  smul_zero r := by
    ext
    simp only [smul_apply, sum_const_zero, smul_zero, zero_apply]
  add_smul r s x := by
    ext
    simp only [add_smul, sum_add_distrib, smul_apply, add_apply]
  zero_smul r := by
    ext
    simp only [smul_apply, sum_const_zero, zero_smul, zero_apply]

section Zeta

/-- `ζ 0 = 0`, otherwise `ζ x = 1`. The Dirichlet Series is the Riemann `ζ`.  -/
def zeta : ArithmeticFunction ℕ :=
  ⟨fun x => ite (x = 0) 0 1, rfl⟩
#align nat.arithmetic_function.zeta ArithmeticFunction.zeta

@[inherit_doc]
scoped[ArithmeticFunction] notation "ζ" => ArithmeticFunction.zeta

@[inherit_doc]
scoped[ArithmeticFunction.zeta] notation "ζ" => ArithmeticFunction.zeta

@[simp]
theorem zeta_apply {x : ℕ} : ζ x = if x = 0 then 0 else 1 :=
  rfl
#align nat.arithmetic_function.zeta_apply ArithmeticFunction.zeta_apply

theorem zeta_apply_ne {x : ℕ} (h : x ≠ 0) : ζ x = 1 :=
  if_neg h
#align nat.arithmetic_function.zeta_apply_ne ArithmeticFunction.zeta_apply_ne

-- Porting note: removed `@[simp]`, LHS not in normal form
theorem coe_zeta_smul_apply {M} [Semiring R] [AddCommMonoid M] [Module R M]
    {f : ArithmeticFunction M} {x : ℕ} :
    ((↑ζ : ArithmeticFunction R) • f) x = ∑ i in divisors x, f i := by
  rw [smul_apply]
  trans ∑ i in divisorsAntidiagonal x, f i.snd
  · refine' sum_congr rfl fun i hi => _
    rcases mem_divisorsAntidiagonal.1 hi with ⟨rfl, h⟩
    rw [natCoe_apply, zeta_apply_ne (left_ne_zero_of_mul h), cast_one, one_smul]
  · rw [← map_div_left_divisors, sum_map, Function.Embedding.coeFn_mk]
#align nat.arithmetic_function.coe_zeta_smul_apply ArithmeticFunction.coe_zeta_smul_apply

-- Porting note: removed `@[simp]` to make the linter happy.
theorem coe_zeta_mul_apply [Semiring R] {f : ArithmeticFunction R} {x : ℕ} :
    (↑ζ * f) x = ∑ i in divisors x, f i :=
  coe_zeta_smul_apply
#align nat.arithmetic_function.coe_zeta_mul_apply ArithmeticFunction.coe_zeta_mul_apply

-- Porting note: removed `@[simp]` to make the linter happy.
theorem coe_mul_zeta_apply [Semiring R] {f : ArithmeticFunction R} {x : ℕ} :
    (f * ζ) x = ∑ i in divisors x, f i := by
  rw [mul_apply]
  trans ∑ i in divisorsAntidiagonal x, f i.1
  · refine' sum_congr rfl fun i hi => _
    rcases mem_divisorsAntidiagonal.1 hi with ⟨rfl, h⟩
    rw [natCoe_apply, zeta_apply_ne (right_ne_zero_of_mul h), cast_one, mul_one]
  · rw [← map_div_right_divisors, sum_map, Function.Embedding.coeFn_mk]
#align nat.arithmetic_function.coe_mul_zeta_apply ArithmeticFunction.coe_mul_zeta_apply

theorem zeta_mul_apply {f : ArithmeticFunction ℕ} {x : ℕ} : (ζ * f) x = ∑ i in divisors x, f i :=
  coe_zeta_mul_apply
  -- Porting note: was `by rw [← nat_coe_nat ζ, coe_zeta_mul_apply]`.  Is this `theorem` obsolete?
#align nat.arithmetic_function.zeta_mul_apply ArithmeticFunction.zeta_mul_apply

theorem mul_zeta_apply {f : ArithmeticFunction ℕ} {x : ℕ} : (f * ζ) x = ∑ i in divisors x, f i :=
  coe_mul_zeta_apply
  -- Porting note: was `by rw [← natCoe_nat ζ, coe_mul_zeta_apply]`.  Is this `theorem` obsolete=
#align nat.arithmetic_function.mul_zeta_apply ArithmeticFunction.mul_zeta_apply

end Zeta

open ArithmeticFunction

section Pmul

/-- This is the pointwise product of `ArithmeticFunction`s. -/
def pmul [MulZeroClass R] (f g : ArithmeticFunction R) : ArithmeticFunction R :=
  ⟨fun x => f x * g x, by simp⟩
#align nat.arithmetic_function.pmul ArithmeticFunction.pmul

@[simp]
theorem pmul_apply [MulZeroClass R] {f g : ArithmeticFunction R} {x : ℕ} : f.pmul g x = f x * g x :=
  rfl
#align nat.arithmetic_function.pmul_apply ArithmeticFunction.pmul_apply

theorem pmul_comm [CommMonoidWithZero R] (f g : ArithmeticFunction R) : f.pmul g = g.pmul f := by
  ext
  simp [mul_comm]
#align nat.arithmetic_function.pmul_comm ArithmeticFunction.pmul_comm

lemma pmul_assoc [CommMonoidWithZero R] (f₁ f₂ f₃ : ArithmeticFunction R) :
    pmul (pmul f₁ f₂) f₃ = pmul f₁ (pmul f₂ f₃) := by
  ext
  simp only [pmul_apply, mul_assoc]

section NonAssocSemiring

variable [NonAssocSemiring R]

@[simp]
theorem pmul_zeta (f : ArithmeticFunction R) : f.pmul ↑ζ = f := by
  ext x
  cases x <;> simp [Nat.succ_ne_zero]
#align nat.arithmetic_function.pmul_zeta ArithmeticFunction.pmul_zeta

@[simp]
theorem zeta_pmul (f : ArithmeticFunction R) : (ζ : ArithmeticFunction R).pmul f = f := by
  ext x
  cases x <;> simp [Nat.succ_ne_zero]
#align nat.arithmetic_function.zeta_pmul ArithmeticFunction.zeta_pmul

end NonAssocSemiring

variable [Semiring R]

/-- This is the pointwise power of `ArithmeticFunction`s. -/
def ppow (f : ArithmeticFunction R) (k : ℕ) : ArithmeticFunction R :=
  if h0 : k = 0 then ζ else ⟨fun x ↦ f x ^ k, by simp_rw [map_zero, zero_pow h0]⟩
#align nat.arithmetic_function.ppow ArithmeticFunction.ppow

@[simp]
theorem ppow_zero {f : ArithmeticFunction R} : f.ppow 0 = ζ := by rw [ppow, dif_pos rfl]
#align nat.arithmetic_function.ppow_zero ArithmeticFunction.ppow_zero

@[simp]
theorem ppow_apply {f : ArithmeticFunction R} {k x : ℕ} (kpos : 0 < k) : f.ppow k x = f x ^ k := by
  rw [ppow, dif_neg (Nat.ne_of_gt kpos)]
  rfl
#align nat.arithmetic_function.ppow_apply ArithmeticFunction.ppow_apply

theorem ppow_succ' {f : ArithmeticFunction R} {k : ℕ} : f.ppow (k + 1) = f.pmul (f.ppow k) := by
  ext x
  rw [ppow_apply (Nat.succ_pos k), _root_.pow_succ']
  induction k <;> simp
#align nat.arithmetic_function.ppow_succ ArithmeticFunction.ppow_succ'

theorem ppow_succ {f : ArithmeticFunction R} {k : ℕ} {kpos : 0 < k} :
    f.ppow (k + 1) = (f.ppow k).pmul f := by
  ext x
  rw [ppow_apply (Nat.succ_pos k), _root_.pow_succ]
  induction k <;> simp
#align nat.arithmetic_function.ppow_succ' ArithmeticFunction.ppow_succ

end Pmul

section Pdiv

/-- This is the pointwise division of `ArithmeticFunction`s. -/
def pdiv [GroupWithZero R] (f g : ArithmeticFunction R) : ArithmeticFunction R :=
  ⟨fun n => f n / g n, by simp only [map_zero, ne_eq, not_true, div_zero]⟩

@[simp]
theorem pdiv_apply [GroupWithZero R] (f g : ArithmeticFunction R) (n : ℕ) :
    pdiv f g n = f n / g n := rfl

/-- This result only holds for `DivisionSemiring`s instead of `GroupWithZero`s because zeta takes
values in ℕ, and hence the coercion requires an `AddMonoidWithOne`. TODO: Generalise zeta -/
@[simp]
theorem pdiv_zeta [DivisionSemiring R] (f : ArithmeticFunction R) :
    pdiv f zeta = f := by
  ext n
  cases n <;> simp [succ_ne_zero]

end Pdiv

section ProdPrimeFactors

/-- The map $n \mapsto \prod_{p \mid n} f(p)$ as an arithmetic function -/
def prodPrimeFactors [CommMonoidWithZero R] (f : ℕ → R) : ArithmeticFunction R where
  toFun d := if d = 0 then 0 else ∏ p in d.primeFactors, f p
  map_zero' := if_pos rfl

open Batteries.ExtendedBinder

/-- `∏ᵖ p ∣ n, f p` is custom notation for `prodPrimeFactors f n` -/
scoped syntax (name := bigproddvd) "∏ᵖ " extBinder " ∣ " term ", " term:67 : term
scoped macro_rules (kind := bigproddvd)
  | `(∏ᵖ $x:ident ∣ $n, $r) => `(prodPrimeFactors (fun $x ↦ $r) $n)

@[simp]
theorem prodPrimeFactors_apply [CommMonoidWithZero R] {f: ℕ → R} {n : ℕ} (hn : n ≠ 0) :
    ∏ᵖ p ∣ n, f p = ∏ p in n.primeFactors, f p :=
  if_neg hn

end ProdPrimeFactors

/-- Multiplicative functions -/
def IsMultiplicative [MonoidWithZero R] (f : ArithmeticFunction R) : Prop :=
  f 1 = 1 ∧ ∀ {m n : ℕ}, m.Coprime n → f (m * n) = f m * f n
#align nat.arithmetic_function.is_multiplicative ArithmeticFunction.IsMultiplicative

namespace IsMultiplicative

section MonoidWithZero

variable [MonoidWithZero R]

@[simp, arith_mult]
theorem map_one {f : ArithmeticFunction R} (h : f.IsMultiplicative) : f 1 = 1 :=
  h.1
#align nat.arithmetic_function.is_multiplicative.map_one ArithmeticFunction.IsMultiplicative.map_one

@[simp]
theorem map_mul_of_coprime {f : ArithmeticFunction R} (hf : f.IsMultiplicative) {m n : ℕ}
    (h : m.Coprime n) : f (m * n) = f m * f n :=
  hf.2 h
#align nat.arithmetic_function.is_multiplicative.map_mul_of_coprime ArithmeticFunction.IsMultiplicative.map_mul_of_coprime

end MonoidWithZero

theorem map_prod {ι : Type*} [CommMonoidWithZero R] (g : ι → ℕ) {f : ArithmeticFunction R}
    (hf : f.IsMultiplicative) (s : Finset ι) (hs : (s : Set ι).Pairwise (Coprime on g)) :
    f (∏ i in s, g i) = ∏ i in s, f (g i) := by
  classical
    induction' s using Finset.induction_on with a s has ih hs
    · simp [hf]
    rw [coe_insert, Set.pairwise_insert_of_symmetric (Coprime.symmetric.comap g)] at hs
    rw [prod_insert has, prod_insert has, hf.map_mul_of_coprime, ih hs.1]
    exact .prod_right fun i hi => hs.2 _ hi (hi.ne_of_not_mem has).symm
#align nat.arithmetic_function.is_multiplicative.map_prod ArithmeticFunction.IsMultiplicative.map_prod

theorem map_prod_of_prime [CommSemiring R] {f : ArithmeticFunction R}
    (h_mult : ArithmeticFunction.IsMultiplicative f)
    (t : Finset ℕ) (ht : ∀ p ∈ t, p.Prime) :
    f (∏ a in t, a) = ∏ a : ℕ in t, f a :=
  map_prod _ h_mult t fun x hx y hy hxy => (coprime_primes (ht x hx) (ht y hy)).mpr hxy

theorem map_prod_of_subset_primeFactors [CommSemiring R] {f : ArithmeticFunction R}
    (h_mult : ArithmeticFunction.IsMultiplicative f) (l : ℕ)
    (t : Finset ℕ) (ht : t ⊆ l.primeFactors) :
    f (∏ a in t, a) = ∏ a : ℕ in t, f a :=
  map_prod_of_prime h_mult t fun _ a => prime_of_mem_primeFactors (ht a)

@[arith_mult]
theorem natCast {f : ArithmeticFunction ℕ} [Semiring R] (h : f.IsMultiplicative) :
    IsMultiplicative (f : ArithmeticFunction R) :=
                                 -- Porting note: was `by simp [cop, h]`
  ⟨by simp [h], fun {m n} cop => by simp [h.2 cop]⟩
#align nat.arithmetic_function.is_multiplicative.nat_cast ArithmeticFunction.IsMultiplicative.natCast

@[arith_mult]
theorem intCast {f : ArithmeticFunction ℤ} [Ring R] (h : f.IsMultiplicative) :
    IsMultiplicative (f : ArithmeticFunction R) :=
                                 -- Porting note: was `by simp [cop, h]`
  ⟨by simp [h], fun {m n} cop => by simp [h.2 cop]⟩
#align nat.arithmetic_function.is_multiplicative.int_cast ArithmeticFunction.IsMultiplicative.intCast

@[arith_mult]
theorem mul [CommSemiring R] {f g : ArithmeticFunction R} (hf : f.IsMultiplicative)
    (hg : g.IsMultiplicative) : IsMultiplicative (f * g) := by
  refine ⟨by simp [hf.1, hg.1], ?_⟩
  simp only [mul_apply]
  intro m n cop
  rw [sum_mul_sum, ← sum_product']
  symm
  apply sum_nbij fun ((i, j), k, l) ↦ (i * k, j * l)
  · rintro ⟨⟨a1, a2⟩, ⟨b1, b2⟩⟩ h
    simp only [mem_divisorsAntidiagonal, Ne, mem_product] at h
    rcases h with ⟨⟨rfl, ha⟩, ⟨rfl, hb⟩⟩
    simp only [mem_divisorsAntidiagonal, Nat.mul_eq_zero, Ne]
    constructor
    · ring
    rw [Nat.mul_eq_zero] at *
    apply not_or_of_not ha hb
  · simp only [Set.InjOn, mem_coe, mem_divisorsAntidiagonal, Ne, mem_product, Prod.mk.inj_iff]
    rintro ⟨⟨a1, a2⟩, ⟨b1, b2⟩⟩ ⟨⟨rfl, ha⟩, ⟨rfl, hb⟩⟩ ⟨⟨c1, c2⟩, ⟨d1, d2⟩⟩ hcd h
    simp only [Prod.mk.inj_iff] at h
    ext <;> dsimp only
    · trans Nat.gcd (a1 * a2) (a1 * b1)
      · rw [Nat.gcd_mul_left, cop.coprime_mul_left.coprime_mul_right_right.gcd_eq_one, mul_one]
      · rw [← hcd.1.1, ← hcd.2.1] at cop
        rw [← hcd.1.1, h.1, Nat.gcd_mul_left,
          cop.coprime_mul_left.coprime_mul_right_right.gcd_eq_one, mul_one]
    · trans Nat.gcd (a1 * a2) (a2 * b2)
      · rw [mul_comm, Nat.gcd_mul_left, cop.coprime_mul_right.coprime_mul_left_right.gcd_eq_one,
          mul_one]
      · rw [← hcd.1.1, ← hcd.2.1] at cop
        rw [← hcd.1.1, h.2, mul_comm, Nat.gcd_mul_left,
          cop.coprime_mul_right.coprime_mul_left_right.gcd_eq_one, mul_one]
    · trans Nat.gcd (b1 * b2) (a1 * b1)
      · rw [mul_comm, Nat.gcd_mul_right,
          cop.coprime_mul_right.coprime_mul_left_right.symm.gcd_eq_one, one_mul]
      · rw [← hcd.1.1, ← hcd.2.1] at cop
        rw [← hcd.2.1, h.1, mul_comm c1 d1, Nat.gcd_mul_left,
          cop.coprime_mul_right.coprime_mul_left_right.symm.gcd_eq_one, mul_one]
    · trans Nat.gcd (b1 * b2) (a2 * b2)
      · rw [Nat.gcd_mul_right, cop.coprime_mul_left.coprime_mul_right_right.symm.gcd_eq_one,
          one_mul]
      · rw [← hcd.1.1, ← hcd.2.1] at cop
        rw [← hcd.2.1, h.2, Nat.gcd_mul_right,
          cop.coprime_mul_left.coprime_mul_right_right.symm.gcd_eq_one, one_mul]
  · simp only [Set.SurjOn, Set.subset_def, mem_coe, mem_divisorsAntidiagonal, Ne, mem_product,
      Set.mem_image, exists_prop, Prod.mk.inj_iff]
    rintro ⟨b1, b2⟩ h
    dsimp at h
    use ((b1.gcd m, b2.gcd m), (b1.gcd n, b2.gcd n))
    rw [← cop.gcd_mul _, ← cop.gcd_mul _, ← h.1, Nat.gcd_mul_gcd_of_coprime_of_mul_eq_mul cop h.1,
      Nat.gcd_mul_gcd_of_coprime_of_mul_eq_mul cop.symm _]
    · rw [Nat.mul_eq_zero, not_or] at h
      simp [h.2.1, h.2.2]
    rw [mul_comm n m, h.1]
  · simp only [mem_divisorsAntidiagonal, Ne, mem_product]
    rintro ⟨⟨a1, a2⟩, ⟨b1, b2⟩⟩ ⟨⟨rfl, ha⟩, ⟨rfl, hb⟩⟩
    dsimp only
    rw [hf.map_mul_of_coprime cop.coprime_mul_right.coprime_mul_right_right,
      hg.map_mul_of_coprime cop.coprime_mul_left.coprime_mul_left_right]
    ring
#align nat.arithmetic_function.is_multiplicative.mul ArithmeticFunction.IsMultiplicative.mul

@[arith_mult]
theorem pmul [CommSemiring R] {f g : ArithmeticFunction R} (hf : f.IsMultiplicative)
    (hg : g.IsMultiplicative) : IsMultiplicative (f.pmul g) :=
  ⟨by simp [hf, hg], fun {m n} cop => by
    simp only [pmul_apply, hf.map_mul_of_coprime cop, hg.map_mul_of_coprime cop]
    ring⟩
#align nat.arithmetic_function.is_multiplicative.pmul ArithmeticFunction.IsMultiplicative.pmul

@[arith_mult]
theorem pdiv [CommGroupWithZero R] {f g : ArithmeticFunction R} (hf : IsMultiplicative f)
    (hg : IsMultiplicative g) : IsMultiplicative (pdiv f g) :=
  ⟨ by simp [hf, hg], fun {m n} cop => by
    simp only [pdiv_apply, map_mul_of_coprime hf cop, map_mul_of_coprime hg cop,
      div_eq_mul_inv, mul_inv]
    apply mul_mul_mul_comm ⟩

/-- For any multiplicative function `f` and any `n > 0`,
we can evaluate `f n` by evaluating `f` at `p ^ k` over the factorization of `n` -/
nonrec  -- Porting note: added
theorem multiplicative_factorization [CommMonoidWithZero R] (f : ArithmeticFunction R)
    (hf : f.IsMultiplicative) {n : ℕ} (hn : n ≠ 0) :
    f n = n.factorization.prod fun p k => f (p ^ k) :=
  multiplicative_factorization f (fun _ _ => hf.2) hf.1 hn
#align nat.arithmetic_function.is_multiplicative.multiplicative_factorization ArithmeticFunction.IsMultiplicative.multiplicative_factorization

/-- A recapitulation of the definition of multiplicative that is simpler for proofs -/
theorem iff_ne_zero [MonoidWithZero R] {f : ArithmeticFunction R} :
    IsMultiplicative f ↔
      f 1 = 1 ∧ ∀ {m n : ℕ}, m ≠ 0 → n ≠ 0 → m.Coprime n → f (m * n) = f m * f n := by
  refine' and_congr_right' (forall₂_congr fun m n => ⟨fun h _ _ => h, fun h hmn => _⟩)
  rcases eq_or_ne m 0 with (rfl | hm)
  · simp
  rcases eq_or_ne n 0 with (rfl | hn)
  · simp
  exact h hm hn hmn
#align nat.arithmetic_function.is_multiplicative.iff_ne_zero ArithmeticFunction.IsMultiplicative.iff_ne_zero

/-- Two multiplicative functions `f` and `g` are equal if and only if
they agree on prime powers -/
theorem eq_iff_eq_on_prime_powers [CommMonoidWithZero R] (f : ArithmeticFunction R)
    (hf : f.IsMultiplicative) (g : ArithmeticFunction R) (hg : g.IsMultiplicative) :
    f = g ↔ ∀ p i : ℕ, Nat.Prime p → f (p ^ i) = g (p ^ i) := by
  constructor
  · intro h p i _
    rw [h]
  intro h
  ext n
  by_cases hn : n = 0
  · rw [hn, ArithmeticFunction.map_zero, ArithmeticFunction.map_zero]
  rw [multiplicative_factorization f hf hn, multiplicative_factorization g hg hn]
  exact Finset.prod_congr rfl fun p hp ↦ h p _ (Nat.prime_of_mem_primeFactors hp)
#align nat.arithmetic_function.is_multiplicative.eq_iff_eq_on_prime_powers ArithmeticFunction.IsMultiplicative.eq_iff_eq_on_prime_powers

@[arith_mult]
theorem prodPrimeFactors [CommMonoidWithZero R] (f : ℕ → R) :
    IsMultiplicative (prodPrimeFactors f) := by
  rw [iff_ne_zero]
  simp only [ne_eq, one_ne_zero, not_false_eq_true, prodPrimeFactors_apply, primeFactors_one,
    prod_empty, true_and]
  intro x y hx hy hxy
  have hxy₀ : x * y ≠ 0 := mul_ne_zero hx hy
  rw [prodPrimeFactors_apply hxy₀, prodPrimeFactors_apply hx, prodPrimeFactors_apply hy,
    Nat.primeFactors_mul hx hy, ← Finset.prod_union hxy.disjoint_primeFactors]

theorem prodPrimeFactors_add_of_squarefree [CommSemiring R] {f g : ArithmeticFunction R}
    (hf : IsMultiplicative f) (hg : IsMultiplicative g) {n : ℕ} (hn : Squarefree n) :
    ∏ᵖ p ∣ n, (f + g) p = (f * g) n := by
  rw [prodPrimeFactors_apply hn.ne_zero]
  simp_rw [add_apply (f:=f) (g:=g)]
  rw [Finset.prod_add, mul_apply, sum_divisorsAntidiagonal (f · * g ·),
    ← divisors_filter_squarefree_of_squarefree hn, sum_divisors_filter_squarefree hn.ne_zero,
    factors_eq]
  apply Finset.sum_congr rfl
  intro t ht
  rw [t.prod_val, Function.id_def,
    ← prod_primeFactors_sdiff_of_squarefree hn (Finset.mem_powerset.mp ht),
    hf.map_prod_of_subset_primeFactors n t (Finset.mem_powerset.mp ht),
    ← hg.map_prod_of_subset_primeFactors n (_ \ t) (Finset.sdiff_subset _ t)]

theorem lcm_apply_mul_gcd_apply [CommMonoidWithZero R] {f : ArithmeticFunction R}
    (hf : f.IsMultiplicative) {x y : ℕ} :
    f (x.lcm y) * f (x.gcd y) = f x * f y := by
  by_cases hx : x = 0
  · simp only [hx, f.map_zero, zero_mul, Nat.lcm_zero_left, Nat.gcd_zero_left]
  by_cases hy : y = 0
  · simp only [hy, f.map_zero, mul_zero, Nat.lcm_zero_right, Nat.gcd_zero_right, zero_mul]
  have hgcd_ne_zero : x.gcd y ≠ 0 := gcd_ne_zero_left hx
  have hlcm_ne_zero : x.lcm y ≠ 0 := lcm_ne_zero hx hy
  have hfi_zero : ∀ {i}, f (i ^ 0) = 1 := by
    intro i; rw [Nat.pow_zero, hf.1]
  iterate 4 rw [hf.multiplicative_factorization f (by assumption),
    Finsupp.prod_of_support_subset _ _ _ (fun _ _ => hfi_zero)
      (s := (x.primeFactors ⊔ y.primeFactors))]
  · rw [← Finset.prod_mul_distrib, ← Finset.prod_mul_distrib]
    apply Finset.prod_congr rfl
    intro p _
    rcases Nat.le_or_le (x.factorization p) (y.factorization p) with h | h <;>
      simp only [factorization_lcm hx hy, ge_iff_le, Finsupp.sup_apply, h, sup_of_le_right,
        sup_of_le_left, inf_of_le_right, Nat.factorization_gcd hx hy, Finsupp.inf_apply,
        inf_of_le_left, mul_comm]
  · apply Finset.subset_union_right
  · apply Finset.subset_union_left
  · rw [factorization_gcd hx hy, Finsupp.support_inf, Finset.sup_eq_union]
    apply Finset.inter_subset_union
  · simp [factorization_lcm hx hy]

end IsMultiplicative

section SpecialFunctions

/-- The identity on `ℕ` as an `ArithmeticFunction`.  -/
nonrec  -- Porting note (#11445): added
def id : ArithmeticFunction ℕ :=
  ⟨id, rfl⟩
#align nat.arithmetic_function.id ArithmeticFunction.id

@[simp]
theorem id_apply {x : ℕ} : id x = x :=
  rfl
#align nat.arithmetic_function.id_apply ArithmeticFunction.id_apply

/-- `pow k n = n ^ k`, except `pow 0 0 = 0`. -/
def pow (k : ℕ) : ArithmeticFunction ℕ :=
  id.ppow k
#align nat.arithmetic_function.pow ArithmeticFunction.pow

@[simp]
theorem pow_apply {k n : ℕ} : pow k n = if k = 0 ∧ n = 0 then 0 else n ^ k := by
  cases k
  · simp [pow]
  rename_i k  -- Porting note: added
  simp [pow, k.succ_pos.ne']
#align nat.arithmetic_function.pow_apply ArithmeticFunction.pow_apply

theorem pow_zero_eq_zeta : pow 0 = ζ := by
  ext n
  simp
#align nat.arithmetic_function.pow_zero_eq_zeta ArithmeticFunction.pow_zero_eq_zeta

/-- `σ k n` is the sum of the `k`th powers of the divisors of `n` -/
def sigma (k : ℕ) : ArithmeticFunction ℕ :=
  ⟨fun n => ∑ d in divisors n, d ^ k, by simp⟩
#align nat.arithmetic_function.sigma ArithmeticFunction.sigma

@[inherit_doc]
scoped[ArithmeticFunction] notation "σ" => ArithmeticFunction.sigma

@[inherit_doc]
scoped[ArithmeticFunction.sigma] notation "σ" => ArithmeticFunction.sigma

theorem sigma_apply {k n : ℕ} : σ k n = ∑ d in divisors n, d ^ k :=
  rfl
#align nat.arithmetic_function.sigma_apply ArithmeticFunction.sigma_apply

theorem sigma_one_apply (n : ℕ) : σ 1 n = ∑ d in divisors n, d := by simp [sigma_apply]
#align nat.arithmetic_function.sigma_one_apply ArithmeticFunction.sigma_one_apply

theorem sigma_zero_apply (n : ℕ) : σ 0 n = (divisors n).card := by simp [sigma_apply]
#align nat.arithmetic_function.sigma_zero_apply ArithmeticFunction.sigma_zero_apply

theorem sigma_zero_apply_prime_pow {p i : ℕ} (hp : p.Prime) : σ 0 (p ^ i) = i + 1 := by
  rw [sigma_zero_apply, divisors_prime_pow hp, card_map, card_range]
#align nat.arithmetic_function.sigma_zero_apply_prime_pow ArithmeticFunction.sigma_zero_apply_prime_pow

theorem zeta_mul_pow_eq_sigma {k : ℕ} : ζ * pow k = σ k := by
  ext
  rw [sigma, zeta_mul_apply]
  apply sum_congr rfl
  intro x hx
  rw [pow_apply, if_neg (not_and_of_not_right _ _)]
  contrapose! hx
  simp [hx]
#align nat.arithmetic_function.zeta_mul_pow_eq_sigma ArithmeticFunction.zeta_mul_pow_eq_sigma

@[arith_mult]
theorem isMultiplicative_one [MonoidWithZero R] : IsMultiplicative (1 : ArithmeticFunction R) :=
  IsMultiplicative.iff_ne_zero.2
    ⟨by simp, by
      intro m n hm _hn hmn
      rcases eq_or_ne m 1 with (rfl | hm')
      · simp
      rw [one_apply_ne, one_apply_ne hm', zero_mul]
      rw [Ne, mul_eq_one, not_and_or]
      exact Or.inl hm'⟩
#align nat.arithmetic_function.is_multiplicative_one ArithmeticFunction.isMultiplicative_one

@[arith_mult]
theorem isMultiplicative_zeta : IsMultiplicative ζ :=
  IsMultiplicative.iff_ne_zero.2 ⟨by simp, by simp (config := { contextual := true })⟩
#align nat.arithmetic_function.is_multiplicative_zeta ArithmeticFunction.isMultiplicative_zeta

@[arith_mult]
theorem isMultiplicative_id : IsMultiplicative ArithmeticFunction.id :=
  ⟨rfl, fun {_ _} _ => rfl⟩
#align nat.arithmetic_function.is_multiplicative_id ArithmeticFunction.isMultiplicative_id

@[arith_mult]
theorem IsMultiplicative.ppow [CommSemiring R] {f : ArithmeticFunction R} (hf : f.IsMultiplicative)
    {k : ℕ} : IsMultiplicative (f.ppow k) := by
  induction' k with k hi
  · exact isMultiplicative_zeta.natCast
  · rw [ppow_succ']
    apply hf.pmul hi
#align nat.arithmetic_function.is_multiplicative.ppow ArithmeticFunction.IsMultiplicative.ppow

@[arith_mult]
theorem isMultiplicative_pow {k : ℕ} : IsMultiplicative (pow k) :=
  isMultiplicative_id.ppow
#align nat.arithmetic_function.is_multiplicative_pow ArithmeticFunction.isMultiplicative_pow

@[arith_mult]
theorem isMultiplicative_sigma {k : ℕ} : IsMultiplicative (σ k) := by
  rw [← zeta_mul_pow_eq_sigma]
  apply isMultiplicative_zeta.mul isMultiplicative_pow
#align nat.arithmetic_function.is_multiplicative_sigma ArithmeticFunction.isMultiplicative_sigma

/-- `Ω n` is the number of prime factors of `n`. -/
def cardFactors : ArithmeticFunction ℕ :=
  ⟨fun n => n.factors.length, by simp⟩
#align nat.arithmetic_function.card_factors ArithmeticFunction.cardFactors

@[inherit_doc]
scoped[ArithmeticFunction] notation "Ω" => ArithmeticFunction.cardFactors

@[inherit_doc]
scoped[ArithmeticFunction.Omega] notation "Ω" => ArithmeticFunction.cardFactors

theorem cardFactors_apply {n : ℕ} : Ω n = n.factors.length :=
  rfl
#align nat.arithmetic_function.card_factors_apply ArithmeticFunction.cardFactors_apply

<<<<<<< HEAD
-- It's unclear to me that this needs to be a `dsimp` lemma.
-- If that's not the case, we can avoid the `unseal` by changing the proof to
-- `by simp`.
unseal Nat.factors in
@[simp, nolint simpNF] -- this is a `dsimp` lemma
lemma cardFactors_zero : Ω 0 = 0 := by rfl

-- It's unclear to me that this needs to be a `dsimp` lemma.
-- If that's not the case, we can avoid the `unseal` by changing the proof to
-- `by simp [cardFactors_apply]`.
unseal Nat.factors in
@[simp] theorem cardFactors_one : Ω 1 = 0 := rfl
=======
lemma cardFactors_zero : Ω 0 = 0 := by simp

@[simp] theorem cardFactors_one : Ω 1 = 0 := by simp [cardFactors_apply]
>>>>>>> b3faac95
#align nat.arithmetic_function.card_factors_one ArithmeticFunction.cardFactors_one

@[simp]
theorem cardFactors_eq_one_iff_prime {n : ℕ} : Ω n = 1 ↔ n.Prime := by
  refine' ⟨fun h => _, fun h => List.length_eq_one.2 ⟨n, factors_prime h⟩⟩
  cases' n with n
  · simp at h
  rcases List.length_eq_one.1 h with ⟨x, hx⟩
  rw [← prod_factors n.add_one_ne_zero, hx, List.prod_singleton]
  apply prime_of_mem_factors
  rw [hx, List.mem_singleton]
#align nat.arithmetic_function.card_factors_eq_one_iff_prime ArithmeticFunction.cardFactors_eq_one_iff_prime

theorem cardFactors_mul {m n : ℕ} (m0 : m ≠ 0) (n0 : n ≠ 0) : Ω (m * n) = Ω m + Ω n := by
  rw [cardFactors_apply, cardFactors_apply, cardFactors_apply, ← Multiset.coe_card, ← factors_eq,
    UniqueFactorizationMonoid.normalizedFactors_mul m0 n0, factors_eq, factors_eq,
    Multiset.card_add, Multiset.coe_card, Multiset.coe_card]
#align nat.arithmetic_function.card_factors_mul ArithmeticFunction.cardFactors_mul

theorem cardFactors_multiset_prod {s : Multiset ℕ} (h0 : s.prod ≠ 0) :
    Ω s.prod = (Multiset.map Ω s).sum := by
  induction s using Multiset.induction_on with
  | empty => simp
  | cons ih => simp_all [cardFactors_mul, not_or]
#align nat.arithmetic_function.card_factors_multiset_prod ArithmeticFunction.cardFactors_multiset_prod

@[simp]
theorem cardFactors_apply_prime {p : ℕ} (hp : p.Prime) : Ω p = 1 :=
  cardFactors_eq_one_iff_prime.2 hp
#align nat.arithmetic_function.card_factors_apply_prime ArithmeticFunction.cardFactors_apply_prime

@[simp]
theorem cardFactors_apply_prime_pow {p k : ℕ} (hp : p.Prime) : Ω (p ^ k) = k := by
  rw [cardFactors_apply, hp.factors_pow, List.length_replicate]
#align nat.arithmetic_function.card_factors_apply_prime_pow ArithmeticFunction.cardFactors_apply_prime_pow

/-- `ω n` is the number of distinct prime factors of `n`. -/
def cardDistinctFactors : ArithmeticFunction ℕ :=
  ⟨fun n => n.factors.dedup.length, by simp⟩
#align nat.arithmetic_function.card_distinct_factors ArithmeticFunction.cardDistinctFactors

@[inherit_doc]
scoped[ArithmeticFunction] notation "ω" => ArithmeticFunction.cardDistinctFactors

@[inherit_doc]
scoped[ArithmeticFunction.omega] notation "ω" => ArithmeticFunction.cardDistinctFactors

theorem cardDistinctFactors_zero : ω 0 = 0 := by simp
#align nat.arithmetic_function.card_distinct_factors_zero ArithmeticFunction.cardDistinctFactors_zero

@[simp]
theorem cardDistinctFactors_one : ω 1 = 0 := by simp [cardDistinctFactors]
#align nat.arithmetic_function.card_distinct_factors_one ArithmeticFunction.cardDistinctFactors_one

theorem cardDistinctFactors_apply {n : ℕ} : ω n = n.factors.dedup.length :=
  rfl
#align nat.arithmetic_function.card_distinct_factors_apply ArithmeticFunction.cardDistinctFactors_apply

theorem cardDistinctFactors_eq_cardFactors_iff_squarefree {n : ℕ} (h0 : n ≠ 0) :
    ω n = Ω n ↔ Squarefree n := by
  rw [squarefree_iff_nodup_factors h0, cardDistinctFactors_apply]
  constructor <;> intro h
  · rw [← n.factors.dedup_sublist.eq_of_length h]
    apply List.nodup_dedup
  · rw [h.dedup]
    rfl
#align nat.arithmetic_function.card_distinct_factors_eq_card_factors_iff_squarefree ArithmeticFunction.cardDistinctFactors_eq_cardFactors_iff_squarefree

@[simp]
theorem cardDistinctFactors_apply_prime_pow {p k : ℕ} (hp : p.Prime) (hk : k ≠ 0) :
    ω (p ^ k) = 1 := by
  rw [cardDistinctFactors_apply, hp.factors_pow, List.replicate_dedup hk, List.length_singleton]
#align nat.arithmetic_function.card_distinct_factors_apply_prime_pow ArithmeticFunction.cardDistinctFactors_apply_prime_pow

@[simp]
theorem cardDistinctFactors_apply_prime {p : ℕ} (hp : p.Prime) : ω p = 1 := by
  rw [← pow_one p, cardDistinctFactors_apply_prime_pow hp one_ne_zero]
#align nat.arithmetic_function.card_distinct_factors_apply_prime ArithmeticFunction.cardDistinctFactors_apply_prime

/-- `μ` is the Möbius function. If `n` is squarefree with an even number of distinct prime factors,
  `μ n = 1`. If `n` is squarefree with an odd number of distinct prime factors, `μ n = -1`.
  If `n` is not squarefree, `μ n = 0`. -/
def moebius : ArithmeticFunction ℤ :=
  ⟨fun n => if Squarefree n then (-1) ^ cardFactors n else 0, by simp⟩
#align nat.arithmetic_function.moebius ArithmeticFunction.moebius

@[inherit_doc]
scoped[ArithmeticFunction] notation "μ" => ArithmeticFunction.moebius

@[inherit_doc]
scoped[ArithmeticFunction.Moebius] notation "μ" => ArithmeticFunction.moebius

@[simp]
theorem moebius_apply_of_squarefree {n : ℕ} (h : Squarefree n) : μ n = (-1) ^ cardFactors n :=
  if_pos h
#align nat.arithmetic_function.moebius_apply_of_squarefree ArithmeticFunction.moebius_apply_of_squarefree

@[simp]
theorem moebius_eq_zero_of_not_squarefree {n : ℕ} (h : ¬Squarefree n) : μ n = 0 :=
  if_neg h
#align nat.arithmetic_function.moebius_eq_zero_of_not_squarefree ArithmeticFunction.moebius_eq_zero_of_not_squarefree

theorem moebius_apply_one : μ 1 = 1 := by simp
#align nat.arithmetic_function.moebius_apply_one ArithmeticFunction.moebius_apply_one

theorem moebius_ne_zero_iff_squarefree {n : ℕ} : μ n ≠ 0 ↔ Squarefree n := by
  constructor <;> intro h
  · contrapose! h
    simp [h]
  · simp [h, pow_ne_zero]
#align nat.arithmetic_function.moebius_ne_zero_iff_squarefree ArithmeticFunction.moebius_ne_zero_iff_squarefree

theorem moebius_eq_or (n : ℕ) : μ n = 0 ∨ μ n = 1 ∨ μ n = -1 := by
  simp only [moebius, coe_mk]
  split_ifs
  · right
    exact neg_one_pow_eq_or ..
  · left
    rfl

theorem moebius_ne_zero_iff_eq_or {n : ℕ} : μ n ≠ 0 ↔ μ n = 1 ∨ μ n = -1 := by
  have := moebius_eq_or n
  aesop
#align nat.arithmetic_function.moebius_ne_zero_iff_eq_or ArithmeticFunction.moebius_ne_zero_iff_eq_or

theorem moebius_sq_eq_one_of_squarefree {l : ℕ} (hl : Squarefree l) : μ l ^ 2 = 1 := by
  rw [moebius_apply_of_squarefree hl, ← pow_mul, mul_comm, pow_mul, neg_one_sq, one_pow]

theorem abs_moebius_eq_one_of_squarefree {l : ℕ} (hl : Squarefree l) : |μ l| = 1 := by
  simp only [moebius_apply_of_squarefree hl, abs_pow, abs_neg, abs_one, one_pow]

theorem moebius_sq {n : ℕ} :
    μ n ^ 2 = if Squarefree n then 1 else 0 := by
  split_ifs with h
  · exact moebius_sq_eq_one_of_squarefree h
  · simp only [pow_eq_zero_iff, moebius_eq_zero_of_not_squarefree h,
    zero_pow (show 2 ≠ 0 by norm_num)]

theorem abs_moebius {n : ℕ} :
    |μ n| = if Squarefree n then 1 else 0 := by
  split_ifs with h
  · exact abs_moebius_eq_one_of_squarefree h
  · simp only [moebius_eq_zero_of_not_squarefree h, abs_zero]

theorem abs_moebius_le_one {n : ℕ} : |μ n| ≤ 1 := by
  rw [abs_moebius, apply_ite (· ≤ 1)]
  simp

theorem moebius_apply_prime {p : ℕ} (hp : p.Prime) : μ p = -1 := by
  rw [moebius_apply_of_squarefree hp.squarefree, cardFactors_apply_prime hp, pow_one]
#align nat.arithmetic_function.moebius_apply_prime ArithmeticFunction.moebius_apply_prime

theorem moebius_apply_prime_pow {p k : ℕ} (hp : p.Prime) (hk : k ≠ 0) :
    μ (p ^ k) = if k = 1 then -1 else 0 := by
  split_ifs with h
  · rw [h, pow_one, moebius_apply_prime hp]
  rw [moebius_eq_zero_of_not_squarefree]
  rw [squarefree_pow_iff hp.ne_one hk, not_and_or]
  exact Or.inr h
#align nat.arithmetic_function.moebius_apply_prime_pow ArithmeticFunction.moebius_apply_prime_pow

theorem moebius_apply_isPrimePow_not_prime {n : ℕ} (hn : IsPrimePow n) (hn' : ¬n.Prime) :
    μ n = 0 := by
  obtain ⟨p, k, hp, hk, rfl⟩ := (isPrimePow_nat_iff _).1 hn
  rw [moebius_apply_prime_pow hp hk.ne', if_neg]
  rintro rfl
  exact hn' (by simpa)
#align nat.arithmetic_function.moebius_apply_is_prime_pow_not_prime ArithmeticFunction.moebius_apply_isPrimePow_not_prime

@[arith_mult]
theorem isMultiplicative_moebius : IsMultiplicative μ := by
  rw [IsMultiplicative.iff_ne_zero]
  refine' ⟨by simp, fun {n m} hn hm hnm => _⟩
  simp only [moebius, ZeroHom.coe_mk, coe_mk, ZeroHom.toFun_eq_coe, Eq.ndrec, ZeroHom.coe_mk,
    IsUnit.mul_iff, Nat.isUnit_iff, squarefree_mul hnm, ite_zero_mul_ite_zero,
    cardFactors_mul hn hm, pow_add]
#align nat.arithmetic_function.is_multiplicative_moebius ArithmeticFunction.isMultiplicative_moebius

theorem IsMultiplicative.prodPrimeFactors_one_add_of_squarefree [CommSemiring R]
    {f : ArithmeticFunction R} (h_mult : f.IsMultiplicative) {n : ℕ} (hn : Squarefree n) :
    ∏ p in n.primeFactors, (1 + f p) = ∑ d in n.divisors, f d := by
  trans (∏ᵖ p ∣ n, ((ζ:ArithmeticFunction R) + f) p)
  · simp_rw [prodPrimeFactors_apply hn.ne_zero, add_apply, natCoe_apply]
    apply Finset.prod_congr rfl; intro p hp;
    rw [zeta_apply_ne (prime_of_mem_factors <| List.mem_toFinset.mp hp).ne_zero, cast_one]
  rw [isMultiplicative_zeta.natCast.prodPrimeFactors_add_of_squarefree h_mult hn,
    coe_zeta_mul_apply]

theorem IsMultiplicative.prodPrimeFactors_one_sub_of_squarefree [CommRing R]
    (f : ArithmeticFunction R) (hf : f.IsMultiplicative) {n : ℕ} (hn : Squarefree n) :
    ∏ p in n.primeFactors, (1 - f p) = ∑ d in n.divisors, μ d * f d := by
  trans (∏ p in n.primeFactors, (1 + (ArithmeticFunction.pmul (μ:ArithmeticFunction R) f) p))
  · apply Finset.prod_congr rfl; intro p hp
    rw [pmul_apply, intCoe_apply, ArithmeticFunction.moebius_apply_prime
        (prime_of_mem_factors (List.mem_toFinset.mp hp))]
    ring
  · rw [(isMultiplicative_moebius.intCast.pmul hf).prodPrimeFactors_one_add_of_squarefree hn]
    simp_rw [pmul_apply, intCoe_apply]

open UniqueFactorizationMonoid

@[simp]
theorem moebius_mul_coe_zeta : (μ * ζ : ArithmeticFunction ℤ) = 1 := by
  ext n
  refine' recOnPosPrimePosCoprime _ _ _ _ n
  · intro p n hp hn
    rw [coe_mul_zeta_apply, sum_divisors_prime_pow hp, sum_range_succ']
    simp_rw [Nat.pow_zero, moebius_apply_one,
      moebius_apply_prime_pow hp (Nat.succ_ne_zero _), Nat.succ_inj', sum_ite_eq', mem_range,
      if_pos hn, add_left_neg]
    rw [one_apply_ne]
    rw [Ne, pow_eq_one_iff]
    · exact hp.ne_one
    · exact hn.ne'
  · rw [ZeroHom.map_zero, ZeroHom.map_zero]
  · simp
  · intro a b _ha _hb hab ha' hb'
    rw [IsMultiplicative.map_mul_of_coprime _ hab, ha', hb',
      IsMultiplicative.map_mul_of_coprime isMultiplicative_one hab]
    exact isMultiplicative_moebius.mul isMultiplicative_zeta.natCast
#align nat.arithmetic_function.moebius_mul_coe_zeta ArithmeticFunction.moebius_mul_coe_zeta

@[simp]
theorem coe_zeta_mul_moebius : (ζ * μ : ArithmeticFunction ℤ) = 1 := by
  rw [mul_comm, moebius_mul_coe_zeta]
#align nat.arithmetic_function.coe_zeta_mul_moebius ArithmeticFunction.coe_zeta_mul_moebius

@[simp]
theorem coe_moebius_mul_coe_zeta [Ring R] : (μ * ζ : ArithmeticFunction R) = 1 := by
  rw [← coe_coe, ← intCoe_mul, moebius_mul_coe_zeta, intCoe_one]
#align nat.arithmetic_function.coe_moebius_mul_coe_zeta ArithmeticFunction.coe_moebius_mul_coe_zeta

@[simp]
theorem coe_zeta_mul_coe_moebius [Ring R] : (ζ * μ : ArithmeticFunction R) = 1 := by
  rw [← coe_coe, ← intCoe_mul, coe_zeta_mul_moebius, intCoe_one]
#align nat.arithmetic_function.coe_zeta_mul_coe_moebius ArithmeticFunction.coe_zeta_mul_coe_moebius

section CommRing

variable [CommRing R]

instance : Invertible (ζ : ArithmeticFunction R) where
  invOf := μ
  invOf_mul_self := coe_moebius_mul_coe_zeta
  mul_invOf_self := coe_zeta_mul_coe_moebius

/-- A unit in `ArithmeticFunction R` that evaluates to `ζ`, with inverse `μ`. -/
def zetaUnit : (ArithmeticFunction R)ˣ :=
  ⟨ζ, μ, coe_zeta_mul_coe_moebius, coe_moebius_mul_coe_zeta⟩
#align nat.arithmetic_function.zeta_unit ArithmeticFunction.zetaUnit

@[simp]
theorem coe_zetaUnit : ((zetaUnit : (ArithmeticFunction R)ˣ) : ArithmeticFunction R) = ζ :=
  rfl
#align nat.arithmetic_function.coe_zeta_unit ArithmeticFunction.coe_zetaUnit

@[simp]
theorem inv_zetaUnit : ((zetaUnit⁻¹ : (ArithmeticFunction R)ˣ) : ArithmeticFunction R) = μ :=
  rfl
#align nat.arithmetic_function.inv_zeta_unit ArithmeticFunction.inv_zetaUnit

end CommRing

/-- Möbius inversion for functions to an `AddCommGroup`. -/
theorem sum_eq_iff_sum_smul_moebius_eq [AddCommGroup R] {f g : ℕ → R} :
    (∀ n > 0, ∑ i in n.divisors, f i = g n) ↔
      ∀ n > 0, ∑ x : ℕ × ℕ in n.divisorsAntidiagonal, μ x.fst • g x.snd = f n := by
  let f' : ArithmeticFunction R := ⟨fun x => if x = 0 then 0 else f x, if_pos rfl⟩
  let g' : ArithmeticFunction R := ⟨fun x => if x = 0 then 0 else g x, if_pos rfl⟩
  trans (ζ : ArithmeticFunction ℤ) • f' = g'
  · rw [ext_iff]
    apply forall_congr'
    intro n
    cases n with
    | zero => simp
    | succ n =>
      rw [coe_zeta_smul_apply]
      simp only [n.succ_ne_zero, forall_prop_of_true, succ_pos', if_false, ZeroHom.coe_mk]
      simp only [f', g', coe_mk, succ_ne_zero, ite_false]
      rw [sum_congr rfl fun x hx => ?_]
      rw [if_neg (Nat.pos_of_mem_divisors hx).ne']
  trans μ • g' = f'
  · constructor <;> intro h
    · rw [← h, ← mul_smul, moebius_mul_coe_zeta, one_smul]
    · rw [← h, ← mul_smul, coe_zeta_mul_moebius, one_smul]
  · rw [ext_iff]
    apply forall_congr'
    intro n
    cases n with
    | zero => simp
    | succ n =>
      simp only [n.succ_ne_zero, forall_prop_of_true, succ_pos', smul_apply, if_false,
        ZeroHom.coe_mk]
      -- Porting note: added following `simp only`
      simp only [f', g', Nat.isUnit_iff, coe_mk, ZeroHom.toFun_eq_coe, succ_ne_zero, ite_false]
      rw [sum_congr rfl fun x hx => ?_]
      rw [if_neg (Nat.pos_of_mem_divisors (snd_mem_divisors_of_mem_antidiagonal hx)).ne']
#align nat.arithmetic_function.sum_eq_iff_sum_smul_moebius_eq ArithmeticFunction.sum_eq_iff_sum_smul_moebius_eq

/-- Möbius inversion for functions to a `Ring`. -/
theorem sum_eq_iff_sum_mul_moebius_eq [Ring R] {f g : ℕ → R} :
    (∀ n > 0, ∑ i in n.divisors, f i = g n) ↔
      ∀ n > 0, ∑ x : ℕ × ℕ in n.divisorsAntidiagonal, (μ x.fst : R) * g x.snd = f n := by
  rw [sum_eq_iff_sum_smul_moebius_eq]
  apply forall_congr'
  refine' fun a => imp_congr_right fun _ => (sum_congr rfl fun x _hx => _).congr_left
  rw [zsmul_eq_mul]
#align nat.arithmetic_function.sum_eq_iff_sum_mul_moebius_eq ArithmeticFunction.sum_eq_iff_sum_mul_moebius_eq

/-- Möbius inversion for functions to a `CommGroup`. -/
theorem prod_eq_iff_prod_pow_moebius_eq [CommGroup R] {f g : ℕ → R} :
    (∀ n > 0, ∏ i in n.divisors, f i = g n) ↔
      ∀ n > 0, ∏ x : ℕ × ℕ in n.divisorsAntidiagonal, g x.snd ^ μ x.fst = f n :=
  @sum_eq_iff_sum_smul_moebius_eq (Additive R) _ _ _
#align nat.arithmetic_function.prod_eq_iff_prod_pow_moebius_eq ArithmeticFunction.prod_eq_iff_prod_pow_moebius_eq

/-- Möbius inversion for functions to a `CommGroupWithZero`. -/
theorem prod_eq_iff_prod_pow_moebius_eq_of_nonzero [CommGroupWithZero R] {f g : ℕ → R}
    (hf : ∀ n : ℕ, 0 < n → f n ≠ 0) (hg : ∀ n : ℕ, 0 < n → g n ≠ 0) :
    (∀ n > 0, ∏ i in n.divisors, f i = g n) ↔
      ∀ n > 0, ∏ x : ℕ × ℕ in n.divisorsAntidiagonal, g x.snd ^ μ x.fst = f n := by
  refine'
      Iff.trans
        (Iff.trans (forall_congr' fun n => _)
          (@prod_eq_iff_prod_pow_moebius_eq Rˣ _
            (fun n => if h : 0 < n then Units.mk0 (f n) (hf n h) else 1) fun n =>
            if h : 0 < n then Units.mk0 (g n) (hg n h) else 1))
        (forall_congr' fun n => _) <;>
    refine' imp_congr_right fun hn => _
  · dsimp
    rw [dif_pos hn, ← Units.eq_iff, ← Units.coeHom_apply, map_prod, Units.val_mk0,
      prod_congr rfl _]
    intro x hx
    rw [dif_pos (Nat.pos_of_mem_divisors hx), Units.coeHom_apply, Units.val_mk0]
  · dsimp
    rw [dif_pos hn, ← Units.eq_iff, ← Units.coeHom_apply, map_prod, Units.val_mk0,
      prod_congr rfl _]
    intro x hx
    rw [dif_pos (Nat.pos_of_mem_divisors (Nat.snd_mem_divisors_of_mem_antidiagonal hx)),
      Units.coeHom_apply, Units.val_zpow_eq_zpow_val, Units.val_mk0]
#align nat.arithmetic_function.prod_eq_iff_prod_pow_moebius_eq_of_nonzero ArithmeticFunction.prod_eq_iff_prod_pow_moebius_eq_of_nonzero

/-- Möbius inversion for functions to an `AddCommGroup`, where the equalities only hold on a
well-behaved set. -/
theorem sum_eq_iff_sum_smul_moebius_eq_on [AddCommGroup R] {f g : ℕ → R}
    (s : Set ℕ) (hs : ∀ m n, m ∣ n → n ∈ s → m ∈ s) :
    (∀ n > 0, n ∈ s → (∑ i in n.divisors, f i) = g n) ↔
      ∀ n > 0, n ∈ s → (∑ x : ℕ × ℕ in n.divisorsAntidiagonal, μ x.fst • g x.snd) = f n := by
  constructor
  · intro h
    let G := fun (n:ℕ) => (∑ i in n.divisors, f i)
    intro n hn hnP
    suffices ∑ d in n.divisors, μ (n/d) • G d = f n from by
      rw [Nat.sum_divisorsAntidiagonal' (f := fun x y => μ x • g y), ← this, sum_congr rfl]
      intro d hd
      rw [← h d (Nat.pos_of_mem_divisors hd) <| hs d n (Nat.dvd_of_mem_divisors hd) hnP]
    rw [← Nat.sum_divisorsAntidiagonal' (f := fun x y => μ x • G y)]
    apply sum_eq_iff_sum_smul_moebius_eq.mp _ n hn
    intro _ _; rfl
  · intro h
    let F := fun (n:ℕ) => ∑ x : ℕ × ℕ in n.divisorsAntidiagonal, μ x.fst • g x.snd
    intro n hn hnP
    suffices ∑ d in n.divisors, F d = g n from by
      rw [← this, sum_congr rfl]
      intro d hd
      rw [← h d (Nat.pos_of_mem_divisors hd) <| hs d n (Nat.dvd_of_mem_divisors hd) hnP]
    apply sum_eq_iff_sum_smul_moebius_eq.mpr _ n hn
    intro _ _; rfl

theorem sum_eq_iff_sum_smul_moebius_eq_on' [AddCommGroup R] {f g : ℕ → R}
    (s : Set ℕ) (hs : ∀ m n, m ∣ n → n ∈ s → m ∈ s) (hs₀ : 0 ∉ s) :
    (∀ n ∈ s, (∑ i in n.divisors, f i) = g n) ↔
     ∀ n ∈ s, (∑ x in n.divisorsAntidiagonal, μ x.fst • g x.snd) = f n := by
  have : ∀ P : ℕ → Prop, ((∀ n ∈ s, P n) ↔ (∀ n > 0, n ∈ s → P n)) := fun P ↦ by
    refine' forall_congr' (fun n ↦ ⟨fun h _ ↦ h, fun h hn ↦ h _ hn⟩)
    contrapose! hs₀
    simpa [nonpos_iff_eq_zero.mp hs₀] using hn
  simpa only [this] using sum_eq_iff_sum_smul_moebius_eq_on s hs

/-- Möbius inversion for functions to a `Ring`, where the equalities only hold on a well-behaved
set. -/
theorem sum_eq_iff_sum_mul_moebius_eq_on [Ring R] {f g : ℕ → R}
    (s : Set ℕ) (hs : ∀ m n, m ∣ n → n ∈ s → m ∈ s) :
    (∀ n > 0, n ∈ s → (∑ i in n.divisors, f i) = g n) ↔
      ∀ n > 0, n ∈ s →
        (∑ x : ℕ × ℕ in n.divisorsAntidiagonal, (μ x.fst : R) * g x.snd) = f n := by
  rw [sum_eq_iff_sum_smul_moebius_eq_on s hs]
  apply forall_congr'
  intro a; refine' imp_congr_right _
  refine' fun _ => imp_congr_right fun _ => (sum_congr rfl fun x _hx => _).congr_left
  rw [zsmul_eq_mul]

/-- Möbius inversion for functions to a `CommGroup`, where the equalities only hold on a
well-behaved set. -/
theorem prod_eq_iff_prod_pow_moebius_eq_on [CommGroup R] {f g : ℕ → R}
    (s : Set ℕ) (hs : ∀ m n, m ∣ n → n ∈ s → m ∈ s) :
    (∀ n > 0, n ∈ s → (∏ i in n.divisors, f i) = g n) ↔
      ∀ n > 0, n ∈ s → (∏ x : ℕ × ℕ in n.divisorsAntidiagonal, g x.snd ^ μ x.fst) = f n :=
  @sum_eq_iff_sum_smul_moebius_eq_on (Additive R) _ _ _ s hs

/-- Möbius inversion for functions to a `CommGroupWithZero`, where the equalities only hold on
a well-behaved set. -/
theorem prod_eq_iff_prod_pow_moebius_eq_on_of_nonzero [CommGroupWithZero R]
    (s : Set ℕ) (hs : ∀ m n, m ∣ n → n ∈ s → m ∈ s) {f g : ℕ → R}
    (hf : ∀ n > 0, f n ≠ 0) (hg : ∀ n > 0, g n ≠ 0):
    (∀ n > 0, n ∈ s → (∏ i in n.divisors, f i) = g n) ↔
      ∀ n > 0, n ∈ s → (∏ x : ℕ × ℕ in n.divisorsAntidiagonal, g x.snd ^ μ x.fst) = f n := by
  refine'
      Iff.trans
        (Iff.trans (forall_congr' fun n => _)
          (@prod_eq_iff_prod_pow_moebius_eq_on Rˣ _
            (fun n => if h : 0 < n then Units.mk0 (f n) (hf n h) else 1)
            (fun n => if h : 0 < n then Units.mk0 (g n) (hg n h) else 1)
            s hs) )
        (forall_congr' fun n => _) <;>
    refine' imp_congr_right fun hn => _
  · dsimp
    rw [dif_pos hn, ← Units.eq_iff, ← Units.coeHom_apply, map_prod, Units.val_mk0,
      prod_congr rfl _]
    intro x hx
    rw [dif_pos (Nat.pos_of_mem_divisors hx), Units.coeHom_apply, Units.val_mk0]
  · dsimp
    rw [dif_pos hn, ← Units.eq_iff, ← Units.coeHom_apply, map_prod, Units.val_mk0,
      prod_congr rfl _]
    intro x hx
    rw [dif_pos (Nat.pos_of_mem_divisors (Nat.snd_mem_divisors_of_mem_antidiagonal hx)),
      Units.coeHom_apply, Units.val_zpow_eq_zpow_val, Units.val_mk0]

end SpecialFunctions

end ArithmeticFunction<|MERGE_RESOLUTION|>--- conflicted
+++ resolved
@@ -958,24 +958,9 @@
   rfl
 #align nat.arithmetic_function.card_factors_apply ArithmeticFunction.cardFactors_apply
 
-<<<<<<< HEAD
--- It's unclear to me that this needs to be a `dsimp` lemma.
--- If that's not the case, we can avoid the `unseal` by changing the proof to
--- `by simp`.
-unseal Nat.factors in
-@[simp, nolint simpNF] -- this is a `dsimp` lemma
-lemma cardFactors_zero : Ω 0 = 0 := by rfl
-
--- It's unclear to me that this needs to be a `dsimp` lemma.
--- If that's not the case, we can avoid the `unseal` by changing the proof to
--- `by simp [cardFactors_apply]`.
-unseal Nat.factors in
-@[simp] theorem cardFactors_one : Ω 1 = 0 := rfl
-=======
 lemma cardFactors_zero : Ω 0 = 0 := by simp
 
 @[simp] theorem cardFactors_one : Ω 1 = 0 := by simp [cardFactors_apply]
->>>>>>> b3faac95
 #align nat.arithmetic_function.card_factors_one ArithmeticFunction.cardFactors_one
 
 @[simp]
