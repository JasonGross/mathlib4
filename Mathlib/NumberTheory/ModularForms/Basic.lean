/-
Copyright (c) 2022 Chris Birkbeck. All rights reserved.
Released under Apache 2.0 license as described in the file LICENSE.
Authors: Chris Birkbeck
-/
import Mathlib.Algebra.DirectSum.Algebra
import Mathlib.Analysis.Complex.UpperHalfPlane.FunctionsBoundedAtInfty
import Mathlib.Analysis.Complex.UpperHalfPlane.Manifold
import Mathlib.Geometry.Manifold.MFDeriv.SpecificFunctions
import Mathlib.NumberTheory.ModularForms.SlashInvariantForms

/-!
# Modular forms

This file defines modular forms and proves some basic properties about them. Including constructing
the graded ring of modular forms.

We begin by defining modular forms and cusp forms as extension of `SlashInvariantForm`s then we
define the space of modular forms, cusp forms and prove that the product of two modular forms is a
modular form.
-/

open Complex UpperHalfPlane

open scoped Topology Manifold UpperHalfPlane

noncomputable section

local notation "GL(" n ", " R ")" "⁺" => Matrix.GLPos (Fin n) R

local notation "SL(" n ", " R ")" => Matrix.SpecialLinearGroup (Fin n) R

section ModularForm

open ModularForm

variable (F : Type*) (Γ : Subgroup SL(2, ℤ)) (k : ℤ)

open scoped ModularForm

/-- These are `SlashInvariantForm`'s that are holomorphic and bounded at infinity. -/
structure ModularForm extends SlashInvariantForm Γ k where
  holo' : MDifferentiable 𝓘(ℂ) 𝓘(ℂ) (toSlashInvariantForm : ℍ → ℂ)
  bdd_at_infty' : ∀ A : SL(2, ℤ), IsBoundedAtImInfty (toSlashInvariantForm ∣[k] A)

/-- The `SlashInvariantForm` associated to a `ModularForm`. -/
add_decl_doc ModularForm.toSlashInvariantForm

/-- These are `SlashInvariantForm`s that are holomorphic and zero at infinity. -/
structure CuspForm extends SlashInvariantForm Γ k where
  holo' : MDifferentiable 𝓘(ℂ) 𝓘(ℂ) (toSlashInvariantForm : ℍ → ℂ)
  zero_at_infty' : ∀ A : SL(2, ℤ), IsZeroAtImInfty (toSlashInvariantForm ∣[k] A)

/-- The `SlashInvariantForm` associated to a `CuspForm`. -/
add_decl_doc CuspForm.toSlashInvariantForm

/-- `ModularFormClass F Γ k` says that `F` is a type of bundled functions that extend
`SlashInvariantFormClass` by requiring that the functions be holomorphic and bounded
at infinity. -/
class ModularFormClass (F : Type*) (Γ : outParam <| Subgroup (SL(2, ℤ))) (k : outParam ℤ)
    [FunLike F ℍ ℂ] extends SlashInvariantFormClass F Γ k : Prop where
  holo : ∀ f : F, MDifferentiable 𝓘(ℂ) 𝓘(ℂ) (f : ℍ → ℂ)
  bdd_at_infty : ∀ (f : F) (A : SL(2, ℤ)), IsBoundedAtImInfty (f ∣[k] A)

/-- `CuspFormClass F Γ k` says that `F` is a type of bundled functions that extend
`SlashInvariantFormClass` by requiring that the functions be holomorphic and zero
at infinity. -/
class CuspFormClass (F : Type*) (Γ : outParam <| Subgroup (SL(2, ℤ))) (k : outParam ℤ)
    [FunLike F ℍ ℂ] extends SlashInvariantFormClass F Γ k : Prop where
  holo : ∀ f : F, MDifferentiable 𝓘(ℂ) 𝓘(ℂ) (f : ℍ → ℂ)
  zero_at_infty : ∀ (f : F) (A : SL(2, ℤ)), IsZeroAtImInfty (f ∣[k] A)

instance (priority := 100) ModularForm.funLike :
    FunLike (ModularForm Γ k) ℍ ℂ where
  coe f := f.toFun
  coe_injective' f g h := by cases f; cases g; congr; exact DFunLike.ext' h

instance (priority := 100) ModularFormClass.modularForm :
    ModularFormClass (ModularForm Γ k) Γ k where
  slash_action_eq f := f.slash_action_eq'
  holo := ModularForm.holo'
  bdd_at_infty := ModularForm.bdd_at_infty'

instance (priority := 100) CuspForm.funLike : FunLike (CuspForm Γ k) ℍ ℂ where
  coe f := f.toFun
  coe_injective' f g h := by cases f; cases g; congr; exact DFunLike.ext' h

instance (priority := 100) CuspFormClass.cuspForm : CuspFormClass (CuspForm Γ k) Γ k where
  slash_action_eq f := f.slash_action_eq'
  holo := CuspForm.holo'
  zero_at_infty := CuspForm.zero_at_infty'

variable {F Γ k}

theorem ModularForm.toFun_eq_coe (f : ModularForm Γ k) : f.toFun = (f : ℍ → ℂ) :=
  rfl

@[simp]
theorem ModularForm.toSlashInvariantForm_coe (f : ModularForm Γ k) : ⇑f.1 = f :=
  rfl

theorem CuspForm.toFun_eq_coe {f : CuspForm Γ k} : f.toFun = (f : ℍ → ℂ) :=
  rfl

@[simp]
theorem CuspForm.toSlashInvariantForm_coe (f : CuspForm Γ k) : ⇑f.1 = f := rfl

@[ext]
theorem ModularForm.ext {f g : ModularForm Γ k} (h : ∀ x, f x = g x) : f = g :=
  DFunLike.ext f g h

@[ext]
theorem CuspForm.ext {f g : CuspForm Γ k} (h : ∀ x, f x = g x) : f = g :=
  DFunLike.ext f g h

/-- Copy of a `ModularForm` with a new `toFun` equal to the old one. Useful to fix
definitional equalities. -/
protected def ModularForm.copy (f : ModularForm Γ k) (f' : ℍ → ℂ) (h : f' = ⇑f) :
    ModularForm Γ k where
  toSlashInvariantForm := f.1.copy f' h
  holo' := h.symm ▸ f.holo'
  bdd_at_infty' A := h.symm ▸ f.bdd_at_infty' A

/-- Copy of a `CuspForm` with a new `toFun` equal to the old one. Useful to fix
definitional equalities. -/
protected def CuspForm.copy (f : CuspForm Γ k) (f' : ℍ → ℂ) (h : f' = ⇑f) : CuspForm Γ k where
  toSlashInvariantForm := f.1.copy f' h
  holo' := h.symm ▸ f.holo'
  zero_at_infty' A := h.symm ▸ f.zero_at_infty' A

end ModularForm

namespace ModularForm

open SlashInvariantForm

variable {F : Type*} {Γ : Subgroup SL(2, ℤ)} {k : ℤ}

instance add : Add (ModularForm Γ k) :=
  ⟨fun f g =>
    { toSlashInvariantForm := f + g
      holo' := f.holo'.add g.holo'
      bdd_at_infty' := fun A => by simpa using (f.bdd_at_infty' A).add (g.bdd_at_infty' A) }⟩

@[simp]
theorem coe_add (f g : ModularForm Γ k) : ⇑(f + g) = f + g :=
  rfl

@[simp]
theorem add_apply (f g : ModularForm Γ k) (z : ℍ) : (f + g) z = f z + g z :=
  rfl

instance instZero : Zero (ModularForm Γ k) :=
  ⟨ { toSlashInvariantForm := 0
      holo' := fun _ => mdifferentiableAt_const
      bdd_at_infty' := fun A => by simpa using zero_form_isBoundedAtImInfty } ⟩

@[simp]
theorem coe_zero : ⇑(0 : ModularForm Γ k) = (0 : ℍ → ℂ) :=
  rfl

@[simp]
theorem zero_apply (z : ℍ) : (0 : ModularForm Γ k) z = 0 :=
  rfl

section

variable {α : Type*} [SMul α ℂ] [IsScalarTower α ℂ ℂ]

instance instSMul : SMul α (ModularForm Γ k) :=
  ⟨fun c f =>
    { toSlashInvariantForm := c • f.1
      holo' := by simpa using f.holo'.const_smul (c • (1 : ℂ))
      bdd_at_infty' := fun A => by simpa using (f.bdd_at_infty' A).const_smul_left (c • (1 : ℂ)) }⟩

@[simp]
theorem coe_smul (f : ModularForm Γ k) (n : α) : ⇑(n • f) = n • ⇑f :=
  rfl

@[simp]
theorem smul_apply (f : ModularForm Γ k) (n : α) (z : ℍ) : (n • f) z = n • f z :=
  rfl

end

instance instNeg : Neg (ModularForm Γ k) :=
  ⟨fun f =>
    { toSlashInvariantForm := -f.1
      holo' := f.holo'.neg
      bdd_at_infty' := fun A => by simpa using (f.bdd_at_infty' A).neg }⟩

@[simp]
theorem coe_neg (f : ModularForm Γ k) : ⇑(-f) = -f :=
  rfl

@[simp]
theorem neg_apply (f : ModularForm Γ k) (z : ℍ) : (-f) z = -f z :=
  rfl

instance instSub : Sub (ModularForm Γ k) :=
  ⟨fun f g => f + -g⟩

@[simp]
theorem coe_sub (f g : ModularForm Γ k) : ⇑(f - g) = f - g :=
  rfl

@[simp]
theorem sub_apply (f g : ModularForm Γ k) (z : ℍ) : (f - g) z = f z - g z :=
  rfl

instance : AddCommGroup (ModularForm Γ k) :=
  DFunLike.coe_injective.addCommGroup _ rfl coe_add coe_neg coe_sub coe_smul coe_smul

/-- Additive coercion from `ModularForm` to `ℍ → ℂ`. -/
@[simps]
def coeHom : ModularForm Γ k →+ ℍ → ℂ where
  toFun f := f
  map_zero' := coe_zero
  map_add' _ _ := rfl

instance : Module ℂ (ModularForm Γ k) :=
  Function.Injective.module ℂ coeHom DFunLike.coe_injective fun _ _ => rfl

instance : Inhabited (ModularForm Γ k) :=
  ⟨0⟩

/-- The modular form of weight `k_1 + k_2` given by the product of two modular forms of weights
`k_1` and `k_2`. -/
def mul {k_1 k_2 : ℤ} {Γ : Subgroup SL(2, ℤ)} (f : ModularForm Γ k_1) (g : ModularForm Γ k_2) :
    ModularForm Γ (k_1 + k_2) where
  toSlashInvariantForm := f.1.mul g.1
  holo' := f.holo'.mul g.holo'
  bdd_at_infty' A := by
    -- Porting note: was `by simpa using ...`
    -- `mul_slash_SL2` is no longer a `simp` and `simpa only [mul_slash_SL2] using ...` failed
    rw [SlashInvariantForm.coe_mul, mul_slash_SL2]
    exact (f.bdd_at_infty' A).mul (g.bdd_at_infty' A)

@[simp]
theorem mul_coe {k_1 k_2 : ℤ} {Γ : Subgroup SL(2, ℤ)} (f : ModularForm Γ k_1)
    (g : ModularForm Γ k_2) : (f.mul g : ℍ → ℂ) = f * g :=
  rfl

/-- The constant function with value `x : ℂ` as a modular form of weight 0 and any level. -/
@[simps! (config := .asFn) toFun toSlashInvariantForm]
def const (x : ℂ) : ModularForm Γ 0 where
  toSlashInvariantForm := .const x
<<<<<<< HEAD
  holo' x := mdifferentiableAt_const
=======
  holo' _ := mdifferentiableAt_const 𝓘(ℂ, ℂ) 𝓘(ℂ, ℂ)
>>>>>>> e84469bd
  bdd_at_infty' A := by
    simpa only [SlashInvariantForm.const_toFun,
      ModularForm.is_invariant_const] using atImInfty.const_boundedAtFilter x

instance : One (ModularForm Γ 0) where
  one := { const 1 with toSlashInvariantForm := 1 }

@[simp]
theorem one_coe_eq_one : ⇑(1 : ModularForm Γ 0) = 1 :=
  rfl

instance (Γ : Subgroup SL(2, ℤ)) : NatCast (ModularForm Γ 0) where
  natCast n := const n

@[simp, norm_cast]
lemma coe_natCast (Γ : Subgroup SL(2, ℤ)) (n : ℕ) :
    ⇑(n : ModularForm Γ 0) = n := rfl

lemma toSlashInvariantForm_natCast (Γ : Subgroup SL(2, ℤ)) (n : ℕ) :
    (n : ModularForm Γ 0).toSlashInvariantForm = n := rfl

instance (Γ : Subgroup SL(2, ℤ)) : IntCast (ModularForm Γ 0) where
  intCast z := const z

@[simp, norm_cast]
lemma coe_intCast (Γ : Subgroup SL(2, ℤ)) (z : ℤ) :
    ⇑(z : ModularForm Γ 0) = z := rfl

lemma toSlashInvariantForm_intCast (Γ : Subgroup SL(2, ℤ)) (z : ℤ) :
    (z : ModularForm Γ 0).toSlashInvariantForm = z := rfl

end ModularForm

namespace CuspForm

open ModularForm

variable {F : Type*} {Γ : Subgroup SL(2, ℤ)} {k : ℤ}

instance hasAdd : Add (CuspForm Γ k) :=
  ⟨fun f g =>
    { toSlashInvariantForm := f + g
      holo' := f.holo'.add g.holo'
      zero_at_infty' := fun A => by simpa using (f.zero_at_infty' A).add (g.zero_at_infty' A) }⟩

@[simp]
theorem coe_add (f g : CuspForm Γ k) : ⇑(f + g) = f + g :=
  rfl

@[simp]
theorem add_apply (f g : CuspForm Γ k) (z : ℍ) : (f + g) z = f z + g z :=
  rfl

instance instZero : Zero (CuspForm Γ k) :=
  ⟨ { toSlashInvariantForm := 0
      holo' := fun _ => mdifferentiableAt_const
      zero_at_infty' := by simpa using Filter.zero_zeroAtFilter _ } ⟩

@[simp]
theorem coe_zero : ⇑(0 : CuspForm Γ k) = (0 : ℍ → ℂ) :=
  rfl

@[simp]
theorem zero_apply (z : ℍ) : (0 : CuspForm Γ k) z = 0 :=
  rfl

section

variable {α : Type*} [SMul α ℂ] [IsScalarTower α ℂ ℂ]

instance instSMul : SMul α (CuspForm Γ k) :=
  ⟨fun c f =>
    { toSlashInvariantForm := c • f.1
      holo' := by simpa using f.holo'.const_smul (c • (1 : ℂ))
      zero_at_infty' := fun A => by simpa using (f.zero_at_infty' A).smul (c • (1 : ℂ)) }⟩

@[simp]
theorem coe_smul (f : CuspForm Γ k) (n : α) : ⇑(n • f) = n • ⇑f :=
  rfl

@[simp]
theorem smul_apply (f : CuspForm Γ k) (n : α) {z : ℍ} : (n • f) z = n • f z :=
  rfl

end

instance instNeg : Neg (CuspForm Γ k) :=
  ⟨fun f =>
    { toSlashInvariantForm := -f.1
      holo' := f.holo'.neg
      zero_at_infty' := fun A => by simpa using (f.zero_at_infty' A).neg }⟩

@[simp]
theorem coe_neg (f : CuspForm Γ k) : ⇑(-f) = -f :=
  rfl

@[simp]
theorem neg_apply (f : CuspForm Γ k) (z : ℍ) : (-f) z = -f z :=
  rfl

instance instSub : Sub (CuspForm Γ k) :=
  ⟨fun f g => f + -g⟩

@[simp]
theorem coe_sub (f g : CuspForm Γ k) : ⇑(f - g) = f - g :=
  rfl

@[simp]
theorem sub_apply (f g : CuspForm Γ k) (z : ℍ) : (f - g) z = f z - g z :=
  rfl

instance : AddCommGroup (CuspForm Γ k) :=
  DFunLike.coe_injective.addCommGroup _ rfl coe_add coe_neg coe_sub coe_smul coe_smul

/-- Additive coercion from `CuspForm` to `ℍ → ℂ`. -/
@[simps]
def coeHom : CuspForm Γ k →+ ℍ → ℂ where
  toFun f := f
  map_zero' := CuspForm.coe_zero
  map_add' _ _ := rfl

instance : Module ℂ (CuspForm Γ k) :=
  Function.Injective.module ℂ coeHom DFunLike.coe_injective fun _ _ => rfl

instance : Inhabited (CuspForm Γ k) :=
  ⟨0⟩

instance (priority := 99) [FunLike F ℍ ℂ] [CuspFormClass F Γ k] : ModularFormClass F Γ k where
  slash_action_eq := SlashInvariantFormClass.slash_action_eq
  holo := CuspFormClass.holo
  bdd_at_infty _ _ := (CuspFormClass.zero_at_infty _ _).boundedAtFilter

end CuspForm

namespace ModularForm

section GradedRing

/-- Cast for modular forms, which is useful for avoiding `Heq`s. -/
def mcast {a b : ℤ} {Γ : Subgroup SL(2, ℤ)} (h : a = b) (f : ModularForm Γ a) :
    ModularForm Γ b where
  toFun := (f : ℍ → ℂ)
  slash_action_eq' A := h ▸ f.slash_action_eq' A
  holo' := f.holo'
  bdd_at_infty' A := h ▸ f.bdd_at_infty' A

@[ext (iff := false)]
theorem gradedMonoid_eq_of_cast {Γ : Subgroup SL(2, ℤ)} {a b : GradedMonoid (ModularForm Γ)}
    (h : a.fst = b.fst) (h2 : mcast h a.snd = b.snd) : a = b := by
  obtain ⟨i, a⟩ := a
  obtain ⟨j, b⟩ := b
  cases h
  exact congr_arg _ h2

instance (Γ : Subgroup SL(2, ℤ)) : GradedMonoid.GOne (ModularForm Γ) where
  one := 1

instance (Γ : Subgroup SL(2, ℤ)) : GradedMonoid.GMul (ModularForm Γ) where
  mul f g := f.mul g

instance instGCommRing (Γ : Subgroup SL(2, ℤ)) : DirectSum.GCommRing (ModularForm Γ) where
  one_mul _ := gradedMonoid_eq_of_cast (zero_add _) (ext fun _ => one_mul _)
  mul_one _ := gradedMonoid_eq_of_cast (add_zero _) (ext fun _ => mul_one _)
  mul_assoc _ _ _ := gradedMonoid_eq_of_cast (add_assoc _ _ _) (ext fun _ => mul_assoc _ _ _)
  mul_zero {_ _} _ := ext fun _ => mul_zero _
  zero_mul {_ _} _ := ext fun _ => zero_mul _
  mul_add {_ _} _ _ _ := ext fun _ => mul_add _ _ _
  add_mul {_ _} _ _ _ := ext fun _ => add_mul _ _ _
  mul_comm _ _ := gradedMonoid_eq_of_cast (add_comm _ _) (ext fun _ => mul_comm _ _)
  natCast := Nat.cast
  natCast_zero := ext fun _ => Nat.cast_zero
  natCast_succ _ := ext fun _ => Nat.cast_succ _
  intCast := Int.cast
  intCast_ofNat _ := ext fun _ => AddGroupWithOne.intCast_ofNat _
  intCast_negSucc_ofNat _ := ext fun _ => AddGroupWithOne.intCast_negSucc _

instance instGAlgebra (Γ : Subgroup SL(2, ℤ)) : DirectSum.GAlgebra ℂ (ModularForm Γ) where
  toFun := { toFun := const, map_zero' := rfl, map_add' := fun _ _ => rfl }
  map_one := rfl
  map_mul _x _y := rfl
  commutes _c _x := gradedMonoid_eq_of_cast (add_comm _ _) (ext fun _ => mul_comm _ _)
  smul_def _x _x := gradedMonoid_eq_of_cast (zero_add _).symm (ext fun _ => rfl)

open scoped DirectSum in
example (Γ : Subgroup SL(2, ℤ)) : Algebra ℂ (⨁ i, ModularForm Γ i) := inferInstance

end GradedRing

end ModularForm<|MERGE_RESOLUTION|>--- conflicted
+++ resolved
@@ -245,11 +245,7 @@
 @[simps! (config := .asFn) toFun toSlashInvariantForm]
 def const (x : ℂ) : ModularForm Γ 0 where
   toSlashInvariantForm := .const x
-<<<<<<< HEAD
-  holo' x := mdifferentiableAt_const
-=======
-  holo' _ := mdifferentiableAt_const 𝓘(ℂ, ℂ) 𝓘(ℂ, ℂ)
->>>>>>> e84469bd
+  holo' _ := mdifferentiableAt_const
   bdd_at_infty' A := by
     simpa only [SlashInvariantForm.const_toFun,
       ModularForm.is_invariant_const] using atImInfty.const_boundedAtFilter x
