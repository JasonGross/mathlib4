--- conflicted
+++ resolved
@@ -74,7 +74,6 @@
 
 universe u v w
 
-<<<<<<< HEAD
 variable {R : Type u} {S : Type v} [CommRing R] [CommRing S] (W : ℤ → R)
 variable {F} [FunLike F R S] [RingHomClass F R S] (f : F)
 
@@ -123,9 +122,6 @@
 def Rel₃ (m n r : ℤ) : Prop :=
   W (m + n) * W (m - n) * W r ^ 2 =
     W (m + r) * W (m - r) * W n ^ 2 - W (n + r) * W (n - r) * W m ^ 2
-=======
-variable {R : Type u} {S : Type v} [CommRing R] [CommRing S] (W : ℤ → R) (f : R →+* S)
->>>>>>> 7e4afad3
 
 /-- The proposition that a sequence indexed by integers is an elliptic sequence. -/
 def _root_.IsEllSequence : Prop :=
@@ -589,7 +585,6 @@
 lemma IsEllDivSequence.smul (h : IsEllDivSequence W) (x : R) : IsEllDivSequence (x • W) :=
   ⟨h.left.smul x, h.right.smul x⟩
 
-<<<<<<< HEAD
 lemma IsEllSequence.map (h : IsEllSequence W) : IsEllSequence (f ∘ W) := by
   simpa using (congr_arg f <| h · · ·)
 
@@ -652,12 +647,8 @@
 
 end IsEllSequence
 
-/-- The auxiliary sequence for a normalised EDS `W : ℕ → R`,
-with initial values `W(0) = 0`, `W(1) = 1`, `W(2) = 1`, `W(3) = c`, and `W(4) = d`. -/
-=======
 /-- The auxiliary sequence for a normalised EDS `W : ℕ → R`, with initial values
 `W(0) = 0`, `W(1) = 1`, `W(2) = 1`, `W(3) = c`, and `W(4) = d` and extra parameter `b`. -/
->>>>>>> 7e4afad3
 def preNormEDS' (b c d : R) : ℕ → R
   | 0 => 0
   | 1 => 1
