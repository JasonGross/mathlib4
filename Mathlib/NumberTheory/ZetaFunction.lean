--- conflicted
+++ resolved
@@ -172,17 +172,11 @@
 #align locally_integrable_zeta_kernel₂ locally_integrable_zetaKernel₂
 
 /-- Functional equation for `zetaKernel₂`. -/
-<<<<<<< HEAD
-theorem zetaKernel₂_one_div {t : ℝ} (ht : 0 < t) :
-    zetaKernel₂ (1 / t) = √t * zetaKernel₂ t := by
-  have aux : ∀ {u : ℝ} (_ : 1 < u), zetaKernel₂ (1 / u) = √u * zetaKernel₂ u := by
-=======
 theorem zetaKernel₂_one_div {t : ℝ} (ht : 0 ≤ t) :
     zetaKernel₂ (1 / t) = sqrt t * zetaKernel₂ t := by
   rcases ht.eq_or_lt with rfl|h't
   · simp [zetaKernel₂, zetaKernel₁]
-  have aux : ∀ {u : ℝ} (_ : 1 < u), zetaKernel₂ (1 / u) = sqrt u * zetaKernel₂ u := by
->>>>>>> a6a17daf
+  have aux : ∀ {u : ℝ} (_ : 1 < u), zetaKernel₂ (1 / u) = √u * zetaKernel₂ u := by
     intro u hu
     simp_rw [zetaKernel₂, Pi.add_apply]
     rw [indicator_of_mem, indicator_of_not_mem (not_mem_Ioc_of_gt hu), add_zero]
