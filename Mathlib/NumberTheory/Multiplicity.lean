/-
Copyright (c) 2022 Tian Chen. All rights reserved.
Released under Apache 2.0 license as described in the file LICENSE.
Authors: Tian Chen, Mantas Bakšys
-/
import Mathlib.Algebra.GeomSum
import Mathlib.Algebra.Order.Ring.Basic
import Mathlib.Algebra.Ring.Int
import Mathlib.NumberTheory.Padics.PadicVal
import Mathlib.RingTheory.Ideal.Quotient

/-!
# Multiplicity in Number Theory

This file contains results in number theory relating to multiplicity.

## Main statements

* `multiplicity.Int.pow_sub_pow` is the lifting the exponent lemma for odd primes.
  We also prove several variations of the lemma.

## References

* [Wikipedia, *Lifting-the-exponent lemma*]
  (https://en.wikipedia.org/wiki/Lifting-the-exponent_lemma)
-/


open Ideal Ideal.Quotient Finset

variable {R : Type*} {n : ℕ}

section CommRing

variable [CommRing R] {a b x y : R}

theorem dvd_geom_sum₂_iff_of_dvd_sub {x y p : R} (h : p ∣ x - y) :
    (p ∣ ∑ i ∈ range n, x ^ i * y ^ (n - 1 - i)) ↔ p ∣ n * y ^ (n - 1) := by
  rw [← mem_span_singleton, ← Ideal.Quotient.eq] at h
  simp only [← mem_span_singleton, ← eq_zero_iff_mem, RingHom.map_geom_sum₂, h, geom_sum₂_self,
    _root_.map_mul, map_pow, map_natCast]

theorem dvd_geom_sum₂_iff_of_dvd_sub' {x y p : R} (h : p ∣ x - y) :
    (p ∣ ∑ i ∈ range n, x ^ i * y ^ (n - 1 - i)) ↔ p ∣ n * x ^ (n - 1) := by
  rw [geom_sum₂_comm, dvd_geom_sum₂_iff_of_dvd_sub]; simpa using h.neg_right

theorem dvd_geom_sum₂_self {x y : R} (h : ↑n ∣ x - y) :
    ↑n ∣ ∑ i ∈ range n, x ^ i * y ^ (n - 1 - i) :=
  (dvd_geom_sum₂_iff_of_dvd_sub h).mpr (dvd_mul_right _ _)

theorem sq_dvd_add_pow_sub_sub (p x : R) (n : ℕ) :
    p ^ 2 ∣ (x + p) ^ n - x ^ (n - 1) * p * n - x ^ n := by
  cases' n with n n
  · simp only [pow_zero, Nat.cast_zero, sub_zero, sub_self, dvd_zero, Nat.zero_eq, mul_zero]
  · simp only [Nat.succ_sub_succ_eq_sub, tsub_zero, Nat.cast_succ, add_pow, Finset.sum_range_succ,
      Nat.choose_self, Nat.succ_sub _, tsub_self, pow_one, Nat.choose_succ_self_right, pow_zero,
      mul_one, Nat.cast_zero, zero_add, Nat.succ_eq_add_one, add_tsub_cancel_left]
    suffices p ^ 2 ∣ ∑ i ∈ range n, x ^ i * p ^ (n + 1 - i) * ↑((n + 1).choose i) by
      convert this; abel
    apply Finset.dvd_sum
    intro y hy
    calc
      p ^ 2 ∣ p ^ (n + 1 - y) :=
        pow_dvd_pow p (le_tsub_of_add_le_left (by linarith [Finset.mem_range.mp hy]))
      _ ∣ x ^ y * p ^ (n + 1 - y) * ↑((n + 1).choose y) :=
        dvd_mul_of_dvd_left (dvd_mul_left _ _) _

theorem not_dvd_geom_sum₂ {p : R} (hp : Prime p) (hxy : p ∣ x - y) (hx : ¬p ∣ x) (hn : ¬p ∣ n) :
    ¬p ∣ ∑ i ∈ range n, x ^ i * y ^ (n - 1 - i) := fun h =>
  hx <|
    hp.dvd_of_dvd_pow <| (hp.dvd_or_dvd <| (dvd_geom_sum₂_iff_of_dvd_sub' hxy).mp h).resolve_left hn

variable {p : ℕ} (a b)

theorem odd_sq_dvd_geom_sum₂_sub (hp : Odd p) :
    (p : R) ^ 2 ∣ (∑ i ∈ range p, (a + p * b) ^ i * a ^ (p - 1 - i)) - p * a ^ (p - 1) := by
  have h1 : ∀ (i : ℕ),
      (p : R) ^ 2 ∣ (a + ↑p * b) ^ i - (a ^ (i - 1) * (↑p * b) * i + a ^ i) := by
    intro i
    calc
      ↑p ^ 2 ∣ (↑p * b) ^ 2 := by simp only [mul_pow, dvd_mul_right]
      _ ∣ (a + ↑p * b) ^ i - (a ^ (i - 1) * (↑p * b) * ↑i + a ^ i) := by
        simp only [sq_dvd_add_pow_sub_sub (↑p * b) a i, ← sub_sub]
  simp_rw [← mem_span_singleton, ← Ideal.Quotient.eq] at *
  let s : R := (p : R)^2
  calc
    (Ideal.Quotient.mk (span {s})) (∑ i ∈ range p, (a + (p : R) * b) ^ i * a ^ (p - 1 - i)) =
        ∑ i ∈ Finset.range p,
        mk (span {s}) ((a ^ (i - 1) * (↑p * b) * ↑i + a ^ i) * a ^ (p - 1 - i)) := by
      simp_rw [RingHom.map_geom_sum₂, ← map_pow, h1, ← _root_.map_mul]
    _ =
        mk (span {s})
            (∑ x ∈ Finset.range p, a ^ (x - 1) * (a ^ (p - 1 - x) * (↑p * (b * ↑x)))) +
          mk (span {s}) (∑ x ∈ Finset.range p, a ^ (x + (p - 1 - x))) := by
      ring_nf
      simp only [← pow_add, map_add, Finset.sum_add_distrib, ← map_sum]
      congr
      simp [pow_add a, mul_assoc]
    _ =
        mk (span {s})
            (∑ x ∈ Finset.range p, a ^ (x - 1) * (a ^ (p - 1 - x) * (↑p * (b * ↑x)))) +
          mk (span {s}) (∑ _x ∈ Finset.range p, a ^ (p - 1)) := by
      rw [add_right_inj]
      have : ∀ (x : ℕ), (hx : x ∈ range p) → a ^ (x + (p - 1 - x)) = a ^ (p - 1) := by
        intro x hx
        rw [← Nat.add_sub_assoc _ x, Nat.add_sub_cancel_left]
        exact Nat.le_sub_one_of_lt (Finset.mem_range.mp hx)
      rw [Finset.sum_congr rfl this]
    _ =
        mk (span {s})
            (∑ x ∈ Finset.range p, a ^ (x - 1) * (a ^ (p - 1 - x) * (↑p * (b * ↑x)))) +
          mk (span {s}) (↑p * a ^ (p - 1)) := by
      simp only [add_right_inj, Finset.sum_const, Finset.card_range, nsmul_eq_mul]
    _ =
        mk (span {s}) (↑p * b * ∑ x ∈ Finset.range p, a ^ (p - 2) * x) +
          mk (span {s}) (↑p * a ^ (p - 1)) := by
      simp only [Finset.mul_sum, ← mul_assoc, ← pow_add]
      rw [Finset.sum_congr rfl]
      rintro (⟨⟩ | ⟨x⟩) hx
      · rw [Nat.cast_zero, mul_zero, mul_zero]
      · have : x.succ - 1 + (p - 1 - x.succ) = p - 2 := by
          rw [← Nat.add_sub_assoc (Nat.le_sub_one_of_lt (Finset.mem_range.mp hx))]
          exact congr_arg Nat.pred (Nat.add_sub_cancel_left _ _)
        rw [this]
        ring1
    _ = mk (span {s}) (↑p * a ^ (p - 1)) := by
      have : Finset.sum (range p) (fun (x : ℕ) ↦ (x : R)) =
          ((Finset.sum (range p) (fun (x : ℕ) ↦ (x : ℕ)))) := by simp only [Nat.cast_sum]
      simp only [add_left_eq_self, ← Finset.mul_sum, this]
      norm_cast
      simp only [Finset.sum_range_id]
      norm_cast
      simp only [Nat.cast_mul, _root_.map_mul,
          Nat.mul_div_assoc p (even_iff_two_dvd.mp (Nat.Odd.sub_odd hp odd_one))]
      ring_nf
      rw [mul_assoc, mul_assoc]
      refine mul_eq_zero_of_left ?_ _
      refine Ideal.Quotient.eq_zero_iff_mem.mpr ?_
      simp [mem_span_singleton]

namespace multiplicity

section IntegralDomain

variable [IsDomain R] [@DecidableRel R (· ∣ ·)]

theorem pow_sub_pow_of_prime {p : R} (hp : Prime p) {x y : R} (hxy : p ∣ x - y) (hx : ¬p ∣ x)
    {n : ℕ} (hn : ¬p ∣ n) : multiplicity p (x ^ n - y ^ n) = multiplicity p (x - y) := by
  rw [← geom_sum₂_mul, multiplicity.mul hp, multiplicity_eq_zero.2 (not_dvd_geom_sum₂ hp hxy hx hn),
    zero_add]

variable (hp : Prime (p : R)) (hp1 : Odd p) (hxy : ↑p ∣ x - y) (hx : ¬↑p ∣ x)

theorem geom_sum₂_eq_one : multiplicity (↑p) (∑ i ∈ range p, x ^ i * y ^ (p - 1 - i)) = 1 := by
  rw [← Nat.cast_one]
  refine multiplicity.eq_coe_iff.2 ⟨?_, ?_⟩
  · rw [pow_one]
    exact dvd_geom_sum₂_self hxy
  rw [dvd_iff_dvd_of_dvd_sub hxy] at hx
  cases' hxy with k hk
  rw [one_add_one_eq_two, eq_add_of_sub_eq' hk]
  refine mt (dvd_iff_dvd_of_dvd_sub (@odd_sq_dvd_geom_sum₂_sub _ _ y k _ hp1)).mp ?_
  rw [pow_two, mul_dvd_mul_iff_left hp.ne_zero]
  exact mt hp.dvd_of_dvd_pow hx

theorem pow_prime_sub_pow_prime :
    multiplicity (↑p) (x ^ p - y ^ p) = multiplicity (↑p) (x - y) + 1 := by
  rw [← geom_sum₂_mul, multiplicity.mul hp, geom_sum₂_eq_one hp hp1 hxy hx, add_comm]

theorem pow_prime_pow_sub_pow_prime_pow (a : ℕ) :
    multiplicity (↑p) (x ^ p ^ a - y ^ p ^ a) = multiplicity (↑p) (x - y) + a := by
  induction' a with a h_ind
  · rw [Nat.cast_zero, add_zero, pow_zero, pow_one, pow_one]
  rw [Nat.cast_add, Nat.cast_one, ← add_assoc, ← h_ind, pow_succ, pow_mul, pow_mul]
  apply pow_prime_sub_pow_prime hp hp1
  · rw [← geom_sum₂_mul]
    exact dvd_mul_of_dvd_right hxy _
  · exact fun h => hx (hp.dvd_of_dvd_pow h)

end IntegralDomain

section LiftingTheExponent

variable (hp : Nat.Prime p) (hp1 : Odd p)

/-- **Lifting the exponent lemma** for odd primes. -/
theorem Int.pow_sub_pow {x y : ℤ} (hxy : ↑p ∣ x - y) (hx : ¬↑p ∣ x) (n : ℕ) :
    multiplicity (↑p) (x ^ n - y ^ n) = multiplicity (↑p) (x - y) + multiplicity p n := by
  cases' n with n
  · simp only [multiplicity.zero, add_top, pow_zero, sub_self, Nat.zero_eq]
  have h : (multiplicity _ _).Dom := finite_nat_iff.mpr ⟨hp.ne_one, n.succ_pos⟩
  simp only [Nat.succ_eq_add_one] at h
  rcases eq_coe_iff.mp (PartENat.natCast_get h).symm with ⟨⟨k, hk⟩, hpn⟩
  conv_lhs => rw [hk, pow_mul, pow_mul]
  rw [Nat.prime_iff_prime_int] at hp
  rw [pow_sub_pow_of_prime hp, pow_prime_pow_sub_pow_prime_pow hp hp1 hxy hx, PartENat.natCast_get]
  · rw [← geom_sum₂_mul]
    exact dvd_mul_of_dvd_right hxy _
  · exact fun h => hx (hp.dvd_of_dvd_pow h)
  · rw [Int.natCast_dvd_natCast]
    rintro ⟨c, rfl⟩
    refine hpn ⟨c, ?_⟩
    rwa [pow_succ, mul_assoc]

theorem Int.pow_add_pow {x y : ℤ} (hxy : ↑p ∣ x + y) (hx : ¬↑p ∣ x) {n : ℕ} (hn : Odd n) :
    multiplicity (↑p) (x ^ n + y ^ n) = multiplicity (↑p) (x + y) + multiplicity p n := by
  rw [← sub_neg_eq_add] at hxy
  rw [← sub_neg_eq_add, ← sub_neg_eq_add, ← Odd.neg_pow hn]
  exact Int.pow_sub_pow hp hp1 hxy hx n

theorem Nat.pow_sub_pow {x y : ℕ} (hxy : p ∣ x - y) (hx : ¬p ∣ x) (n : ℕ) :
    multiplicity p (x ^ n - y ^ n) = multiplicity p (x - y) + multiplicity p n := by
  obtain hyx | hyx := le_total y x
  · iterate 2 rw [← Int.natCast_multiplicity]
    rw [Int.ofNat_sub (Nat.pow_le_pow_left hyx n)]
    rw [← Int.natCast_dvd_natCast] at hxy hx
    rw [Int.natCast_sub hyx] at *
    push_cast at *
    exact Int.pow_sub_pow hp hp1 hxy hx n
  · simp only [Nat.sub_eq_zero_iff_le.mpr hyx,
      Nat.sub_eq_zero_iff_le.mpr (Nat.pow_le_pow_left hyx n), multiplicity.zero,
      PartENat.top_add]

theorem Nat.pow_add_pow {x y : ℕ} (hxy : p ∣ x + y) (hx : ¬p ∣ x) {n : ℕ} (hn : Odd n) :
    multiplicity p (x ^ n + y ^ n) = multiplicity p (x + y) + multiplicity p n := by
  iterate 2 rw [← Int.natCast_multiplicity]
  rw [← Int.natCast_dvd_natCast] at hxy hx
  push_cast at *
  exact Int.pow_add_pow hp hp1 hxy hx hn

end LiftingTheExponent

end multiplicity

end CommRing

theorem pow_two_pow_sub_pow_two_pow [CommRing R] {x y : R} (n : ℕ) :
    x ^ 2 ^ n - y ^ 2 ^ n = (∏ i ∈ Finset.range n, (x ^ 2 ^ i + y ^ 2 ^ i)) * (x - y) := by
  induction' n with d hd
  · simp only [pow_zero, pow_one, range_zero, prod_empty, one_mul, Nat.zero_eq]
  · suffices x ^ 2 ^ d.succ - y ^ 2 ^ d.succ = (x ^ 2 ^ d + y ^ 2 ^ d) * (x ^ 2 ^ d - y ^ 2 ^ d) by
      rw [this, hd, Finset.prod_range_succ, ← mul_assoc, mul_comm (x ^ 2 ^ d + y ^ 2 ^ d)]
    rw [Nat.succ_eq_add_one]
    ring

-- Porting note: simplified proof because `fin_cases` was not available in that case
theorem Int.sq_mod_four_eq_one_of_odd {x : ℤ} : Odd x → x ^ 2 % 4 = 1 := by
  intro hx
  unfold Odd at hx
  rcases hx with ⟨_, rfl⟩
  ring_nf
  rw [add_assoc, ← add_mul, Int.add_mul_emod_self]
  decide

theorem Int.two_pow_two_pow_add_two_pow_two_pow {x y : ℤ} (hx : ¬2 ∣ x) (hxy : 4 ∣ x - y) (i : ℕ) :
    multiplicity 2 (x ^ 2 ^ i + y ^ 2 ^ i) = ↑(1 : ℕ) := by
  have hx_odd : Odd x := by rwa [Int.odd_iff_not_even, even_iff_two_dvd]
  have hxy_even : Even (x - y) := even_iff_two_dvd.mpr (dvd_trans (by decide) hxy)
  have hy_odd : Odd y := by simpa using hx_odd.sub_even hxy_even
  refine multiplicity.eq_coe_iff.mpr ⟨?_, ?_⟩
  · rw [pow_one, ← even_iff_two_dvd]
    exact hx_odd.pow.add_odd hy_odd.pow
  cases' i with i
  · intro hxy'
    have : 2 * 2 ∣ 2 * x := by
      have := dvd_add hxy hxy'
      norm_num at *
      rw [two_mul]
      exact this
    have : 2 ∣ x := (mul_dvd_mul_iff_left (by norm_num)).mp this
    contradiction
  suffices ∀ x : ℤ, Odd x → x ^ 2 ^ (i + 1) % 4 = 1 by
    rw [show (2 ^ (1 + 1) : ℤ) = 4 by norm_num, Int.dvd_iff_emod_eq_zero, Int.add_emod,
      this _ hx_odd, this _ hy_odd]
    decide
  intro x hx
  rw [pow_succ', mul_comm, pow_mul, Int.sq_mod_four_eq_one_of_odd hx.pow]

theorem Int.two_pow_two_pow_sub_pow_two_pow {x y : ℤ} (n : ℕ) (hxy : 4 ∣ x - y) (hx : ¬2 ∣ x) :
    multiplicity 2 (x ^ 2 ^ n - y ^ 2 ^ n) = multiplicity 2 (x - y) + n := by
  simp only [pow_two_pow_sub_pow_two_pow n, multiplicity.mul Int.prime_two,
    multiplicity.Finset.prod Int.prime_two, add_comm, Nat.cast_one, Finset.sum_const,
    Finset.card_range, nsmul_one, Int.two_pow_two_pow_add_two_pow_two_pow hx hxy]

theorem Int.two_pow_sub_pow' {x y : ℤ} (n : ℕ) (hxy : 4 ∣ x - y) (hx : ¬2 ∣ x) :
    multiplicity 2 (x ^ n - y ^ n) = multiplicity 2 (x - y) + multiplicity (2 : ℤ) n := by
  have hx_odd : Odd x := by rwa [Int.odd_iff_not_even, even_iff_two_dvd]
  have hxy_even : Even (x - y) := even_iff_two_dvd.mpr (dvd_trans (by decide) hxy)
  have hy_odd : Odd y := by simpa using hx_odd.sub_even hxy_even
  cases' n with n
  · simp only [pow_zero, sub_self, multiplicity.zero, Int.ofNat_zero, Nat.zero_eq, add_top]
  have h : (multiplicity 2 n.succ).Dom := multiplicity.finite_nat_iff.mpr ⟨by norm_num, n.succ_pos⟩
  simp only [Nat.succ_eq_add_one] at h
  rcases multiplicity.eq_coe_iff.mp (PartENat.natCast_get h).symm with ⟨⟨k, hk⟩, hpn⟩
  rw [hk, pow_mul, pow_mul, multiplicity.pow_sub_pow_of_prime,
    Int.two_pow_two_pow_sub_pow_two_pow _ hxy hx, ← hk, PartENat.natCast_get]
  · norm_cast
  · exact Int.prime_two
  · simpa only [even_iff_two_dvd] using hx_odd.pow.sub_odd hy_odd.pow
  · simpa only [even_iff_two_dvd, Int.odd_iff_not_even] using hx_odd.pow
  erw [Int.natCast_dvd_natCast]
  -- `erw` to deal with `2 : ℤ` vs `(2 : ℕ) : ℤ`
  contrapose! hpn
  rw [pow_succ]
  conv_rhs => rw [hk]
  exact mul_dvd_mul_left _ hpn

/-- **Lifting the exponent lemma** for `p = 2` -/
theorem Int.two_pow_sub_pow {x y : ℤ} {n : ℕ} (hxy : 2 ∣ x - y) (hx : ¬2 ∣ x) (hn : Even n) :
    multiplicity 2 (x ^ n - y ^ n) + 1 =
      multiplicity 2 (x + y) + multiplicity 2 (x - y) + multiplicity (2 : ℤ) n := by
  have hy : Odd y := by
    rw [← even_iff_two_dvd, ← Int.odd_iff_not_even] at hx
    replace hxy := (@even_neg _ _ (x - y)).mpr (even_iff_two_dvd.mpr hxy)
    convert Even.add_odd hxy hx
    abel
  cases' hn with d hd
  subst hd
  simp only [← two_mul, pow_mul]
  have hxy4 : 4 ∣ x ^ 2 - y ^ 2 := by
    rw [Int.dvd_iff_emod_eq_zero, Int.sub_emod, Int.sq_mod_four_eq_one_of_odd _,
      Int.sq_mod_four_eq_one_of_odd hy]
    · norm_num
    · simp only [Int.odd_iff_not_even, even_iff_two_dvd, hx, not_false_iff]
  rw [Int.two_pow_sub_pow' d hxy4 _, sq_sub_sq, ← Int.ofNat_mul_out, multiplicity.mul Int.prime_two,
    multiplicity.mul Int.prime_two]
  · suffices multiplicity (2 : ℤ) ↑(2 : ℕ) = 1 by rw [this, add_comm (1 : PartENat), ← add_assoc]
    norm_cast
    rw [multiplicity.multiplicity_self _ _]
    · apply Prime.not_unit
      simp only [← Nat.prime_iff, Nat.prime_two]
    · exact two_ne_zero
  · rw [← even_iff_two_dvd, ← Int.odd_iff_not_even]
    apply Odd.pow
    simp only [Int.odd_iff_not_even, even_iff_two_dvd, hx, not_false_iff]

theorem Nat.two_pow_sub_pow {x y : ℕ} (hxy : 2 ∣ x - y) (hx : ¬2 ∣ x) {n : ℕ} (hn : Even n) :
    multiplicity 2 (x ^ n - y ^ n) + 1 =
      multiplicity 2 (x + y) + multiplicity 2 (x - y) + multiplicity 2 n := by
  obtain hyx | hyx := le_total y x
  · iterate 3 rw [← multiplicity.Int.natCast_multiplicity]
    simp only [Int.ofNat_sub hyx, Int.ofNat_sub (pow_le_pow_left' hyx _), Int.ofNat_add,
<<<<<<< HEAD
      Int.coe_nat_pow]
=======
      Int.natCast_pow]
>>>>>>> 59de845a
    rw [← Int.natCast_dvd_natCast] at hx
    rw [← Int.natCast_dvd_natCast, Int.ofNat_sub hyx] at hxy
    convert Int.two_pow_sub_pow hxy hx hn using 2
    rw [← multiplicity.Int.natCast_multiplicity]
    rfl
  · simp only [Nat.sub_eq_zero_iff_le.mpr hyx,
      Nat.sub_eq_zero_iff_le.mpr (pow_le_pow_left' hyx n), multiplicity.zero,
      PartENat.top_add, PartENat.add_top]

namespace padicValNat

variable {x y : ℕ}

theorem pow_two_sub_pow (hyx : y < x) (hxy : 2 ∣ x - y) (hx : ¬2 ∣ x) {n : ℕ} (hn : n ≠ 0)
    (hneven : Even n) :
    padicValNat 2 (x ^ n - y ^ n) + 1 =
      padicValNat 2 (x + y) + padicValNat 2 (x - y) + padicValNat 2 n := by
  simp only [← PartENat.natCast_inj, Nat.cast_add]
  iterate 4 rw [padicValNat_def, PartENat.natCast_get]
  · convert Nat.two_pow_sub_pow hxy hx hneven using 2
  · exact hn.bot_lt
  · exact Nat.sub_pos_of_lt hyx
  · omega
  · simp only [tsub_pos_iff_lt, pow_lt_pow_left hyx zero_le' hn]

variable {p : ℕ} [hp : Fact p.Prime] (hp1 : Odd p)

theorem pow_sub_pow (hyx : y < x) (hxy : p ∣ x - y) (hx : ¬p ∣ x) {n : ℕ} (hn : n ≠ 0) :
    padicValNat p (x ^ n - y ^ n) = padicValNat p (x - y) + padicValNat p n := by
  rw [← PartENat.natCast_inj, Nat.cast_add]
  iterate 3 rw [padicValNat_def, PartENat.natCast_get]
  · exact multiplicity.Nat.pow_sub_pow hp.out hp1 hxy hx n
  · exact hn.bot_lt
  · exact Nat.sub_pos_of_lt hyx
  · exact Nat.sub_pos_of_lt (Nat.pow_lt_pow_left hyx hn)

theorem pow_add_pow (hxy : p ∣ x + y) (hx : ¬p ∣ x) {n : ℕ} (hn : Odd n) :
    padicValNat p (x ^ n + y ^ n) = padicValNat p (x + y) + padicValNat p n := by
  cases' y with y
  · contradiction
  rw [← PartENat.natCast_inj, Nat.cast_add]
  iterate 3 rw [padicValNat_def, PartENat.natCast_get]
  · exact multiplicity.Nat.pow_add_pow hp.out hp1 hxy hx hn
  · exact Odd.pos hn
  · simp only [add_pos_iff, Nat.succ_pos', or_true_iff]
  · exact Nat.lt_add_left _ (pow_pos y.succ_pos _)

end padicValNat<|MERGE_RESOLUTION|>--- conflicted
+++ resolved
@@ -340,11 +340,7 @@
   obtain hyx | hyx := le_total y x
   · iterate 3 rw [← multiplicity.Int.natCast_multiplicity]
     simp only [Int.ofNat_sub hyx, Int.ofNat_sub (pow_le_pow_left' hyx _), Int.ofNat_add,
-<<<<<<< HEAD
-      Int.coe_nat_pow]
-=======
       Int.natCast_pow]
->>>>>>> 59de845a
     rw [← Int.natCast_dvd_natCast] at hx
     rw [← Int.natCast_dvd_natCast, Int.ofNat_sub hyx] at hxy
     convert Int.two_pow_sub_pow hxy hx hn using 2
