/-
Copyright (c) 2018 Robert Y. Lewis. All rights reserved.
Released under Apache 2.0 license as described in the file LICENSE.
Authors: Robert Y. Lewis
-/
import Mathlib.Algebra.Polynomial.Identities
import Mathlib.Analysis.SpecificLimits.Basic
import Mathlib.NumberTheory.Padics.PadicIntegers
import Mathlib.Topology.Algebra.Polynomial
import Mathlib.Topology.MetricSpace.CauSeqFilter

/-!
# Hensel's lemma on ℤ_p

This file proves Hensel's lemma on ℤ_p, roughly following Keith Conrad's writeup:
<http://www.math.uconn.edu/~kconrad/blurbs/gradnumthy/hensel.pdf>

Hensel's lemma gives a simple condition for the existence of a root of a polynomial.

The proof and motivation are described in the paper
[R. Y. Lewis, *A formal proof of Hensel's lemma over the p-adic integers*][lewis2019].

## References

* <http://www.math.uconn.edu/~kconrad/blurbs/gradnumthy/hensel.pdf>
* [R. Y. Lewis, *A formal proof of Hensel's lemma over the p-adic integers*][lewis2019]
* <https://en.wikipedia.org/wiki/Hensel%27s_lemma>

## Tags

p-adic, p adic, padic, p-adic integer
-/


noncomputable section

open Topology

-- We begin with some general lemmas that are used below in the computation.
theorem padic_polynomial_dist {p : ℕ} [Fact p.Prime] (F : Polynomial ℤ_[p]) (x y : ℤ_[p]) :
    ‖F.eval x - F.eval y‖ ≤ ‖x - y‖ :=
  let ⟨z, hz⟩ := F.evalSubFactor x y
  calc
    ‖F.eval x - F.eval y‖ = ‖z‖ * ‖x - y‖ := by simp [hz]
    _ ≤ 1 * ‖x - y‖ := by gcongr; apply PadicInt.norm_le_one
    _ = ‖x - y‖ := by simp

open Filter Metric

private theorem comp_tendsto_lim {p : ℕ} [Fact p.Prime] {F : Polynomial ℤ_[p]}
    (ncs : CauSeq ℤ_[p] norm) : Tendsto (fun i => F.eval (ncs i)) atTop (𝓝 (F.eval ncs.lim)) :=
  Filter.Tendsto.comp (@Polynomial.continuousAt _ _ _ _ F _) ncs.tendsto_limit

section

-- Porting note: replaced `parameter` with `variable`
variable {p : ℕ} [Fact p.Prime] {ncs : CauSeq ℤ_[p] norm} {F : Polynomial ℤ_[p]}
  {a : ℤ_[p]} (ncs_der_val : ∀ n, ‖F.derivative.eval (ncs n)‖ = ‖F.derivative.eval a‖)
private theorem ncs_tendsto_lim :
    Tendsto (fun i => ‖F.derivative.eval (ncs i)‖) atTop (𝓝 ‖F.derivative.eval ncs.lim‖) :=
  Tendsto.comp (continuous_iff_continuousAt.1 continuous_norm _) (comp_tendsto_lim _)

include ncs_der_val

private theorem ncs_tendsto_const :
    Tendsto (fun i => ‖F.derivative.eval (ncs i)‖) atTop (𝓝 ‖F.derivative.eval a‖) := by
  convert @tendsto_const_nhds ℝ ℕ _ _ _; rw [ncs_der_val]

private theorem norm_deriv_eq : ‖F.derivative.eval ncs.lim‖ = ‖F.derivative.eval a‖ :=
  tendsto_nhds_unique ncs_tendsto_lim (ncs_tendsto_const ncs_der_val)

end

section

-- Porting note: replaced `parameter` with `variable`
variable {p : ℕ} [Fact p.Prime] {ncs : CauSeq ℤ_[p] norm} {F : Polynomial ℤ_[p]}
  (hnorm : Tendsto (fun i => ‖F.eval (ncs i)‖) atTop (𝓝 0))
include hnorm

private theorem tendsto_zero_of_norm_tendsto_zero : Tendsto (fun i => F.eval (ncs i)) atTop (𝓝 0) :=
  tendsto_iff_norm_sub_tendsto_zero.2 (by simpa using hnorm)

theorem limit_zero_of_norm_tendsto_zero : F.eval ncs.lim = 0 :=
  tendsto_nhds_unique (comp_tendsto_lim _) (tendsto_zero_of_norm_tendsto_zero hnorm)

end

section Hensel

open Nat

-- Porting note: replaced `parameter` with `variable`
variable (p : ℕ) [Fact p.Prime] (F : Polynomial ℤ_[p]) (a : ℤ_[p])

-- Porting note: renamed this `def` and used a local notation to provide arguments automatically
/-- `T` is an auxiliary value that is used to control the behavior of the polynomial `F`. -/
private def T_gen : ℝ := ‖F.eval a / ((F.derivative.eval a ^ 2 : ℤ_[p]) : ℚ_[p])‖

local notation "T" => @T_gen p _ F a

variable {p F a}

private theorem T_def : T = ‖F.eval a‖ / ‖F.derivative.eval a‖ ^ 2 := by
  simp [T_gen, ← PadicInt.norm_def]

private theorem T_nonneg : 0 ≤ T := norm_nonneg _

private theorem T_pow_nonneg (n : ℕ) : 0 ≤ T ^ n := pow_nonneg T_nonneg _

variable (hnorm : ‖F.eval a‖ < ‖F.derivative.eval a‖ ^ 2)
include hnorm

private theorem deriv_sq_norm_pos : 0 < ‖F.derivative.eval a‖ ^ 2 :=
  lt_of_le_of_lt (norm_nonneg _) hnorm

private theorem deriv_sq_norm_ne_zero : ‖F.derivative.eval a‖ ^ 2 ≠ 0 :=
  ne_of_gt (deriv_sq_norm_pos hnorm)

private theorem deriv_norm_ne_zero : ‖F.derivative.eval a‖ ≠ 0 := fun h =>
  deriv_sq_norm_ne_zero hnorm (by simp [*, sq])

private theorem deriv_norm_pos : 0 < ‖F.derivative.eval a‖ :=
  lt_of_le_of_ne (norm_nonneg _) (Ne.symm (deriv_norm_ne_zero hnorm))

private theorem deriv_ne_zero : F.derivative.eval a ≠ 0 :=
  mt norm_eq_zero.2 (deriv_norm_ne_zero hnorm)


private theorem T_lt_one : T < 1 := by
  have h := (div_lt_one (deriv_sq_norm_pos hnorm)).2 hnorm
  rw [T_def]; exact h

private theorem T_pow {n : ℕ} (hn : n ≠ 0) : T ^ n < 1 := pow_lt_one₀ T_nonneg (T_lt_one hnorm) hn

private theorem T_pow' (n : ℕ) : T ^ 2 ^ n < 1 := T_pow hnorm (pow_ne_zero _ two_ne_zero)

-- Porting note: renamed this `def` and used a local notation to provide arguments automatically
/-- We will construct a sequence of elements of ℤ_p satisfying successive values of `ih`. -/
private def ih_gen (n : ℕ) (z : ℤ_[p]) : Prop :=
  ‖F.derivative.eval z‖ = ‖F.derivative.eval a‖ ∧ ‖F.eval z‖ ≤ ‖F.derivative.eval a‖ ^ 2 * T ^ 2 ^ n

local notation "ih" => @ih_gen p _ F a

private theorem ih_0 : ih 0 a :=
  ⟨rfl, by simp [T_def, mul_div_cancel₀ _ (ne_of_gt (deriv_sq_norm_pos hnorm))]⟩

private theorem calc_norm_le_one {n : ℕ} {z : ℤ_[p]} (hz : ih n z) :
    ‖(↑(F.eval z) : ℚ_[p]) / ↑(F.derivative.eval z)‖ ≤ 1 :=
  calc
    ‖(↑(F.eval z) : ℚ_[p]) / ↑(F.derivative.eval z)‖ =
        ‖(↑(F.eval z) : ℚ_[p])‖ / ‖(↑(F.derivative.eval z) : ℚ_[p])‖ :=
      norm_div _ _
    _ = ‖F.eval z‖ / ‖F.derivative.eval a‖ := by simp [hz.1]
    _ ≤ ‖F.derivative.eval a‖ ^ 2 * T ^ 2 ^ n / ‖F.derivative.eval a‖ := by
      gcongr
      apply hz.2
    _ = ‖F.derivative.eval a‖ * T ^ 2 ^ n := div_sq_cancel _ _
    _ ≤ 1 := mul_le_one₀ (PadicInt.norm_le_one _) (T_pow_nonneg _) (le_of_lt (T_pow' hnorm _))


private theorem calc_deriv_dist {z z' z1 : ℤ_[p]} (hz' : z' = z - z1)
    (hz1 : ‖z1‖ = ‖F.eval z‖ / ‖F.derivative.eval a‖) {n} (hz : ih n z) :
    ‖F.derivative.eval z' - F.derivative.eval z‖ < ‖F.derivative.eval a‖ :=
  calc
    ‖F.derivative.eval z' - F.derivative.eval z‖ ≤ ‖z' - z‖ := padic_polynomial_dist _ _ _
    _ = ‖z1‖ := by simp only [sub_eq_add_neg, add_assoc, hz', add_add_neg_cancel'_right, norm_neg]
    _ = ‖F.eval z‖ / ‖F.derivative.eval a‖ := hz1
    _ ≤ ‖F.derivative.eval a‖ ^ 2 * T ^ 2 ^ n / ‖F.derivative.eval a‖ := by
      gcongr
      apply hz.2
    _ = ‖F.derivative.eval a‖ * T ^ 2 ^ n := div_sq_cancel _ _
    _ < ‖F.derivative.eval a‖ := (mul_lt_iff_lt_one_right (deriv_norm_pos hnorm)).2
      (T_pow' hnorm _)


private def calc_eval_z' {z z' z1 : ℤ_[p]} (hz' : z' = z - z1) {n} (hz : ih n z)
    (h1 : ‖(↑(F.eval z) : ℚ_[p]) / ↑(F.derivative.eval z)‖ ≤ 1) (hzeq : z1 = ⟨_, h1⟩) :
    { q : ℤ_[p] // F.eval z' = q * z1 ^ 2 } := by
  have hdzne : F.derivative.eval z ≠ 0 :=
    mt norm_eq_zero.2 (by rw [hz.1]; apply deriv_norm_ne_zero; assumption)
  have hdzne' : (↑(F.derivative.eval z) : ℚ_[p]) ≠ 0 := fun h => hdzne (Subtype.ext_iff_val.2 h)
  obtain ⟨q, hq⟩ := F.binomExpansion z (-z1)
  have : ‖(↑(F.derivative.eval z) * (↑(F.eval z) / ↑(F.derivative.eval z)) : ℚ_[p])‖ ≤ 1 := by
    rw [padicNormE.mul]
    exact mul_le_one₀ (PadicInt.norm_le_one _) (norm_nonneg _) h1
  have : F.derivative.eval z * -z1 = -F.eval z := by
    calc
      F.derivative.eval z * -z1 =
          F.derivative.eval z * -⟨↑(F.eval z) / ↑(F.derivative.eval z), h1⟩ := by rw [hzeq]
      _ = -(F.derivative.eval z * ⟨↑(F.eval z) / ↑(F.derivative.eval z), h1⟩) := mul_neg _ _
      _ = -⟨F.derivative.eval z * (F.eval z / (F.derivative.eval z : ℤ_[p]) : ℚ_[p]), this⟩ :=
        (Subtype.ext <| by simp only [PadicInt.coe_neg, PadicInt.coe_mul, Subtype.coe_mk])
      _ = -F.eval z := by simp only [mul_div_cancel₀ _ hdzne', Subtype.coe_eta]

  exact ⟨q, by simpa only [sub_eq_add_neg, this, hz', add_neg_cancel, neg_sq, zero_add] using hq⟩

private def calc_eval_z'_norm {z z' z1 : ℤ_[p]} {n} (hz : ih n z) {q} (heq : F.eval z' = q * z1 ^ 2)
    (h1 : ‖(↑(F.eval z) : ℚ_[p]) / ↑(F.derivative.eval z)‖ ≤ 1) (hzeq : z1 = ⟨_, h1⟩) :
    ‖F.eval z'‖ ≤ ‖F.derivative.eval a‖ ^ 2 * T ^ 2 ^ (n + 1) := by
  calc
    ‖F.eval z'‖ = ‖q‖ * ‖z1‖ ^ 2 := by simp [heq]
    _ ≤ 1 * ‖z1‖ ^ 2 := by gcongr; apply PadicInt.norm_le_one
    _ = ‖F.eval z‖ ^ 2 / ‖F.derivative.eval a‖ ^ 2 := by simp [hzeq, hz.1, div_pow]
    _ ≤ (‖F.derivative.eval a‖ ^ 2 * T ^ 2 ^ n) ^ 2 / ‖F.derivative.eval a‖ ^ 2 := by
      gcongr
      exact hz.2
    _ = (‖F.derivative.eval a‖ ^ 2) ^ 2 * (T ^ 2 ^ n) ^ 2 / ‖F.derivative.eval a‖ ^ 2 := by
      simp only [mul_pow]
    _ = ‖F.derivative.eval a‖ ^ 2 * (T ^ 2 ^ n) ^ 2 := div_sq_cancel _ _
    _ = ‖F.derivative.eval a‖ ^ 2 * T ^ 2 ^ (n + 1) := by rw [← pow_mul, pow_succ 2]


-- Porting note: unsupported option eqn_compiler.zeta
-- set_option eqn_compiler.zeta true

/-- Given `z : ℤ_[p]` satisfying `ih n z`, construct `z' : ℤ_[p]` satisfying `ih (n+1) z'`. We need
the hypothesis `ih n z`, since otherwise `z'` is not necessarily an integer. -/
private def ih_n {n : ℕ} {z : ℤ_[p]} (hz : ih n z) : { z' : ℤ_[p] // ih (n + 1) z' } :=
  have h1 : ‖(↑(F.eval z) : ℚ_[p]) / ↑(F.derivative.eval z)‖ ≤ 1 := calc_norm_le_one hnorm hz
  let z1 : ℤ_[p] := ⟨_, h1⟩
  let z' : ℤ_[p] := z - z1
  ⟨z',
    have hdist : ‖F.derivative.eval z' - F.derivative.eval z‖ < ‖F.derivative.eval a‖ :=
      calc_deriv_dist hnorm rfl (by simp [z1, hz.1]) hz
    have hfeq : ‖F.derivative.eval z'‖ = ‖F.derivative.eval a‖ := by
      rw [sub_eq_add_neg, ← hz.1, ← norm_neg (F.derivative.eval z)] at hdist
      have := PadicInt.norm_eq_of_norm_add_lt_right hdist
      rwa [norm_neg, hz.1] at this
    let ⟨_, heq⟩ := calc_eval_z' hnorm rfl hz h1 rfl
    have hnle : ‖F.eval z'‖ ≤ ‖F.derivative.eval a‖ ^ 2 * T ^ 2 ^ (n + 1) :=
      calc_eval_z'_norm hz heq h1 rfl
    ⟨hfeq, hnle⟩⟩

-- Porting note: unsupported option eqn_compiler.zeta
-- set_option eqn_compiler.zeta false

private def newton_seq_aux : ∀ n : ℕ, { z : ℤ_[p] // ih n z }
  | 0 => ⟨a, ih_0 hnorm⟩
  | k + 1 => ih_n hnorm (newton_seq_aux k).2

-- Porting note: renamed this `def` and used a local notation to provide arguments automatically
private def newton_seq_gen (n : ℕ) : ℤ_[p] :=
  (newton_seq_aux hnorm n).1

local notation "newton_seq" => newton_seq_gen hnorm

private theorem newton_seq_deriv_norm (n : ℕ) :
    ‖F.derivative.eval (newton_seq n)‖ = ‖F.derivative.eval a‖ :=
  (newton_seq_aux hnorm n).2.1

private theorem newton_seq_norm_le (n : ℕ) :
    ‖F.eval (newton_seq n)‖ ≤ ‖F.derivative.eval a‖ ^ 2 * T ^ 2 ^ n :=
  (newton_seq_aux hnorm n).2.2

private theorem newton_seq_norm_eq (n : ℕ) :
    ‖newton_seq (n + 1) - newton_seq n‖ =
    ‖F.eval (newton_seq n)‖ / ‖F.derivative.eval (newton_seq n)‖ := by
  rw [newton_seq_gen, newton_seq_gen, newton_seq_aux, ih_n]
  simp [sub_eq_add_neg, add_comm]

private theorem newton_seq_succ_dist (n : ℕ) :
    ‖newton_seq (n + 1) - newton_seq n‖ ≤ ‖F.derivative.eval a‖ * T ^ 2 ^ n :=
  calc
    ‖newton_seq (n + 1) - newton_seq n‖ =
        ‖F.eval (newton_seq n)‖ / ‖F.derivative.eval (newton_seq n)‖ :=
      newton_seq_norm_eq hnorm _
    _ = ‖F.eval (newton_seq n)‖ / ‖F.derivative.eval a‖ := by rw [newton_seq_deriv_norm]
    _ ≤ ‖F.derivative.eval a‖ ^ 2 * T ^ 2 ^ n / ‖F.derivative.eval a‖ :=
      ((div_le_div_right (deriv_norm_pos hnorm)).2 (newton_seq_norm_le hnorm _))
    _ = ‖F.derivative.eval a‖ * T ^ 2 ^ n := div_sq_cancel _ _

private theorem newton_seq_dist_aux (n : ℕ) :
    ∀ k : ℕ, ‖newton_seq (n + k) - newton_seq n‖ ≤ ‖F.derivative.eval a‖ * T ^ 2 ^ n
  | 0 => by simp [T_pow_nonneg, mul_nonneg]
  | k + 1 =>
    have : 2 ^ n ≤ 2 ^ (n + k) := by
<<<<<<< HEAD
      apply pow_le_pow_right
      · norm_num
      apply Nat.le_add_right
=======
      apply pow_right_mono₀
      · norm_num
      · apply Nat.le_add_right
>>>>>>> a60b09cd
    calc
      ‖newton_seq (n + (k + 1)) - newton_seq n‖ = ‖newton_seq (n + k + 1) - newton_seq n‖ := by
        rw [add_assoc]
      _ = ‖newton_seq (n + k + 1) - newton_seq (n + k) + (newton_seq (n + k) - newton_seq n)‖ := by
        rw [← sub_add_sub_cancel]
      _ ≤ max ‖newton_seq (n + k + 1) - newton_seq (n + k)‖ ‖newton_seq (n + k) - newton_seq n‖ :=
        (PadicInt.nonarchimedean _ _)
      _ ≤ max (‖F.derivative.eval a‖ * T ^ 2 ^ (n + k)) (‖F.derivative.eval a‖ * T ^ 2 ^ n) :=
        (max_le_max (newton_seq_succ_dist _ _) (newton_seq_dist_aux _ _))
      _ = ‖F.derivative.eval a‖ * T ^ 2 ^ n :=
        max_eq_right <|
          mul_le_mul_of_nonneg_left (pow_le_pow_of_le_one (norm_nonneg _)
            (le_of_lt (T_lt_one hnorm)) this) (norm_nonneg _)

private theorem newton_seq_dist {n k : ℕ} (hnk : n ≤ k) :
    ‖newton_seq k - newton_seq n‖ ≤ ‖F.derivative.eval a‖ * T ^ 2 ^ n := by
  have hex : ∃ m, k = n + m := Nat.exists_eq_add_of_le hnk
  let ⟨_, hex'⟩ := hex
  rw [hex']; apply newton_seq_dist_aux

private theorem bound' : Tendsto (fun n : ℕ => ‖F.derivative.eval a‖ * T ^ 2 ^ n) atTop (𝓝 0) := by
  rw [← mul_zero ‖F.derivative.eval a‖]
  exact
    tendsto_const_nhds.mul
      (Tendsto.comp (tendsto_pow_atTop_nhds_zero_of_lt_one (norm_nonneg _) (T_lt_one hnorm))
        (Nat.tendsto_pow_atTop_atTop_of_one_lt (by norm_num)))

private theorem bound :
    ∀ {ε}, ε > 0 → ∃ N : ℕ, ∀ {n}, n ≥ N → ‖F.derivative.eval a‖ * T ^ 2 ^ n < ε := fun hε ↦
  eventually_atTop.1 <| (bound' hnorm).eventually <| gt_mem_nhds hε

private theorem bound'_sq :
    Tendsto (fun n : ℕ => ‖F.derivative.eval a‖ ^ 2 * T ^ 2 ^ n) atTop (𝓝 0) := by
  rw [← mul_zero ‖F.derivative.eval a‖, sq]
  simp only [mul_assoc]
  apply Tendsto.mul
  · apply tendsto_const_nhds
  · apply bound'
    assumption

private theorem newton_seq_is_cauchy : IsCauSeq norm newton_seq := fun _ε hε ↦
  (bound hnorm hε).imp fun _N hN _j hj ↦ (newton_seq_dist hnorm hj).trans_lt <| hN le_rfl

private def newton_cau_seq : CauSeq ℤ_[p] norm := ⟨_, newton_seq_is_cauchy hnorm⟩

-- Porting note: renamed this `def` and used a local notation to provide arguments automatically
private def soln_gen : ℤ_[p] := (newton_cau_seq hnorm).lim

local notation "soln" => soln_gen hnorm

private theorem soln_spec {ε : ℝ} (hε : ε > 0) :
    ∃ N : ℕ, ∀ {i : ℕ}, i ≥ N → ‖soln - newton_cau_seq hnorm i‖ < ε :=
  Setoid.symm (CauSeq.equiv_lim (newton_cau_seq hnorm)) _ hε

private theorem soln_deriv_norm : ‖F.derivative.eval soln‖ = ‖F.derivative.eval a‖ :=
  norm_deriv_eq (newton_seq_deriv_norm hnorm)

private theorem newton_seq_norm_tendsto_zero :
    Tendsto (fun i => ‖F.eval (newton_cau_seq hnorm i)‖) atTop (𝓝 0) :=
  squeeze_zero (fun _ => norm_nonneg _) (newton_seq_norm_le hnorm) (bound'_sq hnorm)

private theorem newton_seq_dist_tendsto' :
    Tendsto (fun n => ‖newton_cau_seq hnorm n - a‖) atTop (𝓝 ‖soln - a‖) :=
  (continuous_norm.tendsto _).comp ((newton_cau_seq hnorm).tendsto_limit.sub tendsto_const_nhds)

private theorem eval_soln : F.eval soln = 0 :=
  limit_zero_of_norm_tendsto_zero (newton_seq_norm_tendsto_zero hnorm)

variable (hnsol : F.eval a ≠ 0)
include hnsol

private theorem T_pos : T > 0 := by
  rw [T_def]
  exact div_pos (norm_pos_iff.2 hnsol) (deriv_sq_norm_pos hnorm)

private theorem newton_seq_succ_dist_weak (n : ℕ) :
    ‖newton_seq (n + 2) - newton_seq (n + 1)‖ < ‖F.eval a‖ / ‖F.derivative.eval a‖ :=
  have : 2 ≤ 2 ^ (n + 1) := by
    have := pow_right_mono₀ (by norm_num : 1 ≤ 2) (Nat.le_add_left _ _ : 1 ≤ n + 1)
    simpa using this
  calc
    ‖newton_seq (n + 2) - newton_seq (n + 1)‖ ≤ ‖F.derivative.eval a‖ * T ^ 2 ^ (n + 1) :=
      newton_seq_succ_dist hnorm _
    _ ≤ ‖F.derivative.eval a‖ * T ^ 2 :=
      (mul_le_mul_of_nonneg_left (pow_le_pow_of_le_one (norm_nonneg _)
        (le_of_lt (T_lt_one hnorm)) this) (norm_nonneg _))
    _ < ‖F.derivative.eval a‖ * T ^ 1 :=
      (mul_lt_mul_of_pos_left (pow_lt_pow_right_of_lt_one (T_pos hnorm hnsol)
        (T_lt_one hnorm) (by norm_num)) (deriv_norm_pos hnorm))
    _ = ‖F.eval a‖ / ‖F.derivative.eval a‖ := by
      rw [T_gen, sq, pow_one, norm_div, ← mul_div_assoc, PadicInt.padic_norm_e_of_padicInt,
        PadicInt.coe_mul, padicNormE.mul]
      apply mul_div_mul_left
      apply deriv_norm_ne_zero; assumption

private theorem newton_seq_dist_to_a :
    ∀ n : ℕ, 0 < n → ‖newton_seq n - a‖ = ‖F.eval a‖ / ‖F.derivative.eval a‖
  | 1, _h => by simp [sub_eq_add_neg, add_assoc, newton_seq_gen, newton_seq_aux, ih_n]
  | k + 2, _h =>
    have hlt : ‖newton_seq (k + 2) - newton_seq (k + 1)‖ < ‖newton_seq (k + 1) - a‖ := by
      rw [newton_seq_dist_to_a (k + 1) (succ_pos _)]; apply newton_seq_succ_dist_weak
      assumption
    have hne' : ‖newton_seq (k + 2) - newton_seq (k + 1)‖ ≠ ‖newton_seq (k + 1) - a‖ := ne_of_lt hlt
    calc
      ‖newton_seq (k + 2) - a‖ =
          ‖newton_seq (k + 2) - newton_seq (k + 1) + (newton_seq (k + 1) - a)‖ := by
        rw [← sub_add_sub_cancel]
      _ = max ‖newton_seq (k + 2) - newton_seq (k + 1)‖ ‖newton_seq (k + 1) - a‖ :=
        (PadicInt.norm_add_eq_max_of_ne hne')
      _ = ‖newton_seq (k + 1) - a‖ := max_eq_right_of_lt hlt
      _ = ‖Polynomial.eval a F‖ / ‖Polynomial.eval a (Polynomial.derivative F)‖ :=
        newton_seq_dist_to_a (k + 1) (succ_pos _)

private theorem newton_seq_dist_tendsto :
    Tendsto (fun n => ‖newton_cau_seq hnorm n - a‖)
    atTop (𝓝 (‖F.eval a‖ / ‖F.derivative.eval a‖)) :=
  tendsto_const_nhds.congr' (eventually_atTop.2
    ⟨1, fun _ hx => (newton_seq_dist_to_a hnorm hnsol _ hx).symm⟩)

private theorem soln_dist_to_a : ‖soln - a‖ = ‖F.eval a‖ / ‖F.derivative.eval a‖ :=
  tendsto_nhds_unique (newton_seq_dist_tendsto' hnorm) (newton_seq_dist_tendsto hnorm hnsol)

private theorem soln_dist_to_a_lt_deriv : ‖soln - a‖ < ‖F.derivative.eval a‖ := by
  rw [soln_dist_to_a, div_lt_iff₀ (deriv_norm_pos _), ← sq] <;> assumption

private theorem soln_unique (z : ℤ_[p]) (hev : F.eval z = 0)
    (hnlt : ‖z - a‖ < ‖F.derivative.eval a‖) : z = soln :=
  have soln_dist : ‖z - soln‖ < ‖F.derivative.eval a‖ :=
    calc
      ‖z - soln‖ = ‖z - a + (a - soln)‖ := by rw [sub_add_sub_cancel]
      _ ≤ max ‖z - a‖ ‖a - soln‖ := PadicInt.nonarchimedean _ _
      _ < ‖F.derivative.eval a‖ :=
        max_lt hnlt ((norm_sub_rev soln a ▸ (soln_dist_to_a_lt_deriv hnorm)) hnsol)

  let h := z - soln
  let ⟨q, hq⟩ := F.binomExpansion soln h
  have : (F.derivative.eval soln + q * h) * h = 0 :=
    Eq.symm
      (calc
        0 = F.eval (soln + h) := by simp [h, hev]
        _ = F.derivative.eval soln * h + q * h ^ 2 := by rw [hq, eval_soln, zero_add]
        _ = (F.derivative.eval soln + q * h) * h := by rw [sq, right_distrib, mul_assoc]
        )
  have : h = 0 :=
    by_contra fun hne =>
      have : F.derivative.eval soln + q * h = 0 :=
        (eq_zero_or_eq_zero_of_mul_eq_zero this).resolve_right hne
      have : F.derivative.eval soln = -q * h := by simpa using eq_neg_of_add_eq_zero_left this
      lt_irrefl ‖F.derivative.eval soln‖
        (calc
          ‖F.derivative.eval soln‖ = ‖-q * h‖ := by rw [this]
          _ ≤ 1 * ‖h‖ := by
            rw [PadicInt.norm_mul]
            exact mul_le_mul_of_nonneg_right (PadicInt.norm_le_one _) (norm_nonneg _)
          _ = ‖z - soln‖ := by simp
          _ < ‖F.derivative.eval soln‖ := by rw [soln_deriv_norm]; apply soln_dist
          )
  eq_of_sub_eq_zero (by rw [← this])

end Hensel

variable {p : ℕ} [Fact p.Prime] {F : Polynomial ℤ_[p]} {a : ℤ_[p]}

private theorem a_soln_is_unique (ha : F.eval a = 0) (z' : ℤ_[p]) (hz' : F.eval z' = 0)
    (hnormz' : ‖z' - a‖ < ‖F.derivative.eval a‖) : z' = a :=
  let h := z' - a
  let ⟨q, hq⟩ := F.binomExpansion a h
  have : (F.derivative.eval a + q * h) * h = 0 :=
    Eq.symm
      (calc
        0 = F.eval (a + h) := show 0 = F.eval (a + (z' - a)) by rw [add_comm]; simp [hz']
        _ = F.derivative.eval a * h + q * h ^ 2 := by rw [hq, ha, zero_add]
        _ = (F.derivative.eval a + q * h) * h := by rw [sq, right_distrib, mul_assoc]
        )
  have : h = 0 :=
    by_contra fun hne =>
      have : F.derivative.eval a + q * h = 0 :=
        (eq_zero_or_eq_zero_of_mul_eq_zero this).resolve_right hne
      have : F.derivative.eval a = -q * h := by simpa using eq_neg_of_add_eq_zero_left this
      lt_irrefl ‖F.derivative.eval a‖
        (calc
          ‖F.derivative.eval a‖ = ‖q‖ * ‖h‖ := by simp [this]
          _ ≤ 1 * ‖h‖ := by gcongr; apply PadicInt.norm_le_one
          _ < ‖F.derivative.eval a‖ := by simpa
          )
  eq_of_sub_eq_zero (by rw [← this])

variable (hnorm : ‖F.eval a‖ < ‖F.derivative.eval a‖ ^ 2)
include hnorm

private theorem a_is_soln (ha : F.eval a = 0) :
    F.eval a = 0 ∧
      ‖a - a‖ < ‖F.derivative.eval a‖ ∧
        ‖F.derivative.eval a‖ = ‖F.derivative.eval a‖ ∧
          ∀ z', F.eval z' = 0 → ‖z' - a‖ < ‖F.derivative.eval a‖ → z' = a :=
  ⟨ha, by simp [deriv_ne_zero hnorm], rfl, a_soln_is_unique ha⟩

theorem hensels_lemma :
    ∃ z : ℤ_[p],
      F.eval z = 0 ∧
        ‖z - a‖ < ‖F.derivative.eval a‖ ∧
          ‖F.derivative.eval z‖ = ‖F.derivative.eval a‖ ∧
            ∀ z', F.eval z' = 0 → ‖z' - a‖ < ‖F.derivative.eval a‖ → z' = z := by
  classical
  exact if ha : F.eval a = 0 then ⟨a, a_is_soln hnorm ha⟩
  else by
    exact ⟨soln_gen hnorm, eval_soln hnorm,
      soln_dist_to_a_lt_deriv hnorm ha, soln_deriv_norm hnorm, fun z => soln_unique hnorm ha z⟩<|MERGE_RESOLUTION|>--- conflicted
+++ resolved
@@ -275,15 +275,9 @@
   | 0 => by simp [T_pow_nonneg, mul_nonneg]
   | k + 1 =>
     have : 2 ^ n ≤ 2 ^ (n + k) := by
-<<<<<<< HEAD
-      apply pow_le_pow_right
-      · norm_num
-      apply Nat.le_add_right
-=======
       apply pow_right_mono₀
       · norm_num
       · apply Nat.le_add_right
->>>>>>> a60b09cd
     calc
       ‖newton_seq (n + (k + 1)) - newton_seq n‖ = ‖newton_seq (n + k + 1) - newton_seq n‖ := by
         rw [add_assoc]
