--- conflicted
+++ resolved
@@ -478,13 +478,6 @@
     · simp only [rank_real_complex, Nat.one_lt_ofNat]
   -- Analyticity on U:
   have hF : AnalyticOnNhd ℂ F U := by
-<<<<<<< HEAD
-    refine DifferentiableOn.analyticOnNhd (fun t ht ↦ DifferentiableAt.differentiableWithinAt ?_) hUo
-    refine (differentiableAt_completedLFunction Φ _ ?_ ?_).comp t (differentiableAt_id.const_sub 1)
-    exacts [ht.2.imp_left (sub_ne_zero.mpr ∘ Ne.symm), ht.1.imp_left sub_eq_self.not.mpr]
-  have hG : AnalyticOnNhd ℂ G U := by
-    refine DifferentiableOn.analyticOnNhd (fun t ht ↦ DifferentiableAt.differentiableWithinAt ?_) hUo
-=======
     refine DifferentiableOn.analyticOnNhd
       (fun t ht ↦ DifferentiableAt.differentiableWithinAt ?_) hUo
     refine (differentiableAt_completedLFunction Φ _ ?_ ?_).comp t (differentiableAt_id.const_sub 1)
@@ -492,7 +485,6 @@
   have hG : AnalyticOnNhd ℂ G U := by
     refine DifferentiableOn.analyticOnNhd
       (fun t ht ↦ DifferentiableAt.differentiableWithinAt ?_) hUo
->>>>>>> 5d4532a2
     apply ((differentiableAt_id.sub_const 1).const_cpow (.inl (NeZero.ne _))).mul
     apply differentiableAt_completedLFunction _ _ (ht.1.imp_right fun h ↦ dft_apply_zero Φ ▸ h)
     exact ht.2.imp_right (fun h ↦ by simp only [← dft_apply_zero, dft_dft, neg_zero, h, smul_zero])
