/-
Copyright (c) 2023 David Loeffler. All rights reserved.
Released under Apache 2.0 license as described in the file LICENSE.
Authors: David Loeffler
-/
import Mathlib.NumberTheory.LSeries.HurwitzZeta
import Mathlib.Analysis.PSeriesComplex

/-!
# Definition of the Riemann zeta function

## Main definitions:

* `riemannZeta`: the Riemann zeta function `ζ : ℂ → ℂ`.
* `completedRiemannZeta`: the completed zeta function `Λ : ℂ → ℂ`, which satisfies
  `Λ(s) = π ^ (-s / 2) Γ(s / 2) ζ(s)` (away from the poles of `Γ(s / 2)`).
* `completedRiemannZeta₀`: the entire function `Λ₀` satisfying
  `Λ₀(s) = Λ(s) + 1 / (s - 1) - 1 / s` wherever the RHS is defined.

Note that mathematically `ζ(s)` is undefined at `s = 1`, while `Λ(s)` is undefined at both `s = 0`
and `s = 1`. Our construction assigns some values at these points; exact formulae involving the
Euler-Mascheroni constant will follow in a subsequent PR.

## Main results:

* `differentiable_completedZeta₀` : the function `Λ₀(s)` is entire.
* `differentiableAt_completedZeta` : the function `Λ(s)` is differentiable away from `s = 0` and
  `s = 1`.
* `differentiableAt_riemannZeta` : the function `ζ(s)` is differentiable away from `s = 1`.
* `zeta_eq_tsum_one_div_nat_add_one_cpow` : for `1 < re s`, we have
  `ζ(s) = ∑' (n : ℕ), 1 / (n + 1) ^ s`.
* `completedRiemannZeta₀_one_sub`, `completedRiemannZeta_one_sub`, and `riemannZeta_one_sub` :
  functional equation relating values at `s` and `1 - s`

For special-value formulae expressing `ζ (2 * k)` and `ζ (1 - 2 * k)` in terms of Bernoulli numbers
see `Mathlib.NumberTheory.LSeries.HurwitzZetaValues`. For computation of the constant term as
`s → 1`, see `Mathlib.NumberTheory.Harmonic.ZetaAsymp`.

## Outline of proofs:

These results are mostly special cases of more general results for even Hurwitz zeta functions
proved in `Mathlib.NumberTheory.LSeries.HurwitzZetaEven`.
-/


open CharZero MeasureTheory Set Filter Asymptotics TopologicalSpace Real Asymptotics
  Classical HurwitzZeta

open Complex hiding exp norm_eq_abs abs_of_nonneg abs_two continuous_exp

open scoped Topology Real Nat

noncomputable section

/-!
## Definition of the completed Riemann zeta
-/

/-- The completed Riemann zeta function with its poles removed, `Λ(s) + 1 / s - 1 / (s - 1)`. -/
def completedRiemannZeta₀ (s : ℂ) : ℂ := completedHurwitzZetaEven₀ 0 s

/-- The completed Riemann zeta function, `Λ(s)`, which satisfies
`Λ(s) = π ^ (-s / 2) Γ(s / 2) ζ(s)` (up to a minor correction at `s = 0`). -/
def completedRiemannZeta (s : ℂ) : ℂ := completedHurwitzZetaEven 0 s

lemma HurwitzZeta.completedHurwitzZetaEven_zero (s : ℂ) :
    completedHurwitzZetaEven 0 s = completedRiemannZeta s := rfl

lemma HurwitzZeta.completedHurwitzZetaEven₀_zero (s : ℂ) :
    completedHurwitzZetaEven₀ 0 s = completedRiemannZeta₀ s := rfl

lemma HurwitzZeta.completedCosZeta_zero (s : ℂ) :
    completedCosZeta 0 s = completedRiemannZeta s := by
  rw [completedRiemannZeta, completedHurwitzZetaEven, completedCosZeta, hurwitzEvenFEPair_zero_symm]

lemma HurwitzZeta.completedCosZeta₀_zero (s : ℂ) :
    completedCosZeta₀ 0 s = completedRiemannZeta₀ s := by
  rw [completedRiemannZeta₀, completedHurwitzZetaEven₀, completedCosZeta₀,
    hurwitzEvenFEPair_zero_symm]

lemma completedRiemannZeta_eq (s : ℂ) :
    completedRiemannZeta s = completedRiemannZeta₀ s - 1 / s - 1 / (1 - s) := by
  simp_rw [completedRiemannZeta, completedRiemannZeta₀, completedHurwitzZetaEven_eq, if_true]

/-- The modified completed Riemann zeta function `Λ(s) + 1 / s + 1 / (1 - s)` is entire. -/
theorem differentiable_completedZeta₀ : Differentiable ℂ completedRiemannZeta₀ :=
  differentiable_completedHurwitzZetaEven₀ 0

/-- The completed Riemann zeta function `Λ(s)` is differentiable away from `s = 0` and `s = 1`. -/
theorem differentiableAt_completedZeta {s : ℂ} (hs : s ≠ 0) (hs' : s ≠ 1) :
    DifferentiableAt ℂ completedRiemannZeta s :=
  differentiableAt_completedHurwitzZetaEven 0 (Or.inl hs) hs'

/-- Riemann zeta functional equation, formulated for `Λ₀`: for any complex `s` we have
`Λ₀(1 - s) = Λ₀ s`. -/
theorem completedRiemannZeta₀_one_sub (s : ℂ) :
    completedRiemannZeta₀ (1 - s) = completedRiemannZeta₀ s := by
  rw [← completedHurwitzZetaEven₀_zero, ← completedCosZeta₀_zero, completedHurwitzZetaEven₀_one_sub]

/-- Riemann zeta functional equation, formulated for `Λ`: for any complex `s` we have
`Λ (1 - s) = Λ s`. -/
theorem completedRiemannZeta_one_sub (s : ℂ) :
    completedRiemannZeta (1 - s) = completedRiemannZeta s := by
  rw [← completedHurwitzZetaEven_zero, ← completedCosZeta_zero, completedHurwitzZetaEven_one_sub]

/-- The residue of `Λ(s)` at `s = 1` is equal to `1`. -/
lemma completedRiemannZeta_residue_one :
    Tendsto (fun s ↦ (s - 1) * completedRiemannZeta s) (𝓝[≠] 1) (𝓝 1) :=
  completedHurwitzZetaEven_residue_one 0

/-!
## The un-completed Riemann zeta function
-/

/-- The Riemann zeta function `ζ(s)`. -/
def riemannZeta := hurwitzZetaEven 0

lemma HurwitzZeta.hurwitzZetaEven_zero : hurwitzZetaEven 0 = riemannZeta := rfl

lemma HurwitzZeta.cosZeta_zero : cosZeta 0 = riemannZeta := by
  simp_rw [cosZeta, riemannZeta, hurwitzZetaEven, if_true, completedHurwitzZetaEven_zero,
    completedCosZeta_zero]

lemma HurwitzZeta.hurwitzZeta_zero : hurwitzZeta 0 = riemannZeta := by
  ext1 s
  simpa [hurwitzZeta, hurwitzZetaEven_zero] using hurwitzZetaOdd_neg 0 s

lemma HurwitzZeta.expZeta_zero : expZeta 0 = riemannZeta := by
  ext1 s
  rw [expZeta, cosZeta_zero, add_right_eq_self, mul_eq_zero, eq_false_intro I_ne_zero, false_or,
    ← eq_neg_self_iff, ← sinZeta_neg, neg_zero]

/-- The Riemann zeta function is differentiable away from `s = 1`. -/
theorem differentiableAt_riemannZeta {s : ℂ} (hs' : s ≠ 1) : DifferentiableAt ℂ riemannZeta s :=
  differentiableAt_hurwitzZetaEven _ hs'

/-- We have `ζ(0) = -1 / 2`. -/
theorem riemannZeta_zero : riemannZeta 0 = -1 / 2 := by
  simp_rw [riemannZeta, hurwitzZetaEven, Function.update_same, if_true]

lemma riemannZeta_def_of_ne_zero {s : ℂ} (hs : s ≠ 0) :
    riemannZeta s = completedRiemannZeta s / Gammaℝ s := by
  rw [riemannZeta, hurwitzZetaEven, Function.update_noteq hs, completedHurwitzZetaEven_zero]

/-- The trivial zeroes of the zeta function. -/
theorem riemannZeta_neg_two_mul_nat_add_one (n : ℕ) : riemannZeta (-2 * (n + 1)) = 0 :=
  hurwitzZetaEven_neg_two_mul_nat_add_one 0 n

/-- Riemann zeta functional equation, formulated for `ζ`: if `1 - s ∉ ℕ`, then we have
`ζ (1 - s) = 2 ^ (1 - s) * π ^ (-s) * Γ s * sin (π * (1 - s) / 2) * ζ s`. -/
theorem riemannZeta_one_sub {s : ℂ} (hs : ∀ n : ℕ, s ≠ -n) (hs' : s ≠ 1) :
    riemannZeta (1 - s) = 2 * (2 * π) ^ (-s) * Gamma s * cos (π * s / 2) * riemannZeta s := by
  rw [riemannZeta, hurwitzZetaEven_one_sub 0 hs (Or.inr hs'), cosZeta_zero, hurwitzZetaEven_zero]

/-- A formal statement of the **Riemann hypothesis** – constructing a term of this type is worth a
million dollars. -/
def RiemannHypothesis : Prop :=
  ∀ (s : ℂ) (_ : riemannZeta s = 0) (_ : ¬∃ n : ℕ, s = -2 * (n + 1)) (_ : s ≠ 1), s.re = 1 / 2

/-!
## Relating the Mellin transform to the Dirichlet series
-/

theorem completedZeta_eq_tsum_of_one_lt_re {s : ℂ} (hs : 1 < re s) :
    completedRiemannZeta s =
      (π : ℂ) ^ (-s / 2) * Gamma (s / 2) * ∑' n : ℕ, 1 / (n : ℂ) ^ s := by
  have := (hasSum_nat_completedCosZeta 0 hs).tsum_eq.symm
  simp only [QuotientAddGroup.mk_zero, completedCosZeta_zero] at this
  simp only [this, Gammaℝ_def, mul_zero, zero_mul, Real.cos_zero, ofReal_one, mul_one, mul_one_div,
    ← tsum_mul_left]
  congr 1 with n
  split_ifs with h
  · simp only [h, Nat.cast_zero, zero_cpow (Complex.ne_zero_of_one_lt_re hs), div_zero]
  · rfl

/-- The Riemann zeta function agrees with the naive Dirichlet-series definition when the latter
converges. (Note that this is false without the assumption: when `re s ≤ 1` the sum is divergent,
and we use a different definition to obtain the analytic continuation to all `s`.) -/
theorem zeta_eq_tsum_one_div_nat_cpow {s : ℂ} (hs : 1 < re s) :
    riemannZeta s = ∑' n : ℕ, 1 / (n : ℂ) ^ s := by
  simpa only [QuotientAddGroup.mk_zero, cosZeta_zero, mul_zero, zero_mul, Real.cos_zero,
    ofReal_one] using (hasSum_nat_cosZeta 0 hs).tsum_eq.symm

/-- Alternate formulation of `zeta_eq_tsum_one_div_nat_cpow` with a `+ 1` (to avoid relying
on mathlib's conventions for `0 ^ s`). -/
theorem zeta_eq_tsum_one_div_nat_add_one_cpow {s : ℂ} (hs : 1 < re s) :
    riemannZeta s = ∑' n : ℕ, 1 / (n + 1 : ℂ) ^ s := by
  have := zeta_eq_tsum_one_div_nat_cpow hs
  rw [tsum_eq_zero_add] at this
  · simpa [zero_cpow (Complex.ne_zero_of_one_lt_re hs)]
  · rwa [Complex.summable_one_div_nat_cpow]

/-- Special case of `zeta_eq_tsum_one_div_nat_cpow` when the argument is in `ℕ`, so the power
function can be expressed using naïve `pow` rather than `cpow`. -/
theorem zeta_nat_eq_tsum_of_gt_one {k : ℕ} (hk : 1 < k) :
    riemannZeta k = ∑' n : ℕ, 1 / (n : ℂ) ^ k := by
  simp only [zeta_eq_tsum_one_div_nat_cpow
      (by rwa [← ofReal_natCast, ofReal_re, ← Nat.cast_one, Nat.cast_lt] : 1 < re k),
    cpow_natCast]

/-- The residue of `ζ(s)` at `s = 1` is equal to 1. -/
lemma riemannZeta_residue_one : Tendsto (fun s ↦ (s - 1) * riemannZeta s) (𝓝[≠] 1) (𝓝 1) := by
  exact hurwitzZetaEven_residue_one 0

<<<<<<< HEAD
/-- The residue of `ζ(s)` at `s = 1` is equal to 1 expressed using `tsum`. -/
theorem riemannZeta_residue_one' :
    Tendsto (fun s : ℝ ↦ (s - 1) * ∑' (n : ℕ), 1 / (n : ℝ) ^ s) (𝓝[>] 1) (𝓝 1) := by
  rw [← tendsto_ofReal_iff, ofReal_one]
  have : Tendsto (fun s : ℝ ↦ (s : ℂ)) (𝓝[>] 1) (𝓝[≠] 1) :=
    continuous_ofReal.continuousWithinAt.tendsto_nhdsWithin (fun _ _ ↦ by aesop)
  refine Tendsto.congr' ?_ (riemannZeta_residue_one.comp this)
  filter_upwards [eventually_mem_nhdsWithin] with _ _
  simp_rw [Function.comp_apply, zeta_eq_tsum_one_div_nat_cpow (by rwa [ofReal_re]),
    ofReal_mul, ofReal_tsum, ofReal_sub, ofReal_one, one_div, ofReal_inv,
    ofReal_cpow ( Nat.cast_nonneg _), ofReal_natCast]
=======
/-- The residue of `ζ(s)` at `s = 1` is equal to 1, expressed using `tsum`. -/
theorem tendsto_sub_mul_tsum_nat_cpow :
    Tendsto (fun s : ℂ ↦ (s - 1) * ∑' (n : ℕ), 1 / (n : ℂ) ^ s) (𝓝[{s | 1 < re s}] 1) (𝓝 1) := by
  refine (tendsto_nhdsWithin_mono_left ?_ riemannZeta_residue_one).congr' ?_
  · simp only [subset_compl_singleton_iff, mem_setOf_eq, one_re, not_lt, le_refl]
  · filter_upwards [eventually_mem_nhdsWithin] with s hs using
      congr_arg _ <| zeta_eq_tsum_one_div_nat_cpow hs

/-- The residue of `ζ(s)` at `s = 1` is equal to 1 expressed using `tsum` and for a
real variable. -/
theorem tendsto_sub_mul_tsum_nat_rpow :
    Tendsto (fun s : ℝ ↦ (s - 1) * ∑' (n : ℕ), 1 / (n : ℝ) ^ s) (𝓝[>] 1) (𝓝 1) := by
  rw [← tendsto_ofReal_iff, ofReal_one]
  have : Tendsto (fun s : ℝ ↦ (s : ℂ)) (𝓝[>] 1) (𝓝[{s | 1 < re s}] 1) :=
    continuous_ofReal.continuousWithinAt.tendsto_nhdsWithin (fun _ _ ↦ by aesop)
  apply (tendsto_sub_mul_tsum_nat_cpow.comp this).congr fun s ↦ ?_
  simp only [one_div, Function.comp_apply, ofReal_mul, ofReal_sub, ofReal_one, ofReal_tsum,
    ofReal_inv, ofReal_cpow (Nat.cast_nonneg _), ofReal_natCast]
>>>>>>> 3e1e5737

/- naming scheme was changed from `riemannCompletedZeta` to `completedRiemannZeta`; add
aliases for the old names -/
section aliases

@[deprecated (since := "2024-05-27")]
noncomputable alias riemannCompletedZeta₀ := completedRiemannZeta₀

@[deprecated (since := "2024-05-27")]
noncomputable alias riemannCompletedZeta := completedRiemannZeta

@[deprecated (since := "2024-05-27")]
alias riemannCompletedZeta₀_one_sub := completedRiemannZeta₀_one_sub

@[deprecated (since := "2024-05-27")]
alias riemannCompletedZeta_one_sub := completedRiemannZeta_one_sub

@[deprecated (since := "2024-05-27")]
alias riemannCompletedZeta_residue_one := completedRiemannZeta_residue_one

end aliases<|MERGE_RESOLUTION|>--- conflicted
+++ resolved
@@ -202,19 +202,6 @@
 lemma riemannZeta_residue_one : Tendsto (fun s ↦ (s - 1) * riemannZeta s) (𝓝[≠] 1) (𝓝 1) := by
   exact hurwitzZetaEven_residue_one 0
 
-<<<<<<< HEAD
-/-- The residue of `ζ(s)` at `s = 1` is equal to 1 expressed using `tsum`. -/
-theorem riemannZeta_residue_one' :
-    Tendsto (fun s : ℝ ↦ (s - 1) * ∑' (n : ℕ), 1 / (n : ℝ) ^ s) (𝓝[>] 1) (𝓝 1) := by
-  rw [← tendsto_ofReal_iff, ofReal_one]
-  have : Tendsto (fun s : ℝ ↦ (s : ℂ)) (𝓝[>] 1) (𝓝[≠] 1) :=
-    continuous_ofReal.continuousWithinAt.tendsto_nhdsWithin (fun _ _ ↦ by aesop)
-  refine Tendsto.congr' ?_ (riemannZeta_residue_one.comp this)
-  filter_upwards [eventually_mem_nhdsWithin] with _ _
-  simp_rw [Function.comp_apply, zeta_eq_tsum_one_div_nat_cpow (by rwa [ofReal_re]),
-    ofReal_mul, ofReal_tsum, ofReal_sub, ofReal_one, one_div, ofReal_inv,
-    ofReal_cpow ( Nat.cast_nonneg _), ofReal_natCast]
-=======
 /-- The residue of `ζ(s)` at `s = 1` is equal to 1, expressed using `tsum`. -/
 theorem tendsto_sub_mul_tsum_nat_cpow :
     Tendsto (fun s : ℂ ↦ (s - 1) * ∑' (n : ℕ), 1 / (n : ℂ) ^ s) (𝓝[{s | 1 < re s}] 1) (𝓝 1) := by
@@ -233,7 +220,6 @@
   apply (tendsto_sub_mul_tsum_nat_cpow.comp this).congr fun s ↦ ?_
   simp only [one_div, Function.comp_apply, ofReal_mul, ofReal_sub, ofReal_one, ofReal_tsum,
     ofReal_inv, ofReal_cpow (Nat.cast_nonneg _), ofReal_natCast]
->>>>>>> 3e1e5737
 
 /- naming scheme was changed from `riemannCompletedZeta` to `completedRiemannZeta`; add
 aliases for the old names -/
