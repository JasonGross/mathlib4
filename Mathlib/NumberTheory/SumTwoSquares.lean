/-
Copyright (c) 2019 Chris Hughes. All rights reserved.
Released under Apache 2.0 license as described in the file LICENSE.
Authors: Chris Hughes, Michael Stoll
-/
import Mathlib.Data.Nat.Squarefree
import Mathlib.NumberTheory.Zsqrtd.QuadraticReciprocity
import Mathlib.Tactic.LinearCombination

/-!
# Sums of two squares

Fermat's theorem on the sum of two squares. Every prime `p` congruent to 1 mod 4 is the
sum of two squares; see `Nat.Prime.sq_add_sq` (which has the weaker assumption `p % 4 ≠ 3`).

We also give the result that characterizes the (positive) natural numbers that are sums
of two squares as those numbers `n` such that for every prime `q` congruent to 3 mod 4, the
exponent of the largest power of `q` dividing `n` is even; see `Nat.eq_sq_add_sq_iff`.

There is an alternative characterization as the numbers of the form `a^2 * b`, where `b` is a
natural number such that `-1` is a square modulo `b`; see `Nat.eq_sq_add_sq_iff_eq_sq_mul`.
-/


section Fermat

open GaussianInt

/-- **Fermat's theorem on the sum of two squares**. Every prime not congruent to 3 mod 4 is the sum
of two squares. Also known as **Fermat's Christmas theorem**. -/
theorem Nat.Prime.sq_add_sq {p : ℕ} [Fact p.Prime] (hp : p % 4 ≠ 3) :
    ∃ a b : ℕ, a ^ 2 + b ^ 2 = p := by
  apply sq_add_sq_of_nat_prime_of_not_irreducible p
  rwa [_root_.irreducible_iff_prime, prime_iff_mod_four_eq_three_of_nat_prime p]

end Fermat

/-!
### Generalities on sums of two squares
-/


section General

/-- The set of sums of two squares is closed under multiplication in any commutative ring.
See also `sq_add_sq_mul_sq_add_sq`. -/
theorem sq_add_sq_mul {R} [CommRing R] {a b x y u v : R} (ha : a = x ^ 2 + y ^ 2)
    (hb : b = u ^ 2 + v ^ 2) : ∃ r s : R, a * b = r ^ 2 + s ^ 2 :=
  ⟨x * u - y * v, x * v + y * u, by rw [ha, hb]; ring⟩

/-- The set of natural numbers that are sums of two squares is closed under multiplication. -/
theorem Nat.sq_add_sq_mul {a b x y u v : ℕ} (ha : a = x ^ 2 + y ^ 2) (hb : b = u ^ 2 + v ^ 2) :
    ∃ r s : ℕ, a * b = r ^ 2 + s ^ 2 := by
  zify at ha hb ⊢
  obtain ⟨r, s, h⟩ := _root_.sq_add_sq_mul ha hb
<<<<<<< HEAD
  refine' ⟨r.natAbs, s.natAbs, _⟩
  simpa only [Int.natCast_natAbs, sq_abs]
#align nat.sq_add_sq_mul Nat.sq_add_sq_mul
=======
  refine ⟨r.natAbs, s.natAbs, ?_⟩
  simpa only [Int.natCast_natAbs, sq_abs]
>>>>>>> 59de845a

end General

/-!
### Results on when -1 is a square modulo a natural number
-/


section NegOneSquare

-- This could be formulated for a general integer `a` in place of `-1`,
-- but it would not directly specialize to `-1`,
-- because `((-1 : ℤ) : ZMod n)` is not the same as `(-1 : ZMod n)`.
/-- If `-1` is a square modulo `n` and `m` divides `n`, then `-1` is also a square modulo `m`. -/
theorem ZMod.isSquare_neg_one_of_dvd {m n : ℕ} (hd : m ∣ n) (hs : IsSquare (-1 : ZMod n)) :
    IsSquare (-1 : ZMod m) := by
  let f : ZMod n →+* ZMod m := ZMod.castHom hd _
  rw [← RingHom.map_one f, ← RingHom.map_neg]
  exact hs.map f

/-- If `-1` is a square modulo coprime natural numbers `m` and `n`, then `-1` is also
a square modulo `m*n`. -/
theorem ZMod.isSquare_neg_one_mul {m n : ℕ} (hc : m.Coprime n) (hm : IsSquare (-1 : ZMod m))
    (hn : IsSquare (-1 : ZMod n)) : IsSquare (-1 : ZMod (m * n)) := by
  have : IsSquare (-1 : ZMod m × ZMod n) := by
    rw [show (-1 : ZMod m × ZMod n) = ((-1 : ZMod m), (-1 : ZMod n)) from rfl]
    obtain ⟨x, hx⟩ := hm
    obtain ⟨y, hy⟩ := hn
    rw [hx, hy]
    exact ⟨(x, y), rfl⟩
  simpa only [RingEquiv.map_neg_one] using this.map (ZMod.chineseRemainder hc).symm

/-- If a prime `p` divides `n` such that `-1` is a square modulo `n`, then `p % 4 ≠ 3`. -/
theorem Nat.Prime.mod_four_ne_three_of_dvd_isSquare_neg_one {p n : ℕ} (hpp : p.Prime) (hp : p ∣ n)
    (hs : IsSquare (-1 : ZMod n)) : p % 4 ≠ 3 := by
  obtain ⟨y, h⟩ := ZMod.isSquare_neg_one_of_dvd hp hs
  rw [← sq, eq_comm, show (-1 : ZMod p) = -1 ^ 2 by ring] at h
  haveI : Fact p.Prime := ⟨hpp⟩
  exact ZMod.mod_four_ne_three_of_sq_eq_neg_sq' one_ne_zero h

/-- If `n` is a squarefree natural number, then `-1` is a square modulo `n` if and only if
`n` is not divisible by a prime `q` such that `q % 4 = 3`. -/
theorem ZMod.isSquare_neg_one_iff {n : ℕ} (hn : Squarefree n) :
    IsSquare (-1 : ZMod n) ↔ ∀ {q : ℕ}, q.Prime → q ∣ n → q % 4 ≠ 3 := by
  refine ⟨fun H q hqp hqd => hqp.mod_four_ne_three_of_dvd_isSquare_neg_one hqd H, fun H => ?_⟩
  induction' n using induction_on_primes with p n hpp ih
  · exact False.elim (hn.ne_zero rfl)
  · exact ⟨0, by simp only [mul_zero, eq_iff_true_of_subsingleton]⟩
  · haveI : Fact p.Prime := ⟨hpp⟩
    have hcp : p.Coprime n := by
      by_contra hc
      exact hpp.not_unit (hn p <| mul_dvd_mul_left p <| hpp.dvd_iff_not_coprime.mpr hc)
    have hp₁ := ZMod.exists_sq_eq_neg_one_iff.mpr (H hpp (dvd_mul_right p n))
    exact ZMod.isSquare_neg_one_mul hcp hp₁
      (ih hn.of_mul_right fun hqp hqd => H hqp <| dvd_mul_of_dvd_right hqd _)

/-- If `n` is a squarefree natural number, then `-1` is a square modulo `n` if and only if
`n` has no divisor `q` that is `≡ 3 mod 4`. -/
theorem ZMod.isSquare_neg_one_iff' {n : ℕ} (hn : Squarefree n) :
    IsSquare (-1 : ZMod n) ↔ ∀ {q : ℕ}, q ∣ n → q % 4 ≠ 3 := by
  have help : ∀ a b : ZMod 4, a ≠ 3 → b ≠ 3 → a * b ≠ 3 := by decide
  rw [ZMod.isSquare_neg_one_iff hn]
  refine ⟨?_, fun H q _ => H⟩
  intro H
  refine @induction_on_primes _ ?_ ?_ (fun p q hp hq hpq => ?_)
  · exact fun _ => by norm_num
  · exact fun _ => by norm_num
  · replace hp := H hp (dvd_of_mul_right_dvd hpq)
    replace hq := hq (dvd_of_mul_left_dvd hpq)
<<<<<<< HEAD
    rw [show 3 = 3 % 4 by norm_num, Ne, ← ZMod.nat_cast_eq_nat_cast_iff'] at hp hq ⊢
=======
    rw [show 3 = 3 % 4 by norm_num, Ne, ← ZMod.natCast_eq_natCast_iff'] at hp hq ⊢
>>>>>>> 59de845a
    rw [Nat.cast_mul]
    exact help p q hp hq

/-!
### Relation to sums of two squares
-/


/-- If `-1` is a square modulo the natural number `n`, then `n` is a sum of two squares. -/
theorem Nat.eq_sq_add_sq_of_isSquare_mod_neg_one {n : ℕ} (h : IsSquare (-1 : ZMod n)) :
    ∃ x y : ℕ, n = x ^ 2 + y ^ 2 := by
  induction' n using induction_on_primes with p n hpp ih
  · exact ⟨0, 0, rfl⟩
  · exact ⟨0, 1, rfl⟩
  · haveI : Fact p.Prime := ⟨hpp⟩
    have hp : IsSquare (-1 : ZMod p) := ZMod.isSquare_neg_one_of_dvd ⟨n, rfl⟩ h
    obtain ⟨u, v, huv⟩ := Nat.Prime.sq_add_sq (ZMod.exists_sq_eq_neg_one_iff.mp hp)
    obtain ⟨x, y, hxy⟩ := ih (ZMod.isSquare_neg_one_of_dvd ⟨p, mul_comm _ _⟩ h)
    exact Nat.sq_add_sq_mul huv.symm hxy

/-- If the integer `n` is a sum of two squares of coprime integers,
then `-1` is a square modulo `n`. -/
theorem ZMod.isSquare_neg_one_of_eq_sq_add_sq_of_isCoprime {n x y : ℤ} (h : n = x ^ 2 + y ^ 2)
    (hc : IsCoprime x y) : IsSquare (-1 : ZMod n.natAbs) := by
  obtain ⟨u, v, huv⟩ : IsCoprime x n := by
    have hc2 : IsCoprime (x ^ 2) (y ^ 2) := hc.pow
    rw [show y ^ 2 = n + -1 * x ^ 2 by rw [h]; ring] at hc2
    exact (IsCoprime.pow_left_iff zero_lt_two).mp hc2.of_add_mul_right_right
  have H : u * y * (u * y) - -1 = n * (-v ^ 2 * n + u ^ 2 + 2 * v) := by
    linear_combination -u ^ 2 * h + (n * v - u * x - 1) * huv
  refine ⟨u * y, ?_⟩
  conv_rhs => tactic => norm_cast
  rw [(by norm_cast : (-1 : ZMod n.natAbs) = (-1 : ℤ))]
  exact (ZMod.intCast_eq_intCast_iff_dvd_sub _ _ _).mpr (Int.natAbs_dvd.mpr ⟨_, H⟩)

/-- If the natural number `n` is a sum of two squares of coprime natural numbers, then
`-1` is a square modulo `n`. -/
theorem ZMod.isSquare_neg_one_of_eq_sq_add_sq_of_coprime {n x y : ℕ} (h : n = x ^ 2 + y ^ 2)
    (hc : x.Coprime y) : IsSquare (-1 : ZMod n) := by
  zify at h
  exact ZMod.isSquare_neg_one_of_eq_sq_add_sq_of_isCoprime h hc.isCoprime

/-- A natural number `n` is a sum of two squares if and only if `n = a^2 * b` with natural
numbers `a` and `b` such that `-1` is a square modulo `b`. -/
theorem Nat.eq_sq_add_sq_iff_eq_sq_mul {n : ℕ} :
    (∃ x y : ℕ, n = x ^ 2 + y ^ 2) ↔ ∃ a b : ℕ, n = a ^ 2 * b ∧ IsSquare (-1 : ZMod b) := by
  constructor
  · rintro ⟨x, y, h⟩
    by_cases hxy : x = 0 ∧ y = 0
    · exact ⟨0, 1, by rw [h, hxy.1, hxy.2, zero_pow two_ne_zero, add_zero, zero_mul],
        ⟨0, by rw [zero_mul, neg_eq_zero, Fin.one_eq_zero_iff]⟩⟩
    · have hg := Nat.pos_of_ne_zero (mt Nat.gcd_eq_zero_iff.mp hxy)
      obtain ⟨g, x₁, y₁, _, h₂, h₃, h₄⟩ := Nat.exists_coprime' hg
      exact ⟨g, x₁ ^ 2 + y₁ ^ 2, by rw [h, h₃, h₄]; ring,
        ZMod.isSquare_neg_one_of_eq_sq_add_sq_of_coprime rfl h₂⟩
  · rintro ⟨a, b, h₁, h₂⟩
    obtain ⟨x', y', h⟩ := Nat.eq_sq_add_sq_of_isSquare_mod_neg_one h₂
    exact ⟨a * x', a * y', by rw [h₁, h]; ring⟩

end NegOneSquare

/-!
### Characterization in terms of the prime factorization
-/


section Main

/-- A (positive) natural number `n` is a sum of two squares if and only if the exponent of
every prime `q` such that `q % 4 = 3` in the prime factorization of `n` is even.
(The assumption `0 < n` is not present, since for `n = 0`, both sides are satisfied;
the right hand side holds, since `padicValNat q 0 = 0` by definition.) -/
theorem Nat.eq_sq_add_sq_iff {n : ℕ} :
    (∃ x y : ℕ, n = x ^ 2 + y ^ 2) ↔ ∀ {q : ℕ}, q.Prime → q % 4 = 3 → Even (padicValNat q n) := by
  rcases n.eq_zero_or_pos with (rfl | hn₀)
  · exact ⟨fun _ q _ _ => (@padicValNat.zero q).symm ▸ even_zero, fun _ => ⟨0, 0, rfl⟩⟩
  -- now `0 < n`
  rw [Nat.eq_sq_add_sq_iff_eq_sq_mul]
  refine ⟨fun H q hq h => ?_, fun H => ?_⟩
  · obtain ⟨a, b, h₁, h₂⟩ := H
    have hqb := padicValNat.eq_zero_of_not_dvd fun hf =>
      (hq.mod_four_ne_three_of_dvd_isSquare_neg_one hf h₂) h
    have hab : a ^ 2 * b ≠ 0 := h₁ ▸ hn₀.ne'
    have ha₂ := left_ne_zero_of_mul hab
    have ha := mt sq_eq_zero_iff.mpr ha₂
    have hb := right_ne_zero_of_mul hab
    haveI hqi : Fact q.Prime := ⟨hq⟩
    simp_rw [h₁, padicValNat.mul ha₂ hb, padicValNat.pow 2 ha, hqb, add_zero]
    exact even_two_mul _
  · obtain ⟨b, a, hb₀, ha₀, hab, hb⟩ := Nat.sq_mul_squarefree_of_pos hn₀
    refine ⟨a, b, hab.symm, (ZMod.isSquare_neg_one_iff hb).mpr fun {q} hqp hqb hq4 => ?_⟩
    refine Nat.odd_iff_not_even.mp ?_ (H hqp hq4)
    have hqb' : padicValNat q b = 1 :=
      b.factorization_def hqp ▸ le_antisymm (hb.natFactorization_le_one _)
        ((hqp.dvd_iff_one_le_factorization hb₀.ne').mp hqb)
    haveI hqi : Fact q.Prime := ⟨hqp⟩
    simp_rw [← hab, padicValNat.mul (pow_ne_zero 2 ha₀.ne') hb₀.ne', hqb',
      padicValNat.pow 2 ha₀.ne']
    exact odd_two_mul_add_one _

end Main<|MERGE_RESOLUTION|>--- conflicted
+++ resolved
@@ -53,14 +53,8 @@
     ∃ r s : ℕ, a * b = r ^ 2 + s ^ 2 := by
   zify at ha hb ⊢
   obtain ⟨r, s, h⟩ := _root_.sq_add_sq_mul ha hb
-<<<<<<< HEAD
-  refine' ⟨r.natAbs, s.natAbs, _⟩
-  simpa only [Int.natCast_natAbs, sq_abs]
-#align nat.sq_add_sq_mul Nat.sq_add_sq_mul
-=======
   refine ⟨r.natAbs, s.natAbs, ?_⟩
   simpa only [Int.natCast_natAbs, sq_abs]
->>>>>>> 59de845a
 
 end General
 
@@ -130,11 +124,7 @@
   · exact fun _ => by norm_num
   · replace hp := H hp (dvd_of_mul_right_dvd hpq)
     replace hq := hq (dvd_of_mul_left_dvd hpq)
-<<<<<<< HEAD
-    rw [show 3 = 3 % 4 by norm_num, Ne, ← ZMod.nat_cast_eq_nat_cast_iff'] at hp hq ⊢
-=======
     rw [show 3 = 3 % 4 by norm_num, Ne, ← ZMod.natCast_eq_natCast_iff'] at hp hq ⊢
->>>>>>> 59de845a
     rw [Nat.cast_mul]
     exact help p q hp hq
 
