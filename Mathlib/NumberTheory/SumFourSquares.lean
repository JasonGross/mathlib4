/-
Copyright (c) 2019 Chris Hughes. All rights reserved.
Released under Apache 2.0 license as described in the file LICENSE.
Authors: Chris Hughes
-/
import Mathlib.Algebra.Ring.Int
import Mathlib.Data.ZMod.Basic
import Mathlib.FieldTheory.Finite.Basic
import Mathlib.Data.Fintype.BigOperators

/-!
# Lagrange's four square theorem

The main result in this file is `sum_four_squares`,
a proof that every natural number is the sum of four square numbers.

## Implementation Notes

The proof used is close to Lagrange's original proof.
-/


open Finset Polynomial FiniteField Equiv

/-- **Euler's four-square identity**. -/
theorem euler_four_squares {R : Type*} [CommRing R] (a b c d x y z w : R) :
    (a * x - b * y - c * z - d * w) ^ 2 + (a * y + b * x + c * w - d * z) ^ 2 +
      (a * z - b * w + c * x + d * y) ^ 2 + (a * w + b * z - c * y + d * x) ^ 2 =
      (a ^ 2 + b ^ 2 + c ^ 2 + d ^ 2) * (x ^ 2 + y ^ 2 + z ^ 2 + w ^ 2) := by ring

/-- **Euler's four-square identity**, a version for natural numbers. -/
theorem Nat.euler_four_squares (a b c d x y z w : ℕ) :
    ((a : ℤ) * x - b * y - c * z - d * w).natAbs ^ 2 +
      ((a : ℤ) * y + b * x + c * w - d * z).natAbs ^ 2 +
      ((a : ℤ) * z - b * w + c * x + d * y).natAbs ^ 2 +
      ((a : ℤ) * w + b * z - c * y + d * x).natAbs ^ 2 =
      (a ^ 2 + b ^ 2 + c ^ 2 + d ^ 2) * (x ^ 2 + y ^ 2 + z ^ 2 + w ^ 2) := by
  rw [← Int.natCast_inj]
  push_cast
  simp only [sq_abs, _root_.euler_four_squares]

namespace Int

theorem sq_add_sq_of_two_mul_sq_add_sq {m x y : ℤ} (h : 2 * m = x ^ 2 + y ^ 2) :
    m = ((x - y) / 2) ^ 2 + ((x + y) / 2) ^ 2 :=
  have : Even (x ^ 2 + y ^ 2) := by simp [← h, even_mul]
  have hxaddy : Even (x + y) := by simpa [sq, parity_simps]
  have hxsuby : Even (x - y) := by simpa [sq, parity_simps]
  mul_right_injective₀ (show (2 * 2 : ℤ) ≠ 0 by decide) <|
    calc
      2 * 2 * m = (x - y) ^ 2 + (x + y) ^ 2 := by rw [mul_assoc, h]; ring
      _ = (2 * ((x - y) / 2)) ^ 2 + (2 * ((x + y) / 2)) ^ 2 := by
        rw [even_iff_two_dvd] at hxsuby hxaddy
        rw [Int.mul_ediv_cancel' hxsuby, Int.mul_ediv_cancel' hxaddy]
      _ = 2 * 2 * (((x - y) / 2) ^ 2 + ((x + y) / 2) ^ 2) := by
        set_option simprocs false in
        simp [mul_add, pow_succ, mul_comm, mul_assoc, mul_left_comm]

theorem lt_of_sum_four_squares_eq_mul {a b c d k m : ℕ}
    (h : a ^ 2 + b ^ 2 + c ^ 2 + d ^ 2 = k * m)
    (ha : 2 * a < m) (hb : 2 * b < m) (hc : 2 * c < m) (hd : 2 * d < m) :
    k < m := by
  refine _root_.lt_of_mul_lt_mul_right
    (_root_.lt_of_mul_lt_mul_left ?_ (zero_le (2 ^ 2))) (zero_le m)
  calc
    2 ^ 2 * (k * ↑m) = ∑ i : Fin 4, (2 * ![a, b, c, d] i) ^ 2 := by
      simp [← h, Fin.sum_univ_succ, mul_add, mul_pow, add_assoc]
    _ < ∑ _i : Fin 4, m ^ 2 := Finset.sum_lt_sum_of_nonempty Finset.univ_nonempty fun i _ ↦ by
      refine pow_lt_pow_left ?_ (zero_le _) two_ne_zero
      fin_cases i <;> assumption
    _ = 2 ^ 2 * (m * m) := by simp; ring

theorem exists_sq_add_sq_add_one_eq_mul (p : ℕ) [hp : Fact p.Prime] :
    ∃ (a b k : ℕ), 0 < k ∧ k < p ∧ a ^ 2 + b ^ 2 + 1 = k * p := by
  rcases hp.1.eq_two_or_odd' with (rfl | hodd)
  · use 1, 0, 1; simp
  rcases Nat.sq_add_sq_zmodEq p (-1) with ⟨a, b, ha, hb, hab⟩
  rcases Int.modEq_iff_dvd.1 hab.symm with ⟨k, hk⟩
  rw [sub_neg_eq_add, mul_comm] at hk
  have hk₀ : 0 < k := by
    refine pos_of_mul_pos_left ?_ (Nat.cast_nonneg p)
    rw [← hk]
    positivity
  lift k to ℕ using hk₀.le
  refine ⟨a, b, k, Nat.cast_pos.1 hk₀, ?_, mod_cast hk⟩
  replace hk : a ^ 2 + b ^ 2 + 1 ^ 2 + 0 ^ 2 = k * p := mod_cast hk
  refine lt_of_sum_four_squares_eq_mul hk ?_ ?_ ?_ ?_
  · exact (mul_le_mul' le_rfl ha).trans_lt (Nat.mul_div_lt_iff_not_dvd.2 hodd.not_two_dvd_nat)
  · exact (mul_le_mul' le_rfl hb).trans_lt (Nat.mul_div_lt_iff_not_dvd.2 hodd.not_two_dvd_nat)
  · exact lt_of_le_of_ne hp.1.two_le (hodd.ne_two_of_dvd_nat (dvd_refl _)).symm
  · exact hp.1.pos

end Int

namespace Nat

open Int

open scoped Classical

private theorem sum_four_squares_of_two_mul_sum_four_squares {m a b c d : ℤ}
    (h : a ^ 2 + b ^ 2 + c ^ 2 + d ^ 2 = 2 * m) :
    ∃ w x y z : ℤ, w ^ 2 + x ^ 2 + y ^ 2 + z ^ 2 = m := by
  have : ∀ f : Fin 4 → ZMod 2, f 0 ^ 2 + f 1 ^ 2 + f 2 ^ 2 + f 3 ^ 2 = 0 → ∃ i : Fin 4,
      f i ^ 2 + f (swap i 0 1) ^ 2 = 0 ∧ f (swap i 0 2) ^ 2 + f (swap i 0 3) ^ 2 = 0 := by
    decide
  set f : Fin 4 → ℤ := ![a, b, c, d]
  obtain ⟨i, hσ⟩ := this (fun x => ↑(f x)) <| by
    rw [← @zero_mul (ZMod 2) _ m, ← show ((2 : ℤ) : ZMod 2) = 0 from rfl, ← Int.cast_mul, ← h]
    simp only [Int.cast_add, Int.cast_pow]
    rfl
  set σ := swap i 0
  obtain ⟨x, hx⟩ : (2 : ℤ) ∣ f (σ 0) ^ 2 + f (σ 1) ^ 2 :=
    (CharP.intCast_eq_zero_iff (ZMod 2) 2 _).1 <| by
      simpa only [σ, Int.cast_pow, Int.cast_add, Equiv.swap_apply_right, ZMod.pow_card] using hσ.1
  obtain ⟨y, hy⟩ : (2 : ℤ) ∣ f (σ 2) ^ 2 + f (σ 3) ^ 2 :=
    (CharP.intCast_eq_zero_iff (ZMod 2) 2 _).1 <| by
      simpa only [Int.cast_pow, Int.cast_add, ZMod.pow_card] using hσ.2
  refine ⟨(f (σ 0) - f (σ 1)) / 2, (f (σ 0) + f (σ 1)) / 2, (f (σ 2) - f (σ 3)) / 2,
    (f (σ 2) + f (σ 3)) / 2, ?_⟩
  rw [← Int.sq_add_sq_of_two_mul_sq_add_sq hx.symm, add_assoc,
    ← Int.sq_add_sq_of_two_mul_sq_add_sq hy.symm, ← mul_right_inj' two_ne_zero, ← h, mul_add]
  have : (∑ x, f (σ x) ^ 2) = ∑ x, f x ^ 2 := Equiv.sum_comp σ (f · ^ 2)
  simpa only [← hx, ← hy, Fin.sum_univ_four, add_assoc] using this

/-- Lagrange's **four squares theorem** for a prime number. Use `Nat.sum_four_squares` instead. -/
protected theorem Prime.sum_four_squares {p : ℕ} (hp : p.Prime) :
    ∃ a b c d : ℕ, a ^ 2 + b ^ 2 + c ^ 2 + d ^ 2 = p := by
  have := Fact.mk hp
  -- Find `a`, `b`, `c`, `d`, `0 < m < p` such that `a ^ 2 + b ^ 2 + c ^ 2 + d ^ 2 = m * p`
  have natAbs_iff {a b c d : ℤ} {k : ℕ} :
      a.natAbs ^ 2 + b.natAbs ^ 2 + c.natAbs ^ 2 + d.natAbs ^ 2 = k ↔
        a ^ 2 + b ^ 2 + c ^ 2 + d ^ 2 = k := by
    rw [← @Nat.cast_inj ℤ]; push_cast [sq_abs]; rfl
  have hm : ∃ m < p, 0 < m ∧ ∃ a b c d : ℕ, a ^ 2 + b ^ 2 + c ^ 2 + d ^ 2 = m * p := by
    obtain ⟨a, b, k, hk₀, hkp, hk⟩ := exists_sq_add_sq_add_one_eq_mul p
    refine ⟨k, hkp, hk₀, a, b, 1, 0, ?_⟩
    simpa
  -- Take the minimal possible `m`
  rcases Nat.findX hm with ⟨m, ⟨hmp, hm₀, a, b, c, d, habcd⟩, hmin⟩
  -- If `m = 1`, then we are done
  rcases (Nat.one_le_iff_ne_zero.2 hm₀.ne').eq_or_gt with rfl | hm₁
  · use a, b, c, d; simpa using habcd
  -- Otherwise, let us find a contradiction
  exfalso
  have : NeZero m := ⟨hm₀.ne'⟩
  by_cases hm : 2 ∣ m
  · -- If `m` is an even number, then `(m / 2) * p` can be represented as a sum of four squares
    rcases hm with ⟨m, rfl⟩
    rw [mul_pos_iff_of_pos_left two_pos] at hm₀
    have hm₂ : m < 2 * m := by simpa [two_mul]
    apply_fun (Nat.cast : ℕ → ℤ) at habcd
    push_cast [mul_assoc] at habcd
    obtain ⟨_, _, _, _, h⟩ := sum_four_squares_of_two_mul_sum_four_squares habcd
    exact hmin m hm₂ ⟨hm₂.trans hmp, hm₀, _, _, _, _, natAbs_iff.2 h⟩
  · -- For each `x` in `a`, `b`, `c`, `d`, take a number `f x ≡ x [ZMOD m]` with least possible
    -- absolute value
    obtain ⟨f, hf_lt, hf_mod⟩ :
        ∃ f : ℕ → ℤ, (∀ x, 2 * (f x).natAbs < m) ∧ ∀ x, (f x : ZMod m) = x := by
      refine ⟨fun x ↦ (x : ZMod m).valMinAbs, fun x ↦ ?_, fun x ↦ (x : ZMod m).coe_valMinAbs⟩
      exact (mul_le_mul' le_rfl (x : ZMod m).natAbs_valMinAbs_le).trans_lt
        (Nat.mul_div_lt_iff_not_dvd.2 hm)
    -- Since `|f x| ^ 2 = (f x) ^ 2 ≡ x ^ 2 [ZMOD m]`, we have
    -- `m ∣ |f a| ^ 2 + |f b| ^ 2 + |f c| ^ 2 + |f d| ^ 2`
    obtain ⟨r, hr⟩ :
        m ∣ (f a).natAbs ^ 2 + (f b).natAbs ^ 2 + (f c).natAbs ^ 2 + (f d).natAbs ^ 2 := by
<<<<<<< HEAD
      simp only [← Int.natCast_dvd_natCast, ← ZMod.int_cast_zmod_eq_zero_iff_dvd]
=======
      simp only [← Int.natCast_dvd_natCast, ← ZMod.intCast_zmod_eq_zero_iff_dvd]
>>>>>>> 59de845a
      push_cast [hf_mod, sq_abs]
      norm_cast
      simp [habcd]
    -- The quotient `r` is not zero, because otherwise `f a = f b = f c = f d = 0`, hence
    -- `m` divides each `a`, `b`, `c`, `d`, thus `m ∣ p` which is impossible.
    rcases (zero_le r).eq_or_gt with rfl | hr₀
    · replace hr : f a = 0 ∧ f b = 0 ∧ f c = 0 ∧ f d = 0 := by simpa [and_assoc] using hr
      obtain ⟨⟨a, rfl⟩, ⟨b, rfl⟩, ⟨c, rfl⟩, ⟨d, rfl⟩⟩ : m ∣ a ∧ m ∣ b ∧ m ∣ c ∧ m ∣ d := by
        simp only [← ZMod.natCast_zmod_eq_zero_iff_dvd, ← hf_mod, hr, Int.cast_zero, and_self]
      have : m * m ∣ m * p := habcd ▸ ⟨a ^ 2 + b ^ 2 + c ^ 2 + d ^ 2, by ring⟩
      rw [mul_dvd_mul_iff_left hm₀.ne'] at this
      exact (hp.eq_one_or_self_of_dvd _ this).elim hm₁.ne' hmp.ne
    -- Since `2 * |f x| < m` for each `x ∈ {a, b, c, d}`, we have `r < m`
    have hrm : r < m := by
      rw [mul_comm] at hr
      apply lt_of_sum_four_squares_eq_mul hr <;> apply hf_lt
    -- Now it suffices to represent `r * p` as a sum of four squares
    -- More precisely, we will represent `(m * r) * (m * p)` as a sum of squares of four numbers,
    -- each of them is divisible by `m`
    rsuffices ⟨w, x, y, z, hw, hx, hy, hz, h⟩ : ∃ w x y z : ℤ, ↑m ∣ w ∧ ↑m ∣ x ∧ ↑m ∣ y ∧ ↑m ∣ z ∧
      w ^ 2 + x ^ 2 + y ^ 2 + z ^ 2 = ↑(m * r) * ↑(m * p)
    · have : (w / m) ^ 2 + (x / m) ^ 2 + (y / m) ^ 2 + (z / m) ^ 2 = ↑(r * p) := by
        refine mul_left_cancel₀ (pow_ne_zero 2 (Nat.cast_ne_zero.2 hm₀.ne')) ?_
        conv_rhs => rw [← Nat.cast_pow, ← Nat.cast_mul, sq m, mul_mul_mul_comm, Nat.cast_mul, ← h]
        simp only [mul_add, ← mul_pow, Int.mul_ediv_cancel', *]
      rw [← natAbs_iff] at this
      exact hmin r hrm ⟨hrm.trans hmp, hr₀, _, _, _, _, this⟩
    -- To do the last step, we apply the Euler's four square identity once more
    replace hr : (f b) ^ 2 + (f a) ^ 2 + (f d) ^ 2 + (-f c) ^ 2 = ↑(m * r) := by
      rw [← natAbs_iff, natAbs_neg, ← hr]
      ac_rfl
    have := congr_arg₂ (· * Nat.cast ·) hr habcd
    simp only [← _root_.euler_four_squares, Nat.cast_add, Nat.cast_pow] at this
    refine ⟨_, _, _, _, ?_, ?_, ?_, ?_, this⟩
    · simp [← ZMod.intCast_zmod_eq_zero_iff_dvd, hf_mod, mul_comm]
    · suffices ((a : ZMod m) ^ 2 + (b : ZMod m) ^ 2 + (c : ZMod m) ^ 2 + (d : ZMod m) ^ 2) = 0 by
        simpa [← ZMod.intCast_zmod_eq_zero_iff_dvd, hf_mod, sq, add_comm, add_assoc,
          add_left_comm] using this
      norm_cast
      simp [habcd]
    · simp [← ZMod.intCast_zmod_eq_zero_iff_dvd, hf_mod, mul_comm]
    · simp [← ZMod.intCast_zmod_eq_zero_iff_dvd, hf_mod, mul_comm]

/-- **Four squares theorem** -/
theorem sum_four_squares (n : ℕ) : ∃ a b c d : ℕ, a ^ 2 + b ^ 2 + c ^ 2 + d ^ 2 = n := by
  -- The proof is by induction on prime factorization. The case of prime `n` was proved above,
  -- the inductive step follows from `Nat.euler_four_squares`.
  induction n using Nat.recOnMul with
  | h0 => exact ⟨0, 0, 0, 0, rfl⟩
  | h1 => exact ⟨1, 0, 0, 0, rfl⟩
  | hp p hp => exact hp.sum_four_squares
  | h m n hm hn =>
    rcases hm with ⟨a, b, c, d, rfl⟩
    rcases hn with ⟨w, x, y, z, rfl⟩
    exact ⟨_, _, _, _, euler_four_squares _ _ _ _ _ _ _ _⟩

end Nat<|MERGE_RESOLUTION|>--- conflicted
+++ resolved
@@ -164,11 +164,7 @@
     -- `m ∣ |f a| ^ 2 + |f b| ^ 2 + |f c| ^ 2 + |f d| ^ 2`
     obtain ⟨r, hr⟩ :
         m ∣ (f a).natAbs ^ 2 + (f b).natAbs ^ 2 + (f c).natAbs ^ 2 + (f d).natAbs ^ 2 := by
-<<<<<<< HEAD
-      simp only [← Int.natCast_dvd_natCast, ← ZMod.int_cast_zmod_eq_zero_iff_dvd]
-=======
       simp only [← Int.natCast_dvd_natCast, ← ZMod.intCast_zmod_eq_zero_iff_dvd]
->>>>>>> 59de845a
       push_cast [hf_mod, sq_abs]
       norm_cast
       simp [habcd]
