/-
Copyright (c) 2020 Johan Commelin. All rights reserved.
Released under Apache 2.0 license as described in the file LICENSE.
Authors: Johan Commelin, Kevin Buzzard
-/
import Mathlib.Algebra.BigOperators.NatAntidiagonal
import Mathlib.Algebra.GeomSum
import Mathlib.Data.Fintype.BigOperators
import Mathlib.RingTheory.PowerSeries.Inverse
import Mathlib.RingTheory.PowerSeries.WellKnown
import Mathlib.Tactic.FieldSimp

#align_import number_theory.bernoulli from "leanprover-community/mathlib"@"2196ab363eb097c008d4497125e0dde23fb36db2"

/-!
# Bernoulli numbers

The Bernoulli numbers are a sequence of rational numbers that frequently show up in
number theory.

## Mathematical overview

The Bernoulli numbers $(B_0, B_1, B_2, \ldots)=(1, -1/2, 1/6, 0, -1/30, \ldots)$ are
a sequence of rational numbers. They show up in the formula for the sums of $k$th
powers. They are related to the Taylor series expansions of $x/\tan(x)$ and
of $\coth(x)$, and also show up in the values that the Riemann Zeta function
takes both at both negative and positive integers (and hence in the
theory of modular forms). For example, if $1 \leq n$ is even then

$$\zeta(2n)=\sum_{t\geq1}t^{-2n}=(-1)^{n+1}\frac{(2\pi)^{2n}B_{2n}}{2(2n)!}.$$

Note however that this result is not yet formalised in Lean.

The Bernoulli numbers can be formally defined using the power series

$$\sum B_n\frac{t^n}{n!}=\frac{t}{1-e^{-t}}$$

although that happens to not be the definition in mathlib (this is an *implementation
detail* and need not concern the mathematician).

Note that $B_1=-1/2$, meaning that we are using the $B_n^-$ of
[from Wikipedia](https://en.wikipedia.org/wiki/Bernoulli_number).

## Implementation detail

The Bernoulli numbers are defined using well-founded induction, by the formula
$$B_n=1-\sum_{k\lt n}\frac{\binom{n}{k}}{n-k+1}B_k.$$
This formula is true for all $n$ and in particular $B_0=1$. Note that this is the definition
for positive Bernoulli numbers, which we call `bernoulli'`. The negative Bernoulli numbers are
then defined as `bernoulli := (-1)^n * bernoulli'`.

## Main theorems

`sum_bernoulli : ∑ k ∈ Finset.range n, (n.choose k : ℚ) * bernoulli k = if n = 1 then 1 else 0`
-/


open Nat Finset Finset.Nat PowerSeries

variable (A : Type*) [CommRing A] [Algebra ℚ A]

/-! ### Definitions -/


/-- The Bernoulli numbers:
the $n$-th Bernoulli number $B_n$ is defined recursively via
$$B_n = 1 - \sum_{k < n} \binom{n}{k}\frac{B_k}{n+1-k}$$ -/
def bernoulli' : ℕ → ℚ :=
  WellFounded.fix Nat.lt_wfRel.wf fun n bernoulli' =>
    1 - ∑ k : Fin n, n.choose k / (n - k + 1) * bernoulli' k k.2
#align bernoulli' bernoulli'

theorem bernoulli'_def' (n : ℕ) :
    bernoulli' n = 1 - ∑ k : Fin n, n.choose k / (n - k + 1) * bernoulli' k :=
  WellFounded.fix_eq _ _ _
#align bernoulli'_def' bernoulli'_def'

theorem bernoulli'_def (n : ℕ) :
    bernoulli' n = 1 - ∑ k ∈ range n, n.choose k / (n - k + 1) * bernoulli' k := by
  rw [bernoulli'_def', ← Fin.sum_univ_eq_sum_range]
#align bernoulli'_def bernoulli'_def

theorem bernoulli'_spec (n : ℕ) :
    (∑ k ∈ range n.succ, (n.choose (n - k) : ℚ) / (n - k + 1) * bernoulli' k) = 1 := by
  rw [sum_range_succ_comm, bernoulli'_def n, tsub_self, choose_zero_right, sub_self, zero_add,
    div_one, cast_one, one_mul, sub_add, ← sum_sub_distrib, ← sub_eq_zero, sub_sub_cancel_left,
    neg_eq_zero]
  exact Finset.sum_eq_zero (fun x hx => by rw [choose_symm (le_of_lt (mem_range.1 hx)), sub_self])
#align bernoulli'_spec bernoulli'_spec

theorem bernoulli'_spec' (n : ℕ) :
    (∑ k ∈ antidiagonal n, ((k.1 + k.2).choose k.2 : ℚ) / (k.2 + 1) * bernoulli' k.1) = 1 := by
  refine ((sum_antidiagonal_eq_sum_range_succ_mk _ n).trans ?_).trans (bernoulli'_spec n)
  refine sum_congr rfl fun x hx => ?_
  simp only [add_tsub_cancel_of_le, mem_range_succ_iff.mp hx, cast_sub]
#align bernoulli'_spec' bernoulli'_spec'

/-! ### Examples -/


section Examples

@[simp]
theorem bernoulli'_zero : bernoulli' 0 = 1 := by
  rw [bernoulli'_def]
  norm_num
#align bernoulli'_zero bernoulli'_zero

@[simp]
theorem bernoulli'_one : bernoulli' 1 = 1 / 2 := by
  rw [bernoulli'_def]
  norm_num
#align bernoulli'_one bernoulli'_one

@[simp]
theorem bernoulli'_two : bernoulli' 2 = 1 / 6 := by
  rw [bernoulli'_def]
  norm_num [sum_range_succ, sum_range_succ, sum_range_zero]
#align bernoulli'_two bernoulli'_two

@[simp]
theorem bernoulli'_three : bernoulli' 3 = 0 := by
  rw [bernoulli'_def]
  norm_num [sum_range_succ, sum_range_succ, sum_range_zero]
#align bernoulli'_three bernoulli'_three

@[simp]
theorem bernoulli'_four : bernoulli' 4 = -1 / 30 := by
  have : Nat.choose 4 2 = 6 := by decide -- shrug
  rw [bernoulli'_def]
  norm_num [sum_range_succ, sum_range_succ, sum_range_zero, this]
#align bernoulli'_four bernoulli'_four

end Examples

@[simp]
theorem sum_bernoulli' (n : ℕ) : (∑ k ∈ range n, (n.choose k : ℚ) * bernoulli' k) = n := by
  cases' n with n
  · simp
  suffices
    ((n + 1 : ℚ) * ∑ k ∈ range n, ↑(n.choose k) / (n - k + 1) * bernoulli' k) =
      ∑ x ∈ range n, ↑(n.succ.choose x) * bernoulli' x by
    rw_mod_cast [sum_range_succ, bernoulli'_def, ← this, choose_succ_self_right]
    ring
  simp_rw [mul_sum, ← mul_assoc]
  refine sum_congr rfl fun k hk => ?_
  congr
  have : ((n - k : ℕ) : ℚ) + 1 ≠ 0 := by norm_cast
  field_simp [← cast_sub (mem_range.1 hk).le, mul_comm]
  rw_mod_cast [tsub_add_eq_add_tsub (mem_range.1 hk).le, choose_mul_succ_eq]
#align sum_bernoulli' sum_bernoulli'

/-- The exponential generating function for the Bernoulli numbers `bernoulli' n`. -/
def bernoulli'PowerSeries :=
  mk fun n => algebraMap ℚ A (bernoulli' n / n !)
#align bernoulli'_power_series bernoulli'PowerSeries

theorem bernoulli'PowerSeries_mul_exp_sub_one :
    bernoulli'PowerSeries A * (exp A - 1) = X * exp A := by
  ext n
  -- constant coefficient is a special case
  cases' n with n
  · simp
  rw [bernoulli'PowerSeries, coeff_mul, mul_comm X, sum_antidiagonal_succ']
  suffices (∑ p ∈ antidiagonal n,
      bernoulli' p.1 / p.1! * ((p.2 + 1) * p.2! : ℚ)⁻¹) = (n ! : ℚ)⁻¹ by
    simpa [map_sum, Nat.factorial] using congr_arg (algebraMap ℚ A) this
  apply eq_inv_of_mul_eq_one_left
  rw [sum_mul]
  convert bernoulli'_spec' n using 1
  apply sum_congr rfl
  simp_rw [mem_antidiagonal]
  rintro ⟨i, j⟩ rfl
  have := factorial_mul_factorial_dvd_factorial_add i j
  field_simp [mul_comm _ (bernoulli' i), mul_assoc, add_choose]
  norm_cast
  simp [mul_comm (j + 1)]
#align bernoulli'_power_series_mul_exp_sub_one bernoulli'PowerSeries_mul_exp_sub_one

/-- Odd Bernoulli numbers (greater than 1) are zero. -/
theorem bernoulli'_odd_eq_zero {n : ℕ} (h_odd : Odd n) (hlt : 1 < n) : bernoulli' n = 0 := by
  let B := mk fun n => bernoulli' n / (n ! : ℚ)
  suffices (B - evalNegHom B) * (exp ℚ - 1) = X * (exp ℚ - 1) by
    cases' mul_eq_mul_right_iff.mp this with h h <;>
      simp only [PowerSeries.ext_iff, evalNegHom, coeff_X] at h
    · apply eq_zero_of_neg_eq
      specialize h n
      split_ifs at h <;> simp_all [B, h_odd.neg_one_pow, factorial_ne_zero]
    · simpa (config := {decide := true}) [Nat.factorial] using h 1
  have h : B * (exp ℚ - 1) = X * exp ℚ := by
    simpa [bernoulli'PowerSeries] using bernoulli'PowerSeries_mul_exp_sub_one ℚ
  rw [sub_mul, h, mul_sub X, sub_right_inj, ← neg_sub, mul_neg, neg_eq_iff_eq_neg]
  suffices evalNegHom (B * (exp ℚ - 1)) * exp ℚ = evalNegHom (X * exp ℚ) * exp ℚ by
    rw [map_mul, map_mul] at this -- Porting note: Why doesn't simp do this?
    simpa [mul_assoc, sub_mul, mul_comm (evalNegHom (exp ℚ)), exp_mul_exp_neg_eq_one]
  congr
#align bernoulli'_odd_eq_zero bernoulli'_odd_eq_zero

/-- The Bernoulli numbers are defined to be `bernoulli'` with a parity sign. -/
def bernoulli (n : ℕ) : ℚ :=
  (-1) ^ n * bernoulli' n
#align bernoulli bernoulli

theorem bernoulli'_eq_bernoulli (n : ℕ) : bernoulli' n = (-1) ^ n * bernoulli n := by
  simp [bernoulli, ← mul_assoc, ← sq, ← pow_mul, mul_comm n 2, pow_mul]
#align bernoulli'_eq_bernoulli bernoulli'_eq_bernoulli

@[simp]
theorem bernoulli_zero : bernoulli 0 = 1 := by simp [bernoulli]
#align bernoulli_zero bernoulli_zero

@[simp]
theorem bernoulli_one : bernoulli 1 = -1 / 2 := by norm_num [bernoulli]
#align bernoulli_one bernoulli_one

theorem bernoulli_eq_bernoulli'_of_ne_one {n : ℕ} (hn : n ≠ 1) : bernoulli n = bernoulli' n := by
  by_cases h0 : n = 0; · simp [h0]
  rw [bernoulli, neg_one_pow_eq_pow_mod_two]
  cases' mod_two_eq_zero_or_one n with h h
  · simp [h]
  · simp [bernoulli'_odd_eq_zero (odd_iff.mpr h) (one_lt_iff_ne_zero_and_ne_one.mpr ⟨h0, hn⟩)]
#align bernoulli_eq_bernoulli'_of_ne_one bernoulli_eq_bernoulli'_of_ne_one

@[simp]
theorem sum_bernoulli (n : ℕ) :
    (∑ k ∈ range n, (n.choose k : ℚ) * bernoulli k) = if n = 1 then 1 else 0 := by
  cases' n with n n
  · simp
  cases' n with n n
  · rw [sum_range_one]
    simp
  suffices (∑ i ∈ range n, ↑((n + 2).choose (i + 2)) * bernoulli (i + 2)) = n / 2 by
    simp only [this, sum_range_succ', cast_succ, bernoulli_one, bernoulli_zero, choose_one_right,
      mul_one, choose_zero_right, cast_zero, if_false, zero_add, succ_succ_ne_one]
    ring
  have f := sum_bernoulli' n.succ.succ
  simp_rw [sum_range_succ', cast_succ, ← eq_sub_iff_add_eq] at f
  -- Porting note: was `convert f`
  refine Eq.trans ?_ (Eq.trans f ?_)
  · congr
    funext x
    rw [bernoulli_eq_bernoulli'_of_ne_one (succ_ne_zero x ∘ succ.inj)]
  · simp only [one_div, mul_one, bernoulli'_zero, cast_one, choose_zero_right, add_sub_cancel_right,
      zero_add, choose_one_right, cast_succ, cast_add, cast_one, bernoulli'_one, one_div]
    ring
#align sum_bernoulli sum_bernoulli

theorem bernoulli_spec' (n : ℕ) :
    (∑ k ∈ antidiagonal n, ((k.1 + k.2).choose k.2 : ℚ) / (k.2 + 1) * bernoulli k.1) =
      if n = 0 then 1 else 0 := by
  cases' n with n n;
  · simp
  rw [if_neg (succ_ne_zero _)]
  -- algebra facts
  have h₁ : (1, n) ∈ antidiagonal n.succ := by
    simp [mem_antidiagonal, add_comm, Nat.succ_eq_add_one]
  have h₂ : (n : ℚ) + 1 ≠ 0 := by norm_cast
  have h₃ : (1 + n).choose n = n + 1 := by simp [add_comm]
  -- key equation: the corresponding fact for `bernoulli'`
  have H := bernoulli'_spec' n.succ
  -- massage it to match the structure of the goal, then convert piece by piece
  rw [sum_eq_add_sum_diff_singleton h₁] at H ⊢
  apply add_eq_of_eq_sub'
  convert eq_sub_of_add_eq' H using 1
  · refine sum_congr rfl fun p h => ?_
    obtain ⟨h', h''⟩ : p ∈ _ ∧ p ≠ _ := by rwa [mem_sdiff, mem_singleton] at h
    simp [bernoulli_eq_bernoulli'_of_ne_one ((not_congr (antidiagonal_congr h' h₁)).mp h'')]
  · field_simp [h₃]
    norm_num
#align bernoulli_spec' bernoulli_spec'

/-- The exponential generating function for the Bernoulli numbers `bernoulli n`. -/
def bernoulliPowerSeries :=
  mk fun n => algebraMap ℚ A (bernoulli n / n !)
#align bernoulli_power_series bernoulliPowerSeries

theorem bernoulliPowerSeries_mul_exp_sub_one : bernoulliPowerSeries A * (exp A - 1) = X := by
  ext n
  -- constant coefficient is a special case
  cases' n with n n;
  · simp
  simp only [bernoulliPowerSeries, coeff_mul, coeff_X, sum_antidiagonal_succ', one_div, coeff_mk,
    coeff_one, coeff_exp, LinearMap.map_sub, factorial, if_pos, cast_succ, cast_one, cast_mul,
    sub_zero, RingHom.map_one, add_eq_zero_iff, if_false, _root_.inv_one, zero_add, one_ne_zero,
    mul_zero, and_false_iff, sub_self, ← RingHom.map_mul, ← map_sum]
  cases' n with n
  · simp
  rw [if_neg n.succ_succ_ne_one]
  have hfact : ∀ m, (m ! : ℚ) ≠ 0 := fun m => mod_cast factorial_ne_zero m
  have hite2 : ite (n.succ = 0) 1 0 = (0 : ℚ) := if_neg n.succ_ne_zero
  simp only [CharP.cast_eq_zero, zero_add, inv_one, map_one, sub_self, mul_zero, add_eq]
  rw [← map_zero (algebraMap ℚ A), ← zero_div (n.succ ! : ℚ), ← hite2, ← bernoulli_spec', sum_div]
  refine congr_arg (algebraMap ℚ A) (sum_congr rfl fun x h => eq_div_of_mul_eq (hfact n.succ) ?_)
  rw [mem_antidiagonal] at h
  rw [← h, add_choose, cast_div_charZero (factorial_mul_factorial_dvd_factorial_add _ _)]
  field_simp [hfact x.1, mul_comm _ (bernoulli x.1), mul_assoc]
  -- Porting note: was `cc`, which was not yet ported
  left
  left
  ring
#align bernoulli_power_series_mul_exp_sub_one bernoulliPowerSeries_mul_exp_sub_one

section Faulhaber

/-- **Faulhaber's theorem** relating the **sum of p-th powers** to the Bernoulli numbers:
$$\sum_{k=0}^{n-1} k^p = \sum_{i=0}^p B_i\binom{p+1}{i}\frac{n^{p+1-i}}{p+1}.$$
See https://proofwiki.org/wiki/Faulhaber%27s_Formula and [orosi2018faulhaber] for
the proof provided here. -/
theorem sum_range_pow (n p : ℕ) :
    (∑ k ∈ range n, (k : ℚ) ^ p) =
      ∑ i ∈ range (p + 1), bernoulli i * ((p + 1).choose i) * (n : ℚ) ^ (p + 1 - i) / (p + 1) := by
  have hne : ∀ m : ℕ, (m ! : ℚ) ≠ 0 := fun m => mod_cast factorial_ne_zero m
  -- compute the Cauchy product of two power series
  have h_cauchy :
    ((mk fun p => bernoulli p / p !) * mk fun q => coeff ℚ (q + 1) (exp ℚ ^ n)) =
      mk fun p => ∑ i ∈ range (p + 1),
          bernoulli i * (p + 1).choose i * (n : ℚ) ^ (p + 1 - i) / (p + 1)! := by
    ext q : 1
    let f a b := bernoulli a / a ! * coeff ℚ (b + 1) (exp ℚ ^ n)
    -- key step: use `PowerSeries.coeff_mul` and then rewrite sums
    simp only [coeff_mul, coeff_mk, cast_mul, sum_antidiagonal_eq_sum_range_succ f]
    apply sum_congr rfl
    intros m h
    simp only [f, exp_pow_eq_rescale_exp, rescale, one_div, coeff_mk, RingHom.coe_mk, coeff_exp,
      RingHom.id_apply, cast_mul, algebraMap_rat_rat]
    -- manipulate factorials and binomial coefficients
    simp? at h says simp only [succ_eq_add_one, mem_range] at h
    rw [choose_eq_factorial_div_factorial h.le, eq_comm, div_eq_iff (hne q.succ), succ_eq_add_one,
      mul_assoc _ _ (q.succ ! : ℚ), mul_comm _ (q.succ ! : ℚ), ← mul_assoc, div_mul_eq_mul_div]
    simp only [add_eq, add_zero, ge_iff_le, IsUnit.mul_iff, Nat.isUnit_iff, succ.injEq, cast_mul,
      cast_succ, MonoidHom.coe_mk, OneHom.coe_mk, coeff_exp, Algebra.id.map_eq_id, one_div,
      map_inv₀, map_natCast, coeff_mk, mul_inv_rev]
    rw [mul_comm ((n : ℚ) ^ (q - m + 1)), ← mul_assoc _ _ ((n : ℚ) ^ (q - m + 1)), ← one_div,
      mul_one_div, div_div, tsub_add_eq_add_tsub (le_of_lt_succ h), cast_div, cast_mul]
    · ring
    · exact factorial_mul_factorial_dvd_factorial h.le
    · simp [hne, factorial_ne_zero]
  -- same as our goal except we pull out `p!` for convenience
  have hps :
    (∑ k ∈ range n, (k : ℚ) ^ p) =
      (∑ i ∈ range (p + 1),
          bernoulli i * (p + 1).choose i * (n : ℚ) ^ (p + 1 - i) / (p + 1)!) * p ! := by
    suffices
      (mk fun p => ∑ k ∈ range n, (k : ℚ) ^ p * algebraMap ℚ ℚ p !⁻¹) =
        mk fun p =>
          ∑ i ∈ range (p + 1), bernoulli i * (p + 1).choose i * (n : ℚ) ^ (p + 1 - i) / (p + 1)! by
      rw [← div_eq_iff (hne p), div_eq_mul_inv, sum_mul]
      rw [PowerSeries.ext_iff] at this
      simpa using this p
    -- the power series `exp ℚ - 1` is non-zero, a fact we need in order to use `mul_right_inj'`
    have hexp : exp ℚ - 1 ≠ 0 := by
      simp only [exp, PowerSeries.ext_iff, Ne, not_forall]
      use 1
      simp [factorial_ne_zero]
    have h_r : exp ℚ ^ n - 1 = X * mk fun p => coeff ℚ (p + 1) (exp ℚ ^ n) := by
      have h_const : C ℚ (constantCoeff ℚ (exp ℚ ^ n)) = 1 := by simp
      rw [← h_const, sub_const_eq_X_mul_shift]
    -- key step: a chain of equalities of power series
    -- Porting note: altered proof slightly
    rw [← mul_right_inj' hexp, mul_comm]
    rw [← exp_pow_sum, geom_sum_mul, h_r, ← bernoulliPowerSeries_mul_exp_sub_one,
      bernoulliPowerSeries, mul_right_comm]
    simp only [mul_comm, mul_eq_mul_left_iff, hexp, or_false]
    refine Eq.trans (mul_eq_mul_right_iff.mpr ?_) (Eq.trans h_cauchy ?_)
    · left
      congr
    · simp only [mul_comm, factorial, cast_succ, cast_pow]

  -- massage `hps` into our goal
  rw [hps, sum_mul]
  refine sum_congr rfl fun x _ => ?_
  field_simp [mul_right_comm _ ↑p !, ← mul_assoc _ _ ↑p !, factorial]
  ring
#align sum_range_pow sum_range_pow

/-- Alternate form of **Faulhaber's theorem**, relating the sum of p-th powers to the Bernoulli
numbers: $$\sum_{k=1}^{n} k^p = \sum_{i=0}^p (-1)^iB_i\binom{p+1}{i}\frac{n^{p+1-i}}{p+1}.$$
Deduced from `sum_range_pow`. -/
theorem sum_Ico_pow (n p : ℕ) :
    (∑ k ∈ Ico 1 (n + 1), (k : ℚ) ^ p) =
      ∑ i ∈ range (p + 1), bernoulli' i * (p + 1).choose i * (n : ℚ) ^ (p + 1 - i) / (p + 1) := by
  rw [← Nat.cast_succ]
  -- dispose of the trivial case
  cases' p with p p
  · simp
  let f i := bernoulli i * p.succ.succ.choose i * (n : ℚ) ^ (p.succ.succ - i) / p.succ.succ
  let f' i := bernoulli' i * p.succ.succ.choose i * (n : ℚ) ^ (p.succ.succ - i) / p.succ.succ
  suffices (∑ k ∈ Ico 1 n.succ, (k : ℚ) ^ p.succ) = ∑ i ∈ range p.succ.succ, f' i by convert this
  -- prove some algebraic facts that will make things easier for us later on
  have hle := Nat.le_add_left 1 n
  have hne : (p + 1 + 1 : ℚ) ≠ 0 := by norm_cast
  have h1 : ∀ r : ℚ, r * (p + 1 + 1) * (n : ℚ) ^ p.succ / (p + 1 + 1 : ℚ) = r * (n : ℚ) ^ p.succ :=
      fun r => by rw [mul_div_right_comm, mul_div_cancel_right₀ _ hne]
  have h2 : f 1 + (n : ℚ) ^ p.succ = 1 / 2 * (n : ℚ) ^ p.succ := by
    simp_rw [f, bernoulli_one, choose_one_right, succ_sub_succ_eq_sub, cast_succ, tsub_zero, h1]
    ring
  have :
    (∑ i ∈ range p, bernoulli (i + 2) * (p + 2).choose (i + 2) * (n : ℚ) ^ (p - i) / ↑(p + 2)) =
      ∑ i ∈ range p, bernoulli' (i + 2) * (p + 2).choose (i + 2) * (n : ℚ) ^ (p - i) / ↑(p + 2) :=
    sum_congr rfl fun i _ => by rw [bernoulli_eq_bernoulli'_of_ne_one (succ_succ_ne_one i)]
  calc
    (-- replace sum over `Ico` with sum over `range` and simplify
<<<<<<< HEAD
        ∑ k ∈ Ico 1 n.succ, (k : ℚ) ^ p.succ) = ∑ k ∈ range n.succ, (k : ℚ) ^ p.succ :=
      by simp [sum_Ico_eq_sub _ hle, succ_ne_zero]
    -- extract the last term of the sum
        _ = (∑ k ∈ range n, (k : ℚ) ^ p.succ) + (n : ℚ) ^ p.succ :=
      by rw [sum_range_succ]
    -- apply the key lemma, `sum_range_pow`
        _ = (∑ i ∈ range p.succ.succ, f i) + (n : ℚ) ^ p.succ :=
      by simp [f, sum_range_pow]
    -- extract the first two terms of the sum
        _ = (∑ i ∈ range p, f i.succ.succ) + f 1 + f 0 + (n : ℚ) ^ p.succ :=
      by simp_rw [sum_range_succ']
        _ = (∑ i ∈ range p, f i.succ.succ) + (f 1 + (n : ℚ) ^ p.succ) + f 0 := by ring
        _ = (∑ i ∈ range p, f i.succ.succ) + 1 / 2 * (n : ℚ) ^ p.succ + f 0 := by rw [h2]
    -- convert from `bernoulli` to `bernoulli'`
        _ = (∑ i ∈ range p, f' i.succ.succ) + f' 1 + f' 0 :=
      by simpa [f, f', h1, fun i => show i + 2 = i + 1 + 1 from rfl]
    -- rejoin the first two terms of the sum
        _ = ∑ i ∈ range p.succ.succ, f' i :=
      by simp_rw [sum_range_succ']
=======
        ∑ k ∈ Ico 1 n.succ, (k : ℚ) ^ p.succ)
    _ = ∑ k ∈ range n.succ, (k : ℚ) ^ p.succ := by simp [sum_Ico_eq_sub _ hle, succ_ne_zero]
    -- extract the last term of the sum
    _ = (∑ k ∈ range n, (k : ℚ) ^ p.succ) + (n : ℚ) ^ p.succ := by rw [sum_range_succ]
    -- apply the key lemma, `sum_range_pow`
    _ = (∑ i ∈ range p.succ.succ, f i) + (n : ℚ) ^ p.succ := by simp [f, sum_range_pow]
    -- extract the first two terms of the sum
    _ = (∑ i ∈ range p, f i.succ.succ) + f 1 + f 0 + (n : ℚ) ^ p.succ := by
      simp_rw [sum_range_succ']
    _ = (∑ i ∈ range p, f i.succ.succ) + (f 1 + (n : ℚ) ^ p.succ) + f 0 := by ring
    _ = (∑ i ∈ range p, f i.succ.succ) + 1 / 2 * (n : ℚ) ^ p.succ + f 0 := by rw [h2]
    -- convert from `bernoulli` to `bernoulli'`
    _ = (∑ i ∈ range p, f' i.succ.succ) + f' 1 + f' 0 := by
      simpa [f, f', h1, fun i => show i + 2 = i + 1 + 1 from rfl]
    -- rejoin the first two terms of the sum
    _ = ∑ i ∈ range p.succ.succ, f' i := by simp_rw [sum_range_succ']
>>>>>>> d97a437a
#align sum_Ico_pow sum_Ico_pow

end Faulhaber<|MERGE_RESOLUTION|>--- conflicted
+++ resolved
@@ -400,27 +400,6 @@
     sum_congr rfl fun i _ => by rw [bernoulli_eq_bernoulli'_of_ne_one (succ_succ_ne_one i)]
   calc
     (-- replace sum over `Ico` with sum over `range` and simplify
-<<<<<<< HEAD
-        ∑ k ∈ Ico 1 n.succ, (k : ℚ) ^ p.succ) = ∑ k ∈ range n.succ, (k : ℚ) ^ p.succ :=
-      by simp [sum_Ico_eq_sub _ hle, succ_ne_zero]
-    -- extract the last term of the sum
-        _ = (∑ k ∈ range n, (k : ℚ) ^ p.succ) + (n : ℚ) ^ p.succ :=
-      by rw [sum_range_succ]
-    -- apply the key lemma, `sum_range_pow`
-        _ = (∑ i ∈ range p.succ.succ, f i) + (n : ℚ) ^ p.succ :=
-      by simp [f, sum_range_pow]
-    -- extract the first two terms of the sum
-        _ = (∑ i ∈ range p, f i.succ.succ) + f 1 + f 0 + (n : ℚ) ^ p.succ :=
-      by simp_rw [sum_range_succ']
-        _ = (∑ i ∈ range p, f i.succ.succ) + (f 1 + (n : ℚ) ^ p.succ) + f 0 := by ring
-        _ = (∑ i ∈ range p, f i.succ.succ) + 1 / 2 * (n : ℚ) ^ p.succ + f 0 := by rw [h2]
-    -- convert from `bernoulli` to `bernoulli'`
-        _ = (∑ i ∈ range p, f' i.succ.succ) + f' 1 + f' 0 :=
-      by simpa [f, f', h1, fun i => show i + 2 = i + 1 + 1 from rfl]
-    -- rejoin the first two terms of the sum
-        _ = ∑ i ∈ range p.succ.succ, f' i :=
-      by simp_rw [sum_range_succ']
-=======
         ∑ k ∈ Ico 1 n.succ, (k : ℚ) ^ p.succ)
     _ = ∑ k ∈ range n.succ, (k : ℚ) ^ p.succ := by simp [sum_Ico_eq_sub _ hle, succ_ne_zero]
     -- extract the last term of the sum
@@ -437,7 +416,6 @@
       simpa [f, f', h1, fun i => show i + 2 = i + 1 + 1 from rfl]
     -- rejoin the first two terms of the sum
     _ = ∑ i ∈ range p.succ.succ, f' i := by simp_rw [sum_range_succ']
->>>>>>> d97a437a
 #align sum_Ico_pow sum_Ico_pow
 
 end Faulhaber