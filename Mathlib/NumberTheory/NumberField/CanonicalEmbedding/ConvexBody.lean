--- conflicted
+++ resolved
@@ -77,18 +77,6 @@
 
 variable [NumberField K]
 
-<<<<<<< HEAD
-=======
-instance : IsAddHaarMeasure (volume : Measure (mixedSpace K)) := prod.instIsAddHaarMeasure _ _
-
-instance : NoAtoms (volume : Measure (mixedSpace K)) := by
-  obtain ⟨w⟩ := (inferInstance : Nonempty (InfinitePlace K))
-  by_cases hw : IsReal w
-  · exact @prod.instNoAtoms_fst _ _ _ _ volume volume _ (pi_noAtoms ⟨w, hw⟩)
-  · exact @prod.instNoAtoms_snd _ _ _ _ volume volume _
-      (pi_noAtoms ⟨w, not_isReal_iff_isComplex.mp hw⟩)
-
->>>>>>> 5827daba
 /-- The fudge factor that appears in the formula for the volume of `convexBodyLT`. -/
 noncomputable abbrev convexBodyLTFactor : ℝ≥0 :=
   (2 : ℝ≥0) ^ NrRealPlaces K * NNReal.pi ^ NrComplexPlaces K
@@ -276,13 +264,8 @@
 variable [NumberField K] (B : ℝ)
 variable {K}
 
-<<<<<<< HEAD
-/-- The function that sends `x : mixedSpace K` to
-  `∑ w, ‖x.1 w‖ + 2 * ∑ w, ‖x.2 w‖`. It defines a norm and it used to define `convexBodySum`. -/
-=======
 /-- The function that sends `x : mixedSpace K` to `∑ w, ‖x.1 w‖ + 2 * ∑ w, ‖x.2 w‖`. It defines a
 norm and it used to define `convexBodySum`. -/
->>>>>>> 5827daba
 noncomputable abbrev convexBodySumFun (x : mixedSpace K) : ℝ := ∑ w, mult w * normAtPlace w x
 
 theorem convexBodySumFun_apply (x : mixedSpace K) :
