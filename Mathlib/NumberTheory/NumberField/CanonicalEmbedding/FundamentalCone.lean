/-
Copyright (c) 2024 Xavier Roblot. All rights reserved.
Released under Apache 2.0 license as described in the file LICENSE.
Authors: Xavier Roblot
-/
import Mathlib.RingTheory.Ideal.IsPrincipal
<<<<<<< HEAD
import Mathlib.RingTheory.ClassGroup
=======
>>>>>>> 01252d1a
import Mathlib.NumberTheory.NumberField.Units.DirichletTheorem

/-!
# Fundamental Cone

Let `K` be a number field of signature `(r₁, r₂)`. We define an action of the units `(𝓞 K)ˣ` on
the mixed space `ℝ^r₁ × ℂ^r₂` via the `mixedEmbedding`. The fundamental cone is a cone in the
mixed space that is a fundamental domain for the action of `(𝓞 K)ˣ` modulo torsion.

## Main definitions and results

* `NumberField.mixedEmbedding.unitSMul`: the action of `(𝓞 K)ˣ` on the mixed space defined, for
`u : (𝓞 K)ˣ`, by multiplication component by component with `mixedEmbedding K u`.

* `NumberField.mixedEmbedding.fundamentalCone`: a cone in the mixed space, ie. a subset stable
<<<<<<< HEAD
by multiplication by a real number, see `smul_mem_of_mem`, that is also a fundamental domain
for the action of `(𝓞 K)ˣ` modulo torsion, see `exists_unit_smul_me` and
=======
by multiplication by a nonzero real number, see `smul_mem_of_mem`, that is also a fundamental
domain for the action of `(𝓞 K)ˣ` modulo torsion, see `exists_unit_smul_mem` and
>>>>>>> 01252d1a
`torsion_unit_smul_mem_of_mem`.

* `NumberField.mixedEmbedding.fundamentalCone.integralPoint`: the subset of elements of the
fundamental cone that are images of algebraic integers of `K`.

* `NumberField.mixedEmbedding.fundamentalCone.integralPointEquiv`: the equivalence between
<<<<<<< HEAD
`fundamentalCone.integralPoint K` and the principal non-zero ideals of `𝓞 K` times the
torsion of `K`.

* `NumberField.mixedEmbedding.fundamentalCone.card_isPrincipal_norm_eq`: the number of principal
non-zero ideals in `𝓞 K` of norm `n` multiplied by the order of the torsion of `K` is
=======
`fundamentalCone.integralPoint K` and the principal nonzero ideals of `𝓞 K` times the
torsion of `K`.

* `NumberField.mixedEmbedding.fundamentalCone.card_isPrincipal_norm_eq_mul_torsion`: the number of
principal nonzero ideals in `𝓞 K` of norm `n` multiplied by the order of the torsion of `K` is
>>>>>>> 01252d1a
equal to the number of `fundamentalCone.integralPoint K` of norm `n`.

## Tags

number field, canonical embedding, units, principal ideals
-/

variable (K : Type*) [Field K]

namespace NumberField.mixedEmbedding

open NumberField NumberField.InfinitePlace

noncomputable section UnitSMul

/-- The action of `(𝓞 K)ˣ` on the mixed space `ℝ^r₁ × ℂ^r₂` defined, for `u : (𝓞 K)ˣ`, by
multiplication component by component with `mixedEmbedding K u`. -/
@[simps]
instance unitSMul : SMul (𝓞 K)ˣ (mixedSpace K) where
  smul u x := mixedEmbedding K u * x

instance : MulAction (𝓞 K)ˣ (mixedSpace K) where
  one_smul := fun _ ↦ by simp_rw [unitSMul_smul, Units.coe_one, map_one, one_mul]
  mul_smul := fun _ _ _ ↦ by simp_rw [unitSMul_smul, Units.coe_mul, map_mul, mul_assoc]

instance : SMulZeroClass (𝓞 K)ˣ (mixedSpace K) where
  smul_zero := fun _ ↦ by simp_rw [unitSMul_smul, mul_zero]

variable {K}

theorem unit_smul_eq_zero (u : (𝓞 K)ˣ) (x : mixedSpace K) :
    u • x = 0 ↔ x = 0 := by
  refine ⟨fun h ↦ ?_, fun h ↦ by rw [h, smul_zero]⟩
  contrapose! h
  obtain ⟨w, h⟩ := exists_normAtPlace_ne_zero_iff.mpr h
  refine exists_normAtPlace_ne_zero_iff.mp ⟨w, ?_⟩
  rw [unitSMul_smul, map_mul]
  exact mul_ne_zero (by simp) h

variable [NumberField K]

theorem unit_smul_eq_iff_mul_eq {x y : 𝓞 K} {u : (𝓞 K)ˣ} :
    u • mixedEmbedding K x = mixedEmbedding K y ↔ u * x = y := by
  rw [unitSMul_smul, ← map_mul, Function.Injective.eq_iff, ← RingOfIntegers.coe_eq_algebraMap,
    ← map_mul, ← RingOfIntegers.ext_iff]
  exact mixedEmbedding_injective K

theorem norm_unit_smul (u : (𝓞 K)ˣ) (x : mixedSpace K) :
    mixedEmbedding.norm (u • x) = mixedEmbedding.norm x := by
  rw [unitSMul_smul, map_mul, norm_unit, one_mul]

end UnitSMul

noncomputable section logMap

open NumberField.Units NumberField.Units.dirichletUnitTheorem FiniteDimensional

variable [NumberField K] {K}

open Classical in
/-- The map from the mixed space to `{w : InfinitePlace K // w ≠ w₀} → ℝ` (with `w₀` the fixed
place from the proof of Dirichlet Unit Theorem) defined in such way that: 1) it factors the map
`logEmbedding`, see `logMap_eq_logEmbedding`; 2) it is constant on the sets
`{c • x | c ∈ ℝ, c ≠ 0}` if `norm x ≠ 0`, see `logMap_real_smul`. -/
def logMap (x : mixedSpace K) : {w : InfinitePlace K // w ≠ w₀} → ℝ := fun w ↦
  mult w.val * (Real.log (normAtPlace w.val x) -
    Real.log (mixedEmbedding.norm x) * (finrank ℚ K : ℝ)⁻¹)

@[simp]
theorem logMap_apply (x : mixedSpace K) (w : {w : InfinitePlace K // w ≠ w₀}) :
    logMap x w = mult w.val * (Real.log (normAtPlace w.val x) -
      Real.log (mixedEmbedding.norm x) * (finrank ℚ K : ℝ)⁻¹) := rfl

@[simp]
theorem logMap_zero : logMap (0 : mixedSpace K) = 0 := by
  ext; simp

@[simp]
theorem logMap_one : logMap (1 : mixedSpace K) = 0 := by
  ext; simp

<<<<<<< HEAD
theorem logMap_mul {x y : mixedSpace K} (hx : mixedEmbedding.norm x ≠ 0)
    (hy : mixedEmbedding.norm y ≠ 0) :
=======
variable {x y : mixedSpace K}

theorem logMap_mul (hx : mixedEmbedding.norm x ≠ 0) (hy : mixedEmbedding.norm y ≠ 0) :
>>>>>>> 01252d1a
    logMap (x * y) = logMap x + logMap y := by
  ext w
  simp_rw [Pi.add_apply, logMap_apply]
  rw [map_mul, map_mul, Real.log_mul, Real.log_mul hx hy, add_mul]
  · ring
  · exact mixedEmbedding.norm_ne_zero_iff.mp hx w
  · exact mixedEmbedding.norm_ne_zero_iff.mp hy w

<<<<<<< HEAD
theorem logMap_apply_of_norm_one {x : mixedSpace K} (hx : mixedEmbedding.norm x = 1)
=======
theorem logMap_apply_of_norm_one (hx : mixedEmbedding.norm x = 1)
>>>>>>> 01252d1a
    (w : {w : InfinitePlace K // w ≠ w₀}) :
    logMap x w = mult w.val * Real.log (normAtPlace w x) := by
  rw [logMap_apply, hx, Real.log_one, zero_mul, sub_zero]

@[simp]
theorem logMap_eq_logEmbedding (u : (𝓞 K)ˣ) :
<<<<<<< HEAD
    logMap (mixedEmbedding K u) = logEmbedding K u := by
  ext; simp

theorem logMap_unit_smul (u : (𝓞 K)ˣ) {x : mixedSpace K} (hx : mixedEmbedding.norm x ≠ 0) :
    logMap (u • x) = logEmbedding K u + logMap x := by
  rw [unitSMul_smul, logMap_mul (by rw [norm_unit]; norm_num) hx, logMap_eq_logEmbedding]

theorem logMap_torsion_smul (x : mixedSpace K) {ζ : (𝓞 K)ˣ} (hζ : ζ ∈ torsion K) :
=======
    logMap (mixedEmbedding K u) = logEmbedding K (Additive.ofMul u) := by
  ext; simp

theorem logMap_unit_smul (u : (𝓞 K)ˣ) (hx : mixedEmbedding.norm x ≠ 0) :
    logMap (u • x) = logEmbedding K (Additive.ofMul u) + logMap x := by
  rw [unitSMul_smul, logMap_mul (by rw [norm_unit]; norm_num) hx, logMap_eq_logEmbedding]

variable (x) in
theorem logMap_torsion_smul {ζ : (𝓞 K)ˣ} (hζ : ζ ∈ torsion K) :
>>>>>>> 01252d1a
    logMap (ζ • x) = logMap x := by
  ext
  simp_rw [logMap_apply, unitSMul_smul, map_mul, norm_eq_norm, Units.norm, Rat.cast_one, one_mul,
    normAtPlace_apply, (mem_torsion K).mp hζ, one_mul]

theorem logMap_real (c : ℝ) :
    logMap (c • (1 : mixedSpace K)) = 0 := by
  ext
  rw [logMap_apply, normAtPlace_smul, norm_smul, map_one, map_one, mul_one, mul_one, Real.log_pow,
    mul_comm (finrank ℚ K : ℝ) _, mul_assoc, mul_inv_cancel₀ (Nat.cast_ne_zero.mpr finrank_pos.ne'),
    mul_one, sub_self, mul_zero, Pi.zero_apply]

<<<<<<< HEAD
theorem logMap_real_smul {x : mixedSpace K} (hx : mixedEmbedding.norm x ≠ 0) {c : ℝ} (hc : c ≠ 0) :
=======
theorem logMap_real_smul (hx : mixedEmbedding.norm x ≠ 0) {c : ℝ} (hc : c ≠ 0) :
>>>>>>> 01252d1a
    logMap (c • x) = logMap x := by
  have : mixedEmbedding.norm (c • (1 : mixedSpace K)) ≠ 0 := by
    rw [norm_smul, map_one, mul_one]
    exact pow_ne_zero _ (abs_ne_zero.mpr hc)
  rw [← smul_one_mul, logMap_mul this hx, logMap_real, zero_add]

<<<<<<< HEAD
theorem logMap_eq_of_normAtPlace_eq {x y : mixedSpace K}
    (h : ∀ w, normAtPlace w x = normAtPlace w y) :
=======
theorem logMap_eq_of_normAtPlace_eq (h : ∀ w, normAtPlace w x = normAtPlace w y) :
>>>>>>> 01252d1a
    logMap x = logMap y := by
  ext
  simp_rw [logMap_apply, h, norm_eq_of_normAtPlace_eq h]

<<<<<<< HEAD
variable (K)

theorem measurable_logMap :
    Measurable (logMap : (mixedSpace K) → _) :=
  measurable_pi_iff.mpr fun _ ↦
    measurable_const.mul <| (continuous_normAtPlace _).measurable.log.sub
      <| (mixedEmbedding.continuous_norm K).measurable.log.mul measurable_const

theorem continuousOn_logMap :
    ContinuousOn (logMap : (mixedSpace K) → _) {x | mixedEmbedding.norm x ≠ 0} := by
  refine continuousOn_pi.mpr fun w ↦ continuousOn_const.mul (ContinuousOn.sub ?_ ?_)
  · exact Real.continuousOn_log.comp''  (continuous_normAtPlace _).continuousOn
      fun _ hx ↦ mixedEmbedding.norm_ne_zero_iff.mp hx _
  · exact ContinuousOn.mul
      (Real.continuousOn_log.comp''  (mixedEmbedding.continuous_norm K).continuousOn
        fun _ hx ↦ hx) continuousOn_const

=======
>>>>>>> 01252d1a
end logMap

noncomputable section

<<<<<<< HEAD
open NumberField.Units NumberField.Units.dirichletUnitTheorem nonZeroDivisors
=======
open NumberField.Units NumberField.Units.dirichletUnitTheorem
>>>>>>> 01252d1a

variable [NumberField K]

open Classical in
/-- The fundamental cone is a cone in the mixed space, ie. a subset fixed by multiplication by
<<<<<<< HEAD
a scalar, see `smul_mem_of_mem`, that is also a fundamental domain for the action of `(𝓞 K)ˣ` up
to torsion, see `exists_unit_smul_mem` and `torsion_smul_mem_of_mem`. -/
=======
a nonzero real number, see `smul_mem_of_mem`, that is also a fundamental domain for the action
of `(𝓞 K)ˣ` modulo torsion, see `exists_unit_smul_mem` and `torsion_smul_mem_of_mem`. -/
>>>>>>> 01252d1a
def fundamentalCone : Set (mixedSpace K) :=
  logMap⁻¹' (ZSpan.fundamentalDomain ((basisUnitLattice K).ofZLatticeBasis ℝ _)) \
      {x | mixedEmbedding.norm x = 0}

<<<<<<< HEAD
theorem measurableSet_fundamentalCone :
    MeasurableSet (fundamentalCone K) := by
  classical
  refine MeasurableSet.diff ?_ ?_
  · unfold logMap
    refine MeasurableSet.preimage (ZSpan.fundamentalDomain_measurableSet _) <|
      measurable_pi_iff.mpr fun w ↦ measurable_const.mul ?_
    exact (continuous_normAtPlace _).measurable.log.sub <|
      (mixedEmbedding.continuous_norm _).measurable.log.mul measurable_const
  · exact measurableSet_eq_fun (mixedEmbedding.continuous_norm K).measurable measurable_const

namespace fundamentalCone

variable {K}

theorem norm_pos_of_mem {x : mixedSpace K} (hx : x ∈ fundamentalCone K) :
    0 < mixedEmbedding.norm x :=
  lt_of_le_of_ne (mixedEmbedding.norm_nonneg _) (Ne.symm hx.2)

theorem normAtPlace_pos_of_mem {x : mixedSpace K} (hx : x ∈ fundamentalCone K)
    (w : InfinitePlace K) :
=======
namespace fundamentalCone

variable {K} {x y : mixedSpace K} {c : ℝ}

theorem norm_pos_of_mem (hx : x ∈ fundamentalCone K) :
    0 < mixedEmbedding.norm x :=
  lt_of_le_of_ne (mixedEmbedding.norm_nonneg _) (Ne.symm hx.2)

theorem normAtPlace_pos_of_mem (hx : x ∈ fundamentalCone K) (w : InfinitePlace K) :
>>>>>>> 01252d1a
    0 < normAtPlace w x :=
  lt_of_le_of_ne (normAtPlace_nonneg _ _)
    (mixedEmbedding.norm_ne_zero_iff.mp (norm_pos_of_mem hx).ne' w).symm

<<<<<<< HEAD
theorem mem_of_normAtPlace_eq {x y : mixedSpace K} (hx : x ∈ fundamentalCone K)
=======
theorem mem_of_normAtPlace_eq (hx : x ∈ fundamentalCone K)
>>>>>>> 01252d1a
    (hy : ∀ w, normAtPlace w y = normAtPlace w x) :
    y ∈ fundamentalCone K := by
  refine ⟨?_, by simpa [norm_eq_of_normAtPlace_eq hy] using hx.2⟩
  rw [Set.mem_preimage, logMap_eq_of_normAtPlace_eq hy]
  exact hx.1

<<<<<<< HEAD
theorem smul_mem_of_mem {x : mixedSpace K} (hx : x ∈ fundamentalCone K) {c : ℝ} (hc : c ≠ 0) :
=======
theorem smul_mem_of_mem (hx : x ∈ fundamentalCone K) (hc : c ≠ 0) :
>>>>>>> 01252d1a
    c • x ∈ fundamentalCone K := by
  refine ⟨?_, ?_⟩
  · rw [Set.mem_preimage, logMap_real_smul hx.2 hc]
    exact hx.1
  · rw [Set.mem_setOf_eq, mixedEmbedding.norm_smul, mul_eq_zero, not_or]
    exact ⟨pow_ne_zero _ (abs_ne_zero.mpr hc), hx.2⟩

<<<<<<< HEAD
theorem smul_mem_iff_mem {x : mixedSpace K} {c : ℝ} (hc : c ≠ 0) :
=======
theorem smul_mem_iff_mem (hc : c ≠ 0) :
>>>>>>> 01252d1a
    c • x ∈ fundamentalCone K ↔ x ∈ fundamentalCone K := by
  refine ⟨fun h ↦ ?_, fun h ↦ smul_mem_of_mem h hc⟩
  convert smul_mem_of_mem h (inv_ne_zero hc)
  rw [eq_inv_smul_iff₀ hc]

<<<<<<< HEAD
theorem exists_unit_smul_mem {x : mixedSpace K} (hx : mixedEmbedding.norm x ≠ 0) :
=======
theorem exists_unit_smul_mem (hx : mixedEmbedding.norm x ≠ 0) :
>>>>>>> 01252d1a
    ∃ u : (𝓞 K)ˣ, u • x ∈ fundamentalCone K := by
  classical
  let B := (basisUnitLattice K).ofZLatticeBasis ℝ
  rsuffices ⟨⟨_, ⟨u, _, rfl⟩⟩, hu⟩ : ∃ e : unitLattice K, e + logMap x ∈ ZSpan.fundamentalDomain B
  · exact ⟨u, by rwa [Set.mem_preimage, logMap_unit_smul u hx], by simp [hx]⟩
  · obtain ⟨⟨e, h₁⟩, h₂, -⟩ := ZSpan.exist_unique_vadd_mem_fundamentalDomain B (logMap x)
    exact ⟨⟨e, by rwa [← Basis.ofZLatticeBasis_span ℝ (unitLattice K)]⟩, h₂⟩

<<<<<<< HEAD
theorem torsion_smul_mem_of_mem {x : mixedSpace K} (hx : x ∈ fundamentalCone K) {ζ : (𝓞 K)ˣ}
    (hζ : ζ ∈ torsion K) :
    ζ • x ∈ fundamentalCone K := by
  refine ⟨?_, ?_⟩
=======
theorem torsion_smul_mem_of_mem (hx : x ∈ fundamentalCone K) {ζ : (𝓞 K)ˣ} (hζ : ζ ∈ torsion K) :
    ζ • x ∈ fundamentalCone K := by
  constructor
>>>>>>> 01252d1a
  · rw [Set.mem_preimage, logMap_torsion_smul _ hζ]
    exact hx.1
  · rw [Set.mem_setOf_eq, unitSMul_smul, map_mul, norm_unit, one_mul]
    exact hx.2

<<<<<<< HEAD
theorem unit_smul_mem_iff_mem_torsion {x : mixedSpace K} (hx : x ∈ fundamentalCone K) (u : (𝓞 K)ˣ) :
    u • x ∈ fundamentalCone K ↔ u ∈ torsion K := by
  classical
  refine ⟨fun h ↦ ?_, fun h ↦ ?_⟩
  · rw [← logEmbedding_eq_zero_iff]
    let B := (basisUnitLattice K).ofZLatticeBasis ℝ
    refine (Subtype.mk_eq_mk (h := ?_) (h' := Submodule.zero_mem _)).mp <|
      (ZSpan.exist_unique_vadd_mem_fundamentalDomain B (logMap x)).unique ?_ ?_
    · rw [Basis.ofZLatticeBasis_span ℝ (unitLattice K)]
      exact ⟨u, trivial, rfl⟩
    · rw [AddSubmonoid.mk_vadd, vadd_eq_add, ← logMap_unit_smul _ hx.2]
      exact h.1
    · rw [AddSubmonoid.mk_vadd, vadd_eq_add, zero_add]
      exact hx.1
  · exact torsion_smul_mem_of_mem hx h
=======
theorem unit_smul_mem_iff_mem_torsion (hx : x ∈ fundamentalCone K) (u : (𝓞 K)ˣ) :
    u • x ∈ fundamentalCone K ↔ u ∈ torsion K := by
  classical
  refine ⟨fun h ↦ ?_, fun h ↦ torsion_smul_mem_of_mem hx h⟩
  rw [← logEmbedding_eq_zero_iff]
  let B := (basisUnitLattice K).ofZLatticeBasis ℝ
  refine (Subtype.mk_eq_mk (h := ?_) (h' := Submodule.zero_mem _)).mp <|
    (ZSpan.exist_unique_vadd_mem_fundamentalDomain B (logMap x)).unique ?_ ?_
  · rw [Basis.ofZLatticeBasis_span ℝ (unitLattice K)]
    exact ⟨u, trivial, rfl⟩
  · rw [AddSubmonoid.mk_vadd, vadd_eq_add, ← logMap_unit_smul _ hx.2]
    exact h.1
  · rw [AddSubmonoid.mk_vadd, vadd_eq_add, zero_add]
    exact hx.1
>>>>>>> 01252d1a

variable (K) in
/-- The set of images by `mixedEmbedding` of algebraic integers of `K` contained in the
fundamental cone. -/
def integralPoint : Set (mixedSpace K) :=
  fundamentalCone K ∩ (mixedEmbedding.integerLattice K)

theorem mem_integralPoint {a : mixedSpace K} :
    a ∈ integralPoint K ↔ a ∈ fundamentalCone K ∧ ∃ x : (𝓞 K), mixedEmbedding K x = a:= by
  simp only [integralPoint, Set.mem_inter_iff, SetLike.mem_coe, LinearMap.mem_range,
    AlgHom.toLinearMap_apply, RingHom.toIntAlgHom_coe, RingHom.coe_comp, Function.comp_apply]

<<<<<<< HEAD
-- theorem mem_idealPoint {a : mixedSpace K} :
--     a ∈ idealPoint K J ↔
--       a ∈ fundamentalCone K ∧ ∃ x : (𝓞 K), x ∈ (J : Set (𝓞 K)) ∧ mixedEmbedding K x = a:= by
--   sorry
  -- simp [idealPoint, Set.mem_inter_iff, SetLike.mem_coe, LinearMap.mem_range,
  --   LinearMap.coe_comp, LinearMap.coe_restrictScalars, Submodule.coeSubtype, Function.comp_apply,
  --   AlgHom.toLinearMap_apply, RingHom.toIntAlgHom_coe, Subtype.exists, FractionalIdeal.mem_coe,
  --   exists_prop', nonempty_prop]

=======
>>>>>>> 01252d1a
/-- If `a` is an integral point, then there is a *unique* algebraic integer in `𝓞 K` such
that `mixedEmbedding K x = a`. -/
theorem exists_unique_preimage_of_integralPoint {a : mixedSpace K} (ha : a ∈ integralPoint K) :
    ∃! x : (𝓞 K), mixedEmbedding K x = a := by
  obtain ⟨_, ⟨x, rfl⟩⟩ := mem_integralPoint.mp ha
<<<<<<< HEAD
  refine Function.Injective.exists_unique_of_mem_range ?_ (Set.mem_range_self x)
  exact (mixedEmbedding_injective K).comp RingOfIntegers.coe_injective

-- /-- If `a` is an ideal point, then there is a *unique* algebraic number in `I` such
-- that `mixedEmbedding K x = a`. -/
-- theorem exists_unique_preimage_of_idealPoint {a : mixedSpace K} (ha : a ∈ idealPoint K I) :
--     ∃! x : (𝓞 K), x ∈ (I : Set (𝓞 K)) ∧ mixedEmbedding K x = a := by
--   sorry
--  obtain ⟨_, ⟨x, hx, rfl⟩⟩ := mem_idealPoint.mp ha
--  exact ⟨x, ⟨hx, rfl⟩, fun y ⟨_, hy⟩ ↦ (mixedEmbedding_injective K) hy⟩

theorem integralPoint_ne_zero (a : integralPoint K) :
    (a : mixedSpace K) ≠ 0 := by
  by_contra!
  exact a.prop.1.2 (this.symm ▸ mixedEmbedding.norm.map_zero')

-- theorem idealPoint_ne_zero (a : idealPoint K I) :
--     (a : mixedSpace K) ≠ 0 := by
--   by_contra!
--   exact a.prop.1.2 (this.symm ▸ mixedEmbedding.norm.map_zero')

/-- For `a : integralPoint K`, the unique non-zero algebraic integer which image by
`mixedEmbedding` is equal to `a`. -/
def preimageOfIntegralPoint (a : integralPoint K) : (𝓞 K)⁰ := by
  refine ⟨(mem_integralPoint.mp a.prop).2.choose, mem_nonZeroDivisors_of_ne_zero ?_⟩
  simp_rw [ne_eq, ← RingOfIntegers.coe_injective.eq_iff, ← (mixedEmbedding_injective K).eq_iff,
    map_zero, (mem_integralPoint.mp a.prop).2.choose_spec, integralPoint_ne_zero, not_false_eq_true]

-- /-- For `a : idealPoint K`, the unique non-zero algebraic number which image by
-- `mixedEmbedding` is equal to `a`. -/
-- def preimageOfIdealPoint (a : idealPoint K I) : (𝓞 K)⁰ := by
--   sorry
  -- refine Units.mk0 (mem_idealPoint.mp a.prop).2.choose ?_
  -- simp_rw [ne_eq, ← (mixedEmbedding_injective K).eq_iff, map_zero,
  --   (mem_idealPoint.mp a.prop).2.choose_spec.2, idealPoint_ne_zero, not_false_eq_true]
=======
  refine Function.Injective.existsUnique_of_mem_range ?_ (Set.mem_range_self x)
  exact (mixedEmbedding_injective K).comp RingOfIntegers.coe_injective

theorem integralPoint_ne_zero (a : integralPoint K) :  (a : mixedSpace K) ≠ 0 := by
  by_contra!
  exact a.prop.1.2 (this.symm ▸ mixedEmbedding.norm.map_zero')

open scoped nonZeroDivisors

/-- For `a : fundamentalCone K`, the unique nonzero algebraic integer `x` such that its image by
`mixedEmbedding` is equal to `a`. Note that we state the fact that `x ≠ 0` by saying that `x` is
a nonzero divisors since we will use later on the isomorphism
`Ideal.associatesNonZeroDivisorsEquivIsPrincipal`, see `integralPointEquiv`. -/
def preimageOfIntegralPoint (a : integralPoint K) : (𝓞 K)⁰ :=
  ⟨(mem_integralPoint.mp a.prop).2.choose, mem_nonZeroDivisors_of_ne_zero (by
  simp_rw [ne_eq, ← RingOfIntegers.coe_injective.eq_iff, ← (mixedEmbedding_injective K).eq_iff,
    map_zero, (mem_integralPoint.mp a.prop).2.choose_spec, integralPoint_ne_zero,
    not_false_eq_true])⟩
>>>>>>> 01252d1a

@[simp]
theorem mixedEmbedding_preimageOfIntegralPoint (a : integralPoint K) :
    mixedEmbedding K (preimageOfIntegralPoint a : 𝓞 K) = (a : mixedSpace K) := by
  rw [preimageOfIntegralPoint, (mem_integralPoint.mp a.prop).2.choose_spec]

theorem preimageOfIntegralPoint_mixedEmbedding {x : (𝓞 K)⁰}
    (hx : mixedEmbedding K (x : 𝓞 K) ∈ integralPoint K) :
    preimageOfIntegralPoint (⟨mixedEmbedding K (x : 𝓞 K), hx⟩) = x := by
  simp_rw [Subtype.ext_iff, RingOfIntegers.ext_iff, ← (mixedEmbedding_injective K).eq_iff,
    mixedEmbedding_preimageOfIntegralPoint]

<<<<<<< HEAD
variable {J : (Ideal (𝓞 K))⁰}

variable (K J) in
def idealPoint : Set (mixedSpace K) :=
  fundamentalCone K ∩ (mixedEmbedding.idealLattice K (FractionalIdeal.mk0 K J))

variable (K J) in
def idealPointEquiv : idealPoint K J ≃
    {a : integralPoint K | (preimageOfIntegralPoint a : 𝓞 K) ∈ (J : Set (𝓞 K))} := by
  sorry

theorem idealPointEquiv_apply (a : idealPoint K J) :
    (idealPointEquiv K J a : mixedSpace K) = a := by
  sorry

-- @[simp]
-- theorem mixedEmbedding_preimageOfIdealPoint (a : idealPoint K I) :
--     mixedEmbedding K (preimageOfIdealPoint a : 𝓞 K) = (a : mixedSpace K) := by
--   sorry
--  rw [preimageOfIdealPoint, Units.val_mk0]
--  simp only [SetLike.mem_coe, Units.val_mk0, (mem_idealPoint.mp a.prop).2.choose_spec.2]

-- theorem preimageOfIdealPoint_mixedEmbedding {x : (𝓞 K)⁰}
--     (hx : mixedEmbedding K (x : (𝓞 K)) ∈ idealPoint K I) :
--     preimageOfIdealPoint (⟨mixedEmbedding K (x : (𝓞 K)), hx⟩) = x := by
--   sorry
--  simp_rw [← (mixedEmbedding_injective K).eq_iff, mixedEmbedding_preimageOfIdealPoint]

=======
>>>>>>> 01252d1a
/-- If `x : mixedSpace K` is nonzero and the image of an algebraic integer, then there exists a
unit such that `u • x ∈ integralPoint K`. -/
theorem exists_unitSMul_mem_integralPoint {x : mixedSpace K} (hx : x ≠ 0)
    (hx' : x ∈ mixedEmbedding K '' (Set.range (algebraMap (𝓞 K) K))) :
    ∃ u : (𝓞 K)ˣ, u • x ∈ integralPoint K := by
  replace hx : mixedEmbedding.norm x ≠ 0 :=
      (norm_eq_zero_iff' (Set.mem_range_of_mem_image (mixedEmbedding K) _ hx')).not.mpr hx
  obtain ⟨u, hu⟩ := exists_unit_smul_mem hx
<<<<<<< HEAD
  obtain ⟨_, ⟨⟨x, rfl⟩, ⟨_, rfl⟩⟩⟩ := hx'
  exact ⟨u, mem_integralPoint.mpr ⟨hu, ⟨u * x, by simp_rw [unitSMul_smul, ← map_mul]⟩⟩⟩

-- /-- If `x : mixedSpace K` is nonzero and the image of an element of `I`, then there exists a
-- unit such that `u • x ∈ idealPoint K I`. -/
-- theorem exists_unitSMul_mem_idealPoint {x : mixedSpace K} (hx : x ≠ 0)
--     (hx' : x ∈ mixedEmbedding K ∘ (algebraMap (𝓞 K) K) '' (I : Set (𝓞 K))) :
--     ∃ u : (𝓞 K)ˣ, u • x ∈ idealPoint K I := by
--   sorry
  -- replace hx₁ : mixedEmbedding.norm x ≠ 0 :=
  --     (norm_eq_zero_iff' (Set.mem_range_of_mem_image (mixedEmbedding K) _ hx₂)).not.mpr hx₁
  -- obtain ⟨u, hu⟩ := exists_unit_smul_mem hx₁
  -- obtain ⟨x, hx₃, rfl⟩ := hx₂
  -- exact ⟨u, mem_idealPoint.mpr ⟨hu, u • x, Submodule.smul_mem _ _ hx₃,
  --   by rw [unitSMul_smul, ← map_mul]; rfl⟩⟩

/-- The set `integralPoint K` is stable under the action of the torsion. -/
theorem torsion_unitSMul_mem_integralPoint {x : mixedSpace K} {ζ : (𝓞 K)ˣ} (hζ : ζ ∈ torsion K)
    (hx : x ∈ integralPoint K) :
    ζ • x ∈ integralPoint K := by
  obtain ⟨a, ⟨_, rfl⟩, rfl⟩ := (mem_integralPoint.mp hx).2
  exact mem_integralPoint.mpr ⟨torsion_smul_mem_of_mem hx.1 hζ, ⟨ζ * a, by simp⟩⟩

-- /-- The set `idealPoint K I` is stable under the action of the torsion. -/
-- theorem torsion_unitSMul_mem_idealPoint {x : mixedSpace K} {ζ : (𝓞 K)ˣ} (hζ : ζ ∈ torsion K)
--     (hx : x ∈ idealPoint K I) :
--     ζ • x ∈ idealPoint K I := by
--   sorry
--  obtain ⟨a, ha, rfl⟩ := (mem_idealPoint.mp hx).2
--  exact mem_idealPoint.mpr ⟨torsion_smul_mem_of_mem hx.1 hζ,
--    ⟨ζ * a, Submodule.smul_mem _ _ ha, by rw [unitSMul_smul, ← map_mul]⟩⟩
=======
  obtain ⟨_, ⟨x, rfl⟩, _, rfl⟩ := hx'
  exact ⟨u, mem_integralPoint.mpr ⟨hu, u * x, by simp_rw [unitSMul_smul, ← map_mul]⟩⟩

/-- The set `integralPoint K` is stable under the action of the torsion. -/
theorem torsion_unitSMul_mem_integralPoint {x : mixedSpace K} {ζ : (𝓞 K)ˣ} (hζ : ζ ∈ torsion K)
    (hx : x ∈ integralPoint K) : ζ • x ∈ integralPoint K := by
  obtain ⟨a, ⟨_, rfl⟩, rfl⟩ := (mem_integralPoint.mp hx).2
  refine mem_integralPoint.mpr ⟨torsion_smul_mem_of_mem hx.1 hζ, ⟨ζ * a, by simp⟩⟩
>>>>>>> 01252d1a

/-- The action of `torsion K` on `integralPoint K`. -/
@[simps]
instance integralPoint_torsionSMul: SMul (torsion K) (integralPoint K) where
  smul := fun ⟨ζ, hζ⟩ ⟨x, hx⟩ ↦ ⟨ζ • x, torsion_unitSMul_mem_integralPoint hζ hx⟩

instance : MulAction (torsion K) (integralPoint K) where
  one_smul := fun _ ↦ by
    rw [Subtype.mk_eq_mk, integralPoint_torsionSMul_smul_coe, OneMemClass.coe_one, one_smul]
  mul_smul := fun _ _ _ ↦ by
    rw [Subtype.mk_eq_mk]
    simp_rw [integralPoint_torsionSMul_smul_coe, Subgroup.coe_mul, mul_smul]

<<<<<<< HEAD
-- /-- The action of `torsion K` on `idealPoint K I`. -/
-- @[simps]
-- instance idealPoint_torsionSMul: SMul (torsion K) (idealPoint K I) where
--   smul := fun ⟨ζ, hζ⟩ ⟨x, hx⟩ ↦ ⟨ζ • x, torsion_unitSMul_mem_idealPoint hζ hx⟩

-- instance : MulAction (torsion K) (idealPoint K I) where
--   one_smul := fun _ ↦ by
--     rw [Subtype.mk_eq_mk, idealPoint_torsionSMul_smul_coe, OneMemClass.coe_one, one_smul]
--   mul_smul := fun _ _ _ ↦ by
--     rw [Subtype.mk_eq_mk]
--     simp_rw [idealPoint_torsionSMul_smul_coe, Subgroup.coe_mul, mul_smul]

/-- The `mixedEmbedding.norm` of `a : integralPoint K` as a natural integer, see `intNorm_coe` . -/
def intNorm (a : integralPoint K) : ℕ := (Algebra.norm ℤ (preimageOfIntegralPoint a : 𝓞 K)).natAbs

-- /-- The `mixedEmbedding.norm` of `a : idealPoint K` as a rational number, see `intNorm_coe` . -/
-- def idealPointNorm (a : idealPoint K I) : ℕ :=
--   (Algebra.norm ℤ (preimageOfIdealPoint a : 𝓞 K)).natAbs

=======
/-- The `mixedEmbedding.norm` of `a : integralPoint K` as a natural number, see also
`intNorm_coe`. -/
def intNorm (a : integralPoint K) : ℕ := (Algebra.norm ℤ (preimageOfIntegralPoint a : 𝓞 K)).natAbs

>>>>>>> 01252d1a
@[simp]
theorem intNorm_coe (a : integralPoint K) :
    (intNorm a : ℝ) = mixedEmbedding.norm (a : mixedSpace K) := by
  rw [intNorm, Int.cast_natAbs, ← Rat.cast_intCast, Int.cast_abs, Algebra.coe_norm_int,
    ← norm_eq_norm, mixedEmbedding_preimageOfIntegralPoint]

<<<<<<< HEAD
-- @[simp]
-- theorem idealPointNorm_coe (a : idealPoint K I) :
--     (idealPointNorm a : ℝ) = mixedEmbedding.norm (a : mixedSpace K) := by
--   sorry
--  rw [idealPointNorm, ← norm_eq_norm, mixedEmbedding_preimageOfIdealPoint]

=======
>>>>>>> 01252d1a
/-- The norm `intNorm` lifts to a function on `integralPoint K` modulo `torsion K`. -/
def quotIntNorm :
    Quotient (MulAction.orbitRel (torsion K) (integralPoint K)) → ℕ :=
  Quotient.lift (fun x ↦ intNorm x) fun a b ⟨u, hu⟩ ↦ by
    rw [← Nat.cast_inj (R := ℝ), intNorm_coe, intNorm_coe, ← hu, integralPoint_torsionSMul_smul_coe,
      norm_unit_smul]

<<<<<<< HEAD
-- /-- The norm `idealPointNorm` lifts to a function on `idealPoint K I` modulo `torsion K`. -/
-- def quotIdealPointNorm :
--     Quotient (MulAction.orbitRel (torsion K) (idealPoint K I)) → ℕ :=
--   Quotient.lift (fun x ↦ idealPointNorm x) fun a b ⟨u, hu⟩ ↦ by
--     rw [← Nat.cast_inj (R := ℝ), idealPointNorm_coe, idealPointNorm_coe, ← hu,
--       idealPoint_torsionSMul_smul_coe, norm_unit_smul]

@[simp]
theorem quotIntNorm_apply (a : integralPoint K) : quotIntNorm ⟦a⟧ = intNorm a := rfl

-- @[simp]
-- theorem quotIdealPointNorm_apply (a : idealPoint K I) :
--     quotIdealPointNorm ⟦a⟧ = idealPointNorm a := rfl

=======
@[simp]
theorem quotIntNorm_apply (a : integralPoint K) : quotIntNorm ⟦a⟧ = intNorm a := rfl

>>>>>>> 01252d1a
variable (K) in
/-- The map that sends an element of `a : integralPoint K` to the associates class
of its preimage in `(𝓞 K)⁰`. By quotienting by the kernel of the map, which is equal to the
subgroup of torsion, we get the equivalence `integralPointQuotEquivAssociates`. -/
def integralPointToAssociates (a : integralPoint K) : Associates (𝓞 K)⁰ :=
  ⟦preimageOfIntegralPoint a⟧

@[simp]
theorem integralPointToAssociates_apply (a : integralPoint K) :
    integralPointToAssociates K a = ⟦preimageOfIntegralPoint a⟧ := rfl

<<<<<<< HEAD
-- @[simp]
-- theorem idealPointToAssociates_apply (a : idealPoint K I) :
--     idealPointToAssociates K a = ⟦preimageOfIdealPoint a⟧ := rfl

=======
>>>>>>> 01252d1a
variable (K) in
theorem integralPointToAssociates_surjective :
    Function.Surjective (integralPointToAssociates K) := by
  rintro ⟨x⟩
  obtain ⟨u, hu⟩ : ∃ u : (𝓞 K)ˣ, u • mixedEmbedding K (x : 𝓞 K) ∈ integralPoint K := by
    refine exists_unitSMul_mem_integralPoint ?_ ⟨(x : 𝓞 K), Set.mem_range_self _, rfl⟩
<<<<<<< HEAD
    rw [map_ne_zero, RingOfIntegers.coe_ne_zero_iff]
    exact nonZeroDivisors.coe_ne_zero _
=======
    exact (map_ne_zero _).mpr <| RingOfIntegers.coe_ne_zero_iff.mpr (nonZeroDivisors.coe_ne_zero _)
>>>>>>> 01252d1a
  refine ⟨⟨u • mixedEmbedding K (x : 𝓞 K), hu⟩,
    Quotient.sound ⟨unitsNonZeroDivisorsEquiv.symm u⁻¹, ?_⟩⟩
  simp_rw [Subtype.ext_iff, RingOfIntegers.ext_iff, ← (mixedEmbedding_injective K).eq_iff,
    Submonoid.coe_mul, map_mul, mixedEmbedding_preimageOfIntegralPoint,
    unitSMul_smul, ← map_mul, mul_comm, map_inv, val_inv_unitsNonZeroDivisorsEquiv_symm_apply_coe,
    Units.mul_inv_cancel_right]

theorem integralPointToAssociates_eq_iff (a b : integralPoint K) :
    integralPointToAssociates K a = integralPointToAssociates K b ↔
      ∃ ζ : torsion K, ζ • a = b := by
  simp_rw [integralPointToAssociates_apply, Associates.quotient_mk_eq_mk,
    Associates.mk_eq_mk_iff_associated, Associated, mul_comm, Subtype.ext_iff,
    RingOfIntegers.ext_iff, ← (mixedEmbedding_injective K).eq_iff, Submonoid.coe_mul, map_mul,
    mixedEmbedding_preimageOfIntegralPoint, integralPoint_torsionSMul_smul_coe]
  refine ⟨fun ⟨u, h⟩ ↦  ⟨⟨unitsNonZeroDivisorsEquiv u, ?_⟩, by simpa using h⟩,
    fun ⟨⟨u, _⟩, h⟩ ↦ ⟨unitsNonZeroDivisorsEquiv.symm u, by simpa using h⟩⟩
  exact (unit_smul_mem_iff_mem_torsion a.prop.1 _).mp (by simpa [h] using b.prop.1)

variable (K) in
<<<<<<< HEAD
/-- The equivalence between `integralPoint K / torsion K` and `Associates (𝓞 K)⁰`. -/
=======
/-- The equivalence between `integralPoint K` modulo `torsion K` and `Associates (𝓞 K)⁰`. -/
>>>>>>> 01252d1a
def integralPointQuotEquivAssociates :
    Quotient (MulAction.orbitRel (torsion K) (integralPoint K)) ≃ Associates (𝓞 K)⁰ :=
  Equiv.ofBijective
    (Quotient.lift (integralPointToAssociates K)
      fun _ _ h ↦ ((integralPointToAssociates_eq_iff _ _).mpr h).symm)
    ⟨by convert Setoid.ker_lift_injective (integralPointToAssociates K)
        all_goals
        · ext a b
          rw [Setoid.ker_def, eq_comm, integralPointToAssociates_eq_iff b a,
<<<<<<< HEAD
    MulAction.orbitRel_apply, MulAction.mem_orbit_iff],
      (Quot.surjective_lift _).mpr (integralPointToAssociates_surjective K)⟩
=======
            MulAction.orbitRel_apply, MulAction.mem_orbit_iff],
        (Quot.surjective_lift _).mpr (integralPointToAssociates_surjective K)⟩
>>>>>>> 01252d1a

@[simp]
theorem integralPointQuotEquivAssociates_apply (a : integralPoint K) :
    integralPointQuotEquivAssociates K ⟦a⟧ = ⟦preimageOfIntegralPoint a⟧ := rfl

<<<<<<< HEAD
theorem integralPoint_torsionSMul_stabilizer {a : integralPoint K} :
=======
theorem integralPoint_torsionSMul_stabilizer (a : integralPoint K) :
>>>>>>> 01252d1a
    MulAction.stabilizer (torsion K) a = ⊥ := by
  refine (Subgroup.eq_bot_iff_forall _).mpr fun ζ hζ ↦ ?_
  rwa [MulAction.mem_stabilizer_iff, Subtype.ext_iff, integralPoint_torsionSMul_smul_coe,
    unitSMul_smul, ← mixedEmbedding_preimageOfIntegralPoint, ← map_mul,
    (mixedEmbedding_injective K).eq_iff, ← map_mul, ← RingOfIntegers.ext_iff, mul_eq_right₀,
    Units.val_eq_one, OneMemClass.coe_eq_one] at hζ
  exact nonZeroDivisors.coe_ne_zero _

open Submodule Ideal

variable (K) in
/-- The equivalence between `integralPoint K` and the product of the set of nonzero principal
ideals of `K` and the torsion of `K`. -/
def integralPointEquiv :
    integralPoint K ≃ {I : (Ideal (𝓞 K))⁰ // IsPrincipal I.val} × torsion K :=
  (MulAction.selfEquivSigmaOrbitsQuotientStabilizer (torsion K) (integralPoint K)).trans
    ((Equiv.sigmaEquivProdOfEquiv (by
        intro _
        simp_rw [integralPoint_torsionSMul_stabilizer]
        exact QuotientGroup.quotientBot.toEquiv)).trans
      (Equiv.prodCongrLeft (fun _ ↦ (integralPointQuotEquivAssociates K).trans
        (Ideal.associatesNonZeroDivisorsEquivIsPrincipal (𝓞 K)))))

@[simp]
theorem integralPointEquiv_apply_fst (a : integralPoint K) :
<<<<<<< HEAD
    ((integralPointEquiv K a).1 : Ideal (𝓞 K)) = span {(preimageOfIntegralPoint a : 𝓞 K)} := by
  simp_rw [← associatesNonZeroDivisorsEquivIsPrincipal_apply,
    ← integralPointQuotEquivAssociates_apply]
  rfl

example :
    idealPoint K J ≃
      {I : (Ideal (𝓞 K))⁰ // (J : Ideal (𝓞 K)) ∣ I ∧ IsPrincipal I.val} × torsion K := by
  refine Equiv.trans (idealPointEquiv K J) ?_
  let e :
      {I : (Ideal (𝓞 K))⁰ // (J : Ideal (𝓞 K)) ∣ I ∧ IsPrincipal I.val} × torsion K
        ≃ {C : {I : (Ideal (𝓞 K))⁰ // IsPrincipal I.val} × torsion K //
        (J : Ideal (𝓞 K)) ∣ C.1 } := by
    sorry
  refine Equiv.trans ?_ e.symm
  refine Equiv.subtypeEquiv (integralPointEquiv K) ?_
  intro a
  simp [SetLike.mem_coe, Set.mem_setOf_eq]
=======
    ((integralPointEquiv K a).1 : Ideal (𝓞 K)) = span {(preimageOfIntegralPoint a : 𝓞 K)} := rfl
>>>>>>> 01252d1a

variable (K) in
/-- For an integer `n`, The equivalence between the `integralPoint K` of norm `n` and the product
of the set of nonzero principal ideals of `K` of norm `n` and the torsion of `K`. -/
def integralPointEquivNorm (n : ℕ) :
    {a : integralPoint K // intNorm a = n} ≃
      {I : (Ideal (𝓞 K))⁰ // IsPrincipal (I : Ideal (𝓞 K)) ∧
        absNorm (I : Ideal (𝓞 K)) = n} × (torsion K) :=
  calc {a // intNorm a = n}
      ≃ {I : {I : (Ideal (𝓞 K))⁰ // IsPrincipal I.1} × torsion K //
          absNorm (I.1 : Ideal (𝓞 K)) = n} :=
      (Equiv.subtypeEquiv (integralPointEquiv K) fun _ ↦ by simp [intNorm, absNorm_span_singleton])
    _ ≃ {I : {I : (Ideal (𝓞 K))⁰ // IsPrincipal I.1} // absNorm (I.1 : Ideal (𝓞 K)) = n} ×
          torsion K :=
      Equiv.prodSubtypeFstEquivSubtypeProd (p := fun I : {I : (Ideal (𝓞 K))⁰ // IsPrincipal I.1} ↦
        absNorm (I : Ideal (𝓞 K)) = n)
    _ ≃ {I : (Ideal (𝓞 K))⁰ // IsPrincipal (I : Ideal (𝓞 K)) ∧
          absNorm (I : Ideal (𝓞 K)) = n} × (torsion K) :=
      Equiv.prodCongrLeft fun _ ↦ (Equiv.subtypeSubtypeEquivSubtypeInter
        (fun I : (Ideal (𝓞 K))⁰ ↦ IsPrincipal I.1) (fun I ↦ absNorm I.1 = n))

@[simp]
theorem integralPointEquivNorm_apply_fst {n : ℕ} {a : integralPoint K} (ha : intNorm a = n) :
    ((integralPointEquivNorm K n ⟨a, ha⟩).1 : Ideal (𝓞 K)) =
      span {(preimageOfIntegralPoint a : 𝓞 K)} := by
<<<<<<< HEAD
  simp_rw [← associatesNonZeroDivisorsEquivIsPrincipal_apply,
    ← integralPointQuotEquivAssociates_apply]
  rfl
=======
  simp_rw [integralPointEquivNorm, Equiv.prodSubtypeFstEquivSubtypeProd, Equiv.instTrans_trans,
    Equiv.prodCongrLeft, Equiv.trans_apply, Equiv.subtypeEquiv_apply, Equiv.coe_fn_mk,
    Equiv.subtypeSubtypeEquivSubtypeInter_apply_coe, integralPointEquiv_apply_fst]
>>>>>>> 01252d1a

variable (K)

/-- For `n` positive, the number of principal ideals in `𝓞 K` of norm `n` multiplied by the order
of the torsion of `K` is equal to the number of `integralPoint K` of norm `n`. -/
<<<<<<< HEAD
theorem card_isPrincipal_norm_eq (n : ℕ) :
=======
theorem card_isPrincipal_norm_eq_mul_torsion (n : ℕ) :
>>>>>>> 01252d1a
    Nat.card {I : (Ideal (𝓞 K))⁰ | IsPrincipal (I : Ideal (𝓞 K)) ∧
      absNorm (I : Ideal (𝓞 K)) = n} * torsionOrder K =
        Nat.card {a : integralPoint K | intNorm a = n} := by
  rw [torsionOrder, PNat.mk_coe, ← Nat.card_eq_fintype_card, ← Nat.card_prod]
  exact Nat.card_congr (integralPointEquivNorm K n).symm

/-- For `s : ℝ`, the number of principal nonzero ideals in `𝓞 K` of norm `≤ s` multiplied by the
order of the torsion of `K` is equal to the number of `integralPoint K` of norm `≤ s`. -/
<<<<<<< HEAD
theorem card_isPrincipal_norm_le (s : ℝ) :
    Nat.card {I : (Ideal (𝓞 K))⁰ | IsPrincipal (I : Ideal (𝓞 K)) ∧
      absNorm (I : Ideal (𝓞 K)) ≤ s} * torsionOrder K =
        Nat.card {a : integralPoint K | mixedEmbedding.norm (a : mixedSpace K) ≤ s} := by
  obtain hs | hs := le_or_gt 0 s
  · simp_rw [← intNorm_coe, ← Nat.le_floor_iff hs]
=======
theorem card_isPrincipal_norm_le_mul_torsion (s : ℝ) :
    Nat.card {I : (Ideal (𝓞 K))⁰ | IsPrincipal (I : Ideal (𝓞 K)) ∧
      absNorm (I : Ideal (𝓞 K)) ≤ s} * torsionOrder K =
        Nat.card {a : integralPoint K | intNorm a ≤ s} := by
  obtain hs | hs := le_or_gt 0 s
  · simp_rw [← Nat.le_floor_iff hs]
>>>>>>> 01252d1a
    rw [torsionOrder, PNat.mk_coe, ← Nat.card_eq_fintype_card, ← Nat.card_prod]
    refine Nat.card_congr <| @Equiv.ofFiberEquiv _ (γ := Finset.Iic _) _
      (fun I ↦ ⟨absNorm (I.1 : Ideal (𝓞 K)), Finset.mem_Iic.mpr I.1.2.2⟩)
      (fun a ↦ ⟨intNorm a.1, Finset.mem_Iic.mpr a.2⟩) fun ⟨i, hi⟩ ↦ ?_
    simp_rw [Subtype.mk.injEq]
    calc
    _ ≃ {I : {I : (Ideal (𝓞 K))⁰ // IsPrincipal I.1 ∧ absNorm I.1 ≤ _} // absNorm I.1.1 = i}
          × torsion K := Equiv.prodSubtypeFstEquivSubtypeProd
    _ ≃ {I : (Ideal (𝓞 K))⁰ // (IsPrincipal I.1 ∧ absNorm I.1 ≤ _) ∧ absNorm I.1 = i}
<<<<<<< HEAD
          × torsion K := Equiv.prodCongrLeft fun _ ↦ (Equiv.subtypeSubtypeEquivSubtypeInter
      (p := fun I : (Ideal (𝓞 K))⁰ ↦ IsPrincipal I.1 ∧ absNorm I.1 ≤ _)
      (q := fun I ↦ absNorm I.1 = i))
    _ ≃ {I : (Ideal (𝓞 K))⁰ // IsPrincipal I.1 ∧ absNorm I.1 = i ∧ absNorm I.1 ≤ _}
          × torsion K := Equiv.prodCongrLeft fun _ ↦ (Equiv.subtypeEquivRight fun _ ↦ by aesop)
=======
          × torsion K :=
      Equiv.prodCongrLeft fun _ ↦ (Equiv.subtypeSubtypeEquivSubtypeInter
        (p := fun I : (Ideal (𝓞 K))⁰ ↦ IsPrincipal I.1 ∧ absNorm I.1 ≤ _)
        (q := fun I ↦ absNorm I.1 = i))
    _ ≃ {I : (Ideal (𝓞 K))⁰ // IsPrincipal I.1 ∧ absNorm I.1 = i ∧ absNorm I.1 ≤ _}
          × torsion K :=
      Equiv.prodCongrLeft fun _ ↦ (Equiv.subtypeEquivRight fun _ ↦ by aesop)
>>>>>>> 01252d1a
    _ ≃ {I : (Ideal (𝓞 K))⁰ // IsPrincipal I.1 ∧ absNorm I.1 = i} × torsion K :=
      Equiv.prodCongrLeft fun _ ↦ (Equiv.subtypeEquivRight fun _ ↦ by
      rw [and_iff_left_of_imp (a := absNorm _ = _) fun h ↦ Finset.mem_Iic.mp (h ▸ hi)])
    _ ≃ {a : integralPoint K // intNorm a = i} := (integralPointEquivNorm K i).symm
    _ ≃ {a : {a : integralPoint K // intNorm a ≤ _} // intNorm a.1 = i} :=
      (Equiv.subtypeSubtypeEquivSubtype fun h ↦ Finset.mem_Iic.mp (h ▸ hi)).symm
<<<<<<< HEAD
  · simp_rw [lt_iff_not_le.mp (lt_of_lt_of_le hs (Nat.cast_nonneg _)), lt_iff_not_le.mp
      (lt_of_lt_of_le hs (mixedEmbedding.norm_nonneg _)), and_false, Set.setOf_false,
      Nat.card_eq_fintype_card, Fintype.card_ofIsEmpty, zero_mul]

variable (J) in
/-- For `s : ℝ`, the number of principal nonzero ideals in `𝓞 K` divisible par `J` of norm `≤ s`
multiplied by the order of the torsion of `K` is equal to the number of `idealPoint K J`
of norm `≤ s`. -/
theorem card_isPrincipal_div_norm_le (s : ℝ) :
    Nat.card {I : (Ideal (𝓞 K))⁰ | (J : Ideal (𝓞 K)) ∣ I ∧ IsPrincipal (I : Ideal (𝓞 K)) ∧
      absNorm (I : Ideal (𝓞 K)) ≤ s} * torsionOrder K =
        Nat.card {a : idealPoint K J | mixedEmbedding.norm (a : mixedSpace K) ≤ s} := by
  sorry

=======
  · simp_rw [lt_iff_not_le.mp (lt_of_lt_of_le hs (Nat.cast_nonneg _)), and_false, Set.setOf_false,
      Nat.card_eq_fintype_card, Fintype.card_ofIsEmpty, zero_mul]

>>>>>>> 01252d1a
end fundamentalCone

end

end NumberField.mixedEmbedding<|MERGE_RESOLUTION|>--- conflicted
+++ resolved
@@ -4,10 +4,7 @@
 Authors: Xavier Roblot
 -/
 import Mathlib.RingTheory.Ideal.IsPrincipal
-<<<<<<< HEAD
 import Mathlib.RingTheory.ClassGroup
-=======
->>>>>>> 01252d1a
 import Mathlib.NumberTheory.NumberField.Units.DirichletTheorem
 
 /-!
@@ -23,32 +20,19 @@
 `u : (𝓞 K)ˣ`, by multiplication component by component with `mixedEmbedding K u`.
 
 * `NumberField.mixedEmbedding.fundamentalCone`: a cone in the mixed space, ie. a subset stable
-<<<<<<< HEAD
-by multiplication by a real number, see `smul_mem_of_mem`, that is also a fundamental domain
-for the action of `(𝓞 K)ˣ` modulo torsion, see `exists_unit_smul_me` and
-=======
 by multiplication by a nonzero real number, see `smul_mem_of_mem`, that is also a fundamental
 domain for the action of `(𝓞 K)ˣ` modulo torsion, see `exists_unit_smul_mem` and
->>>>>>> 01252d1a
 `torsion_unit_smul_mem_of_mem`.
 
 * `NumberField.mixedEmbedding.fundamentalCone.integralPoint`: the subset of elements of the
 fundamental cone that are images of algebraic integers of `K`.
 
 * `NumberField.mixedEmbedding.fundamentalCone.integralPointEquiv`: the equivalence between
-<<<<<<< HEAD
-`fundamentalCone.integralPoint K` and the principal non-zero ideals of `𝓞 K` times the
-torsion of `K`.
-
-* `NumberField.mixedEmbedding.fundamentalCone.card_isPrincipal_norm_eq`: the number of principal
-non-zero ideals in `𝓞 K` of norm `n` multiplied by the order of the torsion of `K` is
-=======
 `fundamentalCone.integralPoint K` and the principal nonzero ideals of `𝓞 K` times the
 torsion of `K`.
 
 * `NumberField.mixedEmbedding.fundamentalCone.card_isPrincipal_norm_eq_mul_torsion`: the number of
 principal nonzero ideals in `𝓞 K` of norm `n` multiplied by the order of the torsion of `K` is
->>>>>>> 01252d1a
 equal to the number of `fundamentalCone.integralPoint K` of norm `n`.
 
 ## Tags
@@ -130,14 +114,9 @@
 theorem logMap_one : logMap (1 : mixedSpace K) = 0 := by
   ext; simp
 
-<<<<<<< HEAD
-theorem logMap_mul {x y : mixedSpace K} (hx : mixedEmbedding.norm x ≠ 0)
-    (hy : mixedEmbedding.norm y ≠ 0) :
-=======
 variable {x y : mixedSpace K}
 
 theorem logMap_mul (hx : mixedEmbedding.norm x ≠ 0) (hy : mixedEmbedding.norm y ≠ 0) :
->>>>>>> 01252d1a
     logMap (x * y) = logMap x + logMap y := by
   ext w
   simp_rw [Pi.add_apply, logMap_apply]
@@ -146,27 +125,13 @@
   · exact mixedEmbedding.norm_ne_zero_iff.mp hx w
   · exact mixedEmbedding.norm_ne_zero_iff.mp hy w
 
-<<<<<<< HEAD
-theorem logMap_apply_of_norm_one {x : mixedSpace K} (hx : mixedEmbedding.norm x = 1)
-=======
 theorem logMap_apply_of_norm_one (hx : mixedEmbedding.norm x = 1)
->>>>>>> 01252d1a
     (w : {w : InfinitePlace K // w ≠ w₀}) :
     logMap x w = mult w.val * Real.log (normAtPlace w x) := by
   rw [logMap_apply, hx, Real.log_one, zero_mul, sub_zero]
 
 @[simp]
 theorem logMap_eq_logEmbedding (u : (𝓞 K)ˣ) :
-<<<<<<< HEAD
-    logMap (mixedEmbedding K u) = logEmbedding K u := by
-  ext; simp
-
-theorem logMap_unit_smul (u : (𝓞 K)ˣ) {x : mixedSpace K} (hx : mixedEmbedding.norm x ≠ 0) :
-    logMap (u • x) = logEmbedding K u + logMap x := by
-  rw [unitSMul_smul, logMap_mul (by rw [norm_unit]; norm_num) hx, logMap_eq_logEmbedding]
-
-theorem logMap_torsion_smul (x : mixedSpace K) {ζ : (𝓞 K)ˣ} (hζ : ζ ∈ torsion K) :
-=======
     logMap (mixedEmbedding K u) = logEmbedding K (Additive.ofMul u) := by
   ext; simp
 
@@ -176,7 +141,6 @@
 
 variable (x) in
 theorem logMap_torsion_smul {ζ : (𝓞 K)ˣ} (hζ : ζ ∈ torsion K) :
->>>>>>> 01252d1a
     logMap (ζ • x) = logMap x := by
   ext
   simp_rw [logMap_apply, unitSMul_smul, map_mul, norm_eq_norm, Units.norm, Rat.cast_one, one_mul,
@@ -189,28 +153,18 @@
     mul_comm (finrank ℚ K : ℝ) _, mul_assoc, mul_inv_cancel₀ (Nat.cast_ne_zero.mpr finrank_pos.ne'),
     mul_one, sub_self, mul_zero, Pi.zero_apply]
 
-<<<<<<< HEAD
-theorem logMap_real_smul {x : mixedSpace K} (hx : mixedEmbedding.norm x ≠ 0) {c : ℝ} (hc : c ≠ 0) :
-=======
 theorem logMap_real_smul (hx : mixedEmbedding.norm x ≠ 0) {c : ℝ} (hc : c ≠ 0) :
->>>>>>> 01252d1a
     logMap (c • x) = logMap x := by
   have : mixedEmbedding.norm (c • (1 : mixedSpace K)) ≠ 0 := by
     rw [norm_smul, map_one, mul_one]
     exact pow_ne_zero _ (abs_ne_zero.mpr hc)
   rw [← smul_one_mul, logMap_mul this hx, logMap_real, zero_add]
 
-<<<<<<< HEAD
-theorem logMap_eq_of_normAtPlace_eq {x y : mixedSpace K}
-    (h : ∀ w, normAtPlace w x = normAtPlace w y) :
-=======
 theorem logMap_eq_of_normAtPlace_eq (h : ∀ w, normAtPlace w x = normAtPlace w y) :
->>>>>>> 01252d1a
     logMap x = logMap y := by
   ext
   simp_rw [logMap_apply, h, norm_eq_of_normAtPlace_eq h]
 
-<<<<<<< HEAD
 variable (K)
 
 theorem measurable_logMap :
@@ -228,34 +182,22 @@
       (Real.continuousOn_log.comp''  (mixedEmbedding.continuous_norm K).continuousOn
         fun _ hx ↦ hx) continuousOn_const
 
-=======
->>>>>>> 01252d1a
 end logMap
 
 noncomputable section
 
-<<<<<<< HEAD
-open NumberField.Units NumberField.Units.dirichletUnitTheorem nonZeroDivisors
-=======
 open NumberField.Units NumberField.Units.dirichletUnitTheorem
->>>>>>> 01252d1a
 
 variable [NumberField K]
 
 open Classical in
 /-- The fundamental cone is a cone in the mixed space, ie. a subset fixed by multiplication by
-<<<<<<< HEAD
-a scalar, see `smul_mem_of_mem`, that is also a fundamental domain for the action of `(𝓞 K)ˣ` up
-to torsion, see `exists_unit_smul_mem` and `torsion_smul_mem_of_mem`. -/
-=======
 a nonzero real number, see `smul_mem_of_mem`, that is also a fundamental domain for the action
 of `(𝓞 K)ˣ` modulo torsion, see `exists_unit_smul_mem` and `torsion_smul_mem_of_mem`. -/
->>>>>>> 01252d1a
 def fundamentalCone : Set (mixedSpace K) :=
   logMap⁻¹' (ZSpan.fundamentalDomain ((basisUnitLattice K).ofZLatticeBasis ℝ _)) \
       {x | mixedEmbedding.norm x = 0}
 
-<<<<<<< HEAD
 theorem measurableSet_fundamentalCone :
     MeasurableSet (fundamentalCone K) := by
   classical
@@ -269,17 +211,6 @@
 
 namespace fundamentalCone
 
-variable {K}
-
-theorem norm_pos_of_mem {x : mixedSpace K} (hx : x ∈ fundamentalCone K) :
-    0 < mixedEmbedding.norm x :=
-  lt_of_le_of_ne (mixedEmbedding.norm_nonneg _) (Ne.symm hx.2)
-
-theorem normAtPlace_pos_of_mem {x : mixedSpace K} (hx : x ∈ fundamentalCone K)
-    (w : InfinitePlace K) :
-=======
-namespace fundamentalCone
-
 variable {K} {x y : mixedSpace K} {c : ℝ}
 
 theorem norm_pos_of_mem (hx : x ∈ fundamentalCone K) :
@@ -287,27 +218,18 @@
   lt_of_le_of_ne (mixedEmbedding.norm_nonneg _) (Ne.symm hx.2)
 
 theorem normAtPlace_pos_of_mem (hx : x ∈ fundamentalCone K) (w : InfinitePlace K) :
->>>>>>> 01252d1a
     0 < normAtPlace w x :=
   lt_of_le_of_ne (normAtPlace_nonneg _ _)
     (mixedEmbedding.norm_ne_zero_iff.mp (norm_pos_of_mem hx).ne' w).symm
 
-<<<<<<< HEAD
-theorem mem_of_normAtPlace_eq {x y : mixedSpace K} (hx : x ∈ fundamentalCone K)
-=======
 theorem mem_of_normAtPlace_eq (hx : x ∈ fundamentalCone K)
->>>>>>> 01252d1a
     (hy : ∀ w, normAtPlace w y = normAtPlace w x) :
     y ∈ fundamentalCone K := by
   refine ⟨?_, by simpa [norm_eq_of_normAtPlace_eq hy] using hx.2⟩
   rw [Set.mem_preimage, logMap_eq_of_normAtPlace_eq hy]
   exact hx.1
 
-<<<<<<< HEAD
-theorem smul_mem_of_mem {x : mixedSpace K} (hx : x ∈ fundamentalCone K) {c : ℝ} (hc : c ≠ 0) :
-=======
 theorem smul_mem_of_mem (hx : x ∈ fundamentalCone K) (hc : c ≠ 0) :
->>>>>>> 01252d1a
     c • x ∈ fundamentalCone K := by
   refine ⟨?_, ?_⟩
   · rw [Set.mem_preimage, logMap_real_smul hx.2 hc]
@@ -315,21 +237,13 @@
   · rw [Set.mem_setOf_eq, mixedEmbedding.norm_smul, mul_eq_zero, not_or]
     exact ⟨pow_ne_zero _ (abs_ne_zero.mpr hc), hx.2⟩
 
-<<<<<<< HEAD
-theorem smul_mem_iff_mem {x : mixedSpace K} {c : ℝ} (hc : c ≠ 0) :
-=======
 theorem smul_mem_iff_mem (hc : c ≠ 0) :
->>>>>>> 01252d1a
     c • x ∈ fundamentalCone K ↔ x ∈ fundamentalCone K := by
   refine ⟨fun h ↦ ?_, fun h ↦ smul_mem_of_mem h hc⟩
   convert smul_mem_of_mem h (inv_ne_zero hc)
   rw [eq_inv_smul_iff₀ hc]
 
-<<<<<<< HEAD
-theorem exists_unit_smul_mem {x : mixedSpace K} (hx : mixedEmbedding.norm x ≠ 0) :
-=======
 theorem exists_unit_smul_mem (hx : mixedEmbedding.norm x ≠ 0) :
->>>>>>> 01252d1a
     ∃ u : (𝓞 K)ˣ, u • x ∈ fundamentalCone K := by
   classical
   let B := (basisUnitLattice K).ofZLatticeBasis ℝ
@@ -338,38 +252,14 @@
   · obtain ⟨⟨e, h₁⟩, h₂, -⟩ := ZSpan.exist_unique_vadd_mem_fundamentalDomain B (logMap x)
     exact ⟨⟨e, by rwa [← Basis.ofZLatticeBasis_span ℝ (unitLattice K)]⟩, h₂⟩
 
-<<<<<<< HEAD
-theorem torsion_smul_mem_of_mem {x : mixedSpace K} (hx : x ∈ fundamentalCone K) {ζ : (𝓞 K)ˣ}
-    (hζ : ζ ∈ torsion K) :
-    ζ • x ∈ fundamentalCone K := by
-  refine ⟨?_, ?_⟩
-=======
 theorem torsion_smul_mem_of_mem (hx : x ∈ fundamentalCone K) {ζ : (𝓞 K)ˣ} (hζ : ζ ∈ torsion K) :
     ζ • x ∈ fundamentalCone K := by
   constructor
->>>>>>> 01252d1a
   · rw [Set.mem_preimage, logMap_torsion_smul _ hζ]
     exact hx.1
   · rw [Set.mem_setOf_eq, unitSMul_smul, map_mul, norm_unit, one_mul]
     exact hx.2
 
-<<<<<<< HEAD
-theorem unit_smul_mem_iff_mem_torsion {x : mixedSpace K} (hx : x ∈ fundamentalCone K) (u : (𝓞 K)ˣ) :
-    u • x ∈ fundamentalCone K ↔ u ∈ torsion K := by
-  classical
-  refine ⟨fun h ↦ ?_, fun h ↦ ?_⟩
-  · rw [← logEmbedding_eq_zero_iff]
-    let B := (basisUnitLattice K).ofZLatticeBasis ℝ
-    refine (Subtype.mk_eq_mk (h := ?_) (h' := Submodule.zero_mem _)).mp <|
-      (ZSpan.exist_unique_vadd_mem_fundamentalDomain B (logMap x)).unique ?_ ?_
-    · rw [Basis.ofZLatticeBasis_span ℝ (unitLattice K)]
-      exact ⟨u, trivial, rfl⟩
-    · rw [AddSubmonoid.mk_vadd, vadd_eq_add, ← logMap_unit_smul _ hx.2]
-      exact h.1
-    · rw [AddSubmonoid.mk_vadd, vadd_eq_add, zero_add]
-      exact hx.1
-  · exact torsion_smul_mem_of_mem hx h
-=======
 theorem unit_smul_mem_iff_mem_torsion (hx : x ∈ fundamentalCone K) (u : (𝓞 K)ˣ) :
     u • x ∈ fundamentalCone K ↔ u ∈ torsion K := by
   classical
@@ -384,7 +274,6 @@
     exact h.1
   · rw [AddSubmonoid.mk_vadd, vadd_eq_add, zero_add]
     exact hx.1
->>>>>>> 01252d1a
 
 variable (K) in
 /-- The set of images by `mixedEmbedding` of algebraic integers of `K` contained in the
@@ -397,60 +286,11 @@
   simp only [integralPoint, Set.mem_inter_iff, SetLike.mem_coe, LinearMap.mem_range,
     AlgHom.toLinearMap_apply, RingHom.toIntAlgHom_coe, RingHom.coe_comp, Function.comp_apply]
 
-<<<<<<< HEAD
--- theorem mem_idealPoint {a : mixedSpace K} :
---     a ∈ idealPoint K J ↔
---       a ∈ fundamentalCone K ∧ ∃ x : (𝓞 K), x ∈ (J : Set (𝓞 K)) ∧ mixedEmbedding K x = a:= by
---   sorry
-  -- simp [idealPoint, Set.mem_inter_iff, SetLike.mem_coe, LinearMap.mem_range,
-  --   LinearMap.coe_comp, LinearMap.coe_restrictScalars, Submodule.coeSubtype, Function.comp_apply,
-  --   AlgHom.toLinearMap_apply, RingHom.toIntAlgHom_coe, Subtype.exists, FractionalIdeal.mem_coe,
-  --   exists_prop', nonempty_prop]
-
-=======
->>>>>>> 01252d1a
 /-- If `a` is an integral point, then there is a *unique* algebraic integer in `𝓞 K` such
 that `mixedEmbedding K x = a`. -/
 theorem exists_unique_preimage_of_integralPoint {a : mixedSpace K} (ha : a ∈ integralPoint K) :
     ∃! x : (𝓞 K), mixedEmbedding K x = a := by
   obtain ⟨_, ⟨x, rfl⟩⟩ := mem_integralPoint.mp ha
-<<<<<<< HEAD
-  refine Function.Injective.exists_unique_of_mem_range ?_ (Set.mem_range_self x)
-  exact (mixedEmbedding_injective K).comp RingOfIntegers.coe_injective
-
--- /-- If `a` is an ideal point, then there is a *unique* algebraic number in `I` such
--- that `mixedEmbedding K x = a`. -/
--- theorem exists_unique_preimage_of_idealPoint {a : mixedSpace K} (ha : a ∈ idealPoint K I) :
---     ∃! x : (𝓞 K), x ∈ (I : Set (𝓞 K)) ∧ mixedEmbedding K x = a := by
---   sorry
---  obtain ⟨_, ⟨x, hx, rfl⟩⟩ := mem_idealPoint.mp ha
---  exact ⟨x, ⟨hx, rfl⟩, fun y ⟨_, hy⟩ ↦ (mixedEmbedding_injective K) hy⟩
-
-theorem integralPoint_ne_zero (a : integralPoint K) :
-    (a : mixedSpace K) ≠ 0 := by
-  by_contra!
-  exact a.prop.1.2 (this.symm ▸ mixedEmbedding.norm.map_zero')
-
--- theorem idealPoint_ne_zero (a : idealPoint K I) :
---     (a : mixedSpace K) ≠ 0 := by
---   by_contra!
---   exact a.prop.1.2 (this.symm ▸ mixedEmbedding.norm.map_zero')
-
-/-- For `a : integralPoint K`, the unique non-zero algebraic integer which image by
-`mixedEmbedding` is equal to `a`. -/
-def preimageOfIntegralPoint (a : integralPoint K) : (𝓞 K)⁰ := by
-  refine ⟨(mem_integralPoint.mp a.prop).2.choose, mem_nonZeroDivisors_of_ne_zero ?_⟩
-  simp_rw [ne_eq, ← RingOfIntegers.coe_injective.eq_iff, ← (mixedEmbedding_injective K).eq_iff,
-    map_zero, (mem_integralPoint.mp a.prop).2.choose_spec, integralPoint_ne_zero, not_false_eq_true]
-
--- /-- For `a : idealPoint K`, the unique non-zero algebraic number which image by
--- `mixedEmbedding` is equal to `a`. -/
--- def preimageOfIdealPoint (a : idealPoint K I) : (𝓞 K)⁰ := by
---   sorry
-  -- refine Units.mk0 (mem_idealPoint.mp a.prop).2.choose ?_
-  -- simp_rw [ne_eq, ← (mixedEmbedding_injective K).eq_iff, map_zero,
-  --   (mem_idealPoint.mp a.prop).2.choose_spec.2, idealPoint_ne_zero, not_false_eq_true]
-=======
   refine Function.Injective.existsUnique_of_mem_range ?_ (Set.mem_range_self x)
   exact (mixedEmbedding_injective K).comp RingOfIntegers.coe_injective
 
@@ -469,7 +309,6 @@
   simp_rw [ne_eq, ← RingOfIntegers.coe_injective.eq_iff, ← (mixedEmbedding_injective K).eq_iff,
     map_zero, (mem_integralPoint.mp a.prop).2.choose_spec, integralPoint_ne_zero,
     not_false_eq_true])⟩
->>>>>>> 01252d1a
 
 @[simp]
 theorem mixedEmbedding_preimageOfIntegralPoint (a : integralPoint K) :
@@ -482,37 +321,6 @@
   simp_rw [Subtype.ext_iff, RingOfIntegers.ext_iff, ← (mixedEmbedding_injective K).eq_iff,
     mixedEmbedding_preimageOfIntegralPoint]
 
-<<<<<<< HEAD
-variable {J : (Ideal (𝓞 K))⁰}
-
-variable (K J) in
-def idealPoint : Set (mixedSpace K) :=
-  fundamentalCone K ∩ (mixedEmbedding.idealLattice K (FractionalIdeal.mk0 K J))
-
-variable (K J) in
-def idealPointEquiv : idealPoint K J ≃
-    {a : integralPoint K | (preimageOfIntegralPoint a : 𝓞 K) ∈ (J : Set (𝓞 K))} := by
-  sorry
-
-theorem idealPointEquiv_apply (a : idealPoint K J) :
-    (idealPointEquiv K J a : mixedSpace K) = a := by
-  sorry
-
--- @[simp]
--- theorem mixedEmbedding_preimageOfIdealPoint (a : idealPoint K I) :
---     mixedEmbedding K (preimageOfIdealPoint a : 𝓞 K) = (a : mixedSpace K) := by
---   sorry
---  rw [preimageOfIdealPoint, Units.val_mk0]
---  simp only [SetLike.mem_coe, Units.val_mk0, (mem_idealPoint.mp a.prop).2.choose_spec.2]
-
--- theorem preimageOfIdealPoint_mixedEmbedding {x : (𝓞 K)⁰}
---     (hx : mixedEmbedding K (x : (𝓞 K)) ∈ idealPoint K I) :
---     preimageOfIdealPoint (⟨mixedEmbedding K (x : (𝓞 K)), hx⟩) = x := by
---   sorry
---  simp_rw [← (mixedEmbedding_injective K).eq_iff, mixedEmbedding_preimageOfIdealPoint]
-
-=======
->>>>>>> 01252d1a
 /-- If `x : mixedSpace K` is nonzero and the image of an algebraic integer, then there exists a
 unit such that `u • x ∈ integralPoint K`. -/
 theorem exists_unitSMul_mem_integralPoint {x : mixedSpace K} (hx : x ≠ 0)
@@ -521,39 +329,6 @@
   replace hx : mixedEmbedding.norm x ≠ 0 :=
       (norm_eq_zero_iff' (Set.mem_range_of_mem_image (mixedEmbedding K) _ hx')).not.mpr hx
   obtain ⟨u, hu⟩ := exists_unit_smul_mem hx
-<<<<<<< HEAD
-  obtain ⟨_, ⟨⟨x, rfl⟩, ⟨_, rfl⟩⟩⟩ := hx'
-  exact ⟨u, mem_integralPoint.mpr ⟨hu, ⟨u * x, by simp_rw [unitSMul_smul, ← map_mul]⟩⟩⟩
-
--- /-- If `x : mixedSpace K` is nonzero and the image of an element of `I`, then there exists a
--- unit such that `u • x ∈ idealPoint K I`. -/
--- theorem exists_unitSMul_mem_idealPoint {x : mixedSpace K} (hx : x ≠ 0)
---     (hx' : x ∈ mixedEmbedding K ∘ (algebraMap (𝓞 K) K) '' (I : Set (𝓞 K))) :
---     ∃ u : (𝓞 K)ˣ, u • x ∈ idealPoint K I := by
---   sorry
-  -- replace hx₁ : mixedEmbedding.norm x ≠ 0 :=
-  --     (norm_eq_zero_iff' (Set.mem_range_of_mem_image (mixedEmbedding K) _ hx₂)).not.mpr hx₁
-  -- obtain ⟨u, hu⟩ := exists_unit_smul_mem hx₁
-  -- obtain ⟨x, hx₃, rfl⟩ := hx₂
-  -- exact ⟨u, mem_idealPoint.mpr ⟨hu, u • x, Submodule.smul_mem _ _ hx₃,
-  --   by rw [unitSMul_smul, ← map_mul]; rfl⟩⟩
-
-/-- The set `integralPoint K` is stable under the action of the torsion. -/
-theorem torsion_unitSMul_mem_integralPoint {x : mixedSpace K} {ζ : (𝓞 K)ˣ} (hζ : ζ ∈ torsion K)
-    (hx : x ∈ integralPoint K) :
-    ζ • x ∈ integralPoint K := by
-  obtain ⟨a, ⟨_, rfl⟩, rfl⟩ := (mem_integralPoint.mp hx).2
-  exact mem_integralPoint.mpr ⟨torsion_smul_mem_of_mem hx.1 hζ, ⟨ζ * a, by simp⟩⟩
-
--- /-- The set `idealPoint K I` is stable under the action of the torsion. -/
--- theorem torsion_unitSMul_mem_idealPoint {x : mixedSpace K} {ζ : (𝓞 K)ˣ} (hζ : ζ ∈ torsion K)
---     (hx : x ∈ idealPoint K I) :
---     ζ • x ∈ idealPoint K I := by
---   sorry
---  obtain ⟨a, ha, rfl⟩ := (mem_idealPoint.mp hx).2
---  exact mem_idealPoint.mpr ⟨torsion_smul_mem_of_mem hx.1 hζ,
---    ⟨ζ * a, Submodule.smul_mem _ _ ha, by rw [unitSMul_smul, ← map_mul]⟩⟩
-=======
   obtain ⟨_, ⟨x, rfl⟩, _, rfl⟩ := hx'
   exact ⟨u, mem_integralPoint.mpr ⟨hu, u * x, by simp_rw [unitSMul_smul, ← map_mul]⟩⟩
 
@@ -562,7 +337,6 @@
     (hx : x ∈ integralPoint K) : ζ • x ∈ integralPoint K := by
   obtain ⟨a, ⟨_, rfl⟩, rfl⟩ := (mem_integralPoint.mp hx).2
   refine mem_integralPoint.mpr ⟨torsion_smul_mem_of_mem hx.1 hζ, ⟨ζ * a, by simp⟩⟩
->>>>>>> 01252d1a
 
 /-- The action of `torsion K` on `integralPoint K`. -/
 @[simps]
@@ -576,47 +350,16 @@
     rw [Subtype.mk_eq_mk]
     simp_rw [integralPoint_torsionSMul_smul_coe, Subgroup.coe_mul, mul_smul]
 
-<<<<<<< HEAD
--- /-- The action of `torsion K` on `idealPoint K I`. -/
--- @[simps]
--- instance idealPoint_torsionSMul: SMul (torsion K) (idealPoint K I) where
---   smul := fun ⟨ζ, hζ⟩ ⟨x, hx⟩ ↦ ⟨ζ • x, torsion_unitSMul_mem_idealPoint hζ hx⟩
-
--- instance : MulAction (torsion K) (idealPoint K I) where
---   one_smul := fun _ ↦ by
---     rw [Subtype.mk_eq_mk, idealPoint_torsionSMul_smul_coe, OneMemClass.coe_one, one_smul]
---   mul_smul := fun _ _ _ ↦ by
---     rw [Subtype.mk_eq_mk]
---     simp_rw [idealPoint_torsionSMul_smul_coe, Subgroup.coe_mul, mul_smul]
-
-/-- The `mixedEmbedding.norm` of `a : integralPoint K` as a natural integer, see `intNorm_coe` . -/
-def intNorm (a : integralPoint K) : ℕ := (Algebra.norm ℤ (preimageOfIntegralPoint a : 𝓞 K)).natAbs
-
--- /-- The `mixedEmbedding.norm` of `a : idealPoint K` as a rational number, see `intNorm_coe` . -/
--- def idealPointNorm (a : idealPoint K I) : ℕ :=
---   (Algebra.norm ℤ (preimageOfIdealPoint a : 𝓞 K)).natAbs
-
-=======
 /-- The `mixedEmbedding.norm` of `a : integralPoint K` as a natural number, see also
 `intNorm_coe`. -/
 def intNorm (a : integralPoint K) : ℕ := (Algebra.norm ℤ (preimageOfIntegralPoint a : 𝓞 K)).natAbs
 
->>>>>>> 01252d1a
 @[simp]
 theorem intNorm_coe (a : integralPoint K) :
     (intNorm a : ℝ) = mixedEmbedding.norm (a : mixedSpace K) := by
   rw [intNorm, Int.cast_natAbs, ← Rat.cast_intCast, Int.cast_abs, Algebra.coe_norm_int,
     ← norm_eq_norm, mixedEmbedding_preimageOfIntegralPoint]
 
-<<<<<<< HEAD
--- @[simp]
--- theorem idealPointNorm_coe (a : idealPoint K I) :
---     (idealPointNorm a : ℝ) = mixedEmbedding.norm (a : mixedSpace K) := by
---   sorry
---  rw [idealPointNorm, ← norm_eq_norm, mixedEmbedding_preimageOfIdealPoint]
-
-=======
->>>>>>> 01252d1a
 /-- The norm `intNorm` lifts to a function on `integralPoint K` modulo `torsion K`. -/
 def quotIntNorm :
     Quotient (MulAction.orbitRel (torsion K) (integralPoint K)) → ℕ :=
@@ -624,26 +367,9 @@
     rw [← Nat.cast_inj (R := ℝ), intNorm_coe, intNorm_coe, ← hu, integralPoint_torsionSMul_smul_coe,
       norm_unit_smul]
 
-<<<<<<< HEAD
--- /-- The norm `idealPointNorm` lifts to a function on `idealPoint K I` modulo `torsion K`. -/
--- def quotIdealPointNorm :
---     Quotient (MulAction.orbitRel (torsion K) (idealPoint K I)) → ℕ :=
---   Quotient.lift (fun x ↦ idealPointNorm x) fun a b ⟨u, hu⟩ ↦ by
---     rw [← Nat.cast_inj (R := ℝ), idealPointNorm_coe, idealPointNorm_coe, ← hu,
---       idealPoint_torsionSMul_smul_coe, norm_unit_smul]
-
 @[simp]
 theorem quotIntNorm_apply (a : integralPoint K) : quotIntNorm ⟦a⟧ = intNorm a := rfl
 
--- @[simp]
--- theorem quotIdealPointNorm_apply (a : idealPoint K I) :
---     quotIdealPointNorm ⟦a⟧ = idealPointNorm a := rfl
-
-=======
-@[simp]
-theorem quotIntNorm_apply (a : integralPoint K) : quotIntNorm ⟦a⟧ = intNorm a := rfl
-
->>>>>>> 01252d1a
 variable (K) in
 /-- The map that sends an element of `a : integralPoint K` to the associates class
 of its preimage in `(𝓞 K)⁰`. By quotienting by the kernel of the map, which is equal to the
@@ -655,25 +381,13 @@
 theorem integralPointToAssociates_apply (a : integralPoint K) :
     integralPointToAssociates K a = ⟦preimageOfIntegralPoint a⟧ := rfl
 
-<<<<<<< HEAD
--- @[simp]
--- theorem idealPointToAssociates_apply (a : idealPoint K I) :
---     idealPointToAssociates K a = ⟦preimageOfIdealPoint a⟧ := rfl
-
-=======
->>>>>>> 01252d1a
 variable (K) in
 theorem integralPointToAssociates_surjective :
     Function.Surjective (integralPointToAssociates K) := by
   rintro ⟨x⟩
   obtain ⟨u, hu⟩ : ∃ u : (𝓞 K)ˣ, u • mixedEmbedding K (x : 𝓞 K) ∈ integralPoint K := by
     refine exists_unitSMul_mem_integralPoint ?_ ⟨(x : 𝓞 K), Set.mem_range_self _, rfl⟩
-<<<<<<< HEAD
-    rw [map_ne_zero, RingOfIntegers.coe_ne_zero_iff]
-    exact nonZeroDivisors.coe_ne_zero _
-=======
     exact (map_ne_zero _).mpr <| RingOfIntegers.coe_ne_zero_iff.mpr (nonZeroDivisors.coe_ne_zero _)
->>>>>>> 01252d1a
   refine ⟨⟨u • mixedEmbedding K (x : 𝓞 K), hu⟩,
     Quotient.sound ⟨unitsNonZeroDivisorsEquiv.symm u⁻¹, ?_⟩⟩
   simp_rw [Subtype.ext_iff, RingOfIntegers.ext_iff, ← (mixedEmbedding_injective K).eq_iff,
@@ -693,11 +407,7 @@
   exact (unit_smul_mem_iff_mem_torsion a.prop.1 _).mp (by simpa [h] using b.prop.1)
 
 variable (K) in
-<<<<<<< HEAD
-/-- The equivalence between `integralPoint K / torsion K` and `Associates (𝓞 K)⁰`. -/
-=======
 /-- The equivalence between `integralPoint K` modulo `torsion K` and `Associates (𝓞 K)⁰`. -/
->>>>>>> 01252d1a
 def integralPointQuotEquivAssociates :
     Quotient (MulAction.orbitRel (torsion K) (integralPoint K)) ≃ Associates (𝓞 K)⁰ :=
   Equiv.ofBijective
@@ -707,23 +417,14 @@
         all_goals
         · ext a b
           rw [Setoid.ker_def, eq_comm, integralPointToAssociates_eq_iff b a,
-<<<<<<< HEAD
-    MulAction.orbitRel_apply, MulAction.mem_orbit_iff],
-      (Quot.surjective_lift _).mpr (integralPointToAssociates_surjective K)⟩
-=======
             MulAction.orbitRel_apply, MulAction.mem_orbit_iff],
         (Quot.surjective_lift _).mpr (integralPointToAssociates_surjective K)⟩
->>>>>>> 01252d1a
 
 @[simp]
 theorem integralPointQuotEquivAssociates_apply (a : integralPoint K) :
     integralPointQuotEquivAssociates K ⟦a⟧ = ⟦preimageOfIntegralPoint a⟧ := rfl
 
-<<<<<<< HEAD
-theorem integralPoint_torsionSMul_stabilizer {a : integralPoint K} :
-=======
 theorem integralPoint_torsionSMul_stabilizer (a : integralPoint K) :
->>>>>>> 01252d1a
     MulAction.stabilizer (torsion K) a = ⊥ := by
   refine (Subgroup.eq_bot_iff_forall _).mpr fun ζ hζ ↦ ?_
   rwa [MulAction.mem_stabilizer_iff, Subtype.ext_iff, integralPoint_torsionSMul_smul_coe,
@@ -749,28 +450,7 @@
 
 @[simp]
 theorem integralPointEquiv_apply_fst (a : integralPoint K) :
-<<<<<<< HEAD
-    ((integralPointEquiv K a).1 : Ideal (𝓞 K)) = span {(preimageOfIntegralPoint a : 𝓞 K)} := by
-  simp_rw [← associatesNonZeroDivisorsEquivIsPrincipal_apply,
-    ← integralPointQuotEquivAssociates_apply]
-  rfl
-
-example :
-    idealPoint K J ≃
-      {I : (Ideal (𝓞 K))⁰ // (J : Ideal (𝓞 K)) ∣ I ∧ IsPrincipal I.val} × torsion K := by
-  refine Equiv.trans (idealPointEquiv K J) ?_
-  let e :
-      {I : (Ideal (𝓞 K))⁰ // (J : Ideal (𝓞 K)) ∣ I ∧ IsPrincipal I.val} × torsion K
-        ≃ {C : {I : (Ideal (𝓞 K))⁰ // IsPrincipal I.val} × torsion K //
-        (J : Ideal (𝓞 K)) ∣ C.1 } := by
-    sorry
-  refine Equiv.trans ?_ e.symm
-  refine Equiv.subtypeEquiv (integralPointEquiv K) ?_
-  intro a
-  simp [SetLike.mem_coe, Set.mem_setOf_eq]
-=======
     ((integralPointEquiv K a).1 : Ideal (𝓞 K)) = span {(preimageOfIntegralPoint a : 𝓞 K)} := rfl
->>>>>>> 01252d1a
 
 variable (K) in
 /-- For an integer `n`, The equivalence between the `integralPoint K` of norm `n` and the product
@@ -796,25 +476,15 @@
 theorem integralPointEquivNorm_apply_fst {n : ℕ} {a : integralPoint K} (ha : intNorm a = n) :
     ((integralPointEquivNorm K n ⟨a, ha⟩).1 : Ideal (𝓞 K)) =
       span {(preimageOfIntegralPoint a : 𝓞 K)} := by
-<<<<<<< HEAD
-  simp_rw [← associatesNonZeroDivisorsEquivIsPrincipal_apply,
-    ← integralPointQuotEquivAssociates_apply]
-  rfl
-=======
   simp_rw [integralPointEquivNorm, Equiv.prodSubtypeFstEquivSubtypeProd, Equiv.instTrans_trans,
     Equiv.prodCongrLeft, Equiv.trans_apply, Equiv.subtypeEquiv_apply, Equiv.coe_fn_mk,
     Equiv.subtypeSubtypeEquivSubtypeInter_apply_coe, integralPointEquiv_apply_fst]
->>>>>>> 01252d1a
 
 variable (K)
 
 /-- For `n` positive, the number of principal ideals in `𝓞 K` of norm `n` multiplied by the order
 of the torsion of `K` is equal to the number of `integralPoint K` of norm `n`. -/
-<<<<<<< HEAD
-theorem card_isPrincipal_norm_eq (n : ℕ) :
-=======
 theorem card_isPrincipal_norm_eq_mul_torsion (n : ℕ) :
->>>>>>> 01252d1a
     Nat.card {I : (Ideal (𝓞 K))⁰ | IsPrincipal (I : Ideal (𝓞 K)) ∧
       absNorm (I : Ideal (𝓞 K)) = n} * torsionOrder K =
         Nat.card {a : integralPoint K | intNorm a = n} := by
@@ -823,21 +493,12 @@
 
 /-- For `s : ℝ`, the number of principal nonzero ideals in `𝓞 K` of norm `≤ s` multiplied by the
 order of the torsion of `K` is equal to the number of `integralPoint K` of norm `≤ s`. -/
-<<<<<<< HEAD
 theorem card_isPrincipal_norm_le (s : ℝ) :
     Nat.card {I : (Ideal (𝓞 K))⁰ | IsPrincipal (I : Ideal (𝓞 K)) ∧
       absNorm (I : Ideal (𝓞 K)) ≤ s} * torsionOrder K =
         Nat.card {a : integralPoint K | mixedEmbedding.norm (a : mixedSpace K) ≤ s} := by
   obtain hs | hs := le_or_gt 0 s
   · simp_rw [← intNorm_coe, ← Nat.le_floor_iff hs]
-=======
-theorem card_isPrincipal_norm_le_mul_torsion (s : ℝ) :
-    Nat.card {I : (Ideal (𝓞 K))⁰ | IsPrincipal (I : Ideal (𝓞 K)) ∧
-      absNorm (I : Ideal (𝓞 K)) ≤ s} * torsionOrder K =
-        Nat.card {a : integralPoint K | intNorm a ≤ s} := by
-  obtain hs | hs := le_or_gt 0 s
-  · simp_rw [← Nat.le_floor_iff hs]
->>>>>>> 01252d1a
     rw [torsionOrder, PNat.mk_coe, ← Nat.card_eq_fintype_card, ← Nat.card_prod]
     refine Nat.card_congr <| @Equiv.ofFiberEquiv _ (γ := Finset.Iic _) _
       (fun I ↦ ⟨absNorm (I.1 : Ideal (𝓞 K)), Finset.mem_Iic.mpr I.1.2.2⟩)
@@ -847,33 +508,34 @@
     _ ≃ {I : {I : (Ideal (𝓞 K))⁰ // IsPrincipal I.1 ∧ absNorm I.1 ≤ _} // absNorm I.1.1 = i}
           × torsion K := Equiv.prodSubtypeFstEquivSubtypeProd
     _ ≃ {I : (Ideal (𝓞 K))⁰ // (IsPrincipal I.1 ∧ absNorm I.1 ≤ _) ∧ absNorm I.1 = i}
-<<<<<<< HEAD
           × torsion K := Equiv.prodCongrLeft fun _ ↦ (Equiv.subtypeSubtypeEquivSubtypeInter
       (p := fun I : (Ideal (𝓞 K))⁰ ↦ IsPrincipal I.1 ∧ absNorm I.1 ≤ _)
       (q := fun I ↦ absNorm I.1 = i))
     _ ≃ {I : (Ideal (𝓞 K))⁰ // IsPrincipal I.1 ∧ absNorm I.1 = i ∧ absNorm I.1 ≤ _}
           × torsion K := Equiv.prodCongrLeft fun _ ↦ (Equiv.subtypeEquivRight fun _ ↦ by aesop)
-=======
-          × torsion K :=
-      Equiv.prodCongrLeft fun _ ↦ (Equiv.subtypeSubtypeEquivSubtypeInter
-        (p := fun I : (Ideal (𝓞 K))⁰ ↦ IsPrincipal I.1 ∧ absNorm I.1 ≤ _)
-        (q := fun I ↦ absNorm I.1 = i))
-    _ ≃ {I : (Ideal (𝓞 K))⁰ // IsPrincipal I.1 ∧ absNorm I.1 = i ∧ absNorm I.1 ≤ _}
-          × torsion K :=
-      Equiv.prodCongrLeft fun _ ↦ (Equiv.subtypeEquivRight fun _ ↦ by aesop)
->>>>>>> 01252d1a
     _ ≃ {I : (Ideal (𝓞 K))⁰ // IsPrincipal I.1 ∧ absNorm I.1 = i} × torsion K :=
       Equiv.prodCongrLeft fun _ ↦ (Equiv.subtypeEquivRight fun _ ↦ by
       rw [and_iff_left_of_imp (a := absNorm _ = _) fun h ↦ Finset.mem_Iic.mp (h ▸ hi)])
     _ ≃ {a : integralPoint K // intNorm a = i} := (integralPointEquivNorm K i).symm
     _ ≃ {a : {a : integralPoint K // intNorm a ≤ _} // intNorm a.1 = i} :=
       (Equiv.subtypeSubtypeEquivSubtype fun h ↦ Finset.mem_Iic.mp (h ▸ hi)).symm
-<<<<<<< HEAD
   · simp_rw [lt_iff_not_le.mp (lt_of_lt_of_le hs (Nat.cast_nonneg _)), lt_iff_not_le.mp
       (lt_of_lt_of_le hs (mixedEmbedding.norm_nonneg _)), and_false, Set.setOf_false,
       Nat.card_eq_fintype_card, Fintype.card_ofIsEmpty, zero_mul]
 
-variable (J) in
+variable (J : (Ideal (𝓞 K))⁰)
+
+def idealPoint : Set (mixedSpace K) :=
+  fundamentalCone K ∩ (mixedEmbedding.idealLattice K (FractionalIdeal.mk0 K J))
+
+def idealPointEquiv : idealPoint K J ≃
+    {a : integralPoint K | (preimageOfIntegralPoint a : 𝓞 K) ∈ (J : Set (𝓞 K))} := by
+  sorry
+
+theorem idealPointEquiv_apply (a : idealPoint K J) :
+    (idealPointEquiv K J a : mixedSpace K) = a := by
+  sorry
+
 /-- For `s : ℝ`, the number of principal nonzero ideals in `𝓞 K` divisible par `J` of norm `≤ s`
 multiplied by the order of the torsion of `K` is equal to the number of `idealPoint K J`
 of norm `≤ s`. -/
@@ -883,11 +545,6 @@
         Nat.card {a : idealPoint K J | mixedEmbedding.norm (a : mixedSpace K) ≤ s} := by
   sorry
 
-=======
-  · simp_rw [lt_iff_not_le.mp (lt_of_lt_of_le hs (Nat.cast_nonneg _)), and_false, Set.setOf_false,
-      Nat.card_eq_fintype_card, Fintype.card_ofIsEmpty, zero_mul]
-
->>>>>>> 01252d1a
 end fundamentalCone
 
 end
