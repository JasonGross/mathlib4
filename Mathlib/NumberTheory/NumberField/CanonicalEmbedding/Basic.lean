--- conflicted
+++ resolved
@@ -336,12 +336,9 @@
     · exact norm_eq_zero'.mp (normAtPlace_apply_isComplex w.prop _ ▸ h w.1)
   · simp_rw [h, map_zero, implies_true]
 
-<<<<<<< HEAD
-=======
 @[deprecated (since := "2024-09-13")] alias normAtPlace_eq_zero := forall_normAtPlace_eq_zero_iff
 
 @[simp]
->>>>>>> 45222258
 theorem exists_normAtPlace_ne_zero_iff {x : mixedSpace K} :
     (∃ w, normAtPlace w x ≠ 0) ↔ x ≠ 0 := by
   rw [ne_eq, ← forall_normAtPlace_eq_zero_iff, not_forall]
