--- conflicted
+++ resolved
@@ -302,57 +302,6 @@
   rw [normAtPlace, MonoidWithZeroHom.coe_mk, ZeroHom.coe_mk,
     dif_neg (not_isReal_iff_isComplex.mpr hw)]
 
-<<<<<<< HEAD
-variable {K}
-
-/-- The norm at the place infinite `w` of an element of
-`({w // IsReal w} → ℝ) × ({ w // IsComplex w } → ℂ)`. -/
-def normAtPlace (w : InfinitePlace K) : (E K) →*₀ ℝ where
-  toFun x := if hw : IsReal w then ‖x.1 ⟨w, hw⟩‖ else ‖x.2 ⟨w, not_isReal_iff_isComplex.mp hw⟩‖
-  map_zero' := by simp
-  map_one' := by simp
-  map_mul' x y := by split_ifs <;> simp
-
-theorem normAtPlace_nonneg  (w : InfinitePlace K) (x : E K) :
-    0 ≤ normAtPlace w x := by
-  rw [normAtPlace, MonoidWithZeroHom.coe_mk, ZeroHom.coe_mk]
-  split_ifs <;> exact norm_nonneg _
-
-theorem normAtPlace_neg (w : InfinitePlace K) (x : E K)  :
-    normAtPlace w (- x) = normAtPlace w x := by
-  rw [normAtPlace, MonoidWithZeroHom.coe_mk, ZeroHom.coe_mk]
-  split_ifs <;> simp
-
-theorem normAtPlace_add_le (w : InfinitePlace K) (x y : E K) :
-    normAtPlace w (x + y) ≤ normAtPlace w x + normAtPlace w y := by
-  rw [normAtPlace, MonoidWithZeroHom.coe_mk, ZeroHom.coe_mk]
-  split_ifs <;> exact norm_add_le _ _
-
-theorem normAtPlace_smul (w : InfinitePlace K) (x : E K) (c : ℝ) :
-    normAtPlace w (c • x) = |c| * normAtPlace w x := by
-  rw [normAtPlace, MonoidWithZeroHom.coe_mk, ZeroHom.coe_mk]
-  split_ifs
-  · rw [Prod.smul_fst, Pi.smul_apply, norm_smul, Real.norm_eq_abs]
-  · rw [Prod.smul_snd, Pi.smul_apply, norm_smul, Real.norm_eq_abs, Complex.norm_eq_abs]
-
-theorem normAtPlace_real (w : InfinitePlace K) (c : ℝ) :
-    normAtPlace w ((fun _ ↦ c, fun _ ↦ c) : (E K)) = |c| := by
-  rw [show ((fun _ ↦ c, fun _ ↦ c) : (E K)) = c • 1 by ext <;> simp, normAtPlace_smul, map_one,
-    mul_one]
-
-@[simp]
-theorem normAtPlace_apply_isReal {w : InfinitePlace K} (hw : IsReal w) (x : E K):
-    normAtPlace w x = ‖x.1 ⟨w, hw⟩‖ := by
-  rw [normAtPlace, MonoidWithZeroHom.coe_mk, ZeroHom.coe_mk, dif_pos]
-
-@[simp]
-theorem normAtPlace_apply_isComplex {w : InfinitePlace K} (hw : IsComplex w) (x : E K) :
-    normAtPlace w x = ‖x.2 ⟨w, hw⟩‖ := by
-  rw [normAtPlace, MonoidWithZeroHom.coe_mk, ZeroHom.coe_mk,
-    dif_neg (not_isReal_iff_isComplex.mpr hw)]
-
-=======
->>>>>>> 1df4e155
 @[simp]
 theorem normAtPlace_apply (w : InfinitePlace K) (x : K) :
     normAtPlace w (mixedEmbedding K x) = w x := by
@@ -371,21 +320,12 @@
 variable [NumberField K]
 
 theorem nnnorm_eq_sup_normAtPlace (x : E K) :
-<<<<<<< HEAD
-    ‖x‖₊ = Finset.univ.sup fun w ↦ ⟨normAtPlace w x, normAtPlace_nonneg w x⟩ := by
-  rw [show (Finset.univ : Finset (InfinitePlace K)) = (Finset.univ.image
-    (fun w : {w : InfinitePlace K // IsReal w} ↦ w.1)) ∪
-    (Finset.univ.image (fun w : {w : InfinitePlace K // IsComplex w} ↦ w.1))
-    by ext; simp [isReal_or_isComplex], Finset.sup_union, Finset.univ.sup_image,
-    Finset.univ.sup_image, sup_eq_max, Prod.nnnorm_def', Pi.nnnorm_def, Pi.nnnorm_def]
-=======
     ‖x‖₊ = univ.sup fun w ↦ ⟨normAtPlace w x, normAtPlace_nonneg w x⟩ := by
   rw [show (univ : Finset (InfinitePlace K)) = (univ.image
     (fun w : {w : InfinitePlace K // IsReal w} ↦ w.1)) ∪
     (univ.image (fun w : {w : InfinitePlace K // IsComplex w} ↦ w.1))
     by ext; simp [isReal_or_isComplex], sup_union, univ.sup_image, univ.sup_image, sup_eq_max,
     Prod.nnnorm_def', Pi.nnnorm_def, Pi.nnnorm_def]
->>>>>>> 1df4e155
   congr
   · ext w
     simp [normAtPlace_apply_isReal w.prop]
@@ -393,55 +333,30 @@
     simp [normAtPlace_apply_isComplex w.prop]
 
 theorem norm_eq_sup'_normAtPlace (x : E K) :
-<<<<<<< HEAD
-    ‖x‖ = Finset.univ.sup' Finset.univ_nonempty fun w ↦ normAtPlace w x := by
-  rw [← coe_nnnorm, nnnorm_eq_sup_normAtPlace, ← Finset.sup'_eq_sup Finset.univ_nonempty,
-    ← NNReal.val_eq_coe, ← OrderHom.Subtype.val_coe, map_finset_sup', OrderHom.Subtype.val_coe]
-  rfl
-
-/-- The norm of `x` is `∏ w, (normedAtPlace x) ^ mult w`. It is defined such that the norm of
-=======
     ‖x‖ = univ.sup' univ_nonempty fun w ↦ normAtPlace w x := by
   rw [← coe_nnnorm, nnnorm_eq_sup_normAtPlace, ← sup'_eq_sup univ_nonempty, ← NNReal.val_eq_coe,
     ← OrderHom.Subtype.val_coe, map_finset_sup', OrderHom.Subtype.val_coe]
   rfl
 
 /-- The norm of `x` is `∏ w, (normAtPlace x) ^ mult w`. It is defined such that the norm of
->>>>>>> 1df4e155
 `mixedEmbedding K a` for `a : K` is equal to the absolute value of the norm of `a` over `ℚ`,
 see `norm_eq_norm`. -/
 protected def norm : (E K) →*₀ ℝ where
   toFun x := ∏ w, (normAtPlace w x) ^ (mult w)
-<<<<<<< HEAD
-  map_one' := by simp only [map_one, one_pow, Finset.prod_const_one]
-  map_zero' := by simp [mult]
-  map_mul' _ _ := by simp only [map_mul, mul_pow, Finset.prod_mul_distrib]
-=======
   map_one' := by simp only [map_one, one_pow, prod_const_one]
   map_zero' := by simp [mult]
   map_mul' _ _ := by simp only [map_mul, mul_pow, prod_mul_distrib]
->>>>>>> 1df4e155
 
 protected theorem norm_apply (x : E K) :
     mixedEmbedding.norm x = ∏ w, (normAtPlace w x) ^ (mult w) := rfl
 
 protected theorem norm_nonneg (x : E K) :
-<<<<<<< HEAD
-    0 ≤ mixedEmbedding.norm x :=
-  Finset.univ.prod_nonneg fun _ _ ↦ pow_nonneg (normAtPlace_nonneg _ _) _
-
-protected theorem norm_eq_zero_iff {x : E K} :
-    mixedEmbedding.norm x = 0 ↔ ∃ w, normAtPlace w x = 0 := by
-  simp_rw [mixedEmbedding.norm,  MonoidWithZeroHom.coe_mk, ZeroHom.coe_mk, Finset.prod_eq_zero_iff,
-    Finset.mem_univ, true_and, pow_eq_zero_iff mult_ne_zero]
-=======
     0 ≤ mixedEmbedding.norm x := univ.prod_nonneg fun _ _ ↦ pow_nonneg (normAtPlace_nonneg _ _) _
 
 protected theorem norm_eq_zero_iff {x : E K} :
     mixedEmbedding.norm x = 0 ↔ ∃ w, normAtPlace w x = 0 := by
   simp_rw [mixedEmbedding.norm, MonoidWithZeroHom.coe_mk, ZeroHom.coe_mk, prod_eq_zero_iff,
     mem_univ, true_and, pow_eq_zero_iff mult_ne_zero]
->>>>>>> 1df4e155
 
 protected theorem norm_ne_zero_iff {x : E K} :
     mixedEmbedding.norm x ≠ 0 ↔ ∀ w, normAtPlace w x ≠ 0 := by
@@ -450,13 +365,8 @@
 
 theorem norm_smul (c : ℝ) (x : E K) :
     mixedEmbedding.norm (c • x) = |c| ^ finrank ℚ K * (mixedEmbedding.norm x) := by
-<<<<<<< HEAD
-  simp_rw [mixedEmbedding.norm_apply, normAtPlace_smul, mul_pow, Finset.prod_mul_distrib,
-    Finset.prod_pow_eq_pow_sum, sum_mult_eq]
-=======
   simp_rw [mixedEmbedding.norm_apply, normAtPlace_smul, mul_pow, prod_mul_distrib,
     prod_pow_eq_pow_sum, sum_mult_eq]
->>>>>>> 1df4e155
 
 theorem norm_real (c : ℝ) :
     mixedEmbedding.norm ((fun _ ↦ c, fun _ ↦ c) : (E K)) = |c| ^ finrank ℚ K := by
