/-
Copyright (c) 2022 Xavier Roblot. All rights reserved.
Released under Apache 2.0 license as described in the file LICENSE.
Authors: Xavier Roblot
-/
import Mathlib.Algebra.Module.ZLattice.Basic
<<<<<<< HEAD
import Mathlib.Analysis.InnerProductSpace.ProdL2
import Mathlib.Analysis.Normed.Lp.ProdLp
import Mathlib.NumberTheory.NumberField.Embeddings
=======
>>>>>>> 548a828a
import Mathlib.NumberTheory.NumberField.FractionalIdeal
import Mathlib.NumberTheory.NumberField.Units.Basic

/-!
# Canonical embedding of a number field

The canonical embedding of a number field `K` of degree `n` is the ring homomorphism
`K →+* ℂ^n` that sends `x ∈ K` to `(φ_₁(x),...,φ_n(x))` where the `φ_i`'s are the complex
embeddings of `K`. Note that we do not choose an ordering of the embeddings, but instead map `K`
into the type `(K →+* ℂ) → ℂ` of `ℂ`-vectors indexed by the complex embeddings.

## Main definitions and results

* `NumberField.canonicalEmbedding`: the ring homomorphism `K →+* ((K →+* ℂ) → ℂ)` defined by
sending `x : K` to the vector `(φ x)` indexed by `φ : K →+* ℂ`.

* `NumberField.canonicalEmbedding.integerLattice.inter_ball_finite`: the intersection of the
image of the ring of integers by the canonical embedding and any ball centered at `0` of finite
radius is finite.

* `NumberField.mixedEmbedding`: the ring homomorphism from `K` to the mixed space
`K →+* ({ w // IsReal w } → ℝ) × ({ w // IsComplex w } → ℂ)` that sends `x ∈ K` to `(φ_w x)_w`
where `φ_w` is the embedding associated to the infinite place `w`. In particular, if `w` is real
then `φ_w : K →+* ℝ` and, if `w` is complex, `φ_w` is an arbitrary choice between the two complex
embeddings defining the place `w`.

## Tags

number field, infinite places
-/

variable (K : Type*) [Field K]

namespace NumberField.canonicalEmbedding

/-- The canonical embedding of a number field `K` of degree `n` into `ℂ^n`. -/
def _root_.NumberField.canonicalEmbedding : K →+* ((K →+* ℂ) → ℂ) := Pi.ringHom fun φ => φ

theorem _root_.NumberField.canonicalEmbedding_injective [NumberField K] :
    Function.Injective (NumberField.canonicalEmbedding K) := RingHom.injective _

variable {K}

@[simp]
theorem apply_at (φ : K →+* ℂ) (x : K) : (NumberField.canonicalEmbedding K x) φ = φ x := rfl

open scoped ComplexConjugate

/-- The image of `canonicalEmbedding` lives in the `ℝ`-submodule of the `x ∈ ((K →+* ℂ) → ℂ)` such
that `conj x_φ = x_(conj φ)` for all `∀ φ : K →+* ℂ`. -/
theorem conj_apply {x : ((K →+* ℂ) → ℂ)} (φ : K →+* ℂ)
    (hx : x ∈ Submodule.span ℝ (Set.range (canonicalEmbedding K))) :
    conj (x φ) = x (ComplexEmbedding.conjugate φ) := by
  refine Submodule.span_induction hx ?_ ?_ (fun _ _ hx hy => ?_) (fun a _ hx => ?_)
  · rintro _ ⟨x, rfl⟩
    rw [apply_at, apply_at, ComplexEmbedding.conjugate_coe_eq]
  · rw [Pi.zero_apply, Pi.zero_apply, map_zero]
  · rw [Pi.add_apply, Pi.add_apply, map_add, hx, hy]
  · rw [Pi.smul_apply, Complex.real_smul, map_mul, Complex.conj_ofReal]
    exact congrArg ((a : ℂ) * ·) hx

theorem nnnorm_eq [NumberField K] (x : K) :
    ‖canonicalEmbedding K x‖₊ = Finset.univ.sup (fun φ : K →+* ℂ => ‖φ x‖₊) := by
  simp_rw [Pi.nnnorm_def, apply_at]

theorem norm_le_iff [NumberField K] (x : K) (r : ℝ) :
    ‖canonicalEmbedding K x‖ ≤ r ↔ ∀ φ : K →+* ℂ, ‖φ x‖ ≤ r := by
  obtain hr | hr := lt_or_le r 0
  · obtain ⟨φ⟩ := (inferInstance : Nonempty (K →+* ℂ))
    refine iff_of_false ?_ ?_
    · exact (hr.trans_le (norm_nonneg _)).not_le
    · exact fun h => hr.not_le (le_trans (norm_nonneg _) (h φ))
  · lift r to NNReal using hr
    simp_rw [← coe_nnnorm, nnnorm_eq, NNReal.coe_le_coe, Finset.sup_le_iff, Finset.mem_univ,
      forall_true_left]

variable (K)

/-- The image of `𝓞 K` as a subring of `ℂ^n`. -/
def integerLattice : Subring ((K →+* ℂ) → ℂ) :=
  (RingHom.range (algebraMap (𝓞 K) K)).map (canonicalEmbedding K)

theorem integerLattice.inter_ball_finite [NumberField K] (r : ℝ) :
    ((integerLattice K : Set ((K →+* ℂ) → ℂ)) ∩ Metric.closedBall 0 r).Finite := by
  obtain hr | _ := lt_or_le r 0
  · simp [Metric.closedBall_eq_empty.2 hr]
  · have heq : ∀ x, canonicalEmbedding K x ∈ Metric.closedBall 0 r ↔
        ∀ φ : K →+* ℂ, ‖φ x‖ ≤ r := by
      intro x; rw [← norm_le_iff, mem_closedBall_zero_iff]
    convert (Embeddings.finite_of_norm_le K ℂ r).image (canonicalEmbedding K)
    ext; constructor
    · rintro ⟨⟨_, ⟨x, rfl⟩, rfl⟩, hx⟩
      exact ⟨x, ⟨SetLike.coe_mem x, fun φ => (heq _).mp hx φ⟩, rfl⟩
    · rintro ⟨x, ⟨hx1, hx2⟩, rfl⟩
      exact ⟨⟨x, ⟨⟨x, hx1⟩, rfl⟩, rfl⟩, (heq x).mpr hx2⟩

open Module Fintype FiniteDimensional

/-- A `ℂ`-basis of `ℂ^n` that is also a `ℤ`-basis of the `integerLattice`. -/
noncomputable def latticeBasis [NumberField K] :
    Basis (Free.ChooseBasisIndex ℤ (𝓞 K)) ℂ ((K →+* ℂ) → ℂ) := by
  classical
  -- Let `B` be the canonical basis of `(K →+* ℂ) → ℂ`. We prove that the determinant of
  -- the image by `canonicalEmbedding` of the integral basis of `K` is nonzero. This
  -- will imply the result.
    let B := Pi.basisFun ℂ (K →+* ℂ)
    let e : (K →+* ℂ) ≃ Free.ChooseBasisIndex ℤ (𝓞 K) :=
      equivOfCardEq ((Embeddings.card K ℂ).trans (finrank_eq_card_basis (integralBasis K)))
    let M := B.toMatrix (fun i => canonicalEmbedding K (integralBasis K (e i)))
    suffices M.det ≠ 0 by
      rw [← isUnit_iff_ne_zero, ← Basis.det_apply, ← is_basis_iff_det] at this
      refine basisOfLinearIndependentOfCardEqFinrank
        ((linearIndependent_equiv e.symm).mpr this.1) ?_
      rw [← finrank_eq_card_chooseBasisIndex, RingOfIntegers.rank, finrank_fintype_fun_eq_card,
        Embeddings.card]
  -- In order to prove that the determinant is nonzero, we show that it is equal to the
  -- square of the discriminant of the integral basis and thus it is not zero
    let N := Algebra.embeddingsMatrixReindex ℚ ℂ (fun i => integralBasis K (e i))
      RingHom.equivRatAlgHom
    rw [show M = N.transpose by { ext : 2; rfl }]
    rw [Matrix.det_transpose, ← pow_ne_zero_iff two_ne_zero]
    convert (map_ne_zero_iff _ (algebraMap ℚ ℂ).injective).mpr
      (Algebra.discr_not_zero_of_basis ℚ (integralBasis K))
    rw [← Algebra.discr_reindex ℚ (integralBasis K) e.symm]
    exact (Algebra.discr_eq_det_embeddingsMatrixReindex_pow_two ℚ ℂ
      (fun i => integralBasis K (e i)) RingHom.equivRatAlgHom).symm

@[simp]
theorem latticeBasis_apply [NumberField K] (i : Free.ChooseBasisIndex ℤ (𝓞 K)) :
    latticeBasis K i = (canonicalEmbedding K) (integralBasis K i) := by
  simp only [latticeBasis, integralBasis_apply, coe_basisOfLinearIndependentOfCardEqFinrank,
    Function.comp_apply, Equiv.apply_symm_apply]

theorem mem_span_latticeBasis [NumberField K] (x : (K →+* ℂ) → ℂ) :
    x ∈ Submodule.span ℤ (Set.range (latticeBasis K)) ↔
      x ∈ ((canonicalEmbedding K).comp (algebraMap (𝓞 K) K)).range := by
  rw [show Set.range (latticeBasis K) =
      (canonicalEmbedding K).toIntAlgHom.toLinearMap '' (Set.range (integralBasis K)) by
    rw [← Set.range_comp]; exact congrArg Set.range (funext (fun i => latticeBasis_apply K i))]
  rw [← Submodule.map_span, ← SetLike.mem_coe, Submodule.map_coe]
  rw [← RingHom.map_range, Subring.mem_map, Set.mem_image]
  simp only [SetLike.mem_coe, mem_span_integralBasis K]
  rfl

theorem mem_rat_span_latticeBasis [NumberField K] (x : K) :
    canonicalEmbedding K x ∈ Submodule.span ℚ (Set.range (latticeBasis K)) := by
  rw [← Basis.sum_repr (integralBasis K) x, map_sum]
  simp_rw [map_rat_smul]
  refine Submodule.sum_smul_mem _ _ (fun i _ ↦ Submodule.subset_span ?_)
  rw [← latticeBasis_apply]
  exact Set.mem_range_self i

theorem integralBasis_repr_apply [NumberField K] (x : K) (i : Free.ChooseBasisIndex ℤ (𝓞 K)) :
    (latticeBasis K).repr (canonicalEmbedding K x) i = (integralBasis K).repr x i := by
  rw [← Basis.restrictScalars_repr_apply ℚ _ ⟨_, mem_rat_span_latticeBasis K x⟩, eq_ratCast,
    Rat.cast_inj]
  let f := (canonicalEmbedding K).toRatAlgHom.toLinearMap.codRestrict _
    (fun x ↦ mem_rat_span_latticeBasis K x)
  suffices ((latticeBasis K).restrictScalars ℚ).repr.toLinearMap ∘ₗ f =
    (integralBasis K).repr.toLinearMap from DFunLike.congr_fun (LinearMap.congr_fun this x) i
  refine Basis.ext (integralBasis K) (fun i ↦ ?_)
  have : f (integralBasis K i) = ((latticeBasis K).restrictScalars ℚ) i := by
    apply Subtype.val_injective
    rw [LinearMap.codRestrict_apply, AlgHom.toLinearMap_apply, Basis.restrictScalars_apply,
      latticeBasis_apply]
    rfl
  simp_rw [LinearMap.coe_comp, LinearEquiv.coe_coe, Function.comp_apply, this, Basis.repr_self]

end NumberField.canonicalEmbedding

namespace NumberField.mixedEmbedding

open NumberField.InfinitePlace FiniteDimensional Finset

/-- The mixed space `ℝ^r₁ × ℂ^r₂` with `(r₁, r₂)` the signature of `K`. -/
abbrev mixedSpace :=
  ({w : InfinitePlace K // IsReal w} → ℝ) × ({w : InfinitePlace K // IsComplex w} → ℂ)

section Measure

open MeasureTheory.Measure MeasureTheory

open Classical in
instance [NumberField K] : IsAddHaarMeasure (volume : Measure (mixedSpace K)) :=
  prod.instIsAddHaarMeasure volume volume

open Classical in
instance [NumberField K] : NoAtoms (volume : Measure (mixedSpace K)) := by
  obtain ⟨w⟩ := (inferInstance : Nonempty (InfinitePlace K))
  by_cases hw : IsReal w
  · exact @prod.instNoAtoms_fst _ _ _ _ volume volume _ (pi_noAtoms ⟨w, hw⟩)
  · exact @prod.instNoAtoms_snd _ _ _ _ volume volume _
      (pi_noAtoms ⟨w, not_isReal_iff_isComplex.mp hw⟩)

end Measure

/-- The mixed embedding of a number field `K` into the mixed space of `K`. -/
noncomputable def _root_.NumberField.mixedEmbedding : K →+* (mixedSpace K) :=
  RingHom.prod (Pi.ringHom fun w => embedding_of_isReal w.prop)
    (Pi.ringHom fun w => w.val.embedding)

@[simp]
theorem mixedEmbedding_apply_ofIsReal (x : K) (w : {w // IsReal w}) :
    (mixedEmbedding K x).1 w = embedding_of_isReal w.prop x := by
  simp_rw [mixedEmbedding, RingHom.prod_apply, Pi.ringHom_apply]

@[simp]
theorem mixedEmbedding_apply_ofIsComplex (x : K) (w : {w // IsComplex w}) :
    (mixedEmbedding K x).2 w = w.val.embedding x := by
  simp_rw [mixedEmbedding, RingHom.prod_apply, Pi.ringHom_apply]

instance [NumberField K] : Nontrivial (mixedSpace K) := by
  obtain ⟨w⟩ := (inferInstance : Nonempty (InfinitePlace K))
  obtain hw | hw := w.isReal_or_isComplex
  · have : Nonempty {w : InfinitePlace K // IsReal w} := ⟨⟨w, hw⟩⟩
    exact nontrivial_prod_left
  · have : Nonempty {w : InfinitePlace K // IsComplex w} := ⟨⟨w, hw⟩⟩
    exact nontrivial_prod_right

protected theorem finrank [NumberField K] : finrank ℝ (mixedSpace K) = finrank ℚ K := by
  classical
  rw [finrank_prod, finrank_pi, finrank_pi_fintype, Complex.finrank_real_complex, sum_const,
    card_univ, ← NrRealPlaces, ← NrComplexPlaces, ← card_real_embeddings, Algebra.id.smul_eq_mul,
    mul_comm, ← card_complex_embeddings, ← NumberField.Embeddings.card K ℂ,
    Fintype.card_subtype_compl, Nat.add_sub_of_le (Fintype.card_subtype_le _)]

theorem _root_.NumberField.mixedEmbedding_injective [NumberField K] :
    Function.Injective (NumberField.mixedEmbedding K) := by
  exact RingHom.injective _

section commMap

/-- The linear map that makes `canonicalEmbedding` and `mixedEmbedding` commute, see
`commMap_canonical_eq_mixed`. -/
noncomputable def commMap : ((K →+* ℂ) → ℂ) →ₗ[ℝ] (mixedSpace K) where
  toFun := fun x => ⟨fun w => (x w.val.embedding).re, fun w => x w.val.embedding⟩
  map_add' := by
    simp only [Pi.add_apply, Complex.add_re, Prod.mk_add_mk, Prod.mk.injEq]
    exact fun _ _ => ⟨rfl, rfl⟩
  map_smul' := by
    simp only [Pi.smul_apply, Complex.real_smul, Complex.mul_re, Complex.ofReal_re,
      Complex.ofReal_im, zero_mul, sub_zero, RingHom.id_apply, Prod.smul_mk, Prod.mk.injEq]
    exact fun _ _ => ⟨rfl, rfl⟩

theorem commMap_apply_of_isReal (x : (K →+* ℂ) → ℂ) {w : InfinitePlace K} (hw : IsReal w) :
    (commMap K x).1 ⟨w, hw⟩ = (x w.embedding).re := rfl

theorem commMap_apply_of_isComplex (x : (K →+* ℂ) → ℂ) {w : InfinitePlace K} (hw : IsComplex w) :
    (commMap K x).2 ⟨w, hw⟩ = x w.embedding := rfl

@[simp]
theorem commMap_canonical_eq_mixed (x : K) :
    commMap K (canonicalEmbedding K x) = mixedEmbedding K x := by
  simp only [canonicalEmbedding, commMap, LinearMap.coe_mk, AddHom.coe_mk, Pi.ringHom_apply,
    mixedEmbedding, RingHom.prod_apply, Prod.mk.injEq]
  exact ⟨rfl, rfl⟩

/-- This is a technical result to ensure that the image of the `ℂ`-basis of `ℂ^n` defined in
`canonicalEmbedding.latticeBasis` is a `ℝ`-basis of the mixed space `ℝ^r₁ × ℂ^r₂`,
see `mixedEmbedding.latticeBasis`. -/
theorem disjoint_span_commMap_ker [NumberField K] :
    Disjoint (Submodule.span ℝ (Set.range (canonicalEmbedding.latticeBasis K)))
      (LinearMap.ker (commMap K)) := by
  refine LinearMap.disjoint_ker.mpr (fun x h_mem h_zero => ?_)
  replace h_mem : x ∈ Submodule.span ℝ (Set.range (canonicalEmbedding K)) := by
    refine (Submodule.span_mono ?_) h_mem
    rintro _ ⟨i, rfl⟩
    exact ⟨integralBasis K i, (canonicalEmbedding.latticeBasis_apply K i).symm⟩
  ext1 φ
  rw [Pi.zero_apply]
  by_cases hφ : ComplexEmbedding.IsReal φ
  · apply Complex.ext
    · rw [← embedding_mk_eq_of_isReal hφ, ← commMap_apply_of_isReal K x ⟨φ, hφ, rfl⟩]
      exact congrFun (congrArg (fun x => x.1) h_zero) ⟨InfinitePlace.mk φ, _⟩
    · rw [Complex.zero_im, ← Complex.conj_eq_iff_im, canonicalEmbedding.conj_apply _ h_mem,
        ComplexEmbedding.isReal_iff.mp hφ]
  · have := congrFun (congrArg (fun x => x.2) h_zero) ⟨InfinitePlace.mk φ, ⟨φ, hφ, rfl⟩⟩
    cases embedding_mk_eq φ with
    | inl h => rwa [← h, ← commMap_apply_of_isComplex K x ⟨φ, hφ, rfl⟩]
    | inr h =>
        apply RingHom.injective (starRingEnd ℂ)
        rwa [canonicalEmbedding.conj_apply _ h_mem, ← h, map_zero,
          ← commMap_apply_of_isComplex K x ⟨φ, hφ, rfl⟩]

end commMap

noncomputable section norm

open scoped Classical

variable {K}

/-- The norm at the infinite place `w` of an element of the mixed space. --/
def normAtPlace (w : InfinitePlace K) : (mixedSpace K) →*₀ ℝ where
  toFun x := if hw : IsReal w then ‖x.1 ⟨w, hw⟩‖ else ‖x.2 ⟨w, not_isReal_iff_isComplex.mp hw⟩‖
  map_zero' := by simp
  map_one' := by simp
  map_mul' x y := by split_ifs <;> simp

theorem normAtPlace_nonneg (w : InfinitePlace K) (x : mixedSpace K) :
    0 ≤ normAtPlace w x := by
  rw [normAtPlace, MonoidWithZeroHom.coe_mk, ZeroHom.coe_mk]
  split_ifs <;> exact norm_nonneg _

theorem normAtPlace_neg (w : InfinitePlace K) (x : mixedSpace K)  :
    normAtPlace w (- x) = normAtPlace w x := by
  rw [normAtPlace, MonoidWithZeroHom.coe_mk, ZeroHom.coe_mk]
  split_ifs <;> simp

theorem normAtPlace_add_le (w : InfinitePlace K) (x y : mixedSpace K) :
    normAtPlace w (x + y) ≤ normAtPlace w x + normAtPlace w y := by
  rw [normAtPlace, MonoidWithZeroHom.coe_mk, ZeroHom.coe_mk]
  split_ifs <;> exact norm_add_le _ _

theorem normAtPlace_smul (w : InfinitePlace K) (x : mixedSpace K) (c : ℝ) :
    normAtPlace w (c • x) = |c| * normAtPlace w x := by
  rw [normAtPlace, MonoidWithZeroHom.coe_mk, ZeroHom.coe_mk]
  split_ifs
  · rw [Prod.smul_fst, Pi.smul_apply, norm_smul, Real.norm_eq_abs]
  · rw [Prod.smul_snd, Pi.smul_apply, norm_smul, Real.norm_eq_abs, Complex.norm_eq_abs]

theorem normAtPlace_real (w : InfinitePlace K) (c : ℝ) :
    normAtPlace w ((fun _ ↦ c, fun _ ↦ c) : (mixedSpace K)) = |c| := by
  rw [show ((fun _ ↦ c, fun _ ↦ c) : (mixedSpace K)) = c • 1 by ext <;> simp, normAtPlace_smul,
    map_one, mul_one]

theorem normAtPlace_apply_isReal {w : InfinitePlace K} (hw : IsReal w) (x : mixedSpace K) :
    normAtPlace w x = ‖x.1 ⟨w, hw⟩‖ := by
  rw [normAtPlace, MonoidWithZeroHom.coe_mk, ZeroHom.coe_mk, dif_pos]

theorem normAtPlace_apply_isComplex {w : InfinitePlace K} (hw : IsComplex w) (x : mixedSpace K) :
    normAtPlace w x = ‖x.2 ⟨w, hw⟩‖ := by
  rw [normAtPlace, MonoidWithZeroHom.coe_mk, ZeroHom.coe_mk,
    dif_neg (not_isReal_iff_isComplex.mpr hw)]

@[simp]
theorem normAtPlace_apply (w : InfinitePlace K) (x : K) :
    normAtPlace w (mixedEmbedding K x) = w x := by
  simp_rw [normAtPlace, MonoidWithZeroHom.coe_mk, ZeroHom.coe_mk, mixedEmbedding,
    RingHom.prod_apply, Pi.ringHom_apply, norm_embedding_of_isReal, norm_embedding_eq, dite_eq_ite,
    ite_id]

theorem forall_normAtPlace_eq_zero_iff {x : mixedSpace K} :
    (∀ w, normAtPlace w x = 0) ↔ x = 0 := by
  refine ⟨fun h ↦ ?_, fun h ↦ ?_⟩
  · ext w
    · exact norm_eq_zero'.mp (normAtPlace_apply_isReal w.prop _ ▸ h w.1)
    · exact norm_eq_zero'.mp (normAtPlace_apply_isComplex w.prop _ ▸ h w.1)
  · simp_rw [h, map_zero, implies_true]

@[deprecated (since := "2024-09-13")] alias normAtPlace_eq_zero := forall_normAtPlace_eq_zero_iff

@[simp]
theorem exists_normAtPlace_ne_zero_iff {x : mixedSpace K} :
    (∃ w, normAtPlace w x ≠ 0) ↔ x ≠ 0 := by
  rw [ne_eq, ← forall_normAtPlace_eq_zero_iff, not_forall]

variable [NumberField K]

theorem nnnorm_eq_sup_normAtPlace (x : mixedSpace K) :
    ‖x‖₊ = univ.sup fun w ↦ ⟨normAtPlace w x, normAtPlace_nonneg w x⟩ := by
  have :
      (univ : Finset (InfinitePlace K)) =
      (univ.image (fun w : {w : InfinitePlace K // IsReal w} ↦ w.1)) ∪
      (univ.image (fun w : {w : InfinitePlace K // IsComplex w} ↦ w.1)) := by
    ext; simp [isReal_or_isComplex]
  rw [this, sup_union, univ.sup_image, univ.sup_image, sup_eq_max,
    Prod.nnnorm_def', Pi.nnnorm_def, Pi.nnnorm_def]
  congr
  · ext w
    simp [normAtPlace_apply_isReal w.prop]
  · ext w
    simp [normAtPlace_apply_isComplex w.prop]

theorem norm_eq_sup'_normAtPlace (x : mixedSpace K) :
    ‖x‖ = univ.sup' univ_nonempty fun w ↦ normAtPlace w x := by
  rw [← coe_nnnorm, nnnorm_eq_sup_normAtPlace, ← sup'_eq_sup univ_nonempty, ← NNReal.val_eq_coe,
    ← OrderHom.Subtype.val_coe, map_finset_sup', OrderHom.Subtype.val_coe]
  simp only [Function.comp_apply]

/-- The norm of `x` is `∏ w, (normAtPlace x) ^ mult w`. It is defined such that the norm of
`mixedEmbedding K a` for `a : K` is equal to the absolute value of the norm of `a` over `ℚ`,
see `norm_eq_norm`. -/
protected def norm : (mixedSpace K) →*₀ ℝ where
  toFun x := ∏ w, (normAtPlace w x) ^ (mult w)
  map_one' := by simp only [map_one, one_pow, prod_const_one]
  map_zero' := by simp [mult]
  map_mul' _ _ := by simp only [map_mul, mul_pow, prod_mul_distrib]

protected theorem norm_apply (x : mixedSpace K) :
    mixedEmbedding.norm x = ∏ w, (normAtPlace w x) ^ (mult w) := rfl

protected theorem norm_nonneg (x : mixedSpace K) :
    0 ≤ mixedEmbedding.norm x := univ.prod_nonneg fun _ _ ↦ pow_nonneg (normAtPlace_nonneg _ _) _

protected theorem norm_eq_zero_iff {x : mixedSpace K} :
    mixedEmbedding.norm x = 0 ↔ ∃ w, normAtPlace w x = 0 := by
  simp_rw [mixedEmbedding.norm, MonoidWithZeroHom.coe_mk, ZeroHom.coe_mk, prod_eq_zero_iff,
    mem_univ, true_and, pow_eq_zero_iff mult_ne_zero]

protected theorem norm_ne_zero_iff {x : mixedSpace K} :
    mixedEmbedding.norm x ≠ 0 ↔ ∀ w, normAtPlace w x ≠ 0 := by
  rw [← not_iff_not]
  simp_rw [ne_eq, mixedEmbedding.norm_eq_zero_iff, not_not, not_forall, not_not]

theorem norm_eq_of_normAtPlace_eq {x y : mixedSpace K}
    (h : ∀ w, normAtPlace w x = normAtPlace w y) :
    mixedEmbedding.norm x = mixedEmbedding.norm y := by
  simp_rw [mixedEmbedding.norm_apply, h]

theorem norm_smul (c : ℝ) (x : mixedSpace K) :
    mixedEmbedding.norm (c • x) = |c| ^ finrank ℚ K * (mixedEmbedding.norm x) := by
  simp_rw [mixedEmbedding.norm_apply, normAtPlace_smul, mul_pow, prod_mul_distrib,
    prod_pow_eq_pow_sum, sum_mult_eq]

theorem norm_real (c : ℝ) :
    mixedEmbedding.norm ((fun _ ↦ c, fun _ ↦ c) : (mixedSpace K)) = |c| ^ finrank ℚ K := by
  rw [show ((fun _ ↦ c, fun _ ↦ c) : (mixedSpace K)) = c • 1 by ext <;> simp, norm_smul, map_one,
    mul_one]

@[simp]
theorem norm_eq_norm (x : K) :
    mixedEmbedding.norm (mixedEmbedding K x) = |Algebra.norm ℚ x| := by
  simp_rw [mixedEmbedding.norm_apply, normAtPlace_apply, prod_eq_abs_norm]

theorem norm_unit (u : (𝓞 K)ˣ) :
    mixedEmbedding.norm (mixedEmbedding K u) = 1 := by
  rw [norm_eq_norm, Units.norm, Rat.cast_one]

theorem norm_eq_zero_iff' {x : mixedSpace K} (hx : x ∈ Set.range (mixedEmbedding K)) :
    mixedEmbedding.norm x = 0 ↔ x = 0 := by
  obtain ⟨a, rfl⟩ := hx
  rw [norm_eq_norm, Rat.cast_abs, abs_eq_zero, Rat.cast_eq_zero, Algebra.norm_eq_zero_iff,
    map_eq_zero]

<<<<<<< HEAD
@[simp]
theorem norm_unit (u : (𝓞 K)ˣ) :
    mixedEmbedding.norm (mixedEmbedding K (u : 𝓞 K)) = 1 := by
  rw [norm_eq_norm, Units.norm, Rat.cast_one]

=======
>>>>>>> 548a828a
variable (K) in
protected theorem continuous_norm : Continuous (mixedEmbedding.norm : (mixedSpace K) → ℝ) := by
  refine continuous_finset_prod Finset.univ fun _ _ ↦ ?_
  simp_rw [normAtPlace, MonoidWithZeroHom.coe_mk, ZeroHom.coe_mk, dite_pow]
  split_ifs <;> fun_prop

end norm

noncomputable section stdBasis

open scoped Classical

open Complex MeasureTheory MeasureTheory.Measure ZSpan Matrix ComplexConjugate

variable [NumberField K]

/-- The type indexing the basis `stdBasis`. -/
abbrev index := {w : InfinitePlace K // IsReal w} ⊕ ({w : InfinitePlace K // IsComplex w}) × (Fin 2)

/-- The `ℝ`-basis of the mixed space of `K` formed by the vector equal to `1` at `w` and `0`
elsewhere for `IsReal w` and by the couple of vectors equal to `1` (resp. `I`) at `w` and `0`
elsewhere for `IsComplex w`. -/
def stdBasis : Basis (index K) ℝ (mixedSpace K) :=
  Basis.prod (Pi.basisFun ℝ _)
    (Basis.reindex (Pi.basis fun _ => basisOneI) (Equiv.sigmaEquivProd _ _))

variable {K}

@[simp]
theorem stdBasis_apply_ofIsReal (x : mixedSpace K) (w : {w : InfinitePlace K // IsReal w}) :
    (stdBasis K).repr x (Sum.inl w) = x.1 w := rfl

@[simp]
theorem stdBasis_apply_ofIsComplex_fst (x : mixedSpace K)
    (w : {w : InfinitePlace K // IsComplex w}) :
    (stdBasis K).repr x (Sum.inr ⟨w, 0⟩) = (x.2 w).re := rfl

@[simp]
theorem stdBasis_apply_ofIsComplex_snd (x : mixedSpace K)
    (w : {w : InfinitePlace K // IsComplex w}) :
    (stdBasis K).repr x (Sum.inr ⟨w, 1⟩) = (x.2 w).im := rfl

variable (K)

theorem fundamentalDomain_stdBasis :
    fundamentalDomain (stdBasis K) =
        (Set.univ.pi fun _ => Set.Ico 0 1) ×ˢ
        (Set.univ.pi fun _ => Complex.measurableEquivPi⁻¹' (Set.univ.pi fun _ => Set.Ico 0 1)) := by
  ext
  simp [stdBasis, mem_fundamentalDomain, Complex.measurableEquivPi]

theorem volume_fundamentalDomain_stdBasis :
    volume (fundamentalDomain (stdBasis K)) = 1 := by
  rw [fundamentalDomain_stdBasis, volume_eq_prod, prod_prod, volume_pi, volume_pi, pi_pi, pi_pi,
    Complex.volume_preserving_equiv_pi.measure_preimage ?_, volume_pi, pi_pi, Real.volume_Ico,
    sub_zero, ENNReal.ofReal_one, prod_const_one, prod_const_one, prod_const_one, one_mul]
  exact (MeasurableSet.pi Set.countable_univ (fun _ _ => measurableSet_Ico)).nullMeasurableSet

/-- The `Equiv` between `index K` and `K →+* ℂ` defined by sending a real infinite place `w` to
the unique corresponding embedding `w.embedding`, and the pair `⟨w, 0⟩` (resp. `⟨w, 1⟩`) for a
complex infinite place `w` to `w.embedding` (resp. `conjugate w.embedding`). -/
def indexEquiv : (index K) ≃ (K →+* ℂ) := by
  refine Equiv.ofBijective (fun c => ?_)
    ((Fintype.bijective_iff_surjective_and_card _).mpr ⟨?_, ?_⟩)
  · cases c with
    | inl w => exact w.val.embedding
    | inr wj => rcases wj with ⟨w, j⟩
                exact if j = 0 then w.val.embedding else ComplexEmbedding.conjugate w.val.embedding
  · intro φ
    by_cases hφ : ComplexEmbedding.IsReal φ
    · exact ⟨Sum.inl (InfinitePlace.mkReal ⟨φ, hφ⟩), by simp [embedding_mk_eq_of_isReal hφ]⟩
    · by_cases hw : (InfinitePlace.mk φ).embedding = φ
      · exact ⟨Sum.inr ⟨InfinitePlace.mkComplex ⟨φ, hφ⟩, 0⟩, by simp [hw]⟩
      · exact ⟨Sum.inr ⟨InfinitePlace.mkComplex ⟨φ, hφ⟩, 1⟩,
          by simp [(embedding_mk_eq φ).resolve_left hw]⟩
  · rw [Embeddings.card, ← mixedEmbedding.finrank K,
      ← FiniteDimensional.finrank_eq_card_basis (stdBasis K)]

variable {K}

@[simp]
theorem indexEquiv_apply_ofIsReal (w : {w : InfinitePlace K // IsReal w}) :
    (indexEquiv K) (Sum.inl w) = w.val.embedding := rfl

@[simp]
theorem indexEquiv_apply_ofIsComplex_fst (w : {w : InfinitePlace K // IsComplex w}) :
    (indexEquiv K) (Sum.inr ⟨w, 0⟩) = w.val.embedding := rfl

@[simp]
theorem indexEquiv_apply_ofIsComplex_snd (w : {w : InfinitePlace K // IsComplex w}) :
    (indexEquiv K) (Sum.inr ⟨w, 1⟩) = ComplexEmbedding.conjugate w.val.embedding := rfl

variable (K)

/-- The matrix that gives the representation on `stdBasis` of the image by `commMap` of an
element `x` of `(K →+* ℂ) → ℂ` fixed by the map `x_φ ↦ conj x_(conjugate φ)`,
see `stdBasis_repr_eq_matrixToStdBasis_mul`. -/
def matrixToStdBasis : Matrix (index K) (index K) ℂ :=
  fromBlocks (diagonal fun _ => 1) 0 0 <| reindex (Equiv.prodComm _ _) (Equiv.prodComm _ _)
    (blockDiagonal (fun _ => (2 : ℂ)⁻¹ • !![1, 1; - I, I]))

theorem det_matrixToStdBasis :
    (matrixToStdBasis K).det = (2⁻¹ * I) ^ NrComplexPlaces K :=
  calc
  _ = ∏ _k : { w : InfinitePlace K // IsComplex w }, det ((2 : ℂ)⁻¹ • !![1, 1; -I, I]) := by
      rw [matrixToStdBasis, det_fromBlocks_zero₂₁, det_diagonal, prod_const_one, one_mul,
          det_reindex_self, det_blockDiagonal]
  _ = ∏ _k : { w : InfinitePlace K // IsComplex w }, (2⁻¹ * Complex.I) := by
      refine prod_congr (Eq.refl _) (fun _ _ => ?_)
      field_simp; ring
  _ = (2⁻¹ * Complex.I) ^ Fintype.card {w : InfinitePlace K // IsComplex w} := by
      rw [prod_const, Fintype.card]

/-- Let `x : (K →+* ℂ) → ℂ` such that `x_φ = conj x_(conj φ)` for all `φ : K →+* ℂ`, then the
representation of `commMap K x` on `stdBasis` is given (up to reindexing) by the product of
`matrixToStdBasis` by `x`. -/
theorem stdBasis_repr_eq_matrixToStdBasis_mul (x : (K →+* ℂ) → ℂ)
    (hx : ∀ φ, conj (x φ) = x (ComplexEmbedding.conjugate φ)) (c : index K) :
    ((stdBasis K).repr (commMap K x) c : ℂ) =
      (matrixToStdBasis K *ᵥ (x ∘ (indexEquiv K))) c := by
  simp_rw [commMap, matrixToStdBasis, LinearMap.coe_mk, AddHom.coe_mk,
    mulVec, dotProduct, Function.comp_apply, index, Fintype.sum_sum_type,
    diagonal_one, reindex_apply, ← univ_product_univ, sum_product,
    indexEquiv_apply_ofIsReal, Fin.sum_univ_two, indexEquiv_apply_ofIsComplex_fst,
    indexEquiv_apply_ofIsComplex_snd, smul_of, smul_cons, smul_eq_mul,
    mul_one, Matrix.smul_empty, Equiv.prodComm_symm, Equiv.coe_prodComm]
  cases c with
  | inl w =>
      simp_rw [stdBasis_apply_ofIsReal, fromBlocks_apply₁₁, fromBlocks_apply₁₂,
        one_apply, Matrix.zero_apply, ite_mul, one_mul, zero_mul, sum_ite_eq, mem_univ, ite_true,
        add_zero, sum_const_zero, add_zero, ← conj_eq_iff_re, hx (embedding w.val),
        conjugate_embedding_eq_of_isReal w.prop]
  | inr c =>
    rcases c with ⟨w, j⟩
    fin_cases j
    · simp_rw [Fin.mk_zero, stdBasis_apply_ofIsComplex_fst, fromBlocks_apply₂₁,
        fromBlocks_apply₂₂, Matrix.zero_apply, submatrix_apply,
        blockDiagonal_apply, Prod.swap_prod_mk, ite_mul, zero_mul, sum_const_zero, zero_add,
        sum_add_distrib, sum_ite_eq, mem_univ, ite_true, of_apply, cons_val', cons_val_zero,
        cons_val_one, head_cons, ← hx (embedding w), re_eq_add_conj]
      field_simp
    · simp_rw [Fin.mk_one, stdBasis_apply_ofIsComplex_snd, fromBlocks_apply₂₁,
        fromBlocks_apply₂₂, Matrix.zero_apply, submatrix_apply, blockDiagonal_apply,
        Prod.swap_prod_mk, ite_mul, zero_mul, sum_const_zero, zero_add, sum_add_distrib, sum_ite_eq,
        mem_univ, ite_true, of_apply, cons_val', cons_val_zero, cons_val_one, head_cons,
        ← hx (embedding w), im_eq_sub_conj]
      ring_nf; field_simp

end stdBasis

noncomputable section integerLattice

variable [NumberField K]

open Module.Free

open scoped nonZeroDivisors

/-- The image of the ring of integers of `K` in the mixed space. -/
protected abbrev integerLattice : Submodule ℤ (mixedSpace K) :=
  LinearMap.range ((mixedEmbedding K).comp (algebraMap (𝓞 K) K)).toIntAlgHom.toLinearMap

/-- A `ℝ`-basis of the mixed space that is also a `ℤ`-basis of the image of `𝓞 K`. -/
def latticeBasis :
    Basis (ChooseBasisIndex ℤ (𝓞 K)) ℝ (mixedSpace K) := by
  classical
    -- We construct an `ℝ`-linear independent family from the image of
    -- `canonicalEmbedding.lattice_basis` by `commMap`
    have := LinearIndependent.map (LinearIndependent.restrict_scalars
      (by { simpa only [Complex.real_smul, mul_one] using Complex.ofReal_injective })
      (canonicalEmbedding.latticeBasis K).linearIndependent)
      (disjoint_span_commMap_ker K)
    -- and it's a basis since it has the right cardinality
    refine basisOfLinearIndependentOfCardEqFinrank this ?_
    rw [← finrank_eq_card_chooseBasisIndex, RingOfIntegers.rank, finrank_prod, finrank_pi,
      finrank_pi_fintype, Complex.finrank_real_complex, sum_const, card_univ, ← NrRealPlaces,
      ← NrComplexPlaces, ← card_real_embeddings, Algebra.id.smul_eq_mul, mul_comm,
      ← card_complex_embeddings, ← NumberField.Embeddings.card K ℂ, Fintype.card_subtype_compl,
      Nat.add_sub_of_le (Fintype.card_subtype_le _)]

@[simp]
theorem latticeBasis_apply (i : ChooseBasisIndex ℤ (𝓞 K)) :
    latticeBasis K i = (mixedEmbedding K) (integralBasis K i) := by
  simp only [latticeBasis, coe_basisOfLinearIndependentOfCardEqFinrank, Function.comp_apply,
    canonicalEmbedding.latticeBasis_apply, integralBasis_apply, commMap_canonical_eq_mixed]

theorem mem_span_latticeBasis (x : (mixedSpace K)) :
    x ∈ Submodule.span ℤ (Set.range (latticeBasis K)) ↔
      x ∈ mixedEmbedding.integerLattice K := by
  rw [show Set.range (latticeBasis K) =
      (mixedEmbedding K).toIntAlgHom.toLinearMap '' (Set.range (integralBasis K)) by
    rw [← Set.range_comp]; exact congrArg Set.range (funext (fun i => latticeBasis_apply K i))]
  rw [← Submodule.map_span, ← SetLike.mem_coe, Submodule.map_coe]
  simp only [Set.mem_image, SetLike.mem_coe, mem_span_integralBasis K,
    RingHom.mem_range, exists_exists_eq_and]
  rfl

theorem span_latticeBasis :
    (Submodule.span ℤ (Set.range (latticeBasis K))) =
      (mixedEmbedding.integerLattice K) :=
  Submodule.ext_iff.mpr (mem_span_latticeBasis K)

instance : DiscreteTopology (mixedEmbedding.integerLattice K) := by
  classical
  rw [← span_latticeBasis]
  infer_instance

open Classical in
instance : IsZLattice ℝ (mixedEmbedding.integerLattice K) := by
  simp_rw [← span_latticeBasis]
  exact ZSpan.isZLattice (latticeBasis K)

open Classical in
theorem fundamentalDomain_integerLattice :
    MeasureTheory.IsAddFundamentalDomain (mixedEmbedding.integerLattice K)
      (ZSpan.fundamentalDomain (latticeBasis K)) := by
  rw [← span_latticeBasis]
  exact ZSpan.isAddFundamentalDomain (latticeBasis K) _

theorem mem_rat_span_latticeBasis (x : K) :
    mixedEmbedding K x ∈ Submodule.span ℚ (Set.range (latticeBasis K)) := by
  rw [← Basis.sum_repr (integralBasis K) x, map_sum]
  simp_rw [map_rat_smul]
  refine Submodule.sum_smul_mem _ _ (fun i _ ↦ Submodule.subset_span ?_)
  rw [← latticeBasis_apply]
  exact Set.mem_range_self i

theorem latticeBasis_repr_apply (x : K) (i : ChooseBasisIndex ℤ (𝓞 K)) :
    (latticeBasis K).repr (mixedEmbedding K x) i = (integralBasis K).repr x i := by
  rw [← Basis.restrictScalars_repr_apply ℚ _ ⟨_, mem_rat_span_latticeBasis K x⟩, eq_ratCast,
    Rat.cast_inj]
  let f := (mixedEmbedding K).toRatAlgHom.toLinearMap.codRestrict _
    (fun x ↦ mem_rat_span_latticeBasis K x)
  suffices ((latticeBasis K).restrictScalars ℚ).repr.toLinearMap ∘ₗ f =
    (integralBasis K).repr.toLinearMap from DFunLike.congr_fun (LinearMap.congr_fun this x) i
  refine Basis.ext (integralBasis K) (fun i ↦ ?_)
  have : f (integralBasis K i) = ((latticeBasis K).restrictScalars ℚ) i := by
    apply Subtype.val_injective
    rw [LinearMap.codRestrict_apply, AlgHom.toLinearMap_apply, Basis.restrictScalars_apply,
      latticeBasis_apply]
    rfl
  simp_rw [LinearMap.coe_comp, LinearEquiv.coe_coe, Function.comp_apply, this, Basis.repr_self]

variable (I : (FractionalIdeal (𝓞 K)⁰ K)ˣ)

/-- The generalized index of the lattice generated by `I` in the lattice generated by
`𝓞 K` is equal to the norm of the ideal `I`. The result is stated in terms of base change
determinant and is the translation of `NumberField.det_basisOfFractionalIdeal_eq_absNorm` in
the mixed space. This is useful, in particular, to prove that the family obtained from
the `ℤ`-basis of `I` is actually an `ℝ`-basis of the mixed space, see
`fractionalIdealLatticeBasis`. -/
theorem det_basisOfFractionalIdeal_eq_norm
    (e : (ChooseBasisIndex ℤ (𝓞 K)) ≃ (ChooseBasisIndex ℤ I)) :
    |Basis.det (latticeBasis K) ((mixedEmbedding K ∘ (basisOfFractionalIdeal K I) ∘ e))| =
      FractionalIdeal.absNorm I.1 := by
  suffices Basis.det (latticeBasis K) ((mixedEmbedding K ∘ (basisOfFractionalIdeal K I) ∘ e)) =
      (algebraMap ℚ ℝ) ((Basis.det (integralBasis K)) ((basisOfFractionalIdeal K I) ∘ e)) by
    rw [this, eq_ratCast, ← Rat.cast_abs, ← Equiv.symm_symm e, ← Basis.coe_reindex,
      det_basisOfFractionalIdeal_eq_absNorm K I e]
  rw [Basis.det_apply, Basis.det_apply, RingHom.map_det]
  congr
  ext i j
  simp_rw [RingHom.mapMatrix_apply, Matrix.map_apply, Basis.toMatrix_apply, Function.comp_apply]
  exact latticeBasis_repr_apply K _ i

/-- A `ℝ`-basis of the mixed space of `K` that is also a `ℤ`-basis of the image of the fractional
ideal `I`. -/
def fractionalIdealLatticeBasis :
    Basis (ChooseBasisIndex ℤ I) ℝ (mixedSpace K) := by
  let e : (ChooseBasisIndex ℤ (𝓞 K)) ≃ (ChooseBasisIndex ℤ I) := by
    refine Fintype.equivOfCardEq ?_
    rw [← finrank_eq_card_chooseBasisIndex, ← finrank_eq_card_chooseBasisIndex,
      fractionalIdeal_rank]
  refine Basis.reindex ?_ e
  suffices IsUnit ((latticeBasis K).det ((mixedEmbedding K) ∘ (basisOfFractionalIdeal K I) ∘ e)) by
    rw [← is_basis_iff_det] at this
    exact Basis.mk this.1 (by rw [this.2])
  rw [isUnit_iff_ne_zero, ne_eq, ← abs_eq_zero.not, det_basisOfFractionalIdeal_eq_norm,
    Rat.cast_eq_zero, FractionalIdeal.absNorm_eq_zero_iff]
  exact Units.ne_zero I

@[simp]
theorem fractionalIdealLatticeBasis_apply (i : ChooseBasisIndex ℤ I) :
    fractionalIdealLatticeBasis K I i = (mixedEmbedding K) (basisOfFractionalIdeal K I i) := by
  simp only [fractionalIdealLatticeBasis, Basis.coe_reindex, Basis.coe_mk, Function.comp_apply,
    Equiv.apply_symm_apply]

theorem mem_span_fractionalIdealLatticeBasis (x : (mixedSpace K)) :
    x ∈ Submodule.span ℤ (Set.range (fractionalIdealLatticeBasis K I)) ↔
      x ∈ mixedEmbedding K '' I := by
  rw [show Set.range (fractionalIdealLatticeBasis K I) =
        (mixedEmbedding K).toIntAlgHom.toLinearMap '' (Set.range (basisOfFractionalIdeal K I)) by
      rw [← Set.range_comp]
      exact congr_arg Set.range (funext (fun i ↦ fractionalIdealLatticeBasis_apply K I i))]
  rw [← Submodule.map_span, ← SetLike.mem_coe, Submodule.map_coe]
  rw [show Submodule.span ℤ (Set.range (basisOfFractionalIdeal K I)) = (I : Set K) by
        ext; erw [mem_span_basisOfFractionalIdeal]]
  rfl

end integerLattice

noncomputable section

namespace euclidean

open MeasureTheory NumberField Submodule

/-- The mixed space `ℝ^r₁ × ℂ^r₂`, with `(r₁, r₂)` the signature of `K`, as an Euclidean space. -/
protected abbrev mixedSpace :=
    (WithLp 2 ((EuclideanSpace ℝ {w : InfinitePlace K // IsReal w}) ×
      (EuclideanSpace ℂ {w : InfinitePlace K // IsComplex w})))

instance : Ring (euclidean.mixedSpace K) := by
  have : Ring (EuclideanSpace ℝ {w : InfinitePlace K // IsReal w}) := Pi.ring
  have : Ring (EuclideanSpace ℂ {w : InfinitePlace K // IsComplex w}) := Pi.ring
  exact Prod.instRing

instance : MeasurableSpace (euclidean.mixedSpace K) := borel _

instance : BorelSpace (euclidean.mixedSpace K)  :=  ⟨rfl⟩

variable [NumberField K]

open Classical in
instance : T2Space (euclidean.mixedSpace K) := Prod.t2Space

open Classical in
/-- The continuous linear equivalence between the euclidean mixed space and the mixed space. -/
def toMixed : (euclidean.mixedSpace K) ≃L[ℝ] (mixedSpace K) :=
  (WithLp.linearEquiv _ _ _).toContinuousLinearEquiv

instance : Nontrivial (euclidean.mixedSpace K) := (toMixed K).toEquiv.nontrivial

protected theorem finrank :
    FiniteDimensional.finrank ℝ (euclidean.mixedSpace K) = FiniteDimensional.finrank ℚ K := by
  rw [LinearEquiv.finrank_eq (toMixed K).toLinearEquiv, mixedEmbedding.finrank]

open Classical in
/-- An orthonormal basis of the euclidean mixed space. -/
def stdOrthonormalBasis : OrthonormalBasis (index K) ℝ (euclidean.mixedSpace K) :=
  OrthonormalBasis.prod (EuclideanSpace.basisFun _ ℝ)
    ((Pi.orthonormalBasis fun _ ↦ Complex.orthonormalBasisOneI).reindex (Equiv.sigmaEquivProd _ _))

open Classical in
theorem stdOrthonormalBasis_map_eq :
    (euclidean.stdOrthonormalBasis K).toBasis.map (toMixed K).toLinearEquiv =
      mixedEmbedding.stdBasis K := by
  ext _ _ <;> rfl

open Classical in
theorem volumePreserving_toMixed :
    MeasurePreserving (toMixed K) where
  measurable := (toMixed K).continuous.measurable
  map_eq := by
    rw [← (OrthonormalBasis.addHaar_eq_volume (euclidean.stdOrthonormalBasis K)), Basis.map_addHaar,
      stdOrthonormalBasis_map_eq, Basis.addHaar_eq_iff, Basis.coe_parallelepiped,
      ← measure_congr (ZSpan.fundamentalDomain_ae_parallelepiped (stdBasis K) volume),
      volume_fundamentalDomain_stdBasis K]

open Classical in
theorem volumePreserving_toMixed_symm :
    MeasurePreserving (toMixed K).symm := by
  have : MeasurePreserving (toMixed K).toHomeomorph.toMeasurableEquiv := volumePreserving_toMixed K
  exact this.symm

open Classical in
/-- The image of ring of integers `𝓞 K` in the euclidean mixed space. -/
protected def integerLattice : Submodule ℤ (euclidean.mixedSpace K) :=
  ZLattice.map ℝ (mixedEmbedding.integerLattice K) (toMixed K).symm

instance : DiscreteTopology (euclidean.integerLattice K) := by
  classical
  rw [euclidean.integerLattice]
  infer_instance

open Classical in
instance : IsZLattice ℝ (euclidean.integerLattice K) := by
  simp_rw [euclidean.integerLattice]
  infer_instance

theorem integerLattice_eq_preimage :
    euclidean.integerLattice K = (toMixed K)⁻¹' mixedEmbedding.integerLattice K := by
  rw [← ContinuousLinearEquiv.image_symm_eq_preimage]
  rfl

end euclidean

end

end NumberField.mixedEmbedding<|MERGE_RESOLUTION|>--- conflicted
+++ resolved
@@ -4,12 +4,9 @@
 Authors: Xavier Roblot
 -/
 import Mathlib.Algebra.Module.ZLattice.Basic
-<<<<<<< HEAD
 import Mathlib.Analysis.InnerProductSpace.ProdL2
 import Mathlib.Analysis.Normed.Lp.ProdLp
 import Mathlib.NumberTheory.NumberField.Embeddings
-=======
->>>>>>> 548a828a
 import Mathlib.NumberTheory.NumberField.FractionalIdeal
 import Mathlib.NumberTheory.NumberField.Units.Basic
 
@@ -445,14 +442,6 @@
   rw [norm_eq_norm, Rat.cast_abs, abs_eq_zero, Rat.cast_eq_zero, Algebra.norm_eq_zero_iff,
     map_eq_zero]
 
-<<<<<<< HEAD
-@[simp]
-theorem norm_unit (u : (𝓞 K)ˣ) :
-    mixedEmbedding.norm (mixedEmbedding K (u : 𝓞 K)) = 1 := by
-  rw [norm_eq_norm, Units.norm, Rat.cast_one]
-
-=======
->>>>>>> 548a828a
 variable (K) in
 protected theorem continuous_norm : Continuous (mixedEmbedding.norm : (mixedSpace K) → ℝ) := by
   refine continuous_finset_prod Finset.univ fun _ _ ↦ ?_
