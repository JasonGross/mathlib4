--- conflicted
+++ resolved
@@ -328,10 +328,7 @@
 
 @[deprecated (since := "2024-09-13")] alias normAtPlace_eq_zero := forall_normAtPlace_eq_zero_iff
 
-<<<<<<< HEAD
-=======
-@[simp]
->>>>>>> 036e9566
+@[simp]
 theorem exists_normAtPlace_ne_zero_iff {x : mixedSpace K} :
     (∃ w, normAtPlace w x ≠ 0) ↔ x ≠ 0 := by
   rw [ne_eq, ← forall_normAtPlace_eq_zero_iff, not_forall]
