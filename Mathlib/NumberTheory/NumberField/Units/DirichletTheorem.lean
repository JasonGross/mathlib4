--- conflicted
+++ resolved
@@ -374,7 +374,6 @@
     finrank ℤ (unitLattice K) = Units.rank K := by
   rw [← Units.finrank_eq_rank, Zlattice.rank ℝ]
 
-<<<<<<< HEAD
 #adaptation_note
 /--
 After https://github.com/leanprover/lean4/pull/4119
@@ -386,7 +385,7 @@
 ```
 -/
 set_option maxSynthPendingDepth 2 -- Note this is active for the remainder of the file.
-=======
+
 private theorem unitLatticeEquiv_aux1 :
     (logEmbedding K).ker = (MonoidHom.toAdditive (QuotientGroup.mk' (torsion K))).ker := by
   ext
@@ -401,7 +400,6 @@
   simp only [MonoidHom.toAdditive_apply_apply, toMul_ofMul, QuotientGroup.mk'_apply,
       QuotientGroup.out_eq']
   rfl
->>>>>>> 00584233
 
 /-- The linear equivalence between `unitLattice` and `(𝓞 K)ˣ ⧸ (torsion K)` as an additive
 `ℤ`-module. -/
