/-
Copyright (c) 2018 Mario Carneiro. All rights reserved.
Released under Apache 2.0 license as described in the file LICENSE.
Authors: Mario Carneiro
-/
import Mathlib.Data.Set.Lattice
import Mathlib.Logic.Small.Basic
import Mathlib.Logic.Function.OfArity
import Mathlib.Order.WellFounded

/-!
# A model of ZFC

In this file, we model Zermelo-Fraenkel set theory (+ Choice) using Lean's underlying type theory.
We do this in four main steps:
* Define pre-sets inductively.
* Define extensional equivalence on pre-sets and give it a `setoid` instance.
* Define ZFC sets by quotienting pre-sets by extensional equivalence.
* Define classes as sets of ZFC sets.
Then the rest is usual set theory.

## The model

* `PSet`: Pre-set. A pre-set is inductively defined by its indexing type and its members, which are
  themselves pre-sets.
* `ZFSet`: ZFC set. Defined as `PSet` quotiented by `PSet.Equiv`, the extensional equivalence.
* `Class`: Class. Defined as `Set ZFSet`.
* `ZFSet.choice`: Axiom of choice. Proved from Lean's axiom of choice.

## Other definitions

* `PSet.Type`: Underlying type of a pre-set.
* `PSet.Func`: Underlying family of pre-sets of a pre-set.
* `PSet.Equiv`: Extensional equivalence of pre-sets. Defined inductively.
* `PSet.omega`, `ZFSet.omega`: The von Neumann ordinal `ω` as a `PSet`, as a `Set`.
* `PSet.Arity.Equiv`: Extensional equivalence of `n`-ary `PSet`-valued functions. Extension of
  `PSet.Equiv`.
* `PSet.Resp`: Collection of `n`-ary `PSet`-valued functions that respect extensional equivalence.
* `PSet.eval`: Turns a `PSet`-valued function that respect extensional equivalence into a
  `ZFSet`-valued function.
* `Classical.allDefinable`: All functions are classically definable.
* `ZFSet.IsFunc` : Predicate that a ZFC set is a subset of `x × y` that can be considered as a ZFC
  function `x → y`. That is, each member of `x` is related by the ZFC set to exactly one member of
  `y`.
* `ZFSet.funs`: ZFC set of ZFC functions `x → y`.
* `ZFSet.Hereditarily p x`: Predicate that every set in the transitive closure of `x` has property
  `p`.
* `Class.iota`: Definite description operator.

## Notes

To avoid confusion between the Lean `Set` and the ZFC `Set`, docstrings in this file refer to them
respectively as "`Set`" and "ZFC set".

## TODO

Prove `ZFSet.mapDefinableAux` computably.
-/


universe u v

open Function (OfArity)

/-- The type of pre-sets in universe `u`. A pre-set
  is a family of pre-sets indexed by a type in `Type u`.
  The ZFC universe is defined as a quotient of this
  to ensure extensionality. -/
inductive PSet : Type (u + 1)
  | mk (α : Type u) (A : α → PSet) : PSet

namespace PSet

/-- The underlying type of a pre-set -/
def «Type» : PSet → Type u
  | ⟨α, _⟩ => α

/-- The underlying pre-set family of a pre-set -/
def Func : ∀ x : PSet, x.Type → PSet
  | ⟨_, A⟩ => A

@[simp]
theorem mk_type (α A) : «Type» ⟨α, A⟩ = α :=
  rfl

@[simp]
theorem mk_func (α A) : Func ⟨α, A⟩ = A :=
  rfl

@[simp]
theorem eta : ∀ x : PSet, mk x.Type x.Func = x
  | ⟨_, _⟩ => rfl

/-- Two pre-sets are extensionally equivalent if every element of the first family is extensionally
equivalent to some element of the second family and vice-versa. -/
def Equiv : PSet → PSet → Prop
  | ⟨_, A⟩, ⟨_, B⟩ => (∀ a, ∃ b, Equiv (A a) (B b)) ∧ (∀ b, ∃ a, Equiv (A a) (B b))

theorem equiv_iff :
    ∀ {x y : PSet},
      Equiv x y ↔ (∀ i, ∃ j, Equiv (x.Func i) (y.Func j)) ∧ ∀ j, ∃ i, Equiv (x.Func i) (y.Func j)
  | ⟨_, _⟩, ⟨_, _⟩ => Iff.rfl

theorem Equiv.exists_left {x y : PSet} (h : Equiv x y) : ∀ i, ∃ j, Equiv (x.Func i) (y.Func j) :=
  (equiv_iff.1 h).1

theorem Equiv.exists_right {x y : PSet} (h : Equiv x y) : ∀ j, ∃ i, Equiv (x.Func i) (y.Func j) :=
  (equiv_iff.1 h).2

@[refl]
protected theorem Equiv.refl : ∀ x, Equiv x x
  | ⟨_, _⟩ => ⟨fun a => ⟨a, Equiv.refl _⟩, fun a => ⟨a, Equiv.refl _⟩⟩

protected theorem Equiv.rfl {x} : Equiv x x :=
  Equiv.refl x

protected theorem Equiv.euc : ∀ {x y z}, Equiv x y → Equiv z y → Equiv x z
  | ⟨_, _⟩, ⟨_, _⟩, ⟨_, _⟩, ⟨αβ, βα⟩, ⟨γβ, βγ⟩ =>
    ⟨ fun a =>
        let ⟨b, ab⟩ := αβ a
        let ⟨c, bc⟩ := βγ b
        ⟨c, Equiv.euc ab bc⟩,
      fun c =>
        let ⟨b, cb⟩ := γβ c
        let ⟨a, ba⟩ := βα b
        ⟨a, Equiv.euc ba cb⟩ ⟩

@[symm]
protected theorem Equiv.symm {x y} : Equiv x y → Equiv y x :=
  (Equiv.refl y).euc

protected theorem Equiv.comm {x y} : Equiv x y ↔ Equiv y x :=
  ⟨Equiv.symm, Equiv.symm⟩

@[trans]
protected theorem Equiv.trans {x y z} (h1 : Equiv x y) (h2 : Equiv y z) : Equiv x z :=
  h1.euc h2.symm

protected theorem equiv_of_isEmpty (x y : PSet) [IsEmpty x.Type] [IsEmpty y.Type] : Equiv x y :=
  equiv_iff.2 <| by simp

instance setoid : Setoid PSet :=
  ⟨PSet.Equiv, Equiv.refl, Equiv.symm, Equiv.trans⟩

/-- A pre-set is a subset of another pre-set if every element of the first family is extensionally
equivalent to some element of the second family. -/
protected def Subset (x y : PSet) : Prop :=
  ∀ a, ∃ b, Equiv (x.Func a) (y.Func b)

instance : HasSubset PSet :=
  ⟨PSet.Subset⟩

instance : IsRefl PSet (· ⊆ ·) :=
  ⟨fun _ a => ⟨a, Equiv.refl _⟩⟩

instance : IsTrans PSet (· ⊆ ·) :=
  ⟨fun x y z hxy hyz a => by
    cases' hxy a with b hb
    cases' hyz b with c hc
    exact ⟨c, hb.trans hc⟩⟩

theorem Equiv.ext : ∀ x y : PSet, Equiv x y ↔ x ⊆ y ∧ y ⊆ x
  | ⟨_, _⟩, ⟨_, _⟩ =>
    ⟨fun ⟨αβ, βα⟩ =>
      ⟨αβ, fun b =>
        let ⟨a, h⟩ := βα b
        ⟨a, Equiv.symm h⟩⟩,
      fun ⟨αβ, βα⟩ =>
      ⟨αβ, fun b =>
        let ⟨a, h⟩ := βα b
        ⟨a, Equiv.symm h⟩⟩⟩

theorem Subset.congr_left : ∀ {x y z : PSet}, Equiv x y → (x ⊆ z ↔ y ⊆ z)
  | ⟨_, _⟩, ⟨_, _⟩, ⟨_, _⟩, ⟨αβ, βα⟩ =>
    ⟨fun αγ b =>
      let ⟨a, ba⟩ := βα b
      let ⟨c, ac⟩ := αγ a
      ⟨c, (Equiv.symm ba).trans ac⟩,
      fun βγ a =>
      let ⟨b, ab⟩ := αβ a
      let ⟨c, bc⟩ := βγ b
      ⟨c, Equiv.trans ab bc⟩⟩

theorem Subset.congr_right : ∀ {x y z : PSet}, Equiv x y → (z ⊆ x ↔ z ⊆ y)
  | ⟨_, _⟩, ⟨_, _⟩, ⟨_, _⟩, ⟨αβ, βα⟩ =>
    ⟨fun γα c =>
      let ⟨a, ca⟩ := γα c
      let ⟨b, ab⟩ := αβ a
      ⟨b, ca.trans ab⟩,
      fun γβ c =>
      let ⟨b, cb⟩ := γβ c
      let ⟨a, ab⟩ := βα b
      ⟨a, cb.trans (Equiv.symm ab)⟩⟩

/-- `x ∈ y` as pre-sets if `x` is extensionally equivalent to a member of the family `y`. -/
protected def Mem (x y : PSet.{u}) : Prop :=
  ∃ b, Equiv x (y.Func b)

instance : Membership PSet PSet :=
  ⟨PSet.Mem⟩

theorem Mem.mk {α : Type u} (A : α → PSet) (a : α) : A a ∈ mk α A :=
  ⟨a, Equiv.refl (A a)⟩

theorem func_mem (x : PSet) (i : x.Type) : x.Func i ∈ x := by
  cases x
  apply Mem.mk

theorem Mem.ext : ∀ {x y : PSet.{u}}, (∀ w : PSet.{u}, w ∈ x ↔ w ∈ y) → Equiv x y
  | ⟨_, A⟩, ⟨_, B⟩, h =>
    ⟨fun a => (h (A a)).1 (Mem.mk A a), fun b =>
      let ⟨a, ha⟩ := (h (B b)).2 (Mem.mk B b)
      ⟨a, ha.symm⟩⟩

theorem Mem.congr_right : ∀ {x y : PSet.{u}}, Equiv x y → ∀ {w : PSet.{u}}, w ∈ x ↔ w ∈ y
  | ⟨_, _⟩, ⟨_, _⟩, ⟨αβ, βα⟩, _ =>
    ⟨fun ⟨a, ha⟩ =>
      let ⟨b, hb⟩ := αβ a
      ⟨b, ha.trans hb⟩,
      fun ⟨b, hb⟩ =>
      let ⟨a, ha⟩ := βα b
      ⟨a, hb.euc ha⟩⟩

theorem equiv_iff_mem {x y : PSet.{u}} : Equiv x y ↔ ∀ {w : PSet.{u}}, w ∈ x ↔ w ∈ y :=
  ⟨Mem.congr_right,
    match x, y with
    | ⟨_, A⟩, ⟨_, B⟩ => fun h =>
      ⟨fun a => h.1 (Mem.mk A a), fun b =>
        let ⟨a, h⟩ := h.2 (Mem.mk B b)
        ⟨a, h.symm⟩⟩⟩

theorem Mem.congr_left : ∀ {x y : PSet.{u}}, Equiv x y → ∀ {w : PSet.{u}}, x ∈ w ↔ y ∈ w
  | _, _, h, ⟨_, _⟩ => ⟨fun ⟨a, ha⟩ => ⟨a, h.symm.trans ha⟩, fun ⟨a, ha⟩ => ⟨a, h.trans ha⟩⟩

private theorem mem_wf_aux : ∀ {x y : PSet.{u}}, Equiv x y → Acc (· ∈ ·) y
  | ⟨α, A⟩, ⟨β, B⟩, H =>
    ⟨_, by
      rintro ⟨γ, C⟩ ⟨b, hc⟩
      cases' H.exists_right b with a ha
      have H := ha.trans hc.symm
      rw [mk_func] at H
      exact mem_wf_aux H⟩

theorem mem_wf : @WellFounded PSet (· ∈ ·) :=
  ⟨fun x => mem_wf_aux <| Equiv.refl x⟩

instance : WellFoundedRelation PSet :=
  ⟨_, mem_wf⟩

instance : IsAsymm PSet (· ∈ ·) :=
  mem_wf.isAsymm

instance : IsIrrefl PSet (· ∈ ·) :=
  mem_wf.isIrrefl

theorem mem_asymm {x y : PSet} : x ∈ y → y ∉ x :=
  asymm

theorem mem_irrefl (x : PSet) : x ∉ x :=
  irrefl x

/-- Convert a pre-set to a `Set` of pre-sets. -/
def toSet (u : PSet.{u}) : Set PSet.{u} :=
  { x | x ∈ u }

@[simp]
theorem mem_toSet (a u : PSet.{u}) : a ∈ u.toSet ↔ a ∈ u :=
  Iff.rfl

/-- A nonempty set is one that contains some element. -/
protected def Nonempty (u : PSet) : Prop :=
  u.toSet.Nonempty

theorem nonempty_def (u : PSet) : u.Nonempty ↔ ∃ x, x ∈ u :=
  Iff.rfl

theorem nonempty_of_mem {x u : PSet} (h : x ∈ u) : u.Nonempty :=
  ⟨x, h⟩

@[simp]
theorem nonempty_toSet_iff {u : PSet} : u.toSet.Nonempty ↔ u.Nonempty :=
  Iff.rfl

theorem nonempty_type_iff_nonempty {x : PSet} : Nonempty x.Type ↔ PSet.Nonempty x :=
  ⟨fun ⟨i⟩ => ⟨_, func_mem _ i⟩, fun ⟨_, j, _⟩ => ⟨j⟩⟩

theorem nonempty_of_nonempty_type (x : PSet) [h : Nonempty x.Type] : PSet.Nonempty x :=
  nonempty_type_iff_nonempty.1 h

/-- Two pre-sets are equivalent iff they have the same members. -/
theorem Equiv.eq {x y : PSet} : Equiv x y ↔ toSet x = toSet y :=
  equiv_iff_mem.trans Set.ext_iff.symm

instance : Coe PSet (Set PSet) :=
  ⟨toSet⟩

/-- The empty pre-set -/
protected def empty : PSet :=
  ⟨_, PEmpty.elim⟩

instance : EmptyCollection PSet :=
  ⟨PSet.empty⟩

instance : Inhabited PSet :=
  ⟨∅⟩

instance : IsEmpty («Type» ∅) :=
  ⟨PEmpty.elim⟩

@[simp]
theorem not_mem_empty (x : PSet.{u}) : x ∉ (∅ : PSet.{u}) :=
  IsEmpty.exists_iff.1

@[simp]
theorem toSet_empty : toSet ∅ = ∅ := by simp [toSet]

@[simp]
theorem empty_subset (x : PSet.{u}) : (∅ : PSet) ⊆ x := fun x => x.elim

@[simp]
theorem not_nonempty_empty : ¬PSet.Nonempty ∅ := by simp [PSet.Nonempty]

protected theorem equiv_empty (x : PSet) [IsEmpty x.Type] : Equiv x ∅ :=
  PSet.equiv_of_isEmpty x _

/-- Insert an element into a pre-set -/
protected def insert (x y : PSet) : PSet :=
  ⟨Option y.Type, fun o => Option.casesOn o x y.Func⟩

instance : Insert PSet PSet :=
  ⟨PSet.insert⟩

instance : Singleton PSet PSet :=
  ⟨fun s => insert s ∅⟩

instance : LawfulSingleton PSet PSet :=
  ⟨fun _ => rfl⟩

instance (x y : PSet) : Inhabited (insert x y).Type :=
  inferInstanceAs (Inhabited <| Option y.Type)

/-- The n-th von Neumann ordinal -/
def ofNat : ℕ → PSet
  | 0 => ∅
  | n + 1 => insert (ofNat n) (ofNat n)

/-- The von Neumann ordinal ω -/
def omega : PSet :=
  ⟨ULift ℕ, fun n => ofNat n.down⟩

/-- The pre-set separation operation `{x ∈ a | p x}` -/
protected def sep (p : PSet → Prop) (x : PSet) : PSet :=
  ⟨{ a // p (x.Func a) }, fun y => x.Func y.1⟩

instance : Sep PSet PSet :=
  ⟨PSet.sep⟩

/-- The pre-set powerset operator -/
def powerset (x : PSet) : PSet :=
  ⟨Set x.Type, fun p => ⟨{ a // p a }, fun y => x.Func y.1⟩⟩

@[simp]
theorem mem_powerset : ∀ {x y : PSet}, y ∈ powerset x ↔ y ⊆ x
  | ⟨_, A⟩, ⟨_, B⟩ =>
    ⟨fun ⟨_, e⟩ => (Subset.congr_left e).2 fun ⟨a, _⟩ => ⟨a, Equiv.refl (A a)⟩, fun βα =>
      ⟨{ a | ∃ b, Equiv (B b) (A a) }, fun b =>
        let ⟨a, ba⟩ := βα b
        ⟨⟨a, b, ba⟩, ba⟩,
        fun ⟨_, b, ba⟩ => ⟨b, ba⟩⟩⟩

/-- The pre-set union operator -/
def sUnion (a : PSet) : PSet :=
  ⟨Σx, (a.Func x).Type, fun ⟨x, y⟩ => (a.Func x).Func y⟩

@[inherit_doc]
prefix:110 "⋃₀ " => sUnion

@[simp]
theorem mem_sUnion : ∀ {x y : PSet.{u}}, y ∈ ⋃₀ x ↔ ∃ z ∈ x, y ∈ z
  | ⟨α, A⟩, y =>
    ⟨fun ⟨⟨a, c⟩, (e : Equiv y ((A a).Func c))⟩ =>
      have : Func (A a) c ∈ mk (A a).Type (A a).Func := Mem.mk (A a).Func c
      ⟨_, Mem.mk _ _, (Mem.congr_left e).2 (by rwa [eta] at this)⟩,
      fun ⟨⟨β, B⟩, ⟨a, (e : Equiv (mk β B) (A a))⟩, ⟨b, yb⟩⟩ => by
      rw [← eta (A a)] at e
      exact
        let ⟨βt, _⟩ := e
        let ⟨c, bc⟩ := βt b
        ⟨⟨a, c⟩, yb.trans bc⟩⟩

@[simp]
theorem toSet_sUnion (x : PSet.{u}) : (⋃₀ x).toSet = ⋃₀ (toSet '' x.toSet) := by
  ext
  simp

/-- The image of a function from pre-sets to pre-sets. -/
def image (f : PSet.{u} → PSet.{u}) (x : PSet.{u}) : PSet :=
  ⟨x.Type, f ∘ x.Func⟩

-- Porting note: H arguments made explicit.
theorem mem_image {f : PSet.{u} → PSet.{u}} (H : ∀ x y, Equiv x y → Equiv (f x) (f y)) :
    ∀ {x y : PSet.{u}}, y ∈ image f x ↔ ∃ z ∈ x, Equiv y (f z)
  | ⟨_, A⟩, _ =>
    ⟨fun ⟨a, ya⟩ => ⟨A a, Mem.mk A a, ya⟩, fun ⟨_, ⟨a, za⟩, yz⟩ => ⟨a, yz.trans <| H _ _ za⟩⟩

/-- Universe lift operation -/
protected def Lift : PSet.{u} → PSet.{max u v}
  | ⟨α, A⟩ => ⟨ULift.{v, u} α, fun ⟨x⟩ => PSet.Lift (A x)⟩

-- intended to be used with explicit universe parameters
/-- Embedding of one universe in another -/
@[nolint checkUnivs]
def embed : PSet.{max (u + 1) v} :=
  ⟨ULift.{v, u + 1} PSet, fun ⟨x⟩ => PSet.Lift.{u, max (u + 1) v} x⟩

theorem lift_mem_embed : ∀ x : PSet.{u}, PSet.Lift.{u, max (u + 1) v} x ∈ embed.{u, v} := fun x =>
  ⟨⟨x⟩, Equiv.rfl⟩

/-- Function equivalence is defined so that `f ~ g` iff `∀ x y, x ~ y → f x ~ g y`. This extends to
equivalence of `n`-ary functions. -/
def Arity.Equiv : ∀ {n}, OfArity PSet.{u} PSet.{u} n → OfArity PSet.{u} PSet.{u} n → Prop
  | 0, a, b => PSet.Equiv a b
  | _ + 1, a, b => ∀ x y : PSet, PSet.Equiv x y → Arity.Equiv (a x) (b y)

theorem Arity.equiv_const {a : PSet.{u}} :
    ∀ n, Arity.Equiv (OfArity.const PSet.{u} a n) (OfArity.const PSet.{u} a n)
  | 0 => Equiv.rfl
  | _ + 1 => fun _ _ _ => Arity.equiv_const _

/-- `resp n` is the collection of n-ary functions on `PSet` that respect
  equivalence, i.e. when the inputs are equivalent the output is as well. -/
def Resp (n) :=
  { x : OfArity PSet.{u} PSet.{u} n // Arity.Equiv x x }

instance Resp.inhabited {n} : Inhabited (Resp n) :=
  ⟨⟨OfArity.const _ default _, Arity.equiv_const _⟩⟩

/-- The `n`-ary image of a `(n + 1)`-ary function respecting equivalence as a function respecting
equivalence. -/
def Resp.f {n} (f : Resp (n + 1)) (x : PSet) : Resp n :=
  ⟨f.1 x, f.2 _ _ <| Equiv.refl x⟩

/-- Function equivalence for functions respecting equivalence. See `PSet.Arity.Equiv`. -/
def Resp.Equiv {n} (a b : Resp n) : Prop :=
  Arity.Equiv a.1 b.1

@[refl]
protected theorem Resp.Equiv.refl {n} (a : Resp n) : Resp.Equiv a a :=
  a.2

protected theorem Resp.Equiv.euc :
    ∀ {n} {a b c : Resp n}, Resp.Equiv a b → Resp.Equiv c b → Resp.Equiv a c
  | 0, _, _, _, hab, hcb => PSet.Equiv.euc hab hcb
  | n + 1, a, b, c, hab, hcb => fun x y h =>
    @Resp.Equiv.euc n (a.f x) (b.f y) (c.f y) (hab _ _ h) (hcb _ _ <| PSet.Equiv.refl y)

@[symm]
protected theorem Resp.Equiv.symm {n} {a b : Resp n} : Resp.Equiv a b → Resp.Equiv b a :=
  (Resp.Equiv.refl b).euc

@[trans]
protected theorem Resp.Equiv.trans {n} {x y z : Resp n} (h1 : Resp.Equiv x y)
    (h2 : Resp.Equiv y z) : Resp.Equiv x z :=
  h1.euc h2.symm

instance Resp.setoid {n} : Setoid (Resp n) :=
  ⟨Resp.Equiv, Resp.Equiv.refl, Resp.Equiv.symm, Resp.Equiv.trans⟩

end PSet

/-- The ZFC universe of sets consists of the type of pre-sets,
  quotiented by extensional equivalence. -/
def ZFSet : Type (u + 1) :=
  Quotient PSet.setoid.{u}

namespace PSet

namespace Resp

/-- Helper function for `PSet.eval`. -/
def evalAux :
    ∀ {n},
      { f : Resp n → OfArity ZFSet.{u} ZFSet.{u} n // ∀ a b : Resp n, Resp.Equiv a b → f a = f b }
  | 0 => ⟨fun a => ⟦a.1⟧, fun _ _ h => Quotient.sound h⟩
  | n + 1 =>
    let F : Resp (n + 1) → OfArity ZFSet ZFSet (n + 1) := fun a =>
      @Quotient.lift _ _ PSet.setoid (fun x => evalAux.1 (a.f x)) fun _ _ h =>
        evalAux.2 _ _ (a.2 _ _ h)
    ⟨F, fun b c h =>
      funext <|
        (@Quotient.ind _ _ fun q => F b q = F c q) fun z =>
          evalAux.2 (Resp.f b z) (Resp.f c z) (h _ _ (PSet.Equiv.refl z))⟩

/-- An equivalence-respecting function yields an n-ary ZFC set function. -/
def eval (n) : Resp n → OfArity ZFSet.{u} ZFSet.{u} n :=
  evalAux.1

theorem eval_val {n f x} :
    (@eval (n + 1) f : ZFSet → OfArity ZFSet ZFSet n) ⟦x⟧ = eval n (Resp.f f x) :=
  rfl

end Resp

/-- A set function is "definable" if it is the image of some n-ary pre-set
  function. This isn't exactly definability, but is useful as a sufficient
  condition for functions that have a computable image. -/
class inductive Definable (n) : OfArity ZFSet.{u} ZFSet.{u} n → Type (u + 1)
  | mk (f) : Definable n (Resp.eval n f)

attribute [instance] Definable.mk

/-- The evaluation of a function respecting equivalence is definable, by that same function. -/
def Definable.EqMk {n} (f) :
    ∀ {s : OfArity ZFSet.{u} ZFSet.{u} n} (_ : Resp.eval _ f = s), Definable n s
  | _, rfl => ⟨f⟩

/-- Turns a definable function into a function that respects equivalence. -/
def Definable.Resp {n} : ∀ (s : OfArity ZFSet.{u} ZFSet.{u} n) [Definable n s], Resp n
  | _, ⟨f⟩ => f

theorem Definable.eq {n} :
    ∀ (s : OfArity ZFSet.{u} ZFSet.{u} n) [H : Definable n s], (@Definable.Resp n s H).eval _ = s
  | _, ⟨_⟩ => rfl

end PSet

namespace Classical

open PSet

/-- All functions are classically definable. -/
noncomputable def allDefinable : ∀ {n} (F : OfArity ZFSet ZFSet n), Definable n F
  | 0, F =>
    let p := @Quotient.exists_rep PSet _ F
    @Definable.EqMk 0 ⟨choose p, Equiv.rfl⟩ _ (choose_spec p)
  | n + 1, (F : OfArity ZFSet ZFSet (n + 1)) => by
    have I : (x : ZFSet) → Definable n (F x) := fun x => allDefinable (F x)
    refine @Definable.EqMk (n + 1) ⟨fun x : PSet => (@Definable.Resp _ _ (I ⟦x⟧)).1, ?_⟩ _ ?_
    · dsimp [Arity.Equiv]
      intro x y h
      rw [@Quotient.sound PSet _ _ _ h]
      exact (Definable.Resp (F ⟦y⟧)).2
    refine funext fun q => Quotient.inductionOn q fun x => ?_
    simp_rw [Resp.eval_val, Resp.f]
    exact @Definable.eq _ (F ⟦x⟧) (I ⟦x⟧)

end Classical

namespace ZFSet

open PSet

/-- Turns a pre-set into a ZFC set. -/
def mk : PSet → ZFSet :=
  Quotient.mk''

@[simp]
theorem mk_eq (x : PSet) : @Eq ZFSet ⟦x⟧ (mk x) :=
  rfl

@[simp]
theorem mk_out : ∀ x : ZFSet, mk x.out = x :=
  Quotient.out_eq

theorem eq {x y : PSet} : mk x = mk y ↔ Equiv x y :=
  Quotient.eq

theorem sound {x y : PSet} (h : PSet.Equiv x y) : mk x = mk y :=
  Quotient.sound h

theorem exact {x y : PSet} : mk x = mk y → PSet.Equiv x y :=
  Quotient.exact

@[simp]
theorem eval_mk {n f x} :
    (@Resp.eval (n + 1) f : ZFSet → OfArity ZFSet ZFSet n) (mk x) = Resp.eval n (Resp.f f x) :=
  rfl

/-- The membership relation for ZFC sets is inherited from the membership relation for pre-sets. -/
protected def Mem : ZFSet → ZFSet → Prop :=
  Quotient.lift₂ PSet.Mem fun _ _ _ _ hx hy =>
    propext ((Mem.congr_left hx).trans (Mem.congr_right hy))

instance : Membership ZFSet ZFSet :=
  ⟨ZFSet.Mem⟩

@[simp]
theorem mk_mem_iff {x y : PSet} : mk x ∈ mk y ↔ x ∈ y :=
  Iff.rfl

/-- Convert a ZFC set into a `Set` of ZFC sets -/
def toSet (u : ZFSet.{u}) : Set ZFSet.{u} :=
  { x | x ∈ u }

@[simp]
theorem mem_toSet (a u : ZFSet.{u}) : a ∈ u.toSet ↔ a ∈ u :=
  Iff.rfl

instance small_toSet (x : ZFSet.{u}) : Small.{u} x.toSet :=
  Quotient.inductionOn x fun a => by
    let f : a.Type → (mk a).toSet := fun i => ⟨mk <| a.Func i, func_mem a i⟩
    suffices Function.Surjective f by exact small_of_surjective this
    rintro ⟨y, hb⟩
    induction y using Quotient.inductionOn
    cases' hb with i h
    exact ⟨i, Subtype.coe_injective (Quotient.sound h.symm)⟩

/-- A nonempty set is one that contains some element. -/
protected def Nonempty (u : ZFSet) : Prop :=
  u.toSet.Nonempty

theorem nonempty_def (u : ZFSet) : u.Nonempty ↔ ∃ x, x ∈ u :=
  Iff.rfl

theorem nonempty_of_mem {x u : ZFSet} (h : x ∈ u) : u.Nonempty :=
  ⟨x, h⟩

@[simp]
theorem nonempty_toSet_iff {u : ZFSet} : u.toSet.Nonempty ↔ u.Nonempty :=
  Iff.rfl

/-- `x ⊆ y` as ZFC sets means that all members of `x` are members of `y`. -/
protected def Subset (x y : ZFSet.{u}) :=
  ∀ ⦃z⦄, z ∈ x → z ∈ y

instance hasSubset : HasSubset ZFSet :=
  ⟨ZFSet.Subset⟩

theorem subset_def {x y : ZFSet.{u}} : x ⊆ y ↔ ∀ ⦃z⦄, z ∈ x → z ∈ y :=
  Iff.rfl

instance : IsRefl ZFSet (· ⊆ ·) :=
  ⟨fun _ _ => id⟩

instance : IsTrans ZFSet (· ⊆ ·) :=
  ⟨fun _ _ _ hxy hyz _ ha => hyz (hxy ha)⟩

@[simp]
theorem subset_iff : ∀ {x y : PSet}, mk x ⊆ mk y ↔ x ⊆ y
  | ⟨_, A⟩, ⟨_, _⟩ =>
    ⟨fun h a => @h ⟦A a⟧ (Mem.mk A a), fun h z =>
      Quotient.inductionOn z fun _ ⟨a, za⟩ =>
        let ⟨b, ab⟩ := h a
        ⟨b, za.trans ab⟩⟩

@[simp]
theorem toSet_subset_iff {x y : ZFSet} : x.toSet ⊆ y.toSet ↔ x ⊆ y := by
  simp [subset_def, Set.subset_def]

@[ext]
theorem ext {x y : ZFSet.{u}} : (∀ z : ZFSet.{u}, z ∈ x ↔ z ∈ y) → x = y :=
  Quotient.inductionOn₂ x y fun _ _ h => Quotient.sound (Mem.ext fun w => h ⟦w⟧)

theorem ext_iff {x y : ZFSet.{u}} : x = y ↔ ∀ z : ZFSet.{u}, z ∈ x ↔ z ∈ y :=
  ⟨fun h => by simp [h], ext⟩

theorem toSet_injective : Function.Injective toSet := fun _ _ h => ext <| Set.ext_iff.1 h

@[simp]
theorem toSet_inj {x y : ZFSet} : x.toSet = y.toSet ↔ x = y :=
  toSet_injective.eq_iff

instance : IsAntisymm ZFSet (· ⊆ ·) :=
  ⟨fun _ _ hab hba => ext fun c => ⟨@hab c, @hba c⟩⟩

/-- The empty ZFC set -/
protected def empty : ZFSet :=
  mk ∅

instance : EmptyCollection ZFSet :=
  ⟨ZFSet.empty⟩

instance : Inhabited ZFSet :=
  ⟨∅⟩

@[simp]
theorem not_mem_empty (x) : x ∉ (∅ : ZFSet.{u}) :=
  Quotient.inductionOn x PSet.not_mem_empty

@[simp]
theorem toSet_empty : toSet ∅ = ∅ := by simp [toSet]

@[simp]
theorem empty_subset (x : ZFSet.{u}) : (∅ : ZFSet) ⊆ x :=
  Quotient.inductionOn x fun y => subset_iff.2 <| PSet.empty_subset y

@[simp]
theorem not_nonempty_empty : ¬ZFSet.Nonempty ∅ := by simp [ZFSet.Nonempty]

@[simp]
theorem nonempty_mk_iff {x : PSet} : (mk x).Nonempty ↔ x.Nonempty := by
  refine ⟨?_, fun ⟨a, h⟩ => ⟨mk a, h⟩⟩
  rintro ⟨a, h⟩
  induction a using Quotient.inductionOn
  exact ⟨_, h⟩

theorem eq_empty (x : ZFSet.{u}) : x = ∅ ↔ ∀ y : ZFSet.{u}, y ∉ x := by
  rw [ext_iff]
  simp

theorem eq_empty_or_nonempty (u : ZFSet) : u = ∅ ∨ u.Nonempty := by
  rw [eq_empty, ← not_exists]
  apply em'

/-- `Insert x y` is the set `{x} ∪ y` -/
protected def Insert : ZFSet → ZFSet → ZFSet :=
  Resp.eval 2
    ⟨PSet.insert, fun _ _ uv ⟨_, _⟩ ⟨_, _⟩ ⟨αβ, βα⟩ =>
      ⟨fun o =>
        match o with
        | some a =>
          let ⟨b, hb⟩ := αβ a
          ⟨some b, hb⟩
        | none => ⟨none, uv⟩,
        fun o =>
        match o with
        | some b =>
          let ⟨a, ha⟩ := βα b
          ⟨some a, ha⟩
        | none => ⟨none, uv⟩⟩⟩

instance : Insert ZFSet ZFSet :=
  ⟨ZFSet.Insert⟩

instance : Singleton ZFSet ZFSet :=
  ⟨fun x => insert x ∅⟩

instance : LawfulSingleton ZFSet ZFSet :=
  ⟨fun _ => rfl⟩

@[simp]
theorem mem_insert_iff {x y z : ZFSet.{u}} : x ∈ insert y z ↔ x = y ∨ x ∈ z :=
  Quotient.inductionOn₃ x y z fun x y ⟨α, A⟩ =>
    show (x ∈ PSet.mk (Option α) fun o => Option.rec y A o) ↔ mk x = mk y ∨ x ∈ PSet.mk α A from
      ⟨fun m =>
        match m with
        | ⟨some a, ha⟩ => Or.inr ⟨a, ha⟩
        | ⟨none, h⟩ => Or.inl (Quotient.sound h),
        fun m =>
        match m with
        | Or.inr ⟨a, ha⟩ => ⟨some a, ha⟩
        | Or.inl h => ⟨none, Quotient.exact h⟩⟩

theorem mem_insert (x y : ZFSet) : x ∈ insert x y :=
  mem_insert_iff.2 <| Or.inl rfl

theorem mem_insert_of_mem {y z : ZFSet} (x) (h : z ∈ y) : z ∈ insert x y :=
  mem_insert_iff.2 <| Or.inr h

@[simp]
theorem toSet_insert (x y : ZFSet) : (insert x y).toSet = insert x y.toSet := by
  ext
  simp

@[simp]
theorem mem_singleton {x y : ZFSet.{u}} : x ∈ @singleton ZFSet.{u} ZFSet.{u} _ y ↔ x = y :=
  Iff.trans mem_insert_iff
    ⟨fun o => Or.rec (fun h => h) (fun n => absurd n (not_mem_empty _)) o, Or.inl⟩

@[simp]
theorem toSet_singleton (x : ZFSet) : ({x} : ZFSet).toSet = {x} := by
  ext
  simp

theorem insert_nonempty (u v : ZFSet) : (insert u v).Nonempty :=
  ⟨u, mem_insert u v⟩

theorem singleton_nonempty (u : ZFSet) : ZFSet.Nonempty {u} :=
  insert_nonempty u ∅

theorem mem_pair {x y z : ZFSet.{u}} : x ∈ ({y, z} : ZFSet) ↔ x = y ∨ x = z := by
  simp

/-- `omega` is the first infinite von Neumann ordinal -/
def omega : ZFSet :=
  mk PSet.omega

@[simp]
theorem omega_zero : ∅ ∈ omega :=
  ⟨⟨0⟩, Equiv.rfl⟩

@[simp]
theorem omega_succ {n} : n ∈ omega.{u} → insert n n ∈ omega.{u} :=
  Quotient.inductionOn n fun x ⟨⟨n⟩, h⟩ =>
    ⟨⟨n + 1⟩,
      ZFSet.exact <|
        show insert (mk x) (mk x) = insert (mk <| ofNat n) (mk <| ofNat n) by
          rw [ZFSet.sound h]
          rfl⟩

/-- `{x ∈ a | p x}` is the set of elements in `a` satisfying `p` -/
protected def sep (p : ZFSet → Prop) : ZFSet → ZFSet :=
  Resp.eval 1
    ⟨PSet.sep fun y => p (mk y), fun ⟨α, A⟩ ⟨β, B⟩ ⟨αβ, βα⟩ =>
      ⟨fun ⟨a, pa⟩ =>
        let ⟨b, hb⟩ := αβ a
        ⟨⟨b, by simpa only [mk_func, ← ZFSet.sound hb]⟩, hb⟩,
        fun ⟨b, pb⟩ =>
        let ⟨a, ha⟩ := βα b
        ⟨⟨a, by simpa only [mk_func, ZFSet.sound ha]⟩, ha⟩⟩⟩

-- Porting note: the { x | p x } notation appears to be disabled in Lean 4.
instance : Sep ZFSet ZFSet :=
  ⟨ZFSet.sep⟩

@[simp]
theorem mem_sep {p : ZFSet.{u} → Prop} {x y : ZFSet.{u}} :
    y ∈ ZFSet.sep p x ↔ y ∈ x ∧ p y :=
  Quotient.inductionOn₂ x y fun ⟨α, A⟩ y =>
    ⟨fun ⟨⟨a, pa⟩, h⟩ => ⟨⟨a, h⟩, by rwa [@Quotient.sound PSet _ _ _ h]⟩, fun ⟨⟨a, h⟩, pa⟩ =>
      ⟨⟨a, by
          rw [mk_func] at h
          rwa [mk_func, ← ZFSet.sound h]⟩,
        h⟩⟩

@[simp]
theorem toSet_sep (a : ZFSet) (p : ZFSet → Prop) :
    (ZFSet.sep p a).toSet = { x ∈ a.toSet | p x } := by
  ext
  simp

/-- The powerset operation, the collection of subsets of a ZFC set -/
def powerset : ZFSet → ZFSet :=
  Resp.eval 1
    ⟨PSet.powerset, fun ⟨_, A⟩ ⟨_, B⟩ ⟨αβ, βα⟩ =>
      ⟨fun p =>
        ⟨{ b | ∃ a, p a ∧ Equiv (A a) (B b) }, fun ⟨a, pa⟩ =>
          let ⟨b, ab⟩ := αβ a
          ⟨⟨b, a, pa, ab⟩, ab⟩,
          fun ⟨_, a, pa, ab⟩ => ⟨⟨a, pa⟩, ab⟩⟩,
        fun q =>
        ⟨{ a | ∃ b, q b ∧ Equiv (A a) (B b) }, fun ⟨_, b, qb, ab⟩ => ⟨⟨b, qb⟩, ab⟩, fun ⟨b, qb⟩ =>
          let ⟨a, ab⟩ := βα b
          ⟨⟨a, b, qb, ab⟩, ab⟩⟩⟩⟩

@[simp]
theorem mem_powerset {x y : ZFSet.{u}} : y ∈ powerset x ↔ y ⊆ x :=
  Quotient.inductionOn₂ x y fun ⟨α, A⟩ ⟨β, B⟩ =>
    show (⟨β, B⟩ : PSet.{u}) ∈ PSet.powerset.{u} ⟨α, A⟩ ↔ _ by simp [mem_powerset, subset_iff]

theorem sUnion_lem {α β : Type u} (A : α → PSet) (B : β → PSet) (αβ : ∀ a, ∃ b, Equiv (A a) (B b)) :
    ∀ a, ∃ b, Equiv ((sUnion ⟨α, A⟩).Func a) ((sUnion ⟨β, B⟩).Func b)
  | ⟨a, c⟩ => by
    let ⟨b, hb⟩ := αβ a
    induction' ea : A a with γ Γ
    induction' eb : B b with δ Δ
    rw [ea, eb] at hb
    cases' hb with γδ δγ
    let c : (A a).Type := c
    let ⟨d, hd⟩ := γδ (by rwa [ea] at c)
    use ⟨b, Eq.ndrec d (Eq.symm eb)⟩
    change PSet.Equiv ((A a).Func c) ((B b).Func (Eq.ndrec d eb.symm))
    match A a, B b, ea, eb, c, d, hd with
    | _, _, rfl, rfl, _, _, hd => exact hd

/-- The union operator, the collection of elements of elements of a ZFC set -/
def sUnion : ZFSet → ZFSet :=
  Resp.eval 1
    ⟨PSet.sUnion, fun ⟨_, A⟩ ⟨_, B⟩ ⟨αβ, βα⟩ =>
      ⟨sUnion_lem A B αβ, fun a =>
        Exists.elim
          (sUnion_lem B A (fun b => Exists.elim (βα b) fun c hc => ⟨c, PSet.Equiv.symm hc⟩) a)
          fun b hb => ⟨b, PSet.Equiv.symm hb⟩⟩⟩

@[inherit_doc]
prefix:110 "⋃₀ " => ZFSet.sUnion

/-- The intersection operator, the collection of elements in all of the elements of a ZFC set. We
special-case `⋂₀ ∅ = ∅`. -/
noncomputable def sInter (x : ZFSet) : ZFSet := by
   classical exact if h : x.Nonempty then ZFSet.sep (fun y => ∀ z ∈ x, y ∈ z) h.some else ∅

@[inherit_doc]
prefix:110 "⋂₀ " => ZFSet.sInter

@[simp]
theorem mem_sUnion {x y : ZFSet.{u}} : y ∈ ⋃₀ x ↔ ∃ z ∈ x, y ∈ z :=
  Quotient.inductionOn₂ x y fun _ _ =>
    Iff.trans PSet.mem_sUnion
      ⟨fun ⟨z, h⟩ => ⟨⟦z⟧, h⟩, fun ⟨z, h⟩ => Quotient.inductionOn z (fun z h => ⟨z, h⟩) h⟩

theorem mem_sInter {x y : ZFSet} (h : x.Nonempty) : y ∈ ⋂₀ x ↔ ∀ z ∈ x, y ∈ z := by
  rw [sInter, dif_pos h]
  simp only [mem_toSet, mem_sep, and_iff_right_iff_imp]
  exact fun H => H _ h.some_mem

@[simp]
theorem sUnion_empty : ⋃₀ (∅ : ZFSet.{u}) = ∅ := by
  ext
  simp

@[simp]
theorem sInter_empty : ⋂₀ (∅ : ZFSet) = ∅ := dif_neg <| by simp

theorem mem_of_mem_sInter {x y z : ZFSet} (hy : y ∈ ⋂₀ x) (hz : z ∈ x) : y ∈ z := by
  rcases eq_empty_or_nonempty x with (rfl | hx)
  · exact (not_mem_empty z hz).elim
  · exact (mem_sInter hx).1 hy z hz

theorem mem_sUnion_of_mem {x y z : ZFSet} (hy : y ∈ z) (hz : z ∈ x) : y ∈ ⋃₀ x :=
  mem_sUnion.2 ⟨z, hz, hy⟩

theorem not_mem_sInter_of_not_mem {x y z : ZFSet} (hy : ¬y ∈ z) (hz : z ∈ x) : ¬y ∈ ⋂₀ x :=
  fun hx => hy <| mem_of_mem_sInter hx hz

@[simp]
theorem sUnion_singleton {x : ZFSet.{u}} : ⋃₀ ({x} : ZFSet) = x :=
  ext fun y => by simp_rw [mem_sUnion, mem_singleton, exists_eq_left]

@[simp]
theorem sInter_singleton {x : ZFSet.{u}} : ⋂₀ ({x} : ZFSet) = x :=
  ext fun y => by simp_rw [mem_sInter (singleton_nonempty x), mem_singleton, forall_eq]

@[simp]
theorem toSet_sUnion (x : ZFSet.{u}) : (⋃₀ x).toSet = ⋃₀ (toSet '' x.toSet) := by
  ext
  simp

theorem toSet_sInter {x : ZFSet.{u}} (h : x.Nonempty) : (⋂₀ x).toSet = ⋂₀ (toSet '' x.toSet) := by
  ext
  simp [mem_sInter h]

theorem singleton_injective : Function.Injective (@singleton ZFSet ZFSet _) := fun x y H => by
  let this := congr_arg sUnion H
  rwa [sUnion_singleton, sUnion_singleton] at this

@[simp]
theorem singleton_inj {x y : ZFSet} : ({x} : ZFSet) = {y} ↔ x = y :=
  singleton_injective.eq_iff

/-- The binary union operation -/
protected def union (x y : ZFSet.{u}) : ZFSet.{u} :=
  ⋃₀ {x, y}

/-- The binary intersection operation -/
protected def inter (x y : ZFSet.{u}) : ZFSet.{u} :=
  ZFSet.sep (fun z => z ∈ y) x -- { z ∈ x | z ∈ y }

/-- The set difference operation -/
protected def diff (x y : ZFSet.{u}) : ZFSet.{u} :=
  ZFSet.sep (fun z => z ∉ y) x -- { z ∈ x | z ∉ y }

instance : Union ZFSet :=
  ⟨ZFSet.union⟩

instance : Inter ZFSet :=
  ⟨ZFSet.inter⟩

instance : SDiff ZFSet :=
  ⟨ZFSet.diff⟩

@[simp]
theorem toSet_union (x y : ZFSet.{u}) : (x ∪ y).toSet = x.toSet ∪ y.toSet := by
  change (⋃₀ {x, y}).toSet = _
  simp

@[simp]
theorem toSet_inter (x y : ZFSet.{u}) : (x ∩ y).toSet = x.toSet ∩ y.toSet := by
  change (ZFSet.sep (fun z => z ∈ y) x).toSet = _
  ext
  simp

@[simp]
theorem toSet_sdiff (x y : ZFSet.{u}) : (x \ y).toSet = x.toSet \ y.toSet := by
  change (ZFSet.sep (fun z => z ∉ y) x).toSet = _
  ext
  simp

@[simp]
theorem mem_union {x y z : ZFSet.{u}} : z ∈ x ∪ y ↔ z ∈ x ∨ z ∈ y := by
  rw [← mem_toSet]
  simp

@[simp]
theorem mem_inter {x y z : ZFSet.{u}} : z ∈ x ∩ y ↔ z ∈ x ∧ z ∈ y :=
  @mem_sep (fun z : ZFSet.{u} => z ∈ y) x z

@[simp]
theorem mem_diff {x y z : ZFSet.{u}} : z ∈ x \ y ↔ z ∈ x ∧ z ∉ y :=
  @mem_sep (fun z : ZFSet.{u} => z ∉ y) x z

@[simp]
theorem sUnion_pair {x y : ZFSet.{u}} : ⋃₀ ({x, y} : ZFSet.{u}) = x ∪ y :=
  rfl

theorem mem_wf : @WellFounded ZFSet (· ∈ ·) :=
  (wellFounded_lift₂_iff (H := fun a b c d hx hy =>
    propext ((@Mem.congr_left a c hx).trans (@Mem.congr_right b d hy _)))).mpr PSet.mem_wf

/-- Induction on the `∈` relation. -/
@[elab_as_elim]
theorem inductionOn {p : ZFSet → Prop} (x) (h : ∀ x, (∀ y ∈ x, p y) → p x) : p x :=
  mem_wf.induction x h

instance : WellFoundedRelation ZFSet :=
  ⟨_, mem_wf⟩

instance : IsAsymm ZFSet (· ∈ ·) :=
  mem_wf.isAsymm

-- Porting note: this can't be inferred automatically for some reason.
instance : IsIrrefl ZFSet (· ∈ ·) :=
  mem_wf.isIrrefl

theorem mem_asymm {x y : ZFSet} : x ∈ y → y ∉ x :=
  asymm

theorem mem_irrefl (x : ZFSet) : x ∉ x :=
  irrefl x

theorem regularity (x : ZFSet.{u}) (h : x ≠ ∅) : ∃ y ∈ x, x ∩ y = ∅ :=
  by_contradiction fun ne =>
    h <| (eq_empty x).2 fun y =>
      @inductionOn (fun z => z ∉ x) y fun z IH zx =>
        ne ⟨z, zx, (eq_empty _).2 fun w wxz =>
          let ⟨wx, wz⟩ := mem_inter.1 wxz
          IH w wz wx⟩

/-- The image of a (definable) ZFC set function -/
def image (f : ZFSet → ZFSet) [Definable 1 f] : ZFSet → ZFSet :=
  let ⟨r, hr⟩ := @Definable.Resp 1 f _
  Resp.eval 1
    ⟨PSet.image r, fun _ _ e =>
      Mem.ext fun _ =>
        (mem_image hr).trans <|
          Iff.trans
              ⟨fun ⟨w, h1, h2⟩ => ⟨w, (Mem.congr_right e).1 h1, h2⟩, fun ⟨w, h1, h2⟩ =>
                ⟨w, (Mem.congr_right e).2 h1, h2⟩⟩ <|
            (mem_image hr).symm⟩

theorem image.mk :
    ∀ (f : ZFSet.{u} → ZFSet.{u}) [H : Definable 1 f] (x) {y} (_ : y ∈ x), f y ∈ @image f H x
  | _, ⟨F⟩, x, y => Quotient.inductionOn₂ x y fun ⟨_, _⟩ _ ⟨a, ya⟩ => ⟨a, F.2 _ _ ya⟩

@[simp]
theorem mem_image :
    ∀ {f : ZFSet.{u} → ZFSet.{u}} [H : Definable 1 f] {x y : ZFSet.{u}},
      y ∈ @image f H x ↔ ∃ z ∈ x, f z = y
  | _, ⟨_⟩, x, y =>
    Quotient.inductionOn₂ x y fun ⟨_, A⟩ _ =>
      ⟨fun ⟨a, ya⟩ => ⟨⟦A a⟧, Mem.mk A a, Eq.symm <| Quotient.sound ya⟩, fun ⟨_, hz, e⟩ =>
        e ▸ image.mk _ _ hz⟩

@[simp]
theorem toSet_image (f : ZFSet → ZFSet) [H : Definable 1 f] (x : ZFSet) :
    (image f x).toSet = f '' x.toSet := by
  ext
  simp

/-- The range of an indexed family of sets. The universes allow for a more general index type
  without manual use of `ULift`. -/
noncomputable def range {α : Type u} (f : α → ZFSet.{max u v}) : ZFSet.{max u v} :=
  ⟦⟨ULift.{v} α, Quotient.out ∘ f ∘ ULift.down⟩⟧

@[simp]
theorem mem_range {α : Type u} {f : α → ZFSet.{max u v}} {x : ZFSet.{max u v}} :
    x ∈ range.{u, v} f ↔ x ∈ Set.range f :=
  Quotient.inductionOn x fun y => by
    constructor
    · rintro ⟨z, hz⟩
      exact ⟨z.down, Quotient.eq_mk_iff_out.2 hz.symm⟩
    · rintro ⟨z, hz⟩
      use ULift.up z
      simpa [hz] using PSet.Equiv.symm (Quotient.mk_out y)

@[simp]
theorem toSet_range {α : Type u} (f : α → ZFSet.{max u v}) :
    (range.{u, v} f).toSet = Set.range f := by
  ext
  simp

/-- Kuratowski ordered pair -/
def pair (x y : ZFSet.{u}) : ZFSet.{u} :=
  {{x}, {x, y}}

@[simp]
theorem toSet_pair (x y : ZFSet.{u}) : (pair x y).toSet = {{x}, {x, y}} := by simp [pair]

/-- A subset of pairs `{(a, b) ∈ x × y | p a b}` -/
def pairSep (p : ZFSet.{u} → ZFSet.{u} → Prop) (x y : ZFSet.{u}) : ZFSet.{u} :=
  ZFSet.sep (fun z => ∃ a ∈ x, ∃ b ∈ y, z = pair a b ∧ p a b) (powerset (powerset (x ∪ y)))

@[simp]
theorem mem_pairSep {p} {x y z : ZFSet.{u}} :
    z ∈ pairSep p x y ↔ ∃ a ∈ x, ∃ b ∈ y, z = pair a b ∧ p a b := by
  refine mem_sep.trans ⟨And.right, fun e => ⟨?_, e⟩⟩
  rcases e with ⟨a, ax, b, bY, rfl, pab⟩
  simp only [mem_powerset, subset_def, mem_union, pair, mem_pair]
  rintro u (rfl | rfl) v <;> simp only [mem_singleton, mem_pair]
  · rintro rfl
    exact Or.inl ax
  · rintro (rfl | rfl) <;> [left; right] <;> assumption

theorem pair_injective : Function.Injective2 pair := fun x x' y y' H => by
  have ae := ext_iff.1 H
  simp only [pair, mem_pair] at ae
  obtain rfl : x = x' := by
    cases' (ae {x}).1 (by simp) with h h
    · exact singleton_injective h
    · have m : x' ∈ ({x} : ZFSet) := by simp [h]
      rw [mem_singleton.mp m]
  have he : x = y → y = y' := by
    rintro rfl
    cases' (ae {x, y'}).2 (by simp only [eq_self_iff_true, or_true_iff]) with xy'x xy'xx
    · rw [eq_comm, ← mem_singleton, ← xy'x, mem_pair]
      exact Or.inr rfl
    · simpa [eq_comm] using (ext_iff.1 xy'xx y').1 (by simp)
  obtain xyx | xyy' := (ae {x, y}).1 (by simp)
  · obtain rfl := mem_singleton.mp ((ext_iff.1 xyx y).1 <| by simp)
    simp [he rfl]
  · obtain rfl | yy' := mem_pair.mp ((ext_iff.1 xyy' y).1 <| by simp)
    · simp [he rfl]
    · simp [yy']

@[simp]
theorem pair_inj {x y x' y' : ZFSet} : pair x y = pair x' y' ↔ x = x' ∧ y = y' :=
  pair_injective.eq_iff

/-- The cartesian product, `{(a, b) | a ∈ x, b ∈ y}` -/
def prod : ZFSet.{u} → ZFSet.{u} → ZFSet.{u} :=
  pairSep fun _ _ => True

@[simp]
theorem mem_prod {x y z : ZFSet.{u}} : z ∈ prod x y ↔ ∃ a ∈ x, ∃ b ∈ y, z = pair a b := by
  simp [prod]

theorem pair_mem_prod {x y a b : ZFSet.{u}} : pair a b ∈ prod x y ↔ a ∈ x ∧ b ∈ y := by
  simp

/-- `isFunc x y f` is the assertion that `f` is a subset of `x × y` which relates to each element
of `x` a unique element of `y`, so that we can consider `f` as a ZFC function `x → y`. -/
def IsFunc (x y f : ZFSet.{u}) : Prop :=
  f ⊆ prod x y ∧ ∀ z : ZFSet.{u}, z ∈ x → ∃! w, pair z w ∈ f

/-- `funs x y` is `y ^ x`, the set of all set functions `x → y` -/
def funs (x y : ZFSet.{u}) : ZFSet.{u} :=
  ZFSet.sep (IsFunc x y) (powerset (prod x y))

@[simp]
theorem mem_funs {x y f : ZFSet.{u}} : f ∈ funs x y ↔ IsFunc x y f := by simp [funs, IsFunc]

-- TODO(Mario): Prove this computably
/- Porting note: the `Definable` argument in `mapDefinableAux` is unused, though the TODO remark
   suggests it shouldn't be. -/
@[nolint unusedArguments]
noncomputable instance mapDefinableAux (f : ZFSet → ZFSet) [Definable 1 f] :
    Definable 1 fun (y : ZFSet) => pair y (f y) :=
  @Classical.allDefinable 1 _

/-- Graph of a function: `map f x` is the ZFC function which maps `a ∈ x` to `f a` -/
noncomputable def map (f : ZFSet → ZFSet) [Definable 1 f] : ZFSet → ZFSet :=
  image fun y => pair y (f y)

@[simp]
theorem mem_map {f : ZFSet → ZFSet} [Definable 1 f] {x y : ZFSet} :
    y ∈ map f x ↔ ∃ z ∈ x, pair z (f z) = y :=
  mem_image

theorem map_unique {f : ZFSet.{u} → ZFSet.{u}} [H : Definable 1 f] {x z : ZFSet.{u}}
    (zx : z ∈ x) : ∃! w, pair z w ∈ map f x :=
  ⟨f z, image.mk _ _ zx, fun y yx => by
    let ⟨w, _, we⟩ := mem_image.1 yx
    let ⟨wz, fy⟩ := pair_injective we
    rw [← fy, wz]⟩

@[simp]
theorem map_isFunc {f : ZFSet → ZFSet} [Definable 1 f] {x y : ZFSet} :
    IsFunc x y (map f x) ↔ ∀ z ∈ x, f z ∈ y :=
  ⟨fun ⟨ss, h⟩ z zx =>
    let ⟨_, t1, t2⟩ := h z zx
    (t2 (f z) (image.mk _ _ zx)).symm ▸ (pair_mem_prod.1 (ss t1)).right,
    fun h =>
    ⟨fun _ yx =>
      let ⟨z, zx, ze⟩ := mem_image.1 yx
      ze ▸ pair_mem_prod.2 ⟨zx, h z zx⟩,
      fun _ => map_unique⟩⟩

/-- Given a predicate `p` on ZFC sets. `Hereditarily p x` means that `x` has property `p` and the
members of `x` are all `Hereditarily p`. -/
def Hereditarily (p : ZFSet → Prop) (x : ZFSet) : Prop :=
  p x ∧ ∀ y ∈ x, Hereditarily p y
termination_by x

section Hereditarily

variable {p : ZFSet.{u} → Prop} {x y : ZFSet.{u}}

theorem hereditarily_iff : Hereditarily p x ↔ p x ∧ ∀ y ∈ x, Hereditarily p y := by
  rw [← Hereditarily]

alias ⟨Hereditarily.def, _⟩ := hereditarily_iff
<<<<<<< HEAD
#align Set.hereditarily.def ZFSet.Hereditarily.def

theorem Hereditarily.self (h : x.Hereditarily p) : p x :=
  h.def.1
#align Set.hereditarily.self ZFSet.Hereditarily.self

theorem Hereditarily.mem (h : x.Hereditarily p) (hy : y ∈ x) : y.Hereditarily p :=
  h.def.2 _ hy
#align Set.hereditarily.mem ZFSet.Hereditarily.mem
=======

theorem Hereditarily.self (h : x.Hereditarily p) : p x :=
  h.def.1

theorem Hereditarily.mem (h : x.Hereditarily p) (hy : y ∈ x) : y.Hereditarily p :=
  h.def.2 _ hy
>>>>>>> 59de845a

theorem Hereditarily.empty : Hereditarily p x → p ∅ := by
  apply @ZFSet.inductionOn _ x
  intro y IH h
  rcases ZFSet.eq_empty_or_nonempty y with (rfl | ⟨a, ha⟩)
  · exact h.self
  · exact IH a ha (h.mem ha)

end Hereditarily

end ZFSet

/-- The collection of all classes.
We define `Class` as `Set ZFSet`, as this allows us to get many instances automatically. However, in
practice, we treat it as (the definitionally equal) `ZFSet → Prop`. This means, the preferred way to
state that `x : ZFSet` belongs to `A : Class` is to write `A x`. -/
def Class :=
  Set ZFSet deriving HasSubset, EmptyCollection, Nonempty, Union, Inter, HasCompl, SDiff

instance : Insert ZFSet Class :=
  ⟨Set.insert⟩

namespace Class

-- Porting note: this is no longer an automatically derived instance.
/-- `{x ∈ A | p x}` is the class of elements in `A` satisfying `p` -/
protected def sep (p : ZFSet → Prop) (A : Class) : Class :=
  {y | A y ∧ p y}

@[ext]
theorem ext {x y : Class.{u}} : (∀ z : ZFSet.{u}, x z ↔ y z) → x = y :=
  Set.ext

theorem ext_iff {x y : Class.{u}} : x = y ↔ ∀ z, x z ↔ y z :=
  Set.ext_iff

/-- Coerce a ZFC set into a class -/
@[coe]
def ofSet (x : ZFSet.{u}) : Class.{u} :=
  { y | y ∈ x }

instance : Coe ZFSet Class :=
  ⟨ofSet⟩

/-- The universal class -/
def univ : Class :=
  Set.univ

/-- Assert that `A` is a ZFC set satisfying `B` -/
def ToSet (B : Class.{u}) (A : Class.{u}) : Prop :=
  ∃ x : ZFSet, ↑x = A ∧ B x

/-- `A ∈ B` if `A` is a ZFC set which satisfies `B` -/
protected def Mem (A B : Class.{u}) : Prop :=
  ToSet.{u} B A

instance : Membership Class Class :=
  ⟨Class.Mem⟩

theorem mem_def (A B : Class.{u}) : A ∈ B ↔ ∃ x : ZFSet, ↑x = A ∧ B x :=
  Iff.rfl

@[simp]
theorem not_mem_empty (x : Class.{u}) : x ∉ (∅ : Class.{u}) := fun ⟨_, _, h⟩ => h

@[simp]
theorem not_empty_hom (x : ZFSet.{u}) : ¬(∅ : Class.{u}) x :=
  id

@[simp]
theorem mem_univ {A : Class.{u}} : A ∈ univ.{u} ↔ ∃ x : ZFSet.{u}, ↑x = A :=
  exists_congr fun _ => and_true_iff _

@[simp]
theorem mem_univ_hom (x : ZFSet.{u}) : univ.{u} x :=
  trivial

theorem eq_univ_iff_forall {A : Class.{u}} : A = univ ↔ ∀ x : ZFSet, A x :=
  Set.eq_univ_iff_forall

theorem eq_univ_of_forall {A : Class.{u}} : (∀ x : ZFSet, A x) → A = univ :=
  Set.eq_univ_of_forall

theorem mem_wf : @WellFounded Class.{u} (· ∈ ·) :=
  ⟨by
    have H : ∀ x : ZFSet.{u}, @Acc Class.{u} (· ∈ ·) ↑x := by
      refine fun a => ZFSet.inductionOn a fun x IH => ⟨_, ?_⟩
      rintro A ⟨z, rfl, hz⟩
      exact IH z hz
    refine fun A => ⟨A, ?_⟩
    rintro B ⟨x, rfl, _⟩
    exact H x⟩

instance : WellFoundedRelation Class :=
  ⟨_, mem_wf⟩

instance : IsAsymm Class (· ∈ ·) :=
  mem_wf.isAsymm

-- Porting note: this can't be inferred automatically for some reason.
instance : IsIrrefl Class (· ∈ ·) :=
  mem_wf.isIrrefl

theorem mem_asymm {x y : Class} : x ∈ y → y ∉ x :=
  asymm

theorem mem_irrefl (x : Class) : x ∉ x :=
  irrefl x

/-- **There is no universal set.**
This is stated as `univ ∉ univ`, meaning that `univ` (the class of all sets) is proper (does not
belong to the class of all sets). -/
theorem univ_not_mem_univ : univ ∉ univ :=
  mem_irrefl _

/-- Convert a conglomerate (a collection of classes) into a class -/
def congToClass (x : Set Class.{u}) : Class.{u} :=
  { y | ↑y ∈ x }

@[simp]
theorem congToClass_empty : congToClass ∅ = ∅ := by
  ext z
  simp only [congToClass, not_empty_hom, iff_false_iff]
  exact Set.not_mem_empty z

/-- Convert a class into a conglomerate (a collection of classes) -/
def classToCong (x : Class.{u}) : Set Class.{u} :=
  { y | y ∈ x }

@[simp]
theorem classToCong_empty : classToCong ∅ = ∅ := by
  ext
  simp [classToCong]

/-- The power class of a class is the class of all subclasses that are ZFC sets -/
def powerset (x : Class) : Class :=
  congToClass (Set.powerset x)

/-- The union of a class is the class of all members of ZFC sets in the class -/
def sUnion (x : Class) : Class :=
  ⋃₀ classToCong x

@[inherit_doc]
prefix:110 "⋃₀ " => Class.sUnion

/-- The intersection of a class is the class of all members of ZFC sets in the class -/
def sInter (x : Class) : Class :=
  ⋂₀ classToCong x

@[inherit_doc]
prefix:110 "⋂₀ " => Class.sInter

theorem ofSet.inj {x y : ZFSet.{u}} (h : (x : Class.{u}) = y) : x = y :=
  ZFSet.ext fun z => by
    change (x : Class.{u}) z ↔ (y : Class.{u}) z
    rw [h]

@[simp]
theorem toSet_of_ZFSet (A : Class.{u}) (x : ZFSet.{u}) : ToSet A x ↔ A x :=
  ⟨fun ⟨y, yx, py⟩ => by rwa [ofSet.inj yx] at py, fun px => ⟨x, rfl, px⟩⟩

@[simp, norm_cast]
theorem coe_mem {x : ZFSet.{u}} {A : Class.{u}} : ↑x ∈ A ↔ A x :=
  toSet_of_ZFSet _ _

@[simp]
theorem coe_apply {x y : ZFSet.{u}} : (y : Class.{u}) x ↔ x ∈ y :=
  Iff.rfl

@[simp, norm_cast]
theorem coe_subset (x y : ZFSet.{u}) : (x : Class.{u}) ⊆ y ↔ x ⊆ y :=
  Iff.rfl

@[simp, norm_cast]
theorem coe_sep (p : Class.{u}) (x : ZFSet.{u}) :
    (ZFSet.sep p x : Class) = { y ∈ x | p y } :=
  ext fun _ => ZFSet.mem_sep

@[simp, norm_cast]
theorem coe_empty : ↑(∅ : ZFSet.{u}) = (∅ : Class.{u}) :=
  ext fun y => iff_false_iff.2 <| ZFSet.not_mem_empty y

@[simp, norm_cast]
theorem coe_insert (x y : ZFSet.{u}) : ↑(insert x y) = @insert ZFSet.{u} Class.{u} _ x y :=
  ext fun _ => ZFSet.mem_insert_iff

@[simp, norm_cast]
theorem coe_union (x y : ZFSet.{u}) : ↑(x ∪ y) = (x : Class.{u}) ∪ y :=
  ext fun _ => ZFSet.mem_union

@[simp, norm_cast]
theorem coe_inter (x y : ZFSet.{u}) : ↑(x ∩ y) = (x : Class.{u}) ∩ y :=
  ext fun _ => ZFSet.mem_inter

@[simp, norm_cast]
theorem coe_diff (x y : ZFSet.{u}) : ↑(x \ y) = (x : Class.{u}) \ y :=
  ext fun _ => ZFSet.mem_diff

@[simp, norm_cast]
theorem coe_powerset (x : ZFSet.{u}) : ↑x.powerset = powerset.{u} x :=
  ext fun _ => ZFSet.mem_powerset

@[simp]
theorem powerset_apply {A : Class.{u}} {x : ZFSet.{u}} : powerset A x ↔ ↑x ⊆ A :=
  Iff.rfl

@[simp]
theorem sUnion_apply {x : Class} {y : ZFSet} : (⋃₀ x) y ↔ ∃ z : ZFSet, x z ∧ y ∈ z := by
  constructor
  · rintro ⟨-, ⟨z, rfl, hxz⟩, hyz⟩
    exact ⟨z, hxz, hyz⟩
  · exact fun ⟨z, hxz, hyz⟩ => ⟨_, coe_mem.2 hxz, hyz⟩

@[simp, norm_cast]
theorem coe_sUnion (x : ZFSet.{u}) : ↑(⋃₀ x : ZFSet) = ⋃₀ (x : Class.{u}) :=
  ext fun y =>
    ZFSet.mem_sUnion.trans (sUnion_apply.trans <| by rfl).symm

@[simp]
theorem mem_sUnion {x y : Class.{u}} : y ∈ ⋃₀ x ↔ ∃ z, z ∈ x ∧ y ∈ z := by
  constructor
  · rintro ⟨w, rfl, z, hzx, hwz⟩
    exact ⟨z, hzx, coe_mem.2 hwz⟩
  · rintro ⟨w, hwx, z, rfl, hwz⟩
    exact ⟨z, rfl, w, hwx, hwz⟩

theorem sInter_apply {x : Class.{u}} {y : ZFSet.{u}} : (⋂₀ x) y ↔ ∀ z : ZFSet.{u}, x z → y ∈ z := by
  refine ⟨fun hxy z hxz => hxy _ ⟨z, rfl, hxz⟩, ?_⟩
  rintro H - ⟨z, rfl, hxz⟩
  exact H _ hxz

@[simp, norm_cast]
theorem coe_sInter {x : ZFSet.{u}} (h : x.Nonempty) : ↑(⋂₀ x : ZFSet) = ⋂₀ (x : Class.{u}) :=
  Set.ext fun _ => (ZFSet.mem_sInter h).trans sInter_apply.symm

theorem mem_of_mem_sInter {x y z : Class} (hy : y ∈ ⋂₀ x) (hz : z ∈ x) : y ∈ z := by
  obtain ⟨w, rfl, hw⟩ := hy
  exact coe_mem.2 (hw z hz)

theorem mem_sInter {x y : Class.{u}} (h : x.Nonempty) : y ∈ ⋂₀ x ↔ ∀ z, z ∈ x → y ∈ z := by
  refine ⟨fun hy z => mem_of_mem_sInter hy, fun H => ?_⟩
  simp_rw [mem_def, sInter_apply]
  obtain ⟨z, hz⟩ := h
  obtain ⟨y, rfl, _⟩ := H z (coe_mem.2 hz)
  refine ⟨y, rfl, fun w hxw => ?_⟩
  simpa only [coe_mem, coe_apply] using H w (coe_mem.2 hxw)

@[simp]
theorem sUnion_empty : ⋃₀ (∅ : Class.{u}) = (∅ : Class.{u}) := by
  ext
  simp

@[simp]
theorem sInter_empty : ⋂₀ (∅ : Class.{u}) = univ := by
  rw [sInter, classToCong_empty, Set.sInter_empty, univ]

/-- An induction principle for sets. If every subset of a class is a member, then the class is
  universal. -/
theorem eq_univ_of_powerset_subset {A : Class} (hA : powerset A ⊆ A) : A = univ :=
  eq_univ_of_forall
    (by
      by_contra! hnA
      exact
        WellFounded.min_mem ZFSet.mem_wf _ hnA
          (hA fun x hx =>
            Classical.not_not.1 fun hB =>
              WellFounded.not_lt_min ZFSet.mem_wf _ hnA hB <| coe_apply.1 hx))

/-- The definite description operator, which is `{x}` if `{y | A y} = {x}` and `∅` otherwise. -/
def iota (A : Class) : Class :=
  ⋃₀ { x | ∀ y, A y ↔ y = x }

theorem iota_val (A : Class) (x : ZFSet) (H : ∀ y, A y ↔ y = x) : iota A = ↑x :=
  ext fun y =>
    ⟨fun ⟨_, ⟨x', rfl, h⟩, yx'⟩ => by rwa [← (H x').1 <| (h x').2 rfl], fun yx =>
      ⟨_, ⟨x, rfl, H⟩, yx⟩⟩

/-- Unlike the other set constructors, the `iota` definite descriptor
  is a set for any set input, but not constructively so, so there is no
  associated `Class → Set` function. -/
theorem iota_ex (A) : iota.{u} A ∈ univ.{u} :=
  mem_univ.2 <|
    Or.elim (Classical.em <| ∃ x, ∀ y, A y ↔ y = x) (fun ⟨x, h⟩ => ⟨x, Eq.symm <| iota_val A x h⟩)
      fun hn =>
      ⟨∅, ext fun _ => coe_empty.symm ▸ ⟨False.rec, fun ⟨_, ⟨x, rfl, H⟩, _⟩ => hn ⟨x, H⟩⟩⟩

/-- Function value -/
def fval (F A : Class.{u}) : Class.{u} :=
  iota fun y => ToSet (fun x => F (ZFSet.pair x y)) A

@[inherit_doc]
infixl:100 " ′ " => fval

theorem fval_ex (F A : Class.{u}) : F ′ A ∈ univ.{u} :=
  iota_ex _

end Class

namespace ZFSet

@[simp]
theorem map_fval {f : ZFSet.{u} → ZFSet.{u}} [H : PSet.Definable 1 f] {x y : ZFSet.{u}}
    (h : y ∈ x) : (ZFSet.map f x ′ y : Class.{u}) = f y :=
  Class.iota_val _ _ fun z => by
    rw [Class.toSet_of_ZFSet, Class.coe_apply, mem_map]
    exact
      ⟨fun ⟨w, _, pr⟩ => by
        let ⟨wy, fw⟩ := ZFSet.pair_injective pr
        rw [← fw, wy], fun e => by
        subst e
        exact ⟨_, h, rfl⟩⟩

variable (x : ZFSet.{u}) (h : ∅ ∉ x)

/-- A choice function on the class of nonempty ZFC sets. -/
noncomputable def choice : ZFSet :=
  @map (fun y => Classical.epsilon fun z => z ∈ y) (Classical.allDefinable _) x

theorem choice_mem_aux (y : ZFSet.{u}) (yx : y ∈ x) :
    (Classical.epsilon fun z : ZFSet.{u} => z ∈ y) ∈ y :=
  (@Classical.epsilon_spec _ fun z : ZFSet.{u} => z ∈ y) <|
    by_contradiction fun n => h <| by rwa [← (eq_empty y).2 fun z zx => n ⟨z, zx⟩]

theorem choice_isFunc : IsFunc x (⋃₀ x) (choice x) :=
  (@map_isFunc _ (Classical.allDefinable _) _ _).2 fun y yx =>
    mem_sUnion.2 ⟨y, yx, choice_mem_aux x h y yx⟩

theorem choice_mem (y : ZFSet.{u}) (yx : y ∈ x) : (choice x ′ y : Class.{u}) ∈ (y : Class.{u}) := by
  delta choice
  rw [@map_fval _ (Classical.allDefinable _) x y yx, Class.coe_mem, Class.coe_apply]
  exact choice_mem_aux x h y yx

private lemma toSet_equiv_aux {s : Set ZFSet.{u}} (hs : Small.{u} s) :
  (mk <| PSet.mk (Shrink s) fun x ↦ ((equivShrink s).symm x).1.out).toSet = s := by
    ext x
    rw [mem_toSet, ← mk_out x, mk_mem_iff, mk_out]
    refine ⟨?_, fun xs ↦ ⟨equivShrink s (Subtype.mk x xs), ?_⟩⟩
    · rintro ⟨b, h2⟩
      rw [← ZFSet.eq, ZFSet.mk_out] at h2
      simp [h2]
    · simp [PSet.Equiv.refl]

/-- `ZFSet.toSet` as an equivalence. -/
@[simps apply_coe]
noncomputable def toSet_equiv : ZFSet.{u} ≃ {s : Set ZFSet.{u} // Small.{u, u+1} s} where
  toFun x := ⟨x.toSet, x.small_toSet⟩
  invFun := fun ⟨s, h⟩ ↦ mk <| PSet.mk (Shrink s) fun x ↦ ((equivShrink.{u, u+1} s).symm x).1.out
  left_inv := Function.rightInverse_of_injective_of_leftInverse (by intros x y; simp)
    fun s ↦ Subtype.coe_injective <| toSet_equiv_aux s.2
  right_inv s := Subtype.coe_injective <| toSet_equiv_aux s.2

end ZFSet<|MERGE_RESOLUTION|>--- conflicted
+++ resolved
@@ -1189,24 +1189,12 @@
   rw [← Hereditarily]
 
 alias ⟨Hereditarily.def, _⟩ := hereditarily_iff
-<<<<<<< HEAD
-#align Set.hereditarily.def ZFSet.Hereditarily.def
 
 theorem Hereditarily.self (h : x.Hereditarily p) : p x :=
   h.def.1
-#align Set.hereditarily.self ZFSet.Hereditarily.self
 
 theorem Hereditarily.mem (h : x.Hereditarily p) (hy : y ∈ x) : y.Hereditarily p :=
   h.def.2 _ hy
-#align Set.hereditarily.mem ZFSet.Hereditarily.mem
-=======
-
-theorem Hereditarily.self (h : x.Hereditarily p) : p x :=
-  h.def.1
-
-theorem Hereditarily.mem (h : x.Hereditarily p) (hy : y ∈ x) : y.Hereditarily p :=
-  h.def.2 _ hy
->>>>>>> 59de845a
 
 theorem Hereditarily.empty : Hereditarily p x → p ∅ := by
   apply @ZFSet.inductionOn _ x
