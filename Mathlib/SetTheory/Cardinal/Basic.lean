/-
Copyright (c) 2017 Johannes Hölzl. All rights reserved.
Released under Apache 2.0 license as described in the file LICENSE.
Authors: Johannes Hölzl, Mario Carneiro, Floris van Doorn
-/
import Mathlib.Data.Fintype.BigOperators
import Mathlib.Data.Set.Countable
import Mathlib.Logic.Small.Set
import Mathlib.Order.InitialSeg
import Mathlib.Order.SuccPred.CompleteLinearOrder
import Mathlib.SetTheory.Cardinal.SchroederBernstein
import Mathlib.Algebra.Order.Ring.Nat
import Mathlib.Data.Nat.Cast.Order.Basic

/-!
# Cardinal Numbers

We define cardinal numbers as a quotient of types under the equivalence relation of equinumerity.

## Main definitions

* `Cardinal` is the type of cardinal numbers (in a given universe).
* `Cardinal.mk α` or `#α` is the cardinality of `α`. The notation `#` lives in the locale
  `Cardinal`.
* Addition `c₁ + c₂` is defined by `Cardinal.add_def α β : #α + #β = #(α ⊕ β)`.
* Multiplication `c₁ * c₂` is defined by `Cardinal.mul_def : #α * #β = #(α × β)`.
* The order `c₁ ≤ c₂` is defined by `Cardinal.le_def α β : #α ≤ #β ↔ Nonempty (α ↪ β)`.
* Exponentiation `c₁ ^ c₂` is defined by `Cardinal.power_def α β : #α ^ #β = #(β → α)`.
* `Cardinal.isLimit c` means that `c` is a (weak) limit cardinal: `c ≠ 0 ∧ ∀ x < c, succ x < c`.
* `Cardinal.aleph0` or `ℵ₀` is the cardinality of `ℕ`. This definition is universe polymorphic:
  `Cardinal.aleph0.{u} : Cardinal.{u}` (contrast with `ℕ : Type`, which lives in a specific
  universe). In some cases the universe level has to be given explicitly.
* `Cardinal.sum` is the sum of an indexed family of cardinals, i.e. the cardinality of the
  corresponding sigma type.
* `Cardinal.prod` is the product of an indexed family of cardinals, i.e. the cardinality of the
  corresponding pi type.
* `Cardinal.powerlt a b` or `a ^< b` is defined as the supremum of `a ^ c` for `c < b`.

## Main instances

* Cardinals form a `CanonicallyOrderedCommSemiring` with the aforementioned sum and product.
* Cardinals form a `SuccOrder`. Use `Order.succ c` for the smallest cardinal greater than `c`.
* The less than relation on cardinals forms a well-order.
* Cardinals form a `ConditionallyCompleteLinearOrderBot`. Bounded sets for cardinals in universe
  `u` are precisely the sets indexed by some type in universe `u`, see
  `Cardinal.bddAbove_iff_small`. One can use `sSup` for the cardinal supremum, and `sInf` for the
  minimum of a set of cardinals.

## Main Statements

* Cantor's theorem: `Cardinal.cantor c : c < 2 ^ c`.
* König's theorem: `Cardinal.sum_lt_prod`

## Implementation notes

* There is a type of cardinal numbers in every universe level:
  `Cardinal.{u} : Type (u + 1)` is the quotient of types in `Type u`.
  The operation `Cardinal.lift` lifts cardinal numbers to a higher level.
* Cardinal arithmetic specifically for infinite cardinals (like `κ * κ = κ`) is in the file
  `Mathlib/SetTheory/Cardinal/Ordinal.lean`.
* There is an instance `Pow Cardinal`, but this will only fire if Lean already knows that both
  the base and the exponent live in the same universe. As a workaround, you can add
  ```
    local infixr:80 " ^' " => @HPow.hPow Cardinal Cardinal Cardinal _
  ```
  to a file. This notation will work even if Lean doesn't know yet that the base and the exponent
  live in the same universe (but no exponents in other types can be used).
  (Porting note: This last point might need to be updated.)

## References

* <https://en.wikipedia.org/wiki/Cardinal_number>

## Tags

cardinal number, cardinal arithmetic, cardinal exponentiation, aleph,
Cantor's theorem, König's theorem, Konig's theorem
-/

assert_not_exists Field

open Mathlib (Vector)
open Function Order Set

noncomputable section

universe u v w v' w'

variable {α β : Type u}

/-! ### Definition of cardinals -/

/-- The equivalence relation on types given by equivalence (bijective correspondence) of types.
  Quotienting by this equivalence relation gives the cardinal numbers.
-/
instance Cardinal.isEquivalent : Setoid (Type u) where
  r α β := Nonempty (α ≃ β)
  iseqv := ⟨
    fun α => ⟨Equiv.refl α⟩,
    fun ⟨e⟩ => ⟨e.symm⟩,
    fun ⟨e₁⟩ ⟨e₂⟩ => ⟨e₁.trans e₂⟩⟩

/-- `Cardinal.{u}` is the type of cardinal numbers in `Type u`,
  defined as the quotient of `Type u` by existence of an equivalence
  (a bijection with explicit inverse). -/
@[pp_with_univ]
def Cardinal : Type (u + 1) :=
  Quotient Cardinal.isEquivalent

namespace Cardinal

/-- The cardinal number of a type -/
def mk : Type u → Cardinal :=
  Quotient.mk'

@[inherit_doc]
scoped prefix:max "#" => Cardinal.mk

instance canLiftCardinalType : CanLift Cardinal.{u} (Type u) mk fun _ => True :=
  ⟨fun c _ => Quot.inductionOn c fun α => ⟨α, rfl⟩⟩

@[elab_as_elim]
theorem inductionOn {p : Cardinal → Prop} (c : Cardinal) (h : ∀ α, p #α) : p c :=
  Quotient.inductionOn c h

@[elab_as_elim]
theorem inductionOn₂ {p : Cardinal → Cardinal → Prop} (c₁ : Cardinal) (c₂ : Cardinal)
    (h : ∀ α β, p #α #β) : p c₁ c₂ :=
  Quotient.inductionOn₂ c₁ c₂ h

@[elab_as_elim]
theorem inductionOn₃ {p : Cardinal → Cardinal → Cardinal → Prop} (c₁ : Cardinal) (c₂ : Cardinal)
    (c₃ : Cardinal) (h : ∀ α β γ, p #α #β #γ) : p c₁ c₂ c₃ :=
  Quotient.inductionOn₃ c₁ c₂ c₃ h

theorem induction_on_pi {ι : Type u} {p : (ι → Cardinal.{v}) → Prop}
    (f : ι → Cardinal.{v}) (h : ∀ f : ι → Type v, p fun i ↦ #(f i)) : p f :=
  Quotient.induction_on_pi f h

protected theorem eq : #α = #β ↔ Nonempty (α ≃ β) :=
  Quotient.eq'

@[simp]
theorem mk'_def (α : Type u) : @Eq Cardinal ⟦α⟧ #α :=
  rfl

@[simp]
theorem mk_out (c : Cardinal) : #c.out = c :=
  Quotient.out_eq _

/-- The representative of the cardinal of a type is equivalent to the original type. -/
def outMkEquiv {α : Type v} : (#α).out ≃ α :=
  Nonempty.some <| Cardinal.eq.mp (by simp)

theorem mk_congr (e : α ≃ β) : #α = #β :=
  Quot.sound ⟨e⟩

alias _root_.Equiv.cardinal_eq := mk_congr

/-- Lift a function between `Type*`s to a function between `Cardinal`s. -/
def map (f : Type u → Type v) (hf : ∀ α β, α ≃ β → f α ≃ f β) : Cardinal.{u} → Cardinal.{v} :=
  Quotient.map f fun α β ⟨e⟩ => ⟨hf α β e⟩

@[simp]
theorem map_mk (f : Type u → Type v) (hf : ∀ α β, α ≃ β → f α ≃ f β) (α : Type u) :
    map f hf #α = #(f α) :=
  rfl

/-- Lift a binary operation `Type* → Type* → Type*` to a binary operation on `Cardinal`s. -/
def map₂ (f : Type u → Type v → Type w) (hf : ∀ α β γ δ, α ≃ β → γ ≃ δ → f α γ ≃ f β δ) :
    Cardinal.{u} → Cardinal.{v} → Cardinal.{w} :=
  Quotient.map₂ f fun α β ⟨e₁⟩ γ δ ⟨e₂⟩ => ⟨hf α β γ δ e₁ e₂⟩

/-- We define the order on cardinal numbers by `#α ≤ #β` if and only if
  there exists an embedding (injective function) from α to β. -/
instance : LE Cardinal.{u} :=
  ⟨fun q₁ q₂ =>
    Quotient.liftOn₂ q₁ q₂ (fun α β => Nonempty <| α ↪ β) fun _ _ _ _ ⟨e₁⟩ ⟨e₂⟩ =>
      propext ⟨fun ⟨e⟩ => ⟨e.congr e₁ e₂⟩, fun ⟨e⟩ => ⟨e.congr e₁.symm e₂.symm⟩⟩⟩

instance partialOrder : PartialOrder Cardinal.{u} where
  le := (· ≤ ·)
  le_refl := by
    rintro ⟨α⟩
    exact ⟨Embedding.refl _⟩
  le_trans := by
    rintro ⟨α⟩ ⟨β⟩ ⟨γ⟩ ⟨e₁⟩ ⟨e₂⟩
    exact ⟨e₁.trans e₂⟩
  le_antisymm := by
    rintro ⟨α⟩ ⟨β⟩ ⟨e₁⟩ ⟨e₂⟩
    exact Quotient.sound (e₁.antisymm e₂)

instance linearOrder : LinearOrder Cardinal.{u} :=
  { Cardinal.partialOrder with
    le_total := by
      rintro ⟨α⟩ ⟨β⟩
      apply Embedding.total
    decidableLE := Classical.decRel _ }

theorem le_def (α β : Type u) : #α ≤ #β ↔ Nonempty (α ↪ β) :=
  Iff.rfl

theorem mk_le_of_injective {α β : Type u} {f : α → β} (hf : Injective f) : #α ≤ #β :=
  ⟨⟨f, hf⟩⟩

theorem _root_.Function.Embedding.cardinal_le {α β : Type u} (f : α ↪ β) : #α ≤ #β :=
  ⟨f⟩

theorem mk_le_of_surjective {α β : Type u} {f : α → β} (hf : Surjective f) : #β ≤ #α :=
  ⟨Embedding.ofSurjective f hf⟩

theorem le_mk_iff_exists_set {c : Cardinal} {α : Type u} : c ≤ #α ↔ ∃ p : Set α, #p = c :=
  ⟨inductionOn c fun _ ⟨⟨f, hf⟩⟩ => ⟨Set.range f, (Equiv.ofInjective f hf).cardinal_eq.symm⟩,
    fun ⟨_, e⟩ => e ▸ ⟨⟨Subtype.val, fun _ _ => Subtype.eq⟩⟩⟩

theorem mk_subtype_le {α : Type u} (p : α → Prop) : #(Subtype p) ≤ #α :=
  ⟨Embedding.subtype p⟩

theorem mk_set_le (s : Set α) : #s ≤ #α :=
  mk_subtype_le s

/-! ### Lifting cardinals to a higher universe -/

/-- The universe lift operation on cardinals. You can specify the universes explicitly with
  `lift.{u v} : Cardinal.{v} → Cardinal.{max v u}` -/
@[pp_with_univ]
def lift (c : Cardinal.{v}) : Cardinal.{max v u} :=
  map ULift.{u, v} (fun _ _ e => Equiv.ulift.trans <| e.trans Equiv.ulift.symm) c

@[simp]
theorem mk_uLift (α) : #(ULift.{v, u} α) = lift.{v} #α :=
  rfl

-- Porting note: simpNF is not happy with universe levels, but this is needed as simp lemma
-- further down in this file
/-- `lift.{max u v, u}` equals `lift.{v, u}`. -/
@[simp, nolint simpNF]
theorem lift_umax : lift.{max u v, u} = lift.{v, u} :=
  funext fun a => inductionOn a fun _ => (Equiv.ulift.trans Equiv.ulift.symm).cardinal_eq

-- Porting note: simpNF is not happy with universe levels, but this is needed as simp lemma
-- further down in this file
/-- `lift.{max v u, u}` equals `lift.{v, u}`. -/
@[simp, nolint simpNF]
theorem lift_umax' : lift.{max v u, u} = lift.{v, u} :=
  lift_umax

-- Porting note: simpNF is not happy with universe levels, but this is needed as simp lemma
-- further down in this file
/-- A cardinal lifted to a lower or equal universe equals itself. -/
@[simp, nolint simpNF]
theorem lift_id' (a : Cardinal.{max u v}) : lift.{u} a = a :=
  inductionOn a fun _ => mk_congr Equiv.ulift

/-- A cardinal lifted to the same universe equals itself. -/
@[simp]
theorem lift_id (a : Cardinal) : lift.{u, u} a = a :=
  lift_id'.{u, u} a

/-- A cardinal lifted to the zero universe equals itself. -/
-- porting note (#10618): simp can prove this
-- @[simp]
theorem lift_uzero (a : Cardinal.{u}) : lift.{0} a = a :=
  lift_id'.{0, u} a

@[simp]
theorem lift_lift.{u_1} (a : Cardinal.{u_1}) : lift.{w} (lift.{v} a) = lift.{max v w} a :=
  inductionOn a fun _ => (Equiv.ulift.trans <| Equiv.ulift.trans Equiv.ulift.symm).cardinal_eq

@[simp]
lemma mk_preimage_down {s : Set α} : #(ULift.down.{v} ⁻¹' s) = lift.{v} (#s) := by
  rw [← mk_uLift, Cardinal.eq]
  constructor
  let f : ULift.down ⁻¹' s → ULift s := fun x ↦ ULift.up (restrictPreimage s ULift.down x)
  have : Function.Bijective f :=
    ULift.up_bijective.comp (restrictPreimage_bijective _ (ULift.down_bijective))
  exact Equiv.ofBijective f this

theorem out_embedding {c c' : Cardinal} : c ≤ c' ↔ Nonempty (c.out ↪ c'.out) := by
  trans
  · rw [← Quotient.out_eq c, ← Quotient.out_eq c']
  · rw [mk'_def, mk'_def, le_def]

theorem lift_mk_le {α : Type v} {β : Type w} :
    lift.{max u w} #α ≤ lift.{max u v} #β ↔ Nonempty (α ↪ β) :=
  ⟨fun ⟨f⟩ => ⟨Embedding.congr Equiv.ulift Equiv.ulift f⟩, fun ⟨f⟩ =>
    ⟨Embedding.congr Equiv.ulift.symm Equiv.ulift.symm f⟩⟩

/-- A variant of `Cardinal.lift_mk_le` with specialized universes.
Because Lean often can not realize it should use this specialization itself,
we provide this statement separately so you don't have to solve the specialization problem either.
-/
theorem lift_mk_le' {α : Type u} {β : Type v} : lift.{v} #α ≤ lift.{u} #β ↔ Nonempty (α ↪ β) :=
  lift_mk_le.{0}

theorem lift_mk_eq {α : Type u} {β : Type v} :
    lift.{max v w} #α = lift.{max u w} #β ↔ Nonempty (α ≃ β) :=
  Quotient.eq'.trans
    ⟨fun ⟨f⟩ => ⟨Equiv.ulift.symm.trans <| f.trans Equiv.ulift⟩, fun ⟨f⟩ =>
      ⟨Equiv.ulift.trans <| f.trans Equiv.ulift.symm⟩⟩

/-- A variant of `Cardinal.lift_mk_eq` with specialized universes.
Because Lean often can not realize it should use this specialization itself,
we provide this statement separately so you don't have to solve the specialization problem either.
-/
theorem lift_mk_eq' {α : Type u} {β : Type v} : lift.{v} #α = lift.{u} #β ↔ Nonempty (α ≃ β) :=
  lift_mk_eq.{u, v, 0}

-- Porting note: simpNF is not happy with universe levels.
@[simp, nolint simpNF]
theorem lift_mk_shrink (α : Type u) [Small.{v} α] :
    Cardinal.lift.{max u w} #(Shrink.{v} α) = Cardinal.lift.{max v w} #α :=
  lift_mk_eq.2 ⟨(equivShrink α).symm⟩

@[simp]
theorem lift_mk_shrink' (α : Type u) [Small.{v} α] :
    Cardinal.lift.{u} #(Shrink.{v} α) = Cardinal.lift.{v} #α :=
  lift_mk_shrink.{u, v, 0} α

@[simp]
theorem lift_mk_shrink'' (α : Type max u v) [Small.{v} α] :
    Cardinal.lift.{u} #(Shrink.{v} α) = #α := by
  rw [← lift_umax', lift_mk_shrink.{max u v, v, 0} α, ← lift_umax, lift_id]

/-- `Cardinal.lift` as an `InitialSeg`. -/
@[simps!]
def liftInitialSeg : Cardinal.{u} ≤i Cardinal.{max u v} := by
  refine ⟨(OrderEmbedding.ofMapLEIff lift ?_).ltEmbedding, ?_⟩ <;> intro a b
  · refine inductionOn₂ a b fun _ _ ↦ ?_
    rw [← lift_umax, lift_mk_le.{v, u, u}, le_def]
  · refine inductionOn₂ a b fun α β h ↦ ?_
    obtain ⟨e⟩ := h.le
    replace e := e.congr (Equiv.refl β) Equiv.ulift
    refine ⟨#(range e), mk_congr (Equiv.ulift.trans <| Equiv.symm ?_)⟩
    apply (e.codRestrict _ mem_range_self).equivOfSurjective
    rintro ⟨a, ⟨b, rfl⟩⟩
    exact ⟨b, rfl⟩

theorem mem_range_of_le_lift {a : Cardinal.{u}} {b : Cardinal.{max u v}} :
    b ≤ lift.{v, u} a → b ∈ Set.range lift.{v, u} :=
  liftInitialSeg.mem_range_of_le

@[deprecated mem_range_of_le_lift (since := "2024-10-07")]
theorem lift_down {a : Cardinal.{u}} {b : Cardinal.{max u v}} :
    b ≤ lift.{v, u} a → ∃ a', lift.{v, u} a' = b :=
  mem_range_of_le_lift

<<<<<<< HEAD
-- Porting note: simpNF is not happy with universe levels.
@[simp, nolint simpNF]
theorem lift_mk_shrink (α : Type u) [Small.{v} α] :
    Cardinal.lift.{max u w} #(Shrink.{v} α) = Cardinal.lift.{max v w} #α :=
  lift_mk_eq.2 ⟨(equivShrink α).symm⟩

@[simp]
theorem lift_mk_shrink' (α : Type u) [Small.{v} α] :
    Cardinal.lift.{u} #(Shrink.{v} α) = Cardinal.lift.{v} #α :=
  lift_mk_shrink.{u, v, 0} α

@[simp]
theorem lift_mk_shrink'' (α : Type max u v) [Small.{v} α] :
    Cardinal.lift.{u} #(Shrink.{v} α) = #α := by
  rw [← lift_umax', lift_mk_shrink.{max u v, v, 0} α, ← lift_umax, lift_id]

theorem lift_down {a : Cardinal.{u}} {b : Cardinal.{max u v}} :
    b ≤ lift.{v,u} a → ∃ a', lift.{v,u} a' = b :=
  inductionOn₂ a b fun α β => by
    rw [← lift_id #β, ← lift_umax, ← lift_umax.{u, v}, lift_mk_le.{v}]
    exact fun ⟨f⟩ =>
      ⟨#(Set.range f),
        Eq.symm <| lift_mk_eq.{_, _, v}.2
          ⟨Function.Embedding.equivOfSurjective (Embedding.codRestrict _ f Set.mem_range_self)
              fun ⟨a, ⟨b, e⟩⟩ => ⟨b, Subtype.eq e⟩⟩⟩

-- Porting note: changed `simps` to `simps!` because the linter told to do so.
=======
>>>>>>> 22b17a30
/-- `Cardinal.lift` as an `OrderEmbedding`. -/
@[deprecated Cardinal.liftInitialSeg (since := "2024-10-07")]
def liftOrderEmbedding : Cardinal.{v} ↪o Cardinal.{max v u} :=
  liftInitialSeg.toOrderEmbedding

theorem lift_injective : Injective lift.{u, v} :=
  liftInitialSeg.injective

@[simp]
theorem lift_inj {a b : Cardinal.{u}} : lift.{v, u} a = lift.{v, u} b ↔ a = b :=
  lift_injective.eq_iff

@[simp]
theorem lift_le {a b : Cardinal.{v}} : lift.{u} a ≤ lift.{u} b ↔ a ≤ b :=
  liftInitialSeg.le_iff_le

@[simp]
theorem lift_lt {a b : Cardinal.{u}} : lift.{v, u} a < lift.{v, u} b ↔ a < b :=
  liftInitialSeg.lt_iff_lt

theorem lift_strictMono : StrictMono lift := fun _ _ => lift_lt.2

theorem lift_monotone : Monotone lift :=
  lift_strictMono.monotone

@[simp]
theorem lift_min {a b : Cardinal} : lift.{u, v} (min a b) = min (lift.{u, v} a) (lift.{u, v} b) :=
  lift_monotone.map_min

@[simp]
theorem lift_max {a b : Cardinal} : lift.{u, v} (max a b) = max (lift.{u, v} a) (lift.{u, v} b) :=
  lift_monotone.map_max

-- Porting note: simpNF is not happy with universe levels.
@[simp, nolint simpNF]
theorem lift_umax_eq {a : Cardinal.{u}} {b : Cardinal.{v}} :
    lift.{max v w} a = lift.{max u w} b ↔ lift.{v} a = lift.{u} b := by
  rw [← lift_lift.{v, w, u}, ← lift_lift.{u, w, v}, lift_inj]

theorem le_lift_iff {a : Cardinal.{u}} {b : Cardinal.{max u v}} :
<<<<<<< HEAD
    b ≤ lift.{v, u} a ↔ ∃ a', lift.{v, u} a' = b ∧ a' ≤ a :=
  ⟨fun h =>
    let ⟨a', e⟩ := lift_down h
    ⟨a', e, lift_le.1 <| e.symm ▸ h⟩,
    fun ⟨_, e, h⟩ => e ▸ lift_le.2 h⟩

theorem lt_lift_iff {a : Cardinal.{u}} {b : Cardinal.{max u v}} :
    b < lift.{v, u} a ↔ ∃ a', lift.{v, u} a' = b ∧ a' < a :=
  ⟨fun h =>
    let ⟨a', e⟩ := lift_down h.le
    ⟨a', e, lift_lt.1 <| e.symm ▸ h⟩,
    fun ⟨_, e, h⟩ => e ▸ lift_lt.2 h⟩
=======
    b ≤ lift.{v, u} a ↔ ∃ a' ≤ a, lift.{v, u} a' = b :=
  liftInitialSeg.le_apply_iff

theorem lt_lift_iff {a : Cardinal.{u}} {b : Cardinal.{max u v}} :
    b < lift.{v, u} a ↔ ∃ a' < a, lift.{v, u} a' = b :=
  liftInitialSeg.lt_apply_iff
>>>>>>> 22b17a30

/-! ### Basic cardinals -/

instance : Zero Cardinal.{u} :=
  -- `PEmpty` might be more canonical, but this is convenient for defeq with natCast
  ⟨lift #(Fin 0)⟩

instance : Inhabited Cardinal.{u} :=
  ⟨0⟩

@[simp]
theorem mk_eq_zero (α : Type u) [IsEmpty α] : #α = 0 :=
  (Equiv.equivOfIsEmpty α (ULift (Fin 0))).cardinal_eq

@[simp]
theorem lift_zero : lift 0 = 0 := mk_eq_zero _

@[simp]
theorem lift_eq_zero {a : Cardinal.{v}} : lift.{u} a = 0 ↔ a = 0 :=
  lift_injective.eq_iff' lift_zero

theorem mk_eq_zero_iff {α : Type u} : #α = 0 ↔ IsEmpty α :=
  ⟨fun e =>
    let ⟨h⟩ := Quotient.exact e
    h.isEmpty,
    @mk_eq_zero α⟩

theorem mk_ne_zero_iff {α : Type u} : #α ≠ 0 ↔ Nonempty α :=
  (not_iff_not.2 mk_eq_zero_iff).trans not_isEmpty_iff

@[simp]
theorem mk_ne_zero (α : Type u) [Nonempty α] : #α ≠ 0 :=
  mk_ne_zero_iff.2 ‹_›

instance : One Cardinal.{u} :=
  -- `PUnit` might be more canonical, but this is convenient for defeq with natCast
  ⟨lift #(Fin 1)⟩

instance : Nontrivial Cardinal.{u} :=
  ⟨⟨1, 0, mk_ne_zero _⟩⟩

theorem mk_eq_one (α : Type u) [Subsingleton α] [Nonempty α] : #α = 1 :=
  let ⟨_⟩ := nonempty_unique α; (Equiv.equivOfUnique α (ULift (Fin 1))).cardinal_eq

theorem le_one_iff_subsingleton {α : Type u} : #α ≤ 1 ↔ Subsingleton α :=
  ⟨fun ⟨f⟩ => ⟨fun _ _ => f.injective (Subsingleton.elim _ _)⟩, fun ⟨h⟩ =>
    ⟨fun _ => ULift.up 0, fun _ _ _ => h _ _⟩⟩

@[simp]
theorem mk_le_one_iff_set_subsingleton {s : Set α} : #s ≤ 1 ↔ s.Subsingleton :=
  le_one_iff_subsingleton.trans s.subsingleton_coe

alias ⟨_, _root_.Set.Subsingleton.cardinal_mk_le_one⟩ := mk_le_one_iff_set_subsingleton

instance : Add Cardinal.{u} :=
  ⟨map₂ Sum fun _ _ _ _ => Equiv.sumCongr⟩

theorem add_def (α β : Type u) : #α + #β = #(α ⊕ β) :=
  rfl

instance : NatCast Cardinal.{u} :=
  ⟨fun n => lift #(Fin n)⟩

@[simp]
theorem mk_sum (α : Type u) (β : Type v) : #(α ⊕ β) = lift.{v, u} #α + lift.{u, v} #β :=
  mk_congr (Equiv.ulift.symm.sumCongr Equiv.ulift.symm)

@[simp]
theorem mk_option {α : Type u} : #(Option α) = #α + 1 := by
  rw [(Equiv.optionEquivSumPUnit.{u, u} α).cardinal_eq, mk_sum, mk_eq_one PUnit, lift_id, lift_id]

@[simp]
theorem mk_psum (α : Type u) (β : Type v) : #(α ⊕' β) = lift.{v} #α + lift.{u} #β :=
  (mk_congr (Equiv.psumEquivSum α β)).trans (mk_sum α β)

@[simp]
theorem mk_fintype (α : Type u) [h : Fintype α] : #α = Fintype.card α :=
  mk_congr (Fintype.equivOfCardEq (by simp))

instance : Mul Cardinal.{u} :=
  ⟨map₂ Prod fun _ _ _ _ => Equiv.prodCongr⟩

theorem mul_def (α β : Type u) : #α * #β = #(α × β) :=
  rfl

@[simp]
theorem mk_prod (α : Type u) (β : Type v) : #(α × β) = lift.{v, u} #α * lift.{u, v} #β :=
  mk_congr (Equiv.ulift.symm.prodCongr Equiv.ulift.symm)

/-- The cardinal exponential. `#α ^ #β` is the cardinal of `β → α`. -/
instance instPowCardinal : Pow Cardinal.{u} Cardinal.{u} :=
  ⟨map₂ (fun α β => β → α) fun _ _ _ _ e₁ e₂ => e₂.arrowCongr e₁⟩

theorem power_def (α β : Type u) : #α ^ #β = #(β → α) :=
  rfl

theorem mk_arrow (α : Type u) (β : Type v) : #(α → β) = (lift.{u} #β^lift.{v} #α) :=
  mk_congr (Equiv.ulift.symm.arrowCongr Equiv.ulift.symm)

@[simp]
theorem lift_power (a b : Cardinal.{u}) : lift.{v} (a ^ b) = lift.{v} a ^ lift.{v} b :=
  inductionOn₂ a b fun _ _ =>
    mk_congr <| Equiv.ulift.trans (Equiv.ulift.arrowCongr Equiv.ulift).symm

@[simp]
theorem power_zero (a : Cardinal) : a ^ (0 : Cardinal) = 1 :=
  inductionOn a fun _ => mk_eq_one _

@[simp]
theorem power_one (a : Cardinal.{u}) : a ^ (1 : Cardinal) = a :=
  inductionOn a fun α => mk_congr (Equiv.funUnique (ULift.{u} (Fin 1)) α)

theorem power_add (a b c : Cardinal) : a ^ (b + c) = a ^ b * a ^ c :=
  inductionOn₃ a b c fun α β γ => mk_congr <| Equiv.sumArrowEquivProdArrow β γ α

private theorem cast_succ (n : ℕ) : ((n + 1 : ℕ) : Cardinal.{u}) = n + 1 := by
  change #(ULift.{u} _) = #(ULift.{u} _) + 1
  rw [← mk_option]
  simp

instance commSemiring : CommSemiring Cardinal.{u} where
  zero := 0
  one := 1
  add := (· + ·)
  mul := (· * ·)
  zero_add a := inductionOn a fun α => mk_congr <| Equiv.emptySum _ α
  add_zero a := inductionOn a fun α => mk_congr <| Equiv.sumEmpty α _
  add_assoc a b c := inductionOn₃ a b c fun α β γ => mk_congr <| Equiv.sumAssoc α β γ
  add_comm a b := inductionOn₂ a b fun α β => mk_congr <| Equiv.sumComm α β
  zero_mul a := inductionOn a fun α => mk_eq_zero _
  mul_zero a := inductionOn a fun α => mk_eq_zero _
  one_mul a := inductionOn a fun α => mk_congr <| Equiv.uniqueProd α _
  mul_one a := inductionOn a fun α => mk_congr <| Equiv.prodUnique α _
  mul_assoc a b c := inductionOn₃ a b c fun α β γ => mk_congr <| Equiv.prodAssoc α β γ
  mul_comm a b := inductionOn₂ a b fun α β => mk_congr <| Equiv.prodComm α β
  left_distrib a b c := inductionOn₃ a b c fun α β γ => mk_congr <| Equiv.prodSumDistrib α β γ
  right_distrib a b c := inductionOn₃ a b c fun α β γ => mk_congr <| Equiv.sumProdDistrib α β γ
  nsmul := nsmulRec
  npow n c := c ^ (n : Cardinal)
  npow_zero := power_zero
  npow_succ n c := by dsimp; rw [cast_succ, power_add, power_one]
  natCast n := lift #(Fin n)
  natCast_zero := rfl
  natCast_succ n := cast_succ n

@[simp]
theorem one_power {a : Cardinal} : (1 : Cardinal) ^ a = 1 :=
  inductionOn a fun _ => mk_eq_one _

-- porting note (#10618): simp can prove this
-- @[simp]
theorem mk_bool : #Bool = 2 := by simp

-- porting note (#10618): simp can prove this
-- @[simp]
theorem mk_Prop : #Prop = 2 := by simp

@[simp]
theorem zero_power {a : Cardinal} : a ≠ 0 → (0 : Cardinal) ^ a = 0 :=
  inductionOn a fun _ heq =>
    mk_eq_zero_iff.2 <|
      isEmpty_pi.2 <|
        let ⟨a⟩ := mk_ne_zero_iff.1 heq
        ⟨a, inferInstance⟩

theorem power_ne_zero {a : Cardinal} (b : Cardinal) : a ≠ 0 → a ^ b ≠ 0 :=
  inductionOn₂ a b fun _ _ h =>
    let ⟨a⟩ := mk_ne_zero_iff.1 h
    mk_ne_zero_iff.2 ⟨fun _ => a⟩

theorem mul_power {a b c : Cardinal} : (a * b) ^ c = a ^ c * b ^ c :=
  inductionOn₃ a b c fun α β γ => mk_congr <| Equiv.arrowProdEquivProdArrow α β γ

theorem power_mul {a b c : Cardinal} : a ^ (b * c) = (a ^ b) ^ c := by
  rw [mul_comm b c]
  exact inductionOn₃ a b c fun α β γ => mk_congr <| Equiv.curry γ β α

@[simp]
theorem pow_cast_right (a : Cardinal.{u}) (n : ℕ) : a ^ (↑n : Cardinal.{u}) = a ^ n :=
  rfl

@[simp]
theorem lift_one : lift 1 = 1 := mk_eq_one _

@[simp]
theorem lift_eq_one {a : Cardinal.{v}} : lift.{u} a = 1 ↔ a = 1 :=
  lift_injective.eq_iff' lift_one

@[simp]
theorem lift_add (a b : Cardinal.{u}) : lift.{v} (a + b) = lift.{v} a + lift.{v} b :=
  inductionOn₂ a b fun _ _ =>
    mk_congr <| Equiv.ulift.trans (Equiv.sumCongr Equiv.ulift Equiv.ulift).symm

@[simp]
theorem lift_mul (a b : Cardinal.{u}) : lift.{v} (a * b) = lift.{v} a * lift.{v} b :=
  inductionOn₂ a b fun _ _ =>
    mk_congr <| Equiv.ulift.trans (Equiv.prodCongr Equiv.ulift Equiv.ulift).symm

-- Porting note: Proof used to be simp, needed to remind simp that 1 + 1 = 2
theorem lift_two : lift.{u, v} 2 = 2 := by simp [← one_add_one_eq_two]

@[simp]
theorem mk_set {α : Type u} : #(Set α) = 2 ^ #α := by simp [← one_add_one_eq_two, Set, mk_arrow]

/-- A variant of `Cardinal.mk_set` expressed in terms of a `Set` instead of a `Type`. -/
@[simp]
theorem mk_powerset {α : Type u} (s : Set α) : #(↥(𝒫 s)) = 2 ^ #(↥s) :=
  (mk_congr (Equiv.Set.powerset s)).trans mk_set

theorem lift_two_power (a : Cardinal) : lift.{v} (2 ^ a) = 2 ^ lift.{v} a := by
  simp [← one_add_one_eq_two]

/-! ### Order properties -/

protected theorem zero_le : ∀ a : Cardinal, 0 ≤ a := by
  rintro ⟨α⟩
  exact ⟨Embedding.ofIsEmpty⟩

private theorem add_le_add' : ∀ {a b c d : Cardinal}, a ≤ b → c ≤ d → a + c ≤ b + d := by
  rintro ⟨α⟩ ⟨β⟩ ⟨γ⟩ ⟨δ⟩ ⟨e₁⟩ ⟨e₂⟩; exact ⟨e₁.sumMap e₂⟩

instance add_covariantClass : CovariantClass Cardinal Cardinal (· + ·) (· ≤ ·) :=
  ⟨fun _ _ _ => add_le_add' le_rfl⟩

instance add_swap_covariantClass : CovariantClass Cardinal Cardinal (swap (· + ·)) (· ≤ ·) :=
  ⟨fun _ _ _ h => add_le_add' h le_rfl⟩

instance canonicallyOrderedCommSemiring : CanonicallyOrderedCommSemiring Cardinal.{u} :=
  { Cardinal.commSemiring,
    Cardinal.partialOrder with
    bot := 0
    bot_le := Cardinal.zero_le
    add_le_add_left := fun a b => add_le_add_left
    exists_add_of_le := fun {a b} =>
      inductionOn₂ a b fun α β ⟨⟨f, hf⟩⟩ =>
        have : α ⊕ ((range f)ᶜ : Set β) ≃ β := by
          classical
          exact (Equiv.sumCongr (Equiv.ofInjective f hf) (Equiv.refl _)).trans <|
            Equiv.Set.sumCompl (range f)
        ⟨#(↥(range f)ᶜ), mk_congr this.symm⟩
    le_self_add := fun a b => (add_zero a).ge.trans <| add_le_add_left (Cardinal.zero_le _) _
    eq_zero_or_eq_zero_of_mul_eq_zero := fun {a b} =>
      inductionOn₂ a b fun α β => by
        simpa only [mul_def, mk_eq_zero_iff, isEmpty_prod] using id }

instance : CanonicallyLinearOrderedAddCommMonoid Cardinal.{u} :=
  { Cardinal.canonicallyOrderedCommSemiring, Cardinal.linearOrder with }

-- Computable instance to prevent a non-computable one being found via the one above
instance : CanonicallyOrderedAddCommMonoid Cardinal.{u} :=
  { Cardinal.canonicallyOrderedCommSemiring with }

instance : LinearOrderedCommMonoidWithZero Cardinal.{u} :=
  { Cardinal.commSemiring,
    Cardinal.linearOrder with
    mul_le_mul_left := @mul_le_mul_left' _ _ _ _
    zero_le_one := zero_le _ }

-- Computable instance to prevent a non-computable one being found via the one above
instance : CommMonoidWithZero Cardinal.{u} :=
  { Cardinal.canonicallyOrderedCommSemiring with }

-- Porting note: new
-- Computable instance to prevent a non-computable one being found via the one above
instance : CommMonoid Cardinal.{u} :=
  { Cardinal.canonicallyOrderedCommSemiring with }

theorem zero_power_le (c : Cardinal.{u}) : (0 : Cardinal.{u}) ^ c ≤ 1 := by
  by_cases h : c = 0
  · rw [h, power_zero]
  · rw [zero_power h]
    apply zero_le

theorem power_le_power_left : ∀ {a b c : Cardinal}, a ≠ 0 → b ≤ c → a ^ b ≤ a ^ c := by
  rintro ⟨α⟩ ⟨β⟩ ⟨γ⟩ hα ⟨e⟩
  let ⟨a⟩ := mk_ne_zero_iff.1 hα
  exact ⟨@Function.Embedding.arrowCongrLeft _ _ _ ⟨a⟩ e⟩

theorem self_le_power (a : Cardinal) {b : Cardinal} (hb : 1 ≤ b) : a ≤ a ^ b := by
  rcases eq_or_ne a 0 with (rfl | ha)
  · exact zero_le _
  · convert power_le_power_left ha hb
    exact (power_one a).symm

/-- **Cantor's theorem** -/
theorem cantor (a : Cardinal.{u}) : a < 2 ^ a := by
  induction' a using Cardinal.inductionOn with α
  rw [← mk_set]
  refine ⟨⟨⟨singleton, fun a b => singleton_eq_singleton_iff.1⟩⟩, ?_⟩
  rintro ⟨⟨f, hf⟩⟩
  exact cantor_injective f hf

instance : NoMaxOrder Cardinal.{u} where exists_gt a := ⟨_, cantor a⟩

-- short-circuit type class inference
instance : DistribLattice Cardinal.{u} := inferInstance

theorem one_lt_iff_nontrivial {α : Type u} : 1 < #α ↔ Nontrivial α := by
  rw [← not_le, le_one_iff_subsingleton, ← not_nontrivial_iff_subsingleton, Classical.not_not]

theorem power_le_max_power_one {a b c : Cardinal} (h : b ≤ c) : a ^ b ≤ max (a ^ c) 1 := by
  by_cases ha : a = 0
  · simp [ha, zero_power_le]
  · exact (power_le_power_left ha h).trans (le_max_left _ _)

theorem power_le_power_right {a b c : Cardinal} : a ≤ b → a ^ c ≤ b ^ c :=
  inductionOn₃ a b c fun _ _ _ ⟨e⟩ => ⟨Embedding.arrowCongrRight e⟩

theorem power_pos {a : Cardinal} (b : Cardinal) (ha : 0 < a) : 0 < a ^ b :=
  (power_ne_zero _ ha.ne').bot_lt

protected theorem lt_wf : @WellFounded Cardinal.{u} (· < ·) :=
  ⟨fun a =>
    by_contradiction fun h => by
      let ι := { c : Cardinal // ¬Acc (· < ·) c }
      let f : ι → Cardinal := Subtype.val
      haveI hι : Nonempty ι := ⟨⟨_, h⟩⟩
      obtain ⟨⟨c : Cardinal, hc : ¬Acc (· < ·) c⟩, ⟨h_1 : ∀ j, (f ⟨c, hc⟩).out ↪ (f j).out⟩⟩ :=
        Embedding.min_injective fun i => (f i).out
      refine hc (Acc.intro _ fun j h' => by_contradiction fun hj => h'.2 ?_)
      have : #_ ≤ #_ := ⟨h_1 ⟨j, hj⟩⟩
      simpa only [mk_out] using this⟩

instance : WellFoundedRelation Cardinal.{u} :=
  ⟨(· < ·), Cardinal.lt_wf⟩

-- Porting note: this no longer is automatically inferred.
instance : WellFoundedLT Cardinal.{u} :=
  ⟨Cardinal.lt_wf⟩

instance wo : @IsWellOrder Cardinal.{u} (· < ·) where

instance : ConditionallyCompleteLinearOrderBot Cardinal :=
  WellFoundedLT.conditionallyCompleteLinearOrderBot _

@[simp]
theorem sInf_empty : sInf (∅ : Set Cardinal.{u}) = 0 :=
  dif_neg Set.not_nonempty_empty

lemma sInf_eq_zero_iff {s : Set Cardinal} : sInf s = 0 ↔ s = ∅ ∨ ∃ a ∈ s, a = 0 := by
  refine ⟨fun h ↦ ?_, fun h ↦ ?_⟩
  · rcases s.eq_empty_or_nonempty with rfl | hne
    · exact Or.inl rfl
    · exact Or.inr ⟨sInf s, csInf_mem hne, h⟩
  · rcases h with rfl | ⟨a, ha, rfl⟩
    · exact Cardinal.sInf_empty
    · exact eq_bot_iff.2 (csInf_le' ha)

lemma iInf_eq_zero_iff {ι : Sort*} {f : ι → Cardinal} :
    (⨅ i, f i) = 0 ↔ IsEmpty ι ∨ ∃ i, f i = 0 := by
  simp [iInf, sInf_eq_zero_iff]

/-- A variant of `ciSup_of_empty` but with `0` on the RHS for convenience -/
protected theorem iSup_of_empty {ι} (f : ι → Cardinal) [IsEmpty ι] : iSup f = 0 :=
  ciSup_of_empty f

@[simp]
theorem lift_sInf (s : Set Cardinal) : lift.{u, v} (sInf s) = sInf (lift.{u, v} '' s) := by
  rcases eq_empty_or_nonempty s with (rfl | hs)
  · simp
  · exact lift_monotone.map_csInf hs

@[simp]
theorem lift_iInf {ι} (f : ι → Cardinal) : lift.{u, v} (iInf f) = ⨅ i, lift.{u, v} (f i) := by
  unfold iInf
  convert lift_sInf (range f)
  simp_rw [← comp_apply (f := lift), range_comp]

/-- Note that the successor of `c` is not the same as `c + 1` except in the case of finite `c`. -/
instance : SuccOrder Cardinal := ConditionallyCompleteLinearOrder.toSuccOrder

theorem succ_def (c : Cardinal) : succ c = sInf { c' | c < c' } :=
  dif_neg <| not_isMax c

theorem succ_pos : ∀ c : Cardinal, 0 < succ c :=
  bot_lt_succ

theorem succ_ne_zero (c : Cardinal) : succ c ≠ 0 :=
  (succ_pos _).ne'

theorem add_one_le_succ (c : Cardinal.{u}) : c + 1 ≤ succ c := by
  -- Porting note: rewrote the next three lines to avoid defeq abuse.
  have : Set.Nonempty { c' | c < c' } := exists_gt c
  simp_rw [succ_def, le_csInf_iff'' this, mem_setOf]
  intro b hlt
  rcases b, c with ⟨⟨β⟩, ⟨γ⟩⟩
  cases' le_of_lt hlt with f
  have : ¬Surjective f := fun hn => (not_le_of_lt hlt) (mk_le_of_surjective hn)
  simp only [Surjective, not_forall] at this
  rcases this with ⟨b, hb⟩
  calc
    #γ + 1 = #(Option γ) := mk_option.symm
    _ ≤ #β := (f.optionElim b hb).cardinal_le

@[simp]
theorem lift_succ (a) : lift.{v, u} (succ a) = succ (lift.{v, u} a) :=
  le_antisymm
    (le_of_not_gt fun h => by
<<<<<<< HEAD
      rcases lt_lift_iff.1 h with ⟨b, e, h⟩
=======
      rcases lt_lift_iff.1 h with ⟨b, h, e⟩
>>>>>>> 22b17a30
      rw [lt_succ_iff, ← lift_le, e] at h
      exact h.not_lt (lt_succ _))
    (succ_le_of_lt <| lift_lt.2 <| lt_succ a)

/-- A cardinal is a limit if it is not zero or a successor cardinal. Note that `ℵ₀` is a limit
  cardinal by this definition, but `0` isn't.
Deprecated. Use `Order.IsSuccLimit` instead. -/
@[deprecated IsSuccLimit (since := "2024-09-17")]
def IsLimit (c : Cardinal) : Prop :=
  c ≠ 0 ∧ IsSuccPrelimit c

theorem ne_zero_of_isSuccLimit {c} (h : IsSuccLimit c) : c ≠ 0 :=
  h.ne_bot

theorem isSuccPrelimit_zero : IsSuccPrelimit (0 : Cardinal) :=
  isSuccPrelimit_bot

protected theorem isSuccLimit_iff {c : Cardinal} : IsSuccLimit c ↔ c ≠ 0 ∧ IsSuccPrelimit c :=
  isSuccLimit_iff

section deprecated
<<<<<<< HEAD

set_option linter.deprecated false

=======

set_option linter.deprecated false

>>>>>>> 22b17a30
@[deprecated IsSuccLimit.isSuccPrelimit (since := "2024-09-17")]
protected theorem IsLimit.isSuccPrelimit {c} (h : IsLimit c) : IsSuccPrelimit c :=
  h.2

@[deprecated ne_zero_of_isSuccLimit (since := "2024-09-17")]
protected theorem IsLimit.ne_zero {c} (h : IsLimit c) : c ≠ 0 :=
  h.1

@[deprecated IsLimit.isSuccPrelimit (since := "2024-09-05")]
alias IsLimit.isSuccLimit := IsLimit.isSuccPrelimit

@[deprecated IsSuccLimit.succ_lt (since := "2024-09-17")]
theorem IsLimit.succ_lt {x c} (h : IsLimit c) : x < c → succ x < c :=
  h.isSuccPrelimit.succ_lt

@[deprecated isSuccPrelimit_zero (since := "2024-09-05")]
alias isSuccLimit_zero := isSuccPrelimit_zero

end deprecated

/-! ### Indexed cardinal `sum` -/

/-- The indexed sum of cardinals is the cardinality of the
  indexed disjoint union, i.e. sigma type. -/
def sum {ι} (f : ι → Cardinal) : Cardinal :=
  mk (Σ i, (f i).out)

theorem le_sum {ι} (f : ι → Cardinal) (i) : f i ≤ sum f := by
  rw [← Quotient.out_eq (f i)]
  exact ⟨⟨fun a => ⟨i, a⟩, fun a b h => by injection h⟩⟩

theorem iSup_le_sum {ι} (f : ι → Cardinal) : iSup f ≤ sum f :=
  ciSup_le' <| le_sum _

@[simp]
theorem mk_sigma {ι} (f : ι → Type*) : #(Σ i, f i) = sum fun i => #(f i) :=
  mk_congr <| Equiv.sigmaCongrRight fun _ => outMkEquiv.symm

<<<<<<< HEAD
=======
theorem mk_sigma_congr_lift {ι : Type v} {ι' : Type v'} {f : ι → Type w} {g : ι' → Type w'}
    (e : ι ≃ ι') (h : ∀ i, lift.{w'} #(f i) = lift.{w} #(g (e i))) :
    lift.{max v' w'} #(Σ i, f i) = lift.{max v w} #(Σ i, g i) :=
  Cardinal.lift_mk_eq'.2 ⟨.sigmaCongr e fun i ↦ Classical.choice <| Cardinal.lift_mk_eq'.1 (h i)⟩

theorem mk_sigma_congr {ι ι' : Type u} {f : ι → Type v} {g : ι' → Type v} (e : ι ≃ ι')
    (h : ∀ i, #(f i) = #(g (e i))) : #(Σ i, f i) = #(Σ i, g i) :=
  mk_congr <| Equiv.sigmaCongr e fun i ↦ Classical.choice <| Cardinal.eq.mp (h i)

/-- Similar to `mk_sigma_congr` with indexing types in different universes. This is not a strict
generalization. -/
theorem mk_sigma_congr' {ι : Type u} {ι' : Type v} {f : ι → Type max w (max u v)}
    {g : ι' → Type max w (max u v)} (e : ι ≃ ι')
    (h : ∀ i, #(f i) = #(g (e i))) : #(Σ i, f i) = #(Σ i, g i) :=
  mk_congr <| Equiv.sigmaCongr e fun i ↦ Classical.choice <| Cardinal.eq.mp (h i)

theorem mk_sigma_congrRight {ι : Type u} {f g : ι → Type v} (h : ∀ i, #(f i) = #(g i)) :
    #(Σ i, f i) = #(Σ i, g i) :=
  mk_sigma_congr (Equiv.refl ι) h

theorem mk_psigma_congrRight {ι : Type u} {f g : ι → Type v} (h : ∀ i, #(f i) = #(g i)) :
    #(Σ' i, f i) = #(Σ' i, g i) :=
  mk_congr <| .psigmaCongrRight fun i => Classical.choice <| Cardinal.eq.mp (h i)

theorem mk_psigma_congrRight_prop {ι : Prop} {f g : ι → Type v} (h : ∀ i, #(f i) = #(g i)) :
    #(Σ' i, f i) = #(Σ' i, g i) :=
  mk_congr <| .psigmaCongrRight fun i => Classical.choice <| Cardinal.eq.mp (h i)

>>>>>>> 22b17a30
theorem mk_sigma_arrow {ι} (α : Type*) (f : ι → Type*) :
    #(Sigma f → α) = #(Π i, f i → α) := mk_congr <| Equiv.piCurry fun _ _ ↦ α

@[simp]
theorem sum_const (ι : Type u) (a : Cardinal.{v}) :
    (sum fun _ : ι => a) = lift.{v} #ι * lift.{u} a :=
  inductionOn a fun α =>
    mk_congr <|
      calc
        (Σ _ : ι, Quotient.out #α) ≃ ι × Quotient.out #α := Equiv.sigmaEquivProd _ _
        _ ≃ ULift ι × ULift α := Equiv.ulift.symm.prodCongr (outMkEquiv.trans Equiv.ulift.symm)

theorem sum_const' (ι : Type u) (a : Cardinal.{u}) : (sum fun _ : ι => a) = #ι * a := by simp

@[simp]
theorem sum_add_distrib {ι} (f g : ι → Cardinal) : sum (f + g) = sum f + sum g := by
  have := mk_congr (Equiv.sigmaSumDistrib (Quotient.out ∘ f) (Quotient.out ∘ g))
  simp only [comp_apply, mk_sigma, mk_sum, mk_out, lift_id] at this
  exact this

@[simp]
theorem sum_add_distrib' {ι} (f g : ι → Cardinal) :
    (Cardinal.sum fun i => f i + g i) = sum f + sum g :=
  sum_add_distrib f g

@[simp]
theorem lift_sum {ι : Type u} (f : ι → Cardinal.{v}) :
    Cardinal.lift.{w} (Cardinal.sum f) = Cardinal.sum fun i => Cardinal.lift.{w} (f i) :=
  Equiv.cardinal_eq <|
    Equiv.ulift.trans <|
      Equiv.sigmaCongrRight fun a =>
    -- Porting note: Inserted universe hint .{_,_,v} below
        Nonempty.some <| by rw [← lift_mk_eq.{_,_,v}, mk_out, mk_out, lift_lift]

theorem sum_le_sum {ι} (f g : ι → Cardinal) (H : ∀ i, f i ≤ g i) : sum f ≤ sum g :=
  ⟨(Embedding.refl _).sigmaMap fun i =>
      Classical.choice <| by have := H i; rwa [← Quot.out_eq (f i), ← Quot.out_eq (g i)] at this⟩

theorem mk_le_mk_mul_of_mk_preimage_le {c : Cardinal} (f : α → β) (hf : ∀ b : β, #(f ⁻¹' {b}) ≤ c) :
    #α ≤ #β * c := by
  simpa only [← mk_congr (@Equiv.sigmaFiberEquiv α β f), mk_sigma, ← sum_const'] using
    sum_le_sum _ _ hf

theorem lift_mk_le_lift_mk_mul_of_lift_mk_preimage_le {α : Type u} {β : Type v} {c : Cardinal}
    (f : α → β) (hf : ∀ b : β, lift.{v} #(f ⁻¹' {b}) ≤ c) : lift.{v} #α ≤ lift.{u} #β * c :=
  (mk_le_mk_mul_of_mk_preimage_le fun x : ULift.{v} α => ULift.up.{u} (f x.1)) <|
    ULift.forall.2 fun b =>
      (mk_congr <|
            (Equiv.ulift.image _).trans
              (Equiv.trans
                (by
                  rw [Equiv.image_eq_preimage]
                  /- Porting note: Need to insert the following `have` b/c bad fun coercion
                   behaviour for Equivs -/
                  have : DFunLike.coe (Equiv.symm (Equiv.ulift (α := α))) = ULift.up (α := α) := rfl
                  rw [this]
                  simp only [preimage, mem_singleton_iff, ULift.up_inj, mem_setOf_eq, coe_setOf]
                  exact Equiv.refl _)
                Equiv.ulift.symm)).trans_le
        (hf b)

theorem sum_nat_eq_add_sum_succ (f : ℕ → Cardinal.{u}) :
    Cardinal.sum f = f 0 + Cardinal.sum fun i => f (i + 1) := by
  refine (Equiv.sigmaNatSucc fun i => Quotient.out (f i)).cardinal_eq.trans ?_
  simp only [mk_sum, mk_out, lift_id, mk_sigma]

end Cardinal

/-! ### Well-ordering theorem -/

open Cardinal in
theorem nonempty_embedding_to_cardinal : Nonempty (α ↪ Cardinal.{u}) :=
  (Embedding.total _ _).resolve_left fun ⟨⟨f, hf⟩⟩ =>
    let g : α → Cardinal.{u} := invFun f
    let ⟨x, (hx : g x = 2 ^ sum g)⟩ := invFun_surjective hf (2 ^ sum g)
    have : g x ≤ sum g := le_sum.{u, u} g x
    not_le_of_gt (by rw [hx]; exact cantor _) this

/-- An embedding of any type to the set of cardinals in its universe. -/
def embeddingToCardinal : α ↪ Cardinal.{u} :=
  Classical.choice nonempty_embedding_to_cardinal

/-- Any type can be endowed with a well order, obtained by pulling back the well order over
cardinals by some embedding. -/
def WellOrderingRel : α → α → Prop :=
  embeddingToCardinal ⁻¹'o (· < ·)

instance WellOrderingRel.isWellOrder : IsWellOrder α WellOrderingRel :=
  (RelEmbedding.preimage _ _).isWellOrder

instance IsWellOrder.subtype_nonempty : Nonempty { r // IsWellOrder α r } :=
  ⟨⟨WellOrderingRel, inferInstance⟩⟩

/-! ### Small sets of cardinals -/

namespace Cardinal

/-- The range of an indexed cardinal function, whose outputs live in a higher universe than the
    inputs, is always bounded above. -/
theorem bddAbove_range {ι : Type u} (f : ι → Cardinal.{max u v}) : BddAbove (Set.range f) :=
  ⟨sum f, by
    rintro a ⟨i, rfl⟩
    exact le_sum f i⟩

instance small_Iic (a : Cardinal.{u}) : Small.{u} (Iic a) := by
  rw [← mk_out a]
  apply @small_of_surjective (Set a.out) (Iic #a.out) _ fun x => ⟨#x, mk_set_le x⟩
  rintro ⟨x, hx⟩
  simpa using le_mk_iff_exists_set.1 hx

instance small_Iio (a : Cardinal.{u}) : Small.{u} (Iio a) := small_subset Iio_subset_Iic_self
instance small_Icc (a b : Cardinal.{u}) : Small.{u} (Icc a b) := small_subset Icc_subset_Iic_self
instance small_Ico (a b : Cardinal.{u}) : Small.{u} (Ico a b) := small_subset Ico_subset_Iio_self
instance small_Ioc (a b : Cardinal.{u}) : Small.{u} (Ioc a b) := small_subset Ioc_subset_Iic_self
instance small_Ioo (a b : Cardinal.{u}) : Small.{u} (Ioo a b) := small_subset Ioo_subset_Iio_self

/-- A set of cardinals is bounded above iff it's small, i.e. it corresponds to a usual ZFC set. -/
theorem bddAbove_iff_small {s : Set Cardinal.{u}} : BddAbove s ↔ Small.{u} s :=
  ⟨fun ⟨a, ha⟩ => @small_subset _ (Iic a) s (fun x h => ha h) _, by
    rintro ⟨ι, ⟨e⟩⟩
    suffices (range fun x : ι => (e.symm x).1) = s by
      rw [← this]
      apply bddAbove_range.{u, u}
    ext x
    refine ⟨?_, fun hx => ⟨e ⟨x, hx⟩, ?_⟩⟩
    · rintro ⟨a, rfl⟩
      exact (e.symm a).2
    · simp_rw [Equiv.symm_apply_apply]⟩

theorem bddAbove_of_small (s : Set Cardinal.{u}) [h : Small.{u} s] : BddAbove s :=
  bddAbove_iff_small.2 h

theorem bddAbove_image (f : Cardinal.{u} → Cardinal.{max u v}) {s : Set Cardinal.{u}}
    (hs : BddAbove s) : BddAbove (f '' s) := by
  rw [bddAbove_iff_small] at hs ⊢
  exact small_lift _

theorem bddAbove_range_comp {ι : Type u} {f : ι → Cardinal.{v}} (hf : BddAbove (range f))
    (g : Cardinal.{v} → Cardinal.{max v w}) : BddAbove (range (g ∘ f)) := by
  rw [range_comp]
  exact bddAbove_image g hf

/-! ### Bounds on suprema -/

theorem sum_le_iSup_lift {ι : Type u}
    (f : ι → Cardinal.{max u v}) : sum f ≤ Cardinal.lift #ι * iSup f := by
  rw [← (iSup f).lift_id, ← lift_umax, lift_umax.{max u v, u}, ← sum_const]
  exact sum_le_sum _ _ (le_ciSup <| bddAbove_range f)

theorem sum_le_iSup {ι : Type u} (f : ι → Cardinal.{u}) : sum f ≤ #ι * iSup f := by
  rw [← lift_id #ι]
  exact sum_le_iSup_lift f

/-- The lift of a supremum is the supremum of the lifts. -/
theorem lift_sSup {s : Set Cardinal} (hs : BddAbove s) :
    lift.{u} (sSup s) = sSup (lift.{u} '' s) := by
  apply ((le_csSup_iff' (bddAbove_image.{_,u} _ hs)).2 fun c hc => _).antisymm (csSup_le' _)
  · intro c hc
    by_contra h
<<<<<<< HEAD
    obtain ⟨d, rfl⟩ := Cardinal.lift_down (not_le.1 h).le
=======
    obtain ⟨d, rfl⟩ := Cardinal.mem_range_of_le_lift (not_le.1 h).le
>>>>>>> 22b17a30
    simp_rw [lift_le] at h hc
    rw [csSup_le_iff' hs] at h
    exact h fun a ha => lift_le.1 <| hc (mem_image_of_mem _ ha)
  · rintro i ⟨j, hj, rfl⟩
    exact lift_le.2 (le_csSup hs hj)

/-- The lift of a supremum is the supremum of the lifts. -/
theorem lift_iSup {ι : Type v} {f : ι → Cardinal.{w}} (hf : BddAbove (range f)) :
    lift.{u} (iSup f) = ⨆ i, lift.{u} (f i) := by
  rw [iSup, iSup, lift_sSup hf, ← range_comp]
  simp [Function.comp_def]

/-- To prove that the lift of a supremum is bounded by some cardinal `t`,
it suffices to show that the lift of each cardinal is bounded by `t`. -/
theorem lift_iSup_le {ι : Type v} {f : ι → Cardinal.{w}} {t : Cardinal} (hf : BddAbove (range f))
    (w : ∀ i, lift.{u} (f i) ≤ t) : lift.{u} (iSup f) ≤ t := by
  rw [lift_iSup hf]
  exact ciSup_le' w

@[simp]
theorem lift_iSup_le_iff {ι : Type v} {f : ι → Cardinal.{w}} (hf : BddAbove (range f))
    {t : Cardinal} : lift.{u} (iSup f) ≤ t ↔ ∀ i, lift.{u} (f i) ≤ t := by
  rw [lift_iSup hf]
  exact ciSup_le_iff' (bddAbove_range_comp.{_,_,u} hf _)

/-- To prove an inequality between the lifts to a common universe of two different supremums,
it suffices to show that the lift of each cardinal from the smaller supremum
if bounded by the lift of some cardinal from the larger supremum.
-/
theorem lift_iSup_le_lift_iSup {ι : Type v} {ι' : Type v'} {f : ι → Cardinal.{w}}
    {f' : ι' → Cardinal.{w'}} (hf : BddAbove (range f)) (hf' : BddAbove (range f')) {g : ι → ι'}
    (h : ∀ i, lift.{w'} (f i) ≤ lift.{w} (f' (g i))) : lift.{w'} (iSup f) ≤ lift.{w} (iSup f') := by
  rw [lift_iSup hf, lift_iSup hf']
  exact ciSup_mono' (bddAbove_range_comp.{_,_,w} hf' _) fun i => ⟨_, h i⟩

/-- A variant of `lift_iSup_le_lift_iSup` with universes specialized via `w = v` and `w' = v'`.
This is sometimes necessary to avoid universe unification issues. -/
theorem lift_iSup_le_lift_iSup' {ι : Type v} {ι' : Type v'} {f : ι → Cardinal.{v}}
    {f' : ι' → Cardinal.{v'}} (hf : BddAbove (range f)) (hf' : BddAbove (range f')) (g : ι → ι')
    (h : ∀ i, lift.{v'} (f i) ≤ lift.{v} (f' (g i))) : lift.{v'} (iSup f) ≤ lift.{v} (iSup f') :=
  lift_iSup_le_lift_iSup hf hf' h

lemma exists_eq_of_iSup_eq_of_not_isSuccPrelimit
    {ι : Type u} (f : ι → Cardinal.{v}) (ω : Cardinal.{v})
    (hω : ¬ IsSuccPrelimit ω)
    (h : ⨆ i : ι, f i = ω) : ∃ i, f i = ω := by
  subst h
  refine (isLUB_csSup' ?_).exists_of_not_isSuccPrelimit hω
  contrapose! hω with hf
  rw [iSup, csSup_of_not_bddAbove hf, csSup_empty]
  exact isSuccPrelimit_bot

lemma exists_eq_of_iSup_eq_of_not_isSuccLimit
    {ι : Type u} [hι : Nonempty ι] (f : ι → Cardinal.{v}) (hf : BddAbove (range f))
    {c : Cardinal.{v}} (hc : ¬ IsSuccLimit c)
    (h : ⨆ i, f i = c) : ∃ i, f i = c := by
  rw [Cardinal.isSuccLimit_iff] at hc
  refine (not_and_or.mp hc).elim (fun e ↦ ⟨hι.some, ?_⟩)
    (Cardinal.exists_eq_of_iSup_eq_of_not_isSuccPrelimit.{u, v} f c · h)
  cases not_not.mp e
  rw [← le_zero_iff] at h ⊢
  exact (le_ciSup hf _).trans h

set_option linter.deprecated false in
@[deprecated exists_eq_of_iSup_eq_of_not_isSuccLimit (since := "2024-09-17")]
lemma exists_eq_of_iSup_eq_of_not_isLimit
    {ι : Type u} [hι : Nonempty ι] (f : ι → Cardinal.{v}) (hf : BddAbove (range f))
    (ω : Cardinal.{v}) (hω : ¬ ω.IsLimit)
    (h : ⨆ i : ι, f i = ω) : ∃ i, f i = ω := by
  refine (not_and_or.mp hω).elim (fun e ↦ ⟨hι.some, ?_⟩)
    (Cardinal.exists_eq_of_iSup_eq_of_not_isSuccPrelimit.{u, v} f ω · h)
  cases not_not.mp e
  rw [← le_zero_iff] at h ⊢
  exact (le_ciSup hf _).trans h

/-! ### Indexed cardinal `prod` -/

/-- The indexed product of cardinals is the cardinality of the Pi type
  (dependent product). -/
def prod {ι : Type u} (f : ι → Cardinal) : Cardinal :=
  #(Π i, (f i).out)

@[simp]
theorem mk_pi {ι : Type u} (α : ι → Type v) : #(Π i, α i) = prod fun i => #(α i) :=
  mk_congr <| Equiv.piCongrRight fun _ => outMkEquiv.symm

theorem mk_pi_congr_lift {ι : Type v} {ι' : Type v'} {f : ι → Type w} {g : ι' → Type w'}
    (e : ι ≃ ι') (h : ∀ i, lift.{w'} #(f i) = lift.{w} #(g (e i))) :
    lift.{max v' w'} #(Π i, f i) = lift.{max v w} #(Π i, g i) :=
  Cardinal.lift_mk_eq'.2 ⟨.piCongr e fun i ↦ Classical.choice <| Cardinal.lift_mk_eq'.1 (h i)⟩

theorem mk_pi_congr {ι ι' : Type u} {f : ι → Type v} {g : ι' → Type v} (e : ι ≃ ι')
    (h : ∀ i, #(f i) = #(g (e i))) : #(Π i, f i) = #(Π i, g i) :=
  mk_congr <| Equiv.piCongr e fun i ↦ Classical.choice <| Cardinal.eq.mp (h i)

theorem mk_pi_congr_prop {ι ι' : Prop} {f : ι → Type v} {g : ι' → Type v} (e : ι ↔ ι')
    (h : ∀ i, #(f i) = #(g (e.mp i))) : #(Π i, f i) = #(Π i, g i) :=
  mk_congr <| Equiv.piCongr (.ofIff e) fun i ↦ Classical.choice <| Cardinal.eq.mp (h i)

/-- Similar to `mk_pi_congr` with indexing types in different universes. This is not a strict
generalization. -/
theorem mk_pi_congr' {ι : Type u} {ι' : Type v} {f : ι → Type max w (max u v)}
    {g : ι' → Type max w (max u v)} (e : ι ≃ ι')
    (h : ∀ i, #(f i) = #(g (e i))) : #(Π i, f i) = #(Π i, g i) :=
  mk_congr <| Equiv.piCongr e fun i ↦ Classical.choice <| Cardinal.eq.mp (h i)

theorem mk_pi_congrRight {ι : Type u} {f g : ι → Type v} (h : ∀ i, #(f i) = #(g i)) :
    #(Π i, f i) = #(Π i, g i) :=
  mk_pi_congr (Equiv.refl ι) h

theorem mk_pi_congrRight_prop {ι : Prop} {f g : ι → Type v} (h : ∀ i, #(f i) = #(g i)) :
    #(Π i, f i) = #(Π i, g i) :=
  mk_pi_congr_prop Iff.rfl h

@[simp]
theorem prod_const (ι : Type u) (a : Cardinal.{v}) :
    (prod fun _ : ι => a) = lift.{u} a ^ lift.{v} #ι :=
  inductionOn a fun _ =>
    mk_congr <| Equiv.piCongr Equiv.ulift.symm fun _ => outMkEquiv.trans Equiv.ulift.symm

theorem prod_const' (ι : Type u) (a : Cardinal.{u}) : (prod fun _ : ι => a) = a ^ #ι :=
  inductionOn a fun _ => (mk_pi _).symm

theorem prod_le_prod {ι} (f g : ι → Cardinal) (H : ∀ i, f i ≤ g i) : prod f ≤ prod g :=
  ⟨Embedding.piCongrRight fun i =>
      Classical.choice <| by have := H i; rwa [← mk_out (f i), ← mk_out (g i)] at this⟩

@[simp]
theorem prod_eq_zero {ι} (f : ι → Cardinal.{u}) : prod f = 0 ↔ ∃ i, f i = 0 := by
  lift f to ι → Type u using fun _ => trivial
  simp only [mk_eq_zero_iff, ← mk_pi, isEmpty_pi]

theorem prod_ne_zero {ι} (f : ι → Cardinal) : prod f ≠ 0 ↔ ∀ i, f i ≠ 0 := by simp [prod_eq_zero]

theorem power_sum {ι} (a : Cardinal) (f : ι → Cardinal) :
    a ^ sum f = prod fun i ↦ a ^ f i := by
  induction a using Cardinal.inductionOn with | _ α =>
  induction f using induction_on_pi with | _ f =>
  simp_rw [prod, sum, power_def]
  apply mk_congr
  refine (Equiv.piCurry fun _ _ => α).trans ?_
  refine Equiv.piCongrRight fun b => ?_
  refine (Equiv.arrowCongr outMkEquiv (Equiv.refl α)).trans ?_
  exact outMkEquiv.symm

@[simp]
theorem lift_prod {ι : Type u} (c : ι → Cardinal.{v}) :
    lift.{w} (prod c) = prod fun i => lift.{w} (c i) := by
  lift c to ι → Type v using fun _ => trivial
  simp only [← mk_pi, ← mk_uLift]
  exact mk_congr (Equiv.ulift.trans <| Equiv.piCongrRight fun i => Equiv.ulift.symm)

theorem prod_eq_of_fintype {α : Type u} [h : Fintype α] (f : α → Cardinal.{v}) :
    prod f = Cardinal.lift.{u} (∏ i, f i) := by
  revert f
  refine Fintype.induction_empty_option ?_ ?_ ?_ α (h_fintype := h)
  · intro α β hβ e h f
    letI := Fintype.ofEquiv β e.symm
    rw [← e.prod_comp f, ← h]
    exact mk_congr (e.piCongrLeft _).symm
  · intro f
    rw [Fintype.univ_pempty, Finset.prod_empty, lift_one, Cardinal.prod, mk_eq_one]
  · intro α hα h f
    rw [Cardinal.prod, mk_congr Equiv.piOptionEquivProd, mk_prod, lift_umax'.{v, u}, mk_out, ←
        Cardinal.prod, lift_prod, Fintype.prod_option, lift_mul, ← h fun a => f (some a)]
    simp only [lift_id]

/-- **König's theorem** -/
theorem sum_lt_prod {ι} (f g : ι → Cardinal) (H : ∀ i, f i < g i) : sum f < prod g :=
  lt_of_not_ge fun ⟨F⟩ => by
    have : Inhabited (∀ i : ι, (g i).out) := by
      refine ⟨fun i => Classical.choice <| mk_ne_zero_iff.1 ?_⟩
      rw [mk_out]
      exact (H i).ne_bot
    let G := invFun F
    have sG : Surjective G := invFun_surjective F.2
    choose C hc using
      show ∀ i, ∃ b, ∀ a, G ⟨i, a⟩ i ≠ b by
        intro i
        simp only [not_exists.symm, not_forall.symm]
        refine fun h => (H i).not_le ?_
        rw [← mk_out (f i), ← mk_out (g i)]
        exact ⟨Embedding.ofSurjective _ h⟩
    let ⟨⟨i, a⟩, h⟩ := sG C
    exact hc i a (congr_fun h _)

/-! ### The first infinite cardinal `aleph0` -/

/-- `ℵ₀` is the smallest infinite cardinal. -/
def aleph0 : Cardinal.{u} :=
  lift #ℕ

@[inherit_doc]
scoped notation "ℵ₀" => Cardinal.aleph0

theorem mk_nat : #ℕ = ℵ₀ :=
  (lift_id _).symm

theorem aleph0_ne_zero : ℵ₀ ≠ 0 :=
  mk_ne_zero _

theorem aleph0_pos : 0 < ℵ₀ :=
  pos_iff_ne_zero.2 aleph0_ne_zero

@[simp]
theorem lift_aleph0 : lift ℵ₀ = ℵ₀ :=
  lift_lift _

@[simp]
theorem aleph0_le_lift {c : Cardinal.{u}} : ℵ₀ ≤ lift.{v} c ↔ ℵ₀ ≤ c := by
  rw [← lift_aleph0.{v, u}, lift_le]

@[simp]
theorem lift_le_aleph0 {c : Cardinal.{u}} : lift.{v} c ≤ ℵ₀ ↔ c ≤ ℵ₀ := by
  rw [← lift_aleph0.{v, u}, lift_le]

@[simp]
theorem aleph0_lt_lift {c : Cardinal.{u}} : ℵ₀ < lift.{v} c ↔ ℵ₀ < c := by
  rw [← lift_aleph0.{v, u}, lift_lt]

@[simp]
theorem lift_lt_aleph0 {c : Cardinal.{u}} : lift.{v} c < ℵ₀ ↔ c < ℵ₀ := by
  rw [← lift_aleph0.{v, u}, lift_lt]

/-! ### Properties about the cast from `ℕ` -/

-- porting note (#10618): simp can prove this
-- @[simp]
theorem mk_fin (n : ℕ) : #(Fin n) = n := by simp

@[simp]
theorem lift_natCast (n : ℕ) : lift.{u} (n : Cardinal.{v}) = n := by induction n <;> simp [*]

-- See note [no_index around OfNat.ofNat]
@[simp]
theorem lift_ofNat (n : ℕ) [n.AtLeastTwo] :
    lift.{u} (no_index (OfNat.ofNat n : Cardinal.{v})) = OfNat.ofNat n :=
  lift_natCast n

@[simp]
theorem lift_eq_nat_iff {a : Cardinal.{u}} {n : ℕ} : lift.{v} a = n ↔ a = n :=
  lift_injective.eq_iff' (lift_natCast n)

@[simp]
theorem lift_eq_ofNat_iff {a : Cardinal.{u}} {n : ℕ} [n.AtLeastTwo] :
    lift.{v} a = (no_index (OfNat.ofNat n)) ↔ a = OfNat.ofNat n :=
  lift_eq_nat_iff

@[simp]
theorem nat_eq_lift_iff {n : ℕ} {a : Cardinal.{u}} :
    (n : Cardinal) = lift.{v} a ↔ (n : Cardinal) = a := by
  rw [← lift_natCast.{v,u} n, lift_inj]

@[simp]
theorem zero_eq_lift_iff {a : Cardinal.{u}} :
    (0 : Cardinal) = lift.{v} a ↔ 0 = a := by
  simpa using nat_eq_lift_iff (n := 0)

@[simp]
theorem one_eq_lift_iff {a : Cardinal.{u}} :
    (1 : Cardinal) = lift.{v} a ↔ 1 = a := by
  simpa using nat_eq_lift_iff (n := 1)

-- See note [no_index around OfNat.ofNat]
@[simp]
theorem ofNat_eq_lift_iff {a : Cardinal.{u}} {n : ℕ} [n.AtLeastTwo] :
    (no_index (OfNat.ofNat n : Cardinal)) = lift.{v} a ↔ (OfNat.ofNat n : Cardinal) = a :=
  nat_eq_lift_iff

@[simp]
theorem lift_le_nat_iff {a : Cardinal.{u}} {n : ℕ} : lift.{v} a ≤ n ↔ a ≤ n := by
  rw [← lift_natCast.{v,u}, lift_le]

@[simp]
theorem lift_le_one_iff {a : Cardinal.{u}} :
    lift.{v} a ≤ 1 ↔ a ≤ 1 := by
  simpa using lift_le_nat_iff (n := 1)

-- See note [no_index around OfNat.ofNat]
@[simp]
theorem lift_le_ofNat_iff {a : Cardinal.{u}} {n : ℕ} [n.AtLeastTwo] :
    lift.{v} a ≤ (no_index (OfNat.ofNat n)) ↔ a ≤ OfNat.ofNat n :=
  lift_le_nat_iff

@[simp]
theorem nat_le_lift_iff {n : ℕ} {a : Cardinal.{u}} : n ≤ lift.{v} a ↔ n ≤ a := by
  rw [← lift_natCast.{v,u}, lift_le]

@[simp]
theorem one_le_lift_iff {a : Cardinal.{u}} :
    (1 : Cardinal) ≤ lift.{v} a ↔ 1 ≤ a := by
  simpa using nat_le_lift_iff (n := 1)

-- See note [no_index around OfNat.ofNat]
@[simp]
theorem ofNat_le_lift_iff {a : Cardinal.{u}} {n : ℕ} [n.AtLeastTwo] :
    (no_index (OfNat.ofNat n : Cardinal)) ≤ lift.{v} a ↔ (OfNat.ofNat n : Cardinal) ≤ a :=
  nat_le_lift_iff

@[simp]
theorem lift_lt_nat_iff {a : Cardinal.{u}} {n : ℕ} : lift.{v} a < n ↔ a < n := by
  rw [← lift_natCast.{v,u}, lift_lt]

-- See note [no_index around OfNat.ofNat]
@[simp]
theorem lift_lt_ofNat_iff {a : Cardinal.{u}} {n : ℕ} [n.AtLeastTwo] :
    lift.{v} a < (no_index (OfNat.ofNat n)) ↔ a < OfNat.ofNat n :=
  lift_lt_nat_iff

@[simp]
theorem nat_lt_lift_iff {n : ℕ} {a : Cardinal.{u}} : n < lift.{v} a ↔ n < a := by
  rw [← lift_natCast.{v,u}, lift_lt]

-- See note [no_index around OfNat.ofNat]
@[simp]
theorem zero_lt_lift_iff {a : Cardinal.{u}} :
    (0 : Cardinal) < lift.{v} a ↔ 0 < a := by
  simpa using nat_lt_lift_iff (n := 0)

@[simp]
theorem one_lt_lift_iff {a : Cardinal.{u}} :
    (1 : Cardinal) < lift.{v} a ↔ 1 < a := by
  simpa using nat_lt_lift_iff (n := 1)

-- See note [no_index around OfNat.ofNat]
@[simp]
theorem ofNat_lt_lift_iff {a : Cardinal.{u}} {n : ℕ} [n.AtLeastTwo] :
    (no_index (OfNat.ofNat n : Cardinal)) < lift.{v} a ↔ (OfNat.ofNat n : Cardinal) < a :=
  nat_lt_lift_iff

theorem lift_mk_fin (n : ℕ) : lift #(Fin n) = n := rfl

theorem mk_coe_finset {α : Type u} {s : Finset α} : #s = ↑(Finset.card s) := by simp

theorem mk_finset_of_fintype [Fintype α] : #(Finset α) = 2 ^ Fintype.card α := by
  simp [Pow.pow]

theorem card_le_of_finset {α} (s : Finset α) : (s.card : Cardinal) ≤ #α :=
  @mk_coe_finset _ s ▸ mk_set_le _

-- Porting note: was `simp`. LHS is not normal form.
-- @[simp, norm_cast]
@[norm_cast]
theorem natCast_pow {m n : ℕ} : (↑(m ^ n) : Cardinal) = (↑m : Cardinal) ^ (↑n : Cardinal) := by
  induction n <;> simp [pow_succ, power_add, *, Pow.pow]

-- porting note (#10618): simp can prove this
-- @[simp, norm_cast]
@[norm_cast]
theorem natCast_le {m n : ℕ} : (m : Cardinal) ≤ n ↔ m ≤ n := by
  rw [← lift_mk_fin, ← lift_mk_fin, lift_le, le_def, Function.Embedding.nonempty_iff_card_le,
    Fintype.card_fin, Fintype.card_fin]

-- porting note (#10618): simp can prove this
-- @[simp, norm_cast]
@[norm_cast]
theorem natCast_lt {m n : ℕ} : (m : Cardinal) < n ↔ m < n := by
  rw [lt_iff_le_not_le, ← not_le]
  simp only [natCast_le, not_le, and_iff_right_iff_imp]
  exact fun h ↦ le_of_lt h

instance : CharZero Cardinal :=
  ⟨StrictMono.injective fun _ _ => natCast_lt.2⟩

theorem natCast_inj {m n : ℕ} : (m : Cardinal) = n ↔ m = n :=
  Nat.cast_inj

theorem natCast_injective : Injective ((↑) : ℕ → Cardinal) :=
  Nat.cast_injective

@[norm_cast]
theorem nat_succ (n : ℕ) : (n.succ : Cardinal) = succ ↑n := by
  rw [Nat.cast_succ]
  refine (add_one_le_succ _).antisymm (succ_le_of_lt ?_)
  rw [← Nat.cast_succ]
  exact natCast_lt.2 (Nat.lt_succ_self _)

lemma succ_natCast (n : ℕ) : Order.succ (n : Cardinal) = n + 1 := by
  rw [← Cardinal.nat_succ]
  norm_cast

lemma natCast_add_one_le_iff {n : ℕ} {c : Cardinal} : n + 1 ≤ c ↔ n < c := by
  rw [← Order.succ_le_iff, Cardinal.succ_natCast]

lemma two_le_iff_one_lt {c : Cardinal} : 2 ≤ c ↔ 1 < c := by
  convert natCast_add_one_le_iff
  norm_cast

@[simp]
theorem succ_zero : succ (0 : Cardinal) = 1 := by norm_cast

-- This works generally to prove inequalities between numeric cardinals.
theorem one_lt_two : (1 : Cardinal) < 2 := by norm_cast

theorem exists_finset_le_card (α : Type*) (n : ℕ) (h : n ≤ #α) :
    ∃ s : Finset α, n ≤ s.card := by
  obtain hα|hα := finite_or_infinite α
  · let hα := Fintype.ofFinite α
    use Finset.univ
    simpa only [mk_fintype, Nat.cast_le] using h
  · obtain ⟨s, hs⟩ := Infinite.exists_subset_card_eq α n
    exact ⟨s, hs.ge⟩

theorem card_le_of {α : Type u} {n : ℕ} (H : ∀ s : Finset α, s.card ≤ n) : #α ≤ n := by
  contrapose! H
  apply exists_finset_le_card α (n+1)
  simpa only [nat_succ, succ_le_iff] using H

theorem cantor' (a) {b : Cardinal} (hb : 1 < b) : a < b ^ a := by
  rw [← succ_le_iff, (by norm_cast : succ (1 : Cardinal) = 2)] at hb
  exact (cantor a).trans_le (power_le_power_right hb)

theorem one_le_iff_pos {c : Cardinal} : 1 ≤ c ↔ 0 < c := by
  rw [← succ_zero, succ_le_iff]

theorem one_le_iff_ne_zero {c : Cardinal} : 1 ≤ c ↔ c ≠ 0 := by
  rw [one_le_iff_pos, pos_iff_ne_zero]

@[simp]
theorem lt_one_iff_zero {c : Cardinal} : c < 1 ↔ c = 0 := by
  simpa using lt_succ_bot_iff (a := c)

/-! ### Properties about `aleph0` -/

theorem nat_lt_aleph0 (n : ℕ) : (n : Cardinal.{u}) < ℵ₀ :=
  succ_le_iff.1
    (by
      rw [← nat_succ, ← lift_mk_fin, aleph0, lift_mk_le.{u}]
      exact ⟨⟨(↑), fun a b => Fin.ext⟩⟩)

@[simp]
theorem one_lt_aleph0 : 1 < ℵ₀ := by simpa using nat_lt_aleph0 1

theorem one_le_aleph0 : 1 ≤ ℵ₀ :=
  one_lt_aleph0.le

theorem lt_aleph0 {c : Cardinal} : c < ℵ₀ ↔ ∃ n : ℕ, c = n :=
  ⟨fun h => by
    rcases lt_lift_iff.1 h with ⟨c, h', rfl⟩
    rcases le_mk_iff_exists_set.1 h'.1 with ⟨S, rfl⟩
    suffices S.Finite by
      lift S to Finset ℕ using this
      simp
    contrapose! h'
    haveI := Infinite.to_subtype h'
    exact ⟨Infinite.natEmbedding S⟩, fun ⟨n, e⟩ => e.symm ▸ nat_lt_aleph0 _⟩

lemma succ_eq_of_lt_aleph0 {c : Cardinal} (h : c < ℵ₀) : Order.succ c = c + 1 := by
  obtain ⟨n, hn⟩ := Cardinal.lt_aleph0.mp h
  rw [hn, succ_natCast]

theorem aleph0_le {c : Cardinal} : ℵ₀ ≤ c ↔ ∀ n : ℕ, ↑n ≤ c :=
  ⟨fun h n => (nat_lt_aleph0 _).le.trans h, fun h =>
    le_of_not_lt fun hn => by
      rcases lt_aleph0.1 hn with ⟨n, rfl⟩
      exact (Nat.lt_succ_self _).not_le (natCast_le.1 (h (n + 1)))⟩

theorem isSuccPrelimit_aleph0 : IsSuccPrelimit ℵ₀ :=
  isSuccPrelimit_of_succ_lt fun a ha => by
    rcases lt_aleph0.1 ha with ⟨n, rfl⟩
    rw [← nat_succ]
    apply nat_lt_aleph0

theorem isSuccLimit_aleph0 : IsSuccLimit ℵ₀ := by
  rw [Cardinal.isSuccLimit_iff]
  exact ⟨aleph0_ne_zero, isSuccPrelimit_aleph0⟩

lemma not_isSuccLimit_natCast : (n : ℕ) → ¬ IsSuccLimit (n : Cardinal.{u})
  | 0, e => e.1 isMin_bot
  | Nat.succ n, e => Order.not_isSuccPrelimit_succ _ (nat_succ n ▸ e.2)

theorem not_isSuccLimit_of_lt_aleph0 {c : Cardinal} (h : c < ℵ₀) : ¬ IsSuccLimit c := by
  obtain ⟨n, rfl⟩ := lt_aleph0.1 h
  exact not_isSuccLimit_natCast n

theorem aleph0_le_of_isSuccLimit {c : Cardinal} (h : IsSuccLimit c) : ℵ₀ ≤ c := by
  contrapose! h
  exact not_isSuccLimit_of_lt_aleph0 h

section deprecated

set_option linter.deprecated false

@[deprecated isSuccLimit_aleph0 (since := "2024-09-17")]
theorem isLimit_aleph0 : IsLimit ℵ₀ :=
  ⟨aleph0_ne_zero, isSuccPrelimit_aleph0⟩

@[deprecated not_isSuccLimit_natCast (since := "2024-09-17")]
lemma not_isLimit_natCast : (n : ℕ) → ¬ IsLimit (n : Cardinal.{u})
  | 0, e => e.1 rfl
  | Nat.succ n, e => Order.not_isSuccPrelimit_succ _ (nat_succ n ▸ e.2)

@[deprecated aleph0_le_of_isSuccLimit (since := "2024-09-17")]
theorem IsLimit.aleph0_le {c : Cardinal} (h : IsLimit c) : ℵ₀ ≤ c := by
  by_contra! h'
  rcases lt_aleph0.1 h' with ⟨n, rfl⟩
  exact not_isLimit_natCast n h

end deprecated

lemma exists_eq_natCast_of_iSup_eq {ι : Type u} [Nonempty ι] (f : ι → Cardinal.{v})
    (hf : BddAbove (range f)) (n : ℕ) (h : ⨆ i, f i = n) : ∃ i, f i = n :=
  exists_eq_of_iSup_eq_of_not_isSuccLimit.{u, v} f hf (not_isSuccLimit_natCast n) h

@[simp]
theorem range_natCast : range ((↑) : ℕ → Cardinal) = Iio ℵ₀ :=
  ext fun x => by simp only [mem_Iio, mem_range, eq_comm, lt_aleph0]

theorem mk_eq_nat_iff {α : Type u} {n : ℕ} : #α = n ↔ Nonempty (α ≃ Fin n) := by
  rw [← lift_mk_fin, ← lift_uzero #α, lift_mk_eq']

theorem lt_aleph0_iff_finite {α : Type u} : #α < ℵ₀ ↔ Finite α := by
  simp only [lt_aleph0, mk_eq_nat_iff, finite_iff_exists_equiv_fin]

theorem lt_aleph0_iff_fintype {α : Type u} : #α < ℵ₀ ↔ Nonempty (Fintype α) :=
  lt_aleph0_iff_finite.trans (finite_iff_nonempty_fintype _)

theorem lt_aleph0_of_finite (α : Type u) [Finite α] : #α < ℵ₀ :=
  lt_aleph0_iff_finite.2 ‹_›

-- porting note (#10618): simp can prove this
-- @[simp]
theorem lt_aleph0_iff_set_finite {S : Set α} : #S < ℵ₀ ↔ S.Finite :=
  lt_aleph0_iff_finite.trans finite_coe_iff

alias ⟨_, _root_.Set.Finite.lt_aleph0⟩ := lt_aleph0_iff_set_finite

@[simp]
theorem lt_aleph0_iff_subtype_finite {p : α → Prop} : #{ x // p x } < ℵ₀ ↔ { x | p x }.Finite :=
  lt_aleph0_iff_set_finite

theorem mk_le_aleph0_iff : #α ≤ ℵ₀ ↔ Countable α := by
  rw [countable_iff_nonempty_embedding, aleph0, ← lift_uzero #α, lift_mk_le']

@[simp]
theorem mk_le_aleph0 [Countable α] : #α ≤ ℵ₀ :=
  mk_le_aleph0_iff.mpr ‹_›

-- porting note (#10618): simp can prove this
-- @[simp]
theorem le_aleph0_iff_set_countable {s : Set α} : #s ≤ ℵ₀ ↔ s.Countable := mk_le_aleph0_iff

alias ⟨_, _root_.Set.Countable.le_aleph0⟩ := le_aleph0_iff_set_countable

@[simp]
theorem le_aleph0_iff_subtype_countable {p : α → Prop} :
    #{ x // p x } ≤ ℵ₀ ↔ { x | p x }.Countable :=
  le_aleph0_iff_set_countable

instance canLiftCardinalNat : CanLift Cardinal ℕ (↑) fun x => x < ℵ₀ :=
  ⟨fun _ hx =>
    let ⟨n, hn⟩ := lt_aleph0.mp hx
    ⟨n, hn.symm⟩⟩

theorem add_lt_aleph0 {a b : Cardinal} (ha : a < ℵ₀) (hb : b < ℵ₀) : a + b < ℵ₀ :=
  match a, b, lt_aleph0.1 ha, lt_aleph0.1 hb with
  | _, _, ⟨m, rfl⟩, ⟨n, rfl⟩ => by rw [← Nat.cast_add]; apply nat_lt_aleph0

theorem add_lt_aleph0_iff {a b : Cardinal} : a + b < ℵ₀ ↔ a < ℵ₀ ∧ b < ℵ₀ :=
  ⟨fun h => ⟨(self_le_add_right _ _).trans_lt h, (self_le_add_left _ _).trans_lt h⟩,
   fun ⟨h1, h2⟩ => add_lt_aleph0 h1 h2⟩

theorem aleph0_le_add_iff {a b : Cardinal} : ℵ₀ ≤ a + b ↔ ℵ₀ ≤ a ∨ ℵ₀ ≤ b := by
  simp only [← not_lt, add_lt_aleph0_iff, not_and_or]

/-- See also `Cardinal.nsmul_lt_aleph0_iff_of_ne_zero` if you already have `n ≠ 0`. -/
theorem nsmul_lt_aleph0_iff {n : ℕ} {a : Cardinal} : n • a < ℵ₀ ↔ n = 0 ∨ a < ℵ₀ := by
  cases n with
  | zero => simpa using nat_lt_aleph0 0
  | succ n =>
      simp only [Nat.succ_ne_zero, false_or]
      induction' n with n ih
      · simp
      rw [succ_nsmul, add_lt_aleph0_iff, ih, and_self_iff]

/-- See also `Cardinal.nsmul_lt_aleph0_iff` for a hypothesis-free version. -/
theorem nsmul_lt_aleph0_iff_of_ne_zero {n : ℕ} {a : Cardinal} (h : n ≠ 0) : n • a < ℵ₀ ↔ a < ℵ₀ :=
  nsmul_lt_aleph0_iff.trans <| or_iff_right h

theorem mul_lt_aleph0 {a b : Cardinal} (ha : a < ℵ₀) (hb : b < ℵ₀) : a * b < ℵ₀ :=
  match a, b, lt_aleph0.1 ha, lt_aleph0.1 hb with
  | _, _, ⟨m, rfl⟩, ⟨n, rfl⟩ => by rw [← Nat.cast_mul]; apply nat_lt_aleph0

theorem mul_lt_aleph0_iff {a b : Cardinal} : a * b < ℵ₀ ↔ a = 0 ∨ b = 0 ∨ a < ℵ₀ ∧ b < ℵ₀ := by
  refine ⟨fun h => ?_, ?_⟩
  · by_cases ha : a = 0
    · exact Or.inl ha
    right
    by_cases hb : b = 0
    · exact Or.inl hb
    right
    rw [← Ne, ← one_le_iff_ne_zero] at ha hb
    constructor
    · rw [← mul_one a]
      exact (mul_le_mul' le_rfl hb).trans_lt h
    · rw [← one_mul b]
      exact (mul_le_mul' ha le_rfl).trans_lt h
  rintro (rfl | rfl | ⟨ha, hb⟩) <;> simp only [*, mul_lt_aleph0, aleph0_pos, zero_mul, mul_zero]

/-- See also `Cardinal.aleph0_le_mul_iff`. -/
theorem aleph0_le_mul_iff {a b : Cardinal} : ℵ₀ ≤ a * b ↔ a ≠ 0 ∧ b ≠ 0 ∧ (ℵ₀ ≤ a ∨ ℵ₀ ≤ b) := by
  let h := (@mul_lt_aleph0_iff a b).not
  rwa [not_lt, not_or, not_or, not_and_or, not_lt, not_lt] at h

/-- See also `Cardinal.aleph0_le_mul_iff'`. -/
theorem aleph0_le_mul_iff' {a b : Cardinal.{u}} : ℵ₀ ≤ a * b ↔ a ≠ 0 ∧ ℵ₀ ≤ b ∨ ℵ₀ ≤ a ∧ b ≠ 0 := by
  have : ∀ {a : Cardinal.{u}}, ℵ₀ ≤ a → a ≠ 0 := fun a => ne_bot_of_le_ne_bot aleph0_ne_zero a
  simp only [aleph0_le_mul_iff, and_or_left, and_iff_right_of_imp this, @and_left_comm (a ≠ 0)]
  simp only [and_comm, or_comm]

theorem mul_lt_aleph0_iff_of_ne_zero {a b : Cardinal} (ha : a ≠ 0) (hb : b ≠ 0) :
    a * b < ℵ₀ ↔ a < ℵ₀ ∧ b < ℵ₀ := by simp [mul_lt_aleph0_iff, ha, hb]

theorem power_lt_aleph0 {a b : Cardinal} (ha : a < ℵ₀) (hb : b < ℵ₀) : a ^ b < ℵ₀ :=
  match a, b, lt_aleph0.1 ha, lt_aleph0.1 hb with
  | _, _, ⟨m, rfl⟩, ⟨n, rfl⟩ => by rw [← natCast_pow]; apply nat_lt_aleph0

theorem eq_one_iff_unique {α : Type*} : #α = 1 ↔ Subsingleton α ∧ Nonempty α :=
  calc
    #α = 1 ↔ #α ≤ 1 ∧ 1 ≤ #α := le_antisymm_iff
    _ ↔ Subsingleton α ∧ Nonempty α :=
      le_one_iff_subsingleton.and (one_le_iff_ne_zero.trans mk_ne_zero_iff)

theorem infinite_iff {α : Type u} : Infinite α ↔ ℵ₀ ≤ #α := by
  rw [← not_lt, lt_aleph0_iff_finite, not_finite_iff_infinite]

lemma aleph0_le_mk_iff : ℵ₀ ≤ #α ↔ Infinite α := infinite_iff.symm
lemma mk_lt_aleph0_iff : #α < ℵ₀ ↔ Finite α := by simp [← not_le, aleph0_le_mk_iff]

@[simp]
theorem aleph0_le_mk (α : Type u) [Infinite α] : ℵ₀ ≤ #α :=
  infinite_iff.1 ‹_›

@[simp]
theorem mk_eq_aleph0 (α : Type*) [Countable α] [Infinite α] : #α = ℵ₀ :=
  mk_le_aleph0.antisymm <| aleph0_le_mk _

theorem denumerable_iff {α : Type u} : Nonempty (Denumerable α) ↔ #α = ℵ₀ :=
  ⟨fun ⟨h⟩ => mk_congr ((@Denumerable.eqv α h).trans Equiv.ulift.symm), fun h => by
    cases' Quotient.exact h with f
    exact ⟨Denumerable.mk' <| f.trans Equiv.ulift⟩⟩

-- porting note (#10618): simp can prove this
-- @[simp]
theorem mk_denumerable (α : Type u) [Denumerable α] : #α = ℵ₀ :=
  denumerable_iff.1 ⟨‹_›⟩

theorem _root_.Set.countable_infinite_iff_nonempty_denumerable {α : Type*} {s : Set α} :
    s.Countable ∧ s.Infinite ↔ Nonempty (Denumerable s) := by
  rw [nonempty_denumerable_iff, ← Set.infinite_coe_iff, countable_coe_iff]

@[simp]
theorem aleph0_add_aleph0 : ℵ₀ + ℵ₀ = ℵ₀ :=
  mk_denumerable _

theorem aleph0_mul_aleph0 : ℵ₀ * ℵ₀ = ℵ₀ :=
  mk_denumerable _

@[simp]
theorem nat_mul_aleph0 {n : ℕ} (hn : n ≠ 0) : ↑n * ℵ₀ = ℵ₀ :=
  le_antisymm (lift_mk_fin n ▸ mk_le_aleph0) <|
    le_mul_of_one_le_left (zero_le _) <| by
      rwa [← Nat.cast_one, natCast_le, Nat.one_le_iff_ne_zero]

@[simp]
theorem aleph0_mul_nat {n : ℕ} (hn : n ≠ 0) : ℵ₀ * n = ℵ₀ := by rw [mul_comm, nat_mul_aleph0 hn]

-- See note [no_index around OfNat.ofNat]
@[simp]
theorem ofNat_mul_aleph0 {n : ℕ} [Nat.AtLeastTwo n] : no_index (OfNat.ofNat n) * ℵ₀ = ℵ₀ :=
  nat_mul_aleph0 (NeZero.ne n)

-- See note [no_index around OfNat.ofNat]
@[simp]
theorem aleph0_mul_ofNat {n : ℕ} [Nat.AtLeastTwo n] : ℵ₀ * no_index (OfNat.ofNat n) = ℵ₀ :=
  aleph0_mul_nat (NeZero.ne n)

@[simp]
theorem add_le_aleph0 {c₁ c₂ : Cardinal} : c₁ + c₂ ≤ ℵ₀ ↔ c₁ ≤ ℵ₀ ∧ c₂ ≤ ℵ₀ :=
  ⟨fun h => ⟨le_self_add.trans h, le_add_self.trans h⟩, fun h =>
    aleph0_add_aleph0 ▸ add_le_add h.1 h.2⟩

@[simp]
theorem aleph0_add_nat (n : ℕ) : ℵ₀ + n = ℵ₀ :=
  (add_le_aleph0.2 ⟨le_rfl, (nat_lt_aleph0 n).le⟩).antisymm le_self_add

@[simp]
theorem nat_add_aleph0 (n : ℕ) : ↑n + ℵ₀ = ℵ₀ := by rw [add_comm, aleph0_add_nat]

-- See note [no_index around OfNat.ofNat]
@[simp]
theorem ofNat_add_aleph0 {n : ℕ} [Nat.AtLeastTwo n] : no_index (OfNat.ofNat n) + ℵ₀ = ℵ₀ :=
  nat_add_aleph0 n

-- See note [no_index around OfNat.ofNat]
@[simp]
theorem aleph0_add_ofNat {n : ℕ} [Nat.AtLeastTwo n] : ℵ₀ + no_index (OfNat.ofNat n) = ℵ₀ :=
  aleph0_add_nat n

theorem exists_nat_eq_of_le_nat {c : Cardinal} {n : ℕ} (h : c ≤ n) : ∃ m, m ≤ n ∧ c = m := by
  lift c to ℕ using h.trans_lt (nat_lt_aleph0 _)
  exact ⟨c, mod_cast h, rfl⟩

theorem mk_int : #ℤ = ℵ₀ :=
  mk_denumerable ℤ

theorem mk_pNat : #ℕ+ = ℵ₀ :=
  mk_denumerable ℕ+

/-! ### Cardinalities of basic sets and types -/

-- porting note (#10618): simp can prove this
-- @[simp]
theorem mk_empty : #Empty = 0 :=
  mk_eq_zero _

-- porting note (#10618): simp can prove this
-- @[simp]
theorem mk_pempty : #PEmpty = 0 :=
  mk_eq_zero _

-- porting note (#10618): simp can prove this
-- @[simp]
theorem mk_punit : #PUnit = 1 :=
  mk_eq_one PUnit

theorem mk_unit : #Unit = 1 :=
  mk_punit

-- porting note (#10618): simp can prove this
-- @[simp]
theorem mk_singleton {α : Type u} (x : α) : #({x} : Set α) = 1 :=
  mk_eq_one _

-- porting note (#10618): simp can prove this
-- @[simp]
theorem mk_plift_true : #(PLift True) = 1 :=
  mk_eq_one _

-- porting note (#10618): simp can prove this
-- @[simp]
theorem mk_plift_false : #(PLift False) = 0 :=
  mk_eq_zero _

@[simp]
theorem mk_vector (α : Type u) (n : ℕ) : #(Vector α n) = #α ^ n :=
  (mk_congr (Equiv.vectorEquivFin α n)).trans <| by simp

theorem mk_list_eq_sum_pow (α : Type u) : #(List α) = sum fun n : ℕ => #α ^ n :=
  calc
    #(List α) = #(Σn, Vector α n) := mk_congr (Equiv.sigmaFiberEquiv List.length).symm
    _ = sum fun n : ℕ => #α ^ n := by simp

theorem mk_quot_le {α : Type u} {r : α → α → Prop} : #(Quot r) ≤ #α :=
  mk_le_of_surjective Quot.exists_rep

theorem mk_quotient_le {α : Type u} {s : Setoid α} : #(Quotient s) ≤ #α :=
  mk_quot_le

theorem mk_subtype_le_of_subset {α : Type u} {p q : α → Prop} (h : ∀ ⦃x⦄, p x → q x) :
    #(Subtype p) ≤ #(Subtype q) :=
  ⟨Embedding.subtypeMap (Embedding.refl α) h⟩

-- porting note (#10618): simp can prove this
-- @[simp]
theorem mk_emptyCollection (α : Type u) : #(∅ : Set α) = 0 :=
  mk_eq_zero _

theorem mk_emptyCollection_iff {α : Type u} {s : Set α} : #s = 0 ↔ s = ∅ := by
  constructor
  · intro h
    rw [mk_eq_zero_iff] at h
    exact eq_empty_iff_forall_not_mem.2 fun x hx => h.elim' ⟨x, hx⟩
  · rintro rfl
    exact mk_emptyCollection _

@[simp]
theorem mk_univ {α : Type u} : #(@univ α) = #α :=
  mk_congr (Equiv.Set.univ α)

theorem mk_image_le {α β : Type u} {f : α → β} {s : Set α} : #(f '' s) ≤ #s :=
  mk_le_of_surjective surjective_onto_image

theorem mk_image_le_lift {α : Type u} {β : Type v} {f : α → β} {s : Set α} :
    lift.{u} #(f '' s) ≤ lift.{v} #s :=
  lift_mk_le.{0}.mpr ⟨Embedding.ofSurjective _ surjective_onto_image⟩

theorem mk_range_le {α β : Type u} {f : α → β} : #(range f) ≤ #α :=
  mk_le_of_surjective surjective_onto_range

theorem mk_range_le_lift {α : Type u} {β : Type v} {f : α → β} :
    lift.{u} #(range f) ≤ lift.{v} #α :=
  lift_mk_le.{0}.mpr ⟨Embedding.ofSurjective _ surjective_onto_range⟩

theorem mk_range_eq (f : α → β) (h : Injective f) : #(range f) = #α :=
  mk_congr (Equiv.ofInjective f h).symm

theorem mk_range_eq_lift {α : Type u} {β : Type v} {f : α → β} (hf : Injective f) :
    lift.{max u w} #(range f) = lift.{max v w} #α :=
  lift_mk_eq.{v,u,w}.mpr ⟨(Equiv.ofInjective f hf).symm⟩

theorem mk_range_eq_of_injective {α : Type u} {β : Type v} {f : α → β} (hf : Injective f) :
    lift.{u} #(range f) = lift.{v} #α :=
  lift_mk_eq'.mpr ⟨(Equiv.ofInjective f hf).symm⟩

lemma lift_mk_le_lift_mk_of_injective {α : Type u} {β : Type v} {f : α → β} (hf : Injective f) :
    Cardinal.lift.{v} (#α) ≤ Cardinal.lift.{u} (#β) := by
  rw [← Cardinal.mk_range_eq_of_injective hf]
  exact Cardinal.lift_le.2 (Cardinal.mk_set_le _)

lemma lift_mk_le_lift_mk_of_surjective {α : Type u} {β : Type v} {f : α → β} (hf : Surjective f) :
    Cardinal.lift.{u} (#β) ≤ Cardinal.lift.{v} (#α) :=
  lift_mk_le_lift_mk_of_injective (injective_surjInv hf)

theorem mk_image_eq_of_injOn {α β : Type u} (f : α → β) (s : Set α) (h : InjOn f s) :
    #(f '' s) = #s :=
  mk_congr (Equiv.Set.imageOfInjOn f s h).symm

theorem mk_image_eq_of_injOn_lift {α : Type u} {β : Type v} (f : α → β) (s : Set α)
    (h : InjOn f s) : lift.{u} #(f '' s) = lift.{v} #s :=
  lift_mk_eq.{v, u, 0}.mpr ⟨(Equiv.Set.imageOfInjOn f s h).symm⟩

theorem mk_image_eq {α β : Type u} {f : α → β} {s : Set α} (hf : Injective f) : #(f '' s) = #s :=
  mk_image_eq_of_injOn _ _ hf.injOn

theorem mk_image_eq_lift {α : Type u} {β : Type v} (f : α → β) (s : Set α) (h : Injective f) :
    lift.{u} #(f '' s) = lift.{v} #s :=
  mk_image_eq_of_injOn_lift _ _ h.injOn

theorem mk_iUnion_le_sum_mk {α ι : Type u} {f : ι → Set α} : #(⋃ i, f i) ≤ sum fun i => #(f i) :=
  calc
    #(⋃ i, f i) ≤ #(Σi, f i) := mk_le_of_surjective (Set.sigmaToiUnion_surjective f)
    _ = sum fun i => #(f i) := mk_sigma _

theorem mk_iUnion_le_sum_mk_lift {α : Type u} {ι : Type v} {f : ι → Set α} :
    lift.{v} #(⋃ i, f i) ≤ sum fun i => #(f i) :=
  calc
    lift.{v} #(⋃ i, f i) ≤ #(Σi, f i) :=
      mk_le_of_surjective <| ULift.up_surjective.comp (Set.sigmaToiUnion_surjective f)
    _ = sum fun i => #(f i) := mk_sigma _

theorem mk_iUnion_eq_sum_mk {α ι : Type u} {f : ι → Set α}
    (h : Pairwise fun i j => Disjoint (f i) (f j)) : #(⋃ i, f i) = sum fun i => #(f i) :=
  calc
    #(⋃ i, f i) = #(Σi, f i) := mk_congr (Set.unionEqSigmaOfDisjoint h)
    _ = sum fun i => #(f i) := mk_sigma _

theorem mk_iUnion_eq_sum_mk_lift {α : Type u} {ι : Type v} {f : ι → Set α}
    (h : Pairwise fun i j => Disjoint (f i) (f j)) :
    lift.{v} #(⋃ i, f i) = sum fun i => #(f i) :=
  calc
    lift.{v} #(⋃ i, f i) = #(Σi, f i) :=
      mk_congr <| .trans Equiv.ulift (Set.unionEqSigmaOfDisjoint h)
    _ = sum fun i => #(f i) := mk_sigma _

theorem mk_iUnion_le {α ι : Type u} (f : ι → Set α) : #(⋃ i, f i) ≤ #ι * ⨆ i, #(f i) :=
  mk_iUnion_le_sum_mk.trans (sum_le_iSup _)

theorem mk_iUnion_le_lift {α : Type u} {ι : Type v} (f : ι → Set α) :
    lift.{v} #(⋃ i, f i) ≤ lift.{u} #ι * ⨆ i, lift.{v} #(f i) := by
  refine mk_iUnion_le_sum_mk_lift.trans <| Eq.trans_le ?_ (sum_le_iSup_lift _)
  rw [← lift_sum, lift_id'.{_,u}]

theorem mk_sUnion_le {α : Type u} (A : Set (Set α)) : #(⋃₀ A) ≤ #A * ⨆ s : A, #s := by
  rw [sUnion_eq_iUnion]
  apply mk_iUnion_le

theorem mk_biUnion_le {ι α : Type u} (A : ι → Set α) (s : Set ι) :
    #(⋃ x ∈ s, A x) ≤ #s * ⨆ x : s, #(A x.1) := by
  rw [biUnion_eq_iUnion]
  apply mk_iUnion_le

theorem mk_biUnion_le_lift {α : Type u} {ι : Type v} (A : ι → Set α) (s : Set ι) :
    lift.{v} #(⋃ x ∈ s, A x) ≤ lift.{u} #s * ⨆ x : s, lift.{v} #(A x.1) := by
  rw [biUnion_eq_iUnion]
  apply mk_iUnion_le_lift

theorem finset_card_lt_aleph0 (s : Finset α) : #(↑s : Set α) < ℵ₀ :=
  lt_aleph0_of_finite _

theorem mk_set_eq_nat_iff_finset {α} {s : Set α} {n : ℕ} :
    #s = n ↔ ∃ t : Finset α, (t : Set α) = s ∧ t.card = n := by
  constructor
  · intro h
    lift s to Finset α using lt_aleph0_iff_set_finite.1 (h.symm ▸ nat_lt_aleph0 n)
    simpa using h
  · rintro ⟨t, rfl, rfl⟩
    exact mk_coe_finset

theorem mk_eq_nat_iff_finset {n : ℕ} :
    #α = n ↔ ∃ t : Finset α, (t : Set α) = univ ∧ t.card = n := by
  rw [← mk_univ, mk_set_eq_nat_iff_finset]

theorem mk_eq_nat_iff_fintype {n : ℕ} : #α = n ↔ ∃ h : Fintype α, @Fintype.card α h = n := by
  rw [mk_eq_nat_iff_finset]
  constructor
  · rintro ⟨t, ht, hn⟩
    exact ⟨⟨t, eq_univ_iff_forall.1 ht⟩, hn⟩
  · rintro ⟨⟨t, ht⟩, hn⟩
    exact ⟨t, eq_univ_iff_forall.2 ht, hn⟩

theorem mk_union_add_mk_inter {α : Type u} {S T : Set α} :
    #(S ∪ T : Set α) + #(S ∩ T : Set α) = #S + #T := by
  classical
  exact Quot.sound ⟨Equiv.Set.unionSumInter S T⟩

/-- The cardinality of a union is at most the sum of the cardinalities
of the two sets. -/
theorem mk_union_le {α : Type u} (S T : Set α) : #(S ∪ T : Set α) ≤ #S + #T :=
  @mk_union_add_mk_inter α S T ▸ self_le_add_right #(S ∪ T : Set α) #(S ∩ T : Set α)

theorem mk_union_of_disjoint {α : Type u} {S T : Set α} (H : Disjoint S T) :
    #(S ∪ T : Set α) = #S + #T := by
  classical
  exact Quot.sound ⟨Equiv.Set.union H.le_bot⟩

theorem mk_insert {α : Type u} {s : Set α} {a : α} (h : a ∉ s) :
    #(insert a s : Set α) = #s + 1 := by
  rw [← union_singleton, mk_union_of_disjoint, mk_singleton]
  simpa

theorem mk_insert_le {α : Type u} {s : Set α} {a : α} : #(insert a s : Set α) ≤ #s + 1 := by
  by_cases h : a ∈ s
  · simp only [insert_eq_of_mem h, self_le_add_right]
  · rw [mk_insert h]

theorem mk_sum_compl {α} (s : Set α) : #s + #(sᶜ : Set α) = #α := by
  classical
  exact mk_congr (Equiv.Set.sumCompl s)

theorem mk_le_mk_of_subset {α} {s t : Set α} (h : s ⊆ t) : #s ≤ #t :=
  ⟨Set.embeddingOfSubset s t h⟩

theorem mk_le_iff_forall_finset_subset_card_le {α : Type u} {n : ℕ} {t : Set α} :
    #t ≤ n ↔ ∀ s : Finset α, (s : Set α) ⊆ t → s.card ≤ n := by
  refine ⟨fun H s hs ↦ by simpa using (mk_le_mk_of_subset hs).trans H, fun H ↦ ?_⟩
  apply card_le_of (fun s ↦ ?_)
  classical
  let u : Finset α := s.image Subtype.val
  have : u.card = s.card := Finset.card_image_of_injOn Subtype.coe_injective.injOn
  rw [← this]
  apply H
  simp only [u, Finset.coe_image, image_subset_iff, Subtype.coe_preimage_self, subset_univ]

theorem mk_subtype_mono {p q : α → Prop} (h : ∀ x, p x → q x) :
    #{ x // p x } ≤ #{ x // q x } :=
  ⟨embeddingOfSubset _ _ h⟩

theorem le_mk_diff_add_mk (S T : Set α) : #S ≤ #(S \ T : Set α) + #T :=
  (mk_le_mk_of_subset <| subset_diff_union _ _).trans <| mk_union_le _ _

theorem mk_diff_add_mk {S T : Set α} (h : T ⊆ S) : #(S \ T : Set α) + #T = #S := by
  refine (mk_union_of_disjoint <| ?_).symm.trans <| by rw [diff_union_of_subset h]
  exact disjoint_sdiff_self_left

theorem mk_union_le_aleph0 {α} {P Q : Set α} :
    #(P ∪ Q : Set α) ≤ ℵ₀ ↔ #P ≤ ℵ₀ ∧ #Q ≤ ℵ₀ := by
  simp only [le_aleph0_iff_subtype_countable, mem_union, setOf_mem_eq, Set.union_def,
    ← countable_union]

theorem mk_subtype_of_equiv {α β : Type u} (p : β → Prop) (e : α ≃ β) :
    #{ a : α // p (e a) } = #{ b : β // p b } :=
  mk_congr (Equiv.subtypeEquivOfSubtype e)

theorem mk_sep (s : Set α) (t : α → Prop) : #({ x ∈ s | t x } : Set α) = #{ x : s | t x.1 } :=
  mk_congr (Equiv.Set.sep s t)

theorem mk_preimage_of_injective_lift {α : Type u} {β : Type v} (f : α → β) (s : Set β)
    (h : Injective f) : lift.{v} #(f ⁻¹' s) ≤ lift.{u} #s := by
  rw [lift_mk_le.{0}]
  -- Porting note: Needed to insert `mem_preimage.mp` below
  use Subtype.coind (fun x => f x.1) fun x => mem_preimage.mp x.2
  apply Subtype.coind_injective; exact h.comp Subtype.val_injective

theorem mk_preimage_of_subset_range_lift {α : Type u} {β : Type v} (f : α → β) (s : Set β)
    (h : s ⊆ range f) : lift.{u} #s ≤ lift.{v} #(f ⁻¹' s) := by
  rw [← image_preimage_eq_iff] at h
  nth_rewrite 1 [← h]
  apply mk_image_le_lift

theorem mk_preimage_of_injective_of_subset_range_lift {β : Type v} (f : α → β) (s : Set β)
    (h : Injective f) (h2 : s ⊆ range f) : lift.{v} #(f ⁻¹' s) = lift.{u} #s :=
  le_antisymm (mk_preimage_of_injective_lift f s h) (mk_preimage_of_subset_range_lift f s h2)

theorem mk_preimage_of_injective_of_subset_range (f : α → β) (s : Set β) (h : Injective f)
    (h2 : s ⊆ range f) : #(f ⁻¹' s) = #s := by
  convert mk_preimage_of_injective_of_subset_range_lift.{u, u} f s h h2 using 1 <;> rw [lift_id]

theorem mk_preimage_of_injective (f : α → β) (s : Set β) (h : Injective f) :
    #(f ⁻¹' s) ≤ #s := by
  rw [← lift_id #(↑(f ⁻¹' s)), ← lift_id #(↑s)]
  exact mk_preimage_of_injective_lift f s h

theorem mk_preimage_of_subset_range (f : α → β) (s : Set β) (h : s ⊆ range f) :
    #s ≤ #(f ⁻¹' s) := by
  rw [← lift_id #(↑(f ⁻¹' s)), ← lift_id #(↑s)]
  exact mk_preimage_of_subset_range_lift f s h

theorem mk_subset_ge_of_subset_image_lift {α : Type u} {β : Type v} (f : α → β) {s : Set α}
    {t : Set β} (h : t ⊆ f '' s) : lift.{u} #t ≤ lift.{v} #({ x ∈ s | f x ∈ t } : Set α) := by
  rw [image_eq_range] at h
  convert mk_preimage_of_subset_range_lift _ _ h using 1
  rw [mk_sep]
  rfl

theorem mk_subset_ge_of_subset_image (f : α → β) {s : Set α} {t : Set β} (h : t ⊆ f '' s) :
    #t ≤ #({ x ∈ s | f x ∈ t } : Set α) := by
  rw [image_eq_range] at h
  convert mk_preimage_of_subset_range _ _ h using 1
  rw [mk_sep]
  rfl

theorem le_mk_iff_exists_subset {c : Cardinal} {α : Type u} {s : Set α} :
    c ≤ #s ↔ ∃ p : Set α, p ⊆ s ∧ #p = c := by
  rw [le_mk_iff_exists_set, ← Subtype.exists_set_subtype]
  apply exists_congr; intro t; rw [mk_image_eq]; apply Subtype.val_injective

theorem two_le_iff : (2 : Cardinal) ≤ #α ↔ ∃ x y : α, x ≠ y := by
  rw [← Nat.cast_two, nat_succ, succ_le_iff, Nat.cast_one, one_lt_iff_nontrivial, nontrivial_iff]

theorem two_le_iff' (x : α) : (2 : Cardinal) ≤ #α ↔ ∃ y : α, y ≠ x := by
  rw [two_le_iff, ← nontrivial_iff, nontrivial_iff_exists_ne x]

theorem mk_eq_two_iff : #α = 2 ↔ ∃ x y : α, x ≠ y ∧ ({x, y} : Set α) = univ := by
  classical
  simp only [← @Nat.cast_two Cardinal, mk_eq_nat_iff_finset, Finset.card_eq_two]
  constructor
  · rintro ⟨t, ht, x, y, hne, rfl⟩
    exact ⟨x, y, hne, by simpa using ht⟩
  · rintro ⟨x, y, hne, h⟩
    exact ⟨{x, y}, by simpa using h, x, y, hne, rfl⟩

theorem mk_eq_two_iff' (x : α) : #α = 2 ↔ ∃! y, y ≠ x := by
  rw [mk_eq_two_iff]; constructor
  · rintro ⟨a, b, hne, h⟩
    simp only [eq_univ_iff_forall, mem_insert_iff, mem_singleton_iff] at h
    rcases h x with (rfl | rfl)
    exacts [⟨b, hne.symm, fun z => (h z).resolve_left⟩, ⟨a, hne, fun z => (h z).resolve_right⟩]
  · rintro ⟨y, hne, hy⟩
    exact ⟨x, y, hne.symm, eq_univ_of_forall fun z => or_iff_not_imp_left.2 (hy z)⟩

theorem exists_not_mem_of_length_lt {α : Type*} (l : List α) (h : ↑l.length < #α) :
    ∃ z : α, z ∉ l := by
  classical
  contrapose! h
  calc
    #α = #(Set.univ : Set α) := mk_univ.symm
    _ ≤ #l.toFinset := mk_le_mk_of_subset fun x _ => List.mem_toFinset.mpr (h x)
    _ = l.toFinset.card := Cardinal.mk_coe_finset
    _ ≤ l.length := Cardinal.natCast_le.mpr (List.toFinset_card_le l)

theorem three_le {α : Type*} (h : 3 ≤ #α) (x : α) (y : α) : ∃ z : α, z ≠ x ∧ z ≠ y := by
  have : ↑(3 : ℕ) ≤ #α := by simpa using h
  have : ↑(2 : ℕ) < #α := by rwa [← succ_le_iff, ← Cardinal.nat_succ]
  have := exists_not_mem_of_length_lt [x, y] this
  simpa [not_or] using this

/-! ### `powerlt` operation -/

/-- The function `a ^< b`, defined as the supremum of `a ^ c` for `c < b`. -/
def powerlt (a b : Cardinal.{u}) : Cardinal.{u} :=
  ⨆ c : Iio b, a ^ (c : Cardinal)

@[inherit_doc]
infixl:80 " ^< " => powerlt

theorem le_powerlt {b c : Cardinal.{u}} (a) (h : c < b) : (a^c) ≤ a ^< b := by
  refine le_ciSup (f := fun y : Iio b => a ^ (y : Cardinal)) ?_ ⟨c, h⟩
  rw [← image_eq_range]
  exact bddAbove_image.{u, u} _ bddAbove_Iio

theorem powerlt_le {a b c : Cardinal.{u}} : a ^< b ≤ c ↔ ∀ x < b, a ^ x ≤ c := by
  rw [powerlt, ciSup_le_iff']
  · simp
  · rw [← image_eq_range]
    exact bddAbove_image.{u, u} _ bddAbove_Iio

theorem powerlt_le_powerlt_left {a b c : Cardinal} (h : b ≤ c) : a ^< b ≤ a ^< c :=
  powerlt_le.2 fun _ hx => le_powerlt a <| hx.trans_le h

theorem powerlt_mono_left (a) : Monotone fun c => a ^< c := fun _ _ => powerlt_le_powerlt_left

theorem powerlt_succ {a b : Cardinal} (h : a ≠ 0) : a ^< succ b = a ^ b :=
  (powerlt_le.2 fun _ h' => power_le_power_left h <| le_of_lt_succ h').antisymm <|
    le_powerlt a (lt_succ b)

theorem powerlt_min {a b c : Cardinal} : a ^< min b c = min (a ^< b) (a ^< c) :=
  (powerlt_mono_left a).map_min

theorem powerlt_max {a b c : Cardinal} : a ^< max b c = max (a ^< b) (a ^< c) :=
  (powerlt_mono_left a).map_max

theorem zero_powerlt {a : Cardinal} (h : a ≠ 0) : 0 ^< a = 1 := by
  apply (powerlt_le.2 fun c _ => zero_power_le _).antisymm
  rw [← power_zero]
  exact le_powerlt 0 (pos_iff_ne_zero.2 h)

@[simp]
theorem powerlt_zero {a : Cardinal} : a ^< 0 = 0 := by
  convert Cardinal.iSup_of_empty _
  exact Subtype.isEmpty_of_false fun x => mem_Iio.not.mpr (Cardinal.zero_le x).not_lt

end Cardinal

-- namespace Tactic

-- open Cardinal Positivity

-- Porting note: Meta code, do not port directly
-- /-- Extension for the `positivity` tactic: The cardinal power of a positive cardinal is
--  positive. -/
-- @[positivity]
-- unsafe def positivity_cardinal_pow : expr → tactic strictness
--   | q(@Pow.pow _ _ $(inst) $(a) $(b)) => do
--     let strictness_a ← core a
--     match strictness_a with
--       | positive p => positive <$> mk_app `` power_pos [b, p]
--       | _ => failed
--   |-- We already know that `0 ≤ x` for all `x : Cardinal`
--     _ =>
--     failed

-- end Tactic

set_option linter.style.longFile 2200<|MERGE_RESOLUTION|>--- conflicted
+++ resolved
@@ -345,36 +345,6 @@
     b ≤ lift.{v, u} a → ∃ a', lift.{v, u} a' = b :=
   mem_range_of_le_lift
 
-<<<<<<< HEAD
--- Porting note: simpNF is not happy with universe levels.
-@[simp, nolint simpNF]
-theorem lift_mk_shrink (α : Type u) [Small.{v} α] :
-    Cardinal.lift.{max u w} #(Shrink.{v} α) = Cardinal.lift.{max v w} #α :=
-  lift_mk_eq.2 ⟨(equivShrink α).symm⟩
-
-@[simp]
-theorem lift_mk_shrink' (α : Type u) [Small.{v} α] :
-    Cardinal.lift.{u} #(Shrink.{v} α) = Cardinal.lift.{v} #α :=
-  lift_mk_shrink.{u, v, 0} α
-
-@[simp]
-theorem lift_mk_shrink'' (α : Type max u v) [Small.{v} α] :
-    Cardinal.lift.{u} #(Shrink.{v} α) = #α := by
-  rw [← lift_umax', lift_mk_shrink.{max u v, v, 0} α, ← lift_umax, lift_id]
-
-theorem lift_down {a : Cardinal.{u}} {b : Cardinal.{max u v}} :
-    b ≤ lift.{v,u} a → ∃ a', lift.{v,u} a' = b :=
-  inductionOn₂ a b fun α β => by
-    rw [← lift_id #β, ← lift_umax, ← lift_umax.{u, v}, lift_mk_le.{v}]
-    exact fun ⟨f⟩ =>
-      ⟨#(Set.range f),
-        Eq.symm <| lift_mk_eq.{_, _, v}.2
-          ⟨Function.Embedding.equivOfSurjective (Embedding.codRestrict _ f Set.mem_range_self)
-              fun ⟨a, ⟨b, e⟩⟩ => ⟨b, Subtype.eq e⟩⟩⟩
-
--- Porting note: changed `simps` to `simps!` because the linter told to do so.
-=======
->>>>>>> 22b17a30
 /-- `Cardinal.lift` as an `OrderEmbedding`. -/
 @[deprecated Cardinal.liftInitialSeg (since := "2024-10-07")]
 def liftOrderEmbedding : Cardinal.{v} ↪o Cardinal.{max v u} :=
@@ -415,27 +385,12 @@
   rw [← lift_lift.{v, w, u}, ← lift_lift.{u, w, v}, lift_inj]
 
 theorem le_lift_iff {a : Cardinal.{u}} {b : Cardinal.{max u v}} :
-<<<<<<< HEAD
-    b ≤ lift.{v, u} a ↔ ∃ a', lift.{v, u} a' = b ∧ a' ≤ a :=
-  ⟨fun h =>
-    let ⟨a', e⟩ := lift_down h
-    ⟨a', e, lift_le.1 <| e.symm ▸ h⟩,
-    fun ⟨_, e, h⟩ => e ▸ lift_le.2 h⟩
-
-theorem lt_lift_iff {a : Cardinal.{u}} {b : Cardinal.{max u v}} :
-    b < lift.{v, u} a ↔ ∃ a', lift.{v, u} a' = b ∧ a' < a :=
-  ⟨fun h =>
-    let ⟨a', e⟩ := lift_down h.le
-    ⟨a', e, lift_lt.1 <| e.symm ▸ h⟩,
-    fun ⟨_, e, h⟩ => e ▸ lift_lt.2 h⟩
-=======
     b ≤ lift.{v, u} a ↔ ∃ a' ≤ a, lift.{v, u} a' = b :=
   liftInitialSeg.le_apply_iff
 
 theorem lt_lift_iff {a : Cardinal.{u}} {b : Cardinal.{max u v}} :
     b < lift.{v, u} a ↔ ∃ a' < a, lift.{v, u} a' = b :=
   liftInitialSeg.lt_apply_iff
->>>>>>> 22b17a30
 
 /-! ### Basic cardinals -/
 
@@ -834,11 +789,7 @@
 theorem lift_succ (a) : lift.{v, u} (succ a) = succ (lift.{v, u} a) :=
   le_antisymm
     (le_of_not_gt fun h => by
-<<<<<<< HEAD
-      rcases lt_lift_iff.1 h with ⟨b, e, h⟩
-=======
       rcases lt_lift_iff.1 h with ⟨b, h, e⟩
->>>>>>> 22b17a30
       rw [lt_succ_iff, ← lift_le, e] at h
       exact h.not_lt (lt_succ _))
     (succ_le_of_lt <| lift_lt.2 <| lt_succ a)
@@ -860,15 +811,9 @@
   isSuccLimit_iff
 
 section deprecated
-<<<<<<< HEAD
 
 set_option linter.deprecated false
 
-=======
-
-set_option linter.deprecated false
-
->>>>>>> 22b17a30
 @[deprecated IsSuccLimit.isSuccPrelimit (since := "2024-09-17")]
 protected theorem IsLimit.isSuccPrelimit {c} (h : IsLimit c) : IsSuccPrelimit c :=
   h.2
@@ -907,8 +852,6 @@
 theorem mk_sigma {ι} (f : ι → Type*) : #(Σ i, f i) = sum fun i => #(f i) :=
   mk_congr <| Equiv.sigmaCongrRight fun _ => outMkEquiv.symm
 
-<<<<<<< HEAD
-=======
 theorem mk_sigma_congr_lift {ι : Type v} {ι' : Type v'} {f : ι → Type w} {g : ι' → Type w'}
     (e : ι ≃ ι') (h : ∀ i, lift.{w'} #(f i) = lift.{w} #(g (e i))) :
     lift.{max v' w'} #(Σ i, f i) = lift.{max v w} #(Σ i, g i) :=
@@ -937,7 +880,6 @@
     #(Σ' i, f i) = #(Σ' i, g i) :=
   mk_congr <| .psigmaCongrRight fun i => Classical.choice <| Cardinal.eq.mp (h i)
 
->>>>>>> 22b17a30
 theorem mk_sigma_arrow {ι} (α : Type*) (f : ι → Type*) :
     #(Sigma f → α) = #(Π i, f i → α) := mk_congr <| Equiv.piCurry fun _ _ ↦ α
 
@@ -1097,11 +1039,7 @@
   apply ((le_csSup_iff' (bddAbove_image.{_,u} _ hs)).2 fun c hc => _).antisymm (csSup_le' _)
   · intro c hc
     by_contra h
-<<<<<<< HEAD
-    obtain ⟨d, rfl⟩ := Cardinal.lift_down (not_le.1 h).le
-=======
     obtain ⟨d, rfl⟩ := Cardinal.mem_range_of_le_lift (not_le.1 h).le
->>>>>>> 22b17a30
     simp_rw [lift_le] at h hc
     rw [csSup_le_iff' hs] at h
     exact h fun a ha => lift_le.1 <| hc (mem_image_of_mem _ ha)
