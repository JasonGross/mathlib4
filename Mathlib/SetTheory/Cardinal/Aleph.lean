--- conflicted
+++ resolved
@@ -22,7 +22,6 @@
 
 ## Notation
 
-<<<<<<< HEAD
 The following notation is scoped to the `Ordinal` namespace.
 
 - `ω_ o` is notation for `Ordinal.omega o`. `ω₁` is notation for `ω_ 1`. These are scoped notations
@@ -33,13 +32,6 @@
 - `ℵ_ o` is notation for `aleph o`. `ℵ₁` is notation for `ℵ_ 1`.
 - `ℶ_ o` is notation for `beth o`. The value `ℶ_ 1` equals the continuum `𝔠`, which is defined in
   SetTheory/Cardinal/Continuum.
-=======
-The following notation is scoped to the `Cardinal` namespace.
-
-- `ℵ_ o` is notation for `aleph o`. `ℵ₁` is notation for `ℵ_ 1`.
-- `ℶ_ o` is notation for `beth o`. The value `ℶ_ 1` equals the continuum `𝔠`, which is defined in
-  `Mathlib.SetTheory.Cardinal.Continuum`.
->>>>>>> 054aa6cb
 -/
 
 assert_not_exists Module
@@ -56,24 +48,14 @@
 
 namespace Ordinal
 
-<<<<<<< HEAD
-/-- An ordinal is initial when it is the first ordinal with a given cardinality. -/
-=======
 /-- An ordinal is initial when it is the first ordinal with a given cardinality.
 
 This is written as `o.card.ord = o`, i.e. `o` is the smallest ordinal with cardinality `o.card`. -/
->>>>>>> 054aa6cb
 def IsInitial (o : Ordinal) : Prop :=
   o.card.ord = o
 
 theorem IsInitial.ord_card {o : Ordinal} (h : IsInitial o) : o.card.ord = o := h
 
-<<<<<<< HEAD
-theorem IsInitial.le_of_card_le {a b : Ordinal} (ha : IsInitial a)
-    (hb : a.card ≤ b.card) : a ≤ b := by
-  rw [← ha.ord_card]
-  exact (ord_mono hb).trans (ord_card_le b)
-=======
 theorem IsInitial.card_le_card {a b : Ordinal} (ha : IsInitial a) : a.card ≤ b.card ↔ a ≤ b := by
   refine ⟨fun h ↦ ?_, Ordinal.card_le_card⟩
   rw [← ord_le_ord, ha.ord_card] at h
@@ -81,22 +63,10 @@
 
 theorem IsInitial.card_lt_card {a b : Ordinal} (hb : IsInitial b) : a.card < b.card ↔ a < b :=
   lt_iff_lt_of_le_iff_le hb.card_le_card
->>>>>>> 054aa6cb
 
 theorem isInitial_ord (c : Cardinal) : IsInitial c.ord := by
   rw [IsInitial, card_ord]
 
-<<<<<<< HEAD
-theorem IsInitial.card_le_card {a b : Ordinal} (ha : IsInitial a) (hb : IsInitial b) :
-    a.card ≤ b.card ↔ a ≤ b := by
-  rw [← ord_le_ord, ha.ord_card, hb.ord_card]
-
-theorem IsInitial.card_lt_card {a b : Ordinal} (ha : IsInitial a) (hb : IsInitial b) :
-    a.card < b.card ↔ a < b :=
-  lt_iff_lt_of_le_iff_le (hb.card_le_card ha)
-
-=======
->>>>>>> 054aa6cb
 theorem isInitial_natCast (n : ℕ) : IsInitial n := by
   rw [IsInitial, card_nat, ord_nat]
 
@@ -122,7 +92,6 @@
   invFun x := ⟨x.ord, isInitial_ord _⟩
   left_inv x := Subtype.ext x.2.ord_card
   right_inv x := card_ord x
-<<<<<<< HEAD
   map_rel_iff' {a b} := a.2.card_le_card b.2
 
 /-- The `omega'` function gives the initial ordinals listed by their ordinal index. `omega' n = n`,
@@ -239,12 +208,6 @@
 
 theorem isNormal_omega : IsNormal omega :=
   isNormal_omega'.trans (isNormal_add_right _)
-=======
-  map_rel_iff' {a _} := a.2.card_le_card
-
--- TODO: define `omega` as the enumerator function of `IsInitial`, and redefine
--- `aleph x = (omega x).card`.
->>>>>>> 054aa6cb
 
 end Ordinal
 
@@ -404,7 +367,6 @@
 /-- `ℵ₁` is the first uncountable ordinal. -/
 scoped notation "ℵ₁" => ℵ_ 1
 
-<<<<<<< HEAD
 @[simp]
 theorem aleph'_omega0_add (o : Ordinal) : aleph' (ω + o) = ℵ_ o :=
   rfl
@@ -421,11 +383,6 @@
 theorem ord_aleph (o : Ordinal) : (ℵ_ o).ord = ω_ o := by
   rw [← o.card_omega, (isInitial_omega o).ord_card]
 
-=======
-theorem aleph_eq_aleph' (o : Ordinal) : ℵ_ o = aleph' (ω + o) :=
-  rfl
-
->>>>>>> 054aa6cb
 theorem aleph_lt {o₁ o₂ : Ordinal} : ℵ_ o₁ < ℵ_ o₂ ↔ o₁ < o₂ :=
   aleph.lt_iff_lt
 
@@ -441,18 +398,11 @@
 
 @[simp]
 theorem aleph_succ (o : Ordinal) : ℵ_ (succ o) = succ (ℵ_ o) := by
-<<<<<<< HEAD
   rw [← aleph'_omega0_add, ← aleph'_omega0_add, add_succ, aleph'_succ]
 
 @[simp]
 theorem aleph_zero : ℵ_ 0 = ℵ₀ := by
   rw [← aleph'_omega0_add, add_zero, aleph'_omega0]
-=======
-  rw [aleph_eq_aleph', add_succ, aleph'_succ, aleph_eq_aleph']
-
-@[simp]
-theorem aleph_zero : ℵ_ 0 = ℵ₀ := by rw [aleph_eq_aleph', add_zero, aleph'_omega0]
->>>>>>> 054aa6cb
 
 theorem aleph_limit {o : Ordinal} (ho : o.IsLimit) : ℵ_ o = ⨆ a : Iio o, ℵ_ a := by
   apply le_antisymm _ (ciSup_le' _)
@@ -512,13 +462,9 @@
   convert isNormal_omega
   exact funext ord_aleph
 
-<<<<<<< HEAD
 @[simp]
 theorem succ_aleph0 : succ ℵ₀ = ℵ₁ := by
   rw [← aleph_zero, ← aleph_succ, Ordinal.succ_zero]
-=======
-theorem succ_aleph0 : succ ℵ₀ = ℵ₁ := by rw [← aleph_zero, ← aleph_succ, Ordinal.succ_zero]
->>>>>>> 054aa6cb
 
 theorem aleph0_lt_aleph_one : ℵ₀ < ℵ₁ := by
   rw [← succ_aleph0]
