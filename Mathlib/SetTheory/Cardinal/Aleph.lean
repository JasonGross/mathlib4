/-
Copyright (c) 2017 Johannes Hölzl. All rights reserved.
Released under Apache 2.0 license as described in the file LICENSE.
Authors: Johannes Hölzl, Mario Carneiro, Floris van Doorn, Violeta Hernández Palacios
-/
import Mathlib.Order.Bounded
import Mathlib.SetTheory.Cardinal.PartENat
import Mathlib.SetTheory.Ordinal.Enum

/-!
# Omega, aleph, and beth functions

<<<<<<< HEAD
* The function `Ordinal.omega'` enumerates the initial ordinals, i.e. the smallest ordinals with any
  given cardinality. Thus `omega' n = n`, `omega' ω = ω`, `omega' (ω + 1) = ω₁`, etc.
  `Ordinal.omega` is the more standard function which skips over finite ordinals.
* The function `Cardinal.aleph'` is an order isomorphism between ordinals and cardinals. Thus
  `aleph n = n`, `aleph' ω = ℵ₀`, `aleph' (ω + 1) = ℵ₁`, etc. `Cardinal.aleph` is the more standard
  function which skips over finite ordinals.
=======
* The function `Ordinal.preOmega` enumerates the initial ordinals, i.e. the smallest ordinals with
  any given cardinality. Thus `preOmega n = n`, `preOmega ω = ω`, `preOmega (ω + 1) = ω₁`, etc.
  `Ordinal.omega` is the more standard function which skips over finite ordinals.
* The function `Cardinal.preAleph` is an order isomorphism between ordinals and cardinals. Thus
  `preAleph n = n`, `preAleph ω = ℵ₀`, `preAleph (ω + 1) = ℵ₁`, etc. `Cardinal.aleph` is the more
  standard function which skips over finite ordinals.
>>>>>>> 90909d7c
* The function `Cardinal.beth` enumerates the Beth cardinals. `beth 0 = ℵ₀`,
  `beth (succ o) = 2 ^ beth o`, and for a limit ordinal `o`, `beth o` is the supremum of `beth a`
  for `a < o`.

## Notation

The following notations are scoped to the `Ordinal` namespace.

- `ω_ o` is notation for `Ordinal.omega o`. `ω₁` is notation for `ω_ 1`.

The following notations are scoped to the `Cardinal` namespace.

- `ℵ_ o` is notation for `aleph o`. `ℵ₁` is notation for `ℵ_ 1`.
- `ℶ_ o` is notation for `beth o`. The value `ℶ_ 1` equals the continuum `𝔠`, which is defined in
  `Mathlib.SetTheory.Cardinal.Continuum`.
-/

assert_not_exists Module
assert_not_exists Finsupp
assert_not_exists Cardinal.mul_eq_self

noncomputable section

open Function Set Cardinal Equiv Order Ordinal

universe u v w

-- This shouldn't fire for theorems ending in `omega'` or `aleph'`.
set_option linter.docPrime false

/-! ### Omega ordinals -/

namespace Ordinal

/-- An ordinal is initial when it is the first ordinal with a given cardinality.

This is written as `o.card.ord = o`, i.e. `o` is the smallest ordinal with cardinality `o.card`. -/
def IsInitial (o : Ordinal) : Prop :=
  o.card.ord = o

theorem IsInitial.ord_card {o : Ordinal} (h : IsInitial o) : o.card.ord = o := h

theorem IsInitial.card_le_card {a b : Ordinal} (ha : IsInitial a) : a.card ≤ b.card ↔ a ≤ b := by
  refine ⟨fun h ↦ ?_, Ordinal.card_le_card⟩
  rw [← ord_le_ord, ha.ord_card] at h
  exact h.trans (ord_card_le b)

theorem IsInitial.card_lt_card {a b : Ordinal} (hb : IsInitial b) : a.card < b.card ↔ a < b :=
  lt_iff_lt_of_le_iff_le hb.card_le_card

theorem isInitial_ord (c : Cardinal) : IsInitial c.ord := by
  rw [IsInitial, card_ord]

theorem isInitial_natCast (n : ℕ) : IsInitial n := by
  rw [IsInitial, card_nat, ord_nat]

theorem isInitial_zero : IsInitial 0 := by
  exact_mod_cast isInitial_natCast 0

theorem isInitial_one : IsInitial 1 := by
  exact_mod_cast isInitial_natCast 1

theorem isInitial_omega0 : IsInitial ω := by
  rw [IsInitial, card_omega0, ord_aleph0]

theorem not_bddAbove_isInitial : ¬ BddAbove {x | IsInitial x} := by
  rintro ⟨a, ha⟩
  have := ha (isInitial_ord (succ a.card))
  rw [ord_le] at this
  exact (lt_succ _).not_le this

/-- Initial ordinals are order-isomorphic to the cardinals. -/
@[simps!]
def isInitialIso : {x // IsInitial x} ≃o Cardinal where
  toFun x := x.1.card
  invFun x := ⟨x.ord, isInitial_ord _⟩
  left_inv x := Subtype.ext x.2.ord_card
  right_inv x := card_ord x
  map_rel_iff' {a _} := a.2.card_le_card

<<<<<<< HEAD
/-- The `omega'` function gives the initial ordinals listed by their ordinal index. `omega' n = n`,
`omega' ω = ω`, `aleph' (ω + 1) = ω₁`, etc.

For the more common omega function skipping over finite ordinals, see `Ordinal.omega`. -/
def omega' : Ordinal.{u} ↪o Ordinal.{u} where
=======
/-- The "pre-omega" function gives the initial ordinals listed by their ordinal index.
`preOmega n = n`, `preOmega ω = ω`, `preOmega (ω + 1) = ω₁`, etc.

For the more common omega function skipping over finite ordinals, see `Ordinal.omega`. -/
def preOmega : Ordinal.{u} ↪o Ordinal.{u} where
>>>>>>> 90909d7c
  toFun := enumOrd {x | IsInitial x}
  inj' _ _ h := enumOrd_injective not_bddAbove_isInitial h
  map_rel_iff' := enumOrd_le_enumOrd not_bddAbove_isInitial

<<<<<<< HEAD
theorem coe_omega' : omega' = enumOrd {x | IsInitial x} :=
  rfl

theorem omega'_strictMono : StrictMono omega' :=
  omega'.strictMono

theorem omega'_lt_omega' {o₁ o₂ : Ordinal} : omega' o₁ < omega' o₂ ↔ o₁ < o₂ :=
  omega'.lt_iff_lt

theorem omega'_le_omega' {o₁ o₂ : Ordinal} : omega' o₁ ≤ omega' o₂ ↔ o₁ ≤ o₂ :=
  omega'.le_iff_le

theorem omega'_max (o₁ o₂ : Ordinal) : omega' (max o₁ o₂) = max (omega' o₁) (omega' o₂) :=
  omega'.monotone.map_max

theorem isInitial_omega' (o : Ordinal) : IsInitial (omega' o) :=
  enumOrd_mem not_bddAbove_isInitial o

theorem le_omega'_self (o : Ordinal) : o ≤ omega' o :=
  omega'_strictMono.le_apply

@[simp]
theorem omega'_zero : omega' 0 = 0 := by
  rw [coe_omega', enumOrd_zero]
  exact csInf_eq_bot_of_bot_mem isInitial_zero

@[simp]
theorem omega'_natCast (n : ℕ) : omega' n = n := by
  induction n with
  | zero => exact omega'_zero
  | succ n IH =>
    apply (le_omega'_self _).antisymm'
=======
theorem coe_preOmega : preOmega = enumOrd {x | IsInitial x} :=
  rfl

theorem preOmega_strictMono : StrictMono preOmega :=
  preOmega.strictMono

theorem preOmega_lt_preOmega {o₁ o₂ : Ordinal} : preOmega o₁ < preOmega o₂ ↔ o₁ < o₂ :=
  preOmega.lt_iff_lt

theorem preOmega_le_preOmega {o₁ o₂ : Ordinal} : preOmega o₁ ≤ preOmega o₂ ↔ o₁ ≤ o₂ :=
  preOmega.le_iff_le

theorem preOmega_max (o₁ o₂ : Ordinal) : preOmega (max o₁ o₂) = max (preOmega o₁) (preOmega o₂) :=
  preOmega.monotone.map_max

theorem isInitial_preOmega (o : Ordinal) : IsInitial (preOmega o) :=
  enumOrd_mem not_bddAbove_isInitial o

theorem le_preOmega_self (o : Ordinal) : o ≤ preOmega o :=
  preOmega_strictMono.le_apply

@[simp]
theorem preOmega_zero : preOmega 0 = 0 := by
  rw [coe_preOmega, enumOrd_zero]
  exact csInf_eq_bot_of_bot_mem isInitial_zero

@[simp]
theorem preOmega_natCast (n : ℕ) : preOmega n = n := by
  induction n with
  | zero => exact preOmega_zero
  | succ n IH =>
    apply (le_preOmega_self _).antisymm'
>>>>>>> 90909d7c
    apply enumOrd_succ_le not_bddAbove_isInitial (isInitial_natCast _) (IH.trans_lt _)
    rw [Nat.cast_lt]
    exact lt_succ n

-- See note [no_index around OfNat.ofNat]
@[simp]
<<<<<<< HEAD
theorem omega'_ofNat (n : ℕ) [n.AtLeastTwo] : omega' (no_index (OfNat.ofNat n)) = n :=
  omega'_natCast n

theorem omega'_le_of_forall_lt {o a : Ordinal} (ha : IsInitial a) (H : ∀ b < o, omega' b < a) :
    omega' o ≤ a :=
  enumOrd_le_of_forall_lt ha H

theorem isNormal_omega' : IsNormal omega' := by
  rw [isNormal_iff_strictMono_limit]
  refine ⟨omega'_strictMono, fun o ho a ha ↦
    (omega'_le_of_forall_lt (isInitial_ord _) fun b hb ↦ ?_).trans (ord_card_le a)⟩
  rw [← (isInitial_ord _).card_lt_card, card_ord]
  apply lt_of_lt_of_le _ (card_le_card <| ha _ (ho.succ_lt hb))
  rw [(isInitial_omega' _).card_lt_card, omega'_lt_omega']
  exact lt_succ b

@[simp]
theorem range_omega' : range omega' = {x | IsInitial x} :=
  range_enumOrd not_bddAbove_isInitial

theorem mem_range_omega'_iff {x : Ordinal} : x ∈ range omega' ↔ IsInitial x := by
  rw [range_omega', mem_setOf]

alias ⟨_, IsInitial.mem_range_omega'⟩ := mem_range_omega'_iff

@[simp]
theorem omega'_omega0 : omega' ω = ω := by
  simp_rw [← isNormal_omega'.apply_omega0, omega'_natCast, iSup_natCast]

@[simp]
theorem omega0_le_omega'_iff {x : Ordinal} : ω ≤ omega' x ↔ ω ≤ x := by
  conv_lhs => rw [← omega'_omega0, omega'_le_omega']

@[simp]
theorem omega0_lt_omega'_iff {x : Ordinal} : ω < omega' x ↔ ω < x := by
  conv_lhs => rw [← omega'_omega0, omega'_lt_omega']
=======
theorem preOmega_ofNat (n : ℕ) [n.AtLeastTwo] : preOmega (no_index (OfNat.ofNat n)) = n :=
  preOmega_natCast n

theorem preOmega_le_of_forall_lt {o a : Ordinal} (ha : IsInitial a) (H : ∀ b < o, preOmega b < a) :
    preOmega o ≤ a :=
  enumOrd_le_of_forall_lt ha H

theorem isNormal_preOmega : IsNormal preOmega := by
  rw [isNormal_iff_strictMono_limit]
  refine ⟨preOmega_strictMono, fun o ho a ha ↦
    (preOmega_le_of_forall_lt (isInitial_ord _) fun b hb ↦ ?_).trans (ord_card_le a)⟩
  rw [← (isInitial_ord _).card_lt_card, card_ord]
  apply lt_of_lt_of_le _ (card_le_card <| ha _ (ho.succ_lt hb))
  rw [(isInitial_preOmega _).card_lt_card, preOmega_lt_preOmega]
  exact lt_succ b

@[simp]
theorem range_preOmega : range preOmega = {x | IsInitial x} :=
  range_enumOrd not_bddAbove_isInitial

theorem mem_range_preOmega_iff {x : Ordinal} : x ∈ range preOmega ↔ IsInitial x := by
  rw [range_preOmega, mem_setOf]

alias ⟨_, IsInitial.mem_range_preOmega⟩ := mem_range_preOmega_iff

@[simp]
theorem preOmega_omega0 : preOmega ω = ω := by
  simp_rw [← isNormal_preOmega.apply_omega0, preOmega_natCast, iSup_natCast]

@[simp]
theorem omega0_le_preOmega_iff {x : Ordinal} : ω ≤ preOmega x ↔ ω ≤ x := by
  conv_lhs => rw [← preOmega_omega0, preOmega_le_preOmega]

@[simp]
theorem omega0_lt_preOmega_iff {x : Ordinal} : ω < preOmega x ↔ ω < x := by
  conv_lhs => rw [← preOmega_omega0, preOmega_lt_preOmega]
>>>>>>> 90909d7c

/-- The `omega` function gives the infinite initial ordinals listed by their ordinal index.
`omega 0 = ω`, `omega 1 = ω₁` is the first uncountable ordinal, and so on.

This is not to be confused with the first infinite ordinal `Ordinal.omega0`.

<<<<<<< HEAD
For a version including finite ordinals, see `Ordinal.omega'`. -/
def omega : Ordinal ↪o Ordinal :=
  (OrderEmbedding.addLeft ω).trans omega'
=======
For a version including finite ordinals, see `Ordinal.preOmega`. -/
def omega : Ordinal ↪o Ordinal :=
  (OrderEmbedding.addLeft ω).trans preOmega
>>>>>>> 90909d7c

@[inherit_doc]
scoped notation "ω_ " => omega

/-- `ω₁` is the first uncountable ordinal. -/
scoped notation "ω₁" => ω_ 1

<<<<<<< HEAD
@[simp]
theorem omega'_omega0_add (o : Ordinal) : omega' (ω + o) = ω_ o :=
=======
theorem omega_eq_preOmega (o : Ordinal) : ω_ o = preOmega (ω + o) :=
>>>>>>> 90909d7c
  rfl

theorem omega_strictMono : StrictMono omega :=
  omega.strictMono

theorem omega_lt_omega {o₁ o₂ : Ordinal} : ω_ o₁ < ω_ o₂ ↔ o₁ < o₂ :=
  omega.lt_iff_lt

theorem omega_le_omega {o₁ o₂ : Ordinal} : ω_ o₁ ≤ ω_ o₂ ↔ o₁ ≤ o₂ :=
  omega.le_iff_le

theorem omega_max (o₁ o₂ : Ordinal) : ω_ (max o₁ o₂) = max (ω_ o₁) (ω_ o₂) :=
  omega.monotone.map_max

theorem isInitial_omega (o : Ordinal) : IsInitial (omega o) :=
<<<<<<< HEAD
  isInitial_omega' _
=======
  isInitial_preOmega _
>>>>>>> 90909d7c

theorem le_omega_self (o : Ordinal) : o ≤ omega o :=
  omega_strictMono.le_apply

@[simp]
theorem omega_zero : ω_ 0 = ω := by
<<<<<<< HEAD
  rw [← omega'_omega0_add, add_zero, omega'_omega0]
=======
  rw [omega_eq_preOmega, add_zero, preOmega_omega0]
>>>>>>> 90909d7c

theorem omega0_le_omega (o : Ordinal) : ω ≤ ω_ o := by
  rw [← omega_zero, omega_le_omega]
  exact Ordinal.zero_le o

theorem omega0_lt_omega1 : ω < ω₁ := by
  rw [← omega_zero, omega_lt_omega]
  exact zero_lt_one

@[deprecated omega0_lt_omega1 (since := "2024-10-11")]
alias omega_lt_omega1 := omega0_lt_omega1

theorem isNormal_omega : IsNormal omega :=
<<<<<<< HEAD
  isNormal_omega'.trans (isNormal_add_right _)
=======
  isNormal_preOmega.trans (isNormal_add_right _)
>>>>>>> 90909d7c

@[simp]
theorem range_omega : range omega = {x | ω ≤ x ∧ IsInitial x} := by
  ext x
  constructor
  · rintro ⟨a, rfl⟩
    exact ⟨omega0_le_omega a, isInitial_omega a⟩
  · rintro ⟨ha', ha⟩
<<<<<<< HEAD
    obtain ⟨a, rfl⟩ := ha.mem_range_omega'
    use a - ω
    rw [omega0_le_omega'_iff] at ha'
    rw [← omega'_omega0_add, Ordinal.add_sub_cancel_of_le ha']
=======
    obtain ⟨a, rfl⟩ := ha.mem_range_preOmega
    use a - ω
    rw [omega0_le_preOmega_iff] at ha'
    rw [omega_eq_preOmega, Ordinal.add_sub_cancel_of_le ha']
>>>>>>> 90909d7c

theorem mem_range_omega_iff {x : Ordinal} : x ∈ range omega ↔ ω ≤ x ∧ IsInitial x := by
  rw [range_omega, mem_setOf]

end Ordinal

/-! ### Aleph cardinals -/

namespace Cardinal

/-- The "pre-aleph" function gives the cardinals listed by their ordinal index. `preAleph n = n`,
`preAleph ω = ℵ₀`, `preAleph (ω + 1) = succ ℵ₀`, etc.

For the more common aleph function skipping over finite cardinals, see `Cardinal.aleph`. -/
<<<<<<< HEAD
def aleph' : Ordinal.{u} ≃o Cardinal.{u} :=
  (enumOrdOrderIso _ not_bddAbove_isInitial).trans isInitialIso

@[simp]
theorem _root_.Ordinal.card_omega' (o : Ordinal) : (omega' o).card = aleph' o :=
  rfl

@[simp]
theorem ord_aleph' (o : Ordinal) : (aleph' o).ord = omega' o := by
  rw [← o.card_omega', (isInitial_omega' o).ord_card]
=======
def preAleph : Ordinal.{u} ≃o Cardinal.{u} := by
  let f := RelEmbedding.collapse Cardinal.ord.orderEmbedding.ltEmbedding.{u}
  refine (OrderIso.ofRelIsoLT <| RelIso.ofSurjective f ?_).symm
  apply f.eq_or_principal.resolve_right
  rintro ⟨o, e⟩
  have : ∀ c, f c < o := fun c => (e _).1 ⟨_, rfl⟩
  refine Ordinal.inductionOn o ?_ this
  intro α r _ h
  let s := ⨆ a, invFun f (Ordinal.typein r a)
  apply (lt_succ s).not_le
  have I : Injective f := f.toEmbedding.injective
  simpa only [typein_enum, leftInverse_invFun I (succ s)] using
    le_ciSup
      (Cardinal.bddAbove_range.{u, u} fun a : α => invFun f (Ordinal.typein r a))
      (Ordinal.enum r ⟨_, h (succ s)⟩)
>>>>>>> 90909d7c

@[simp]
theorem type_cardinal : @type Cardinal (· < ·) _ = Ordinal.univ.{u, u + 1} := by
  rw [Ordinal.univ_id]
  exact Quotient.sound ⟨preAleph.symm.toRelIsoLT⟩

@[simp]
theorem mk_cardinal : #Cardinal = univ.{u, u + 1} := by
  simpa only [card_type, card_univ] using congr_arg card type_cardinal

theorem preAleph_lt_preAleph {o₁ o₂ : Ordinal} : preAleph o₁ < preAleph o₂ ↔ o₁ < o₂ :=
  preAleph.lt_iff_lt

theorem preAleph_le_preAleph {o₁ o₂ : Ordinal} : preAleph o₁ ≤ preAleph o₂ ↔ o₁ ≤ o₂ :=
  preAleph.le_iff_le

theorem preAleph_max (o₁ o₂ : Ordinal) : preAleph (max o₁ o₂) = max (preAleph o₁) (preAleph o₂) :=
  preAleph.monotone.map_max

@[simp]
theorem preAleph_zero : preAleph 0 = 0 :=
  preAleph.map_bot

@[simp]
theorem preAleph_succ (o : Ordinal) : preAleph (succ o) = succ (preAleph o) :=
  preAleph.map_succ o

@[simp]
theorem preAleph_nat : ∀ n : ℕ, preAleph n = n
  | 0 => preAleph_zero
  | n + 1 => show preAleph (succ n) = n.succ by rw [preAleph_succ, preAleph_nat n, nat_succ]

theorem preAleph_pos {o : Ordinal} : 0 < preAleph o ↔ 0 < o := by
  rw [← preAleph_zero, preAleph_lt_preAleph]

@[simp]
theorem lift_preAleph (o : Ordinal.{u}) : lift.{v} (preAleph o) = preAleph (Ordinal.lift.{v} o) :=
  ((InitialSeg.ofIso preAleph.toRelIsoLT).trans liftInitialSeg).eq
    (Ordinal.liftInitialSeg.trans (InitialSeg.ofIso preAleph.toRelIsoLT)) o

theorem preAleph_le_of_isLimit {o : Ordinal} (l : o.IsLimit) {c} :
    preAleph o ≤ c ↔ ∀ o' < o, preAleph o' ≤ c :=
  ⟨fun h o' h' => (preAleph_le_preAleph.2 <| h'.le).trans h, fun h => by
    rw [← preAleph.apply_symm_apply c, preAleph_le_preAleph, limit_le l]
    intro x h'
    rw [← preAleph_le_preAleph, preAleph.apply_symm_apply]
    exact h _ h'⟩

theorem preAleph_limit {o : Ordinal} (ho : o.IsLimit) : preAleph o = ⨆ a : Iio o, preAleph a := by
  refine le_antisymm ?_ (ciSup_le' fun i => preAleph_le_preAleph.2 i.2.le)
  rw [preAleph_le_of_isLimit ho]
  exact fun a ha => le_ciSup (bddAbove_of_small _) (⟨a, ha⟩ : Iio o)

@[simp]
theorem preAleph_omega0 : preAleph ω = ℵ₀ :=
  eq_of_forall_ge_iff fun c => by
    simp only [preAleph_le_of_isLimit isLimit_omega0, lt_omega0, exists_imp, aleph0_le]
    exact forall_swap.trans (forall_congr' fun n => by simp only [forall_eq, preAleph_nat])

@[simp]
theorem aleph0_le_preAleph {o : Ordinal} : ℵ₀ ≤ preAleph o ↔ ω ≤ o := by
  rw [← preAleph_omega0, preAleph_le_preAleph]

/-- The `aleph` function gives the infinite cardinals listed by their ordinal index. `aleph 0 = ℵ₀`,
`aleph 1 = succ ℵ₀` is the first uncountable cardinal, and so on.

For a version including finite cardinals, see `Cardinal.aleph'`. -/
def aleph : Ordinal ↪o Cardinal :=
  (OrderEmbedding.addLeft ω).trans preAleph.toOrderEmbedding

@[inherit_doc]
scoped notation "ℵ_ " => aleph

/-- `ℵ₁` is the first uncountable cardinal. -/
scoped notation "ℵ₁" => ℵ_ 1

theorem aleph_eq_preAleph (o : Ordinal) : ℵ_ o = preAleph (ω + o) :=
  rfl

theorem aleph_lt_aleph {o₁ o₂ : Ordinal} : ℵ_ o₁ < ℵ_ o₂ ↔ o₁ < o₂ :=
  aleph.lt_iff_lt

@[deprecated aleph_lt_aleph (since := "2024-10-22")]
alias aleph_lt := aleph_lt_aleph

theorem aleph_le_aleph {o₁ o₂ : Ordinal} : ℵ_ o₁ ≤ ℵ_ o₂ ↔ o₁ ≤ o₂ :=
  aleph.le_iff_le

@[deprecated aleph_le_aleph (since := "2024-10-22")]
alias aleph_le := aleph_le_aleph

theorem aleph_max (o₁ o₂ : Ordinal) : ℵ_ (max o₁ o₂) = max (ℵ_ o₁) (ℵ_ o₂) :=
  aleph.monotone.map_max

@[deprecated aleph_max (since := "2024-08-28")]
theorem max_aleph_eq (o₁ o₂ : Ordinal) : max (ℵ_ o₁) (ℵ_ o₂) = ℵ_ (max o₁ o₂) :=
  (aleph_max o₁ o₂).symm

@[simp]
theorem aleph_succ (o : Ordinal) : ℵ_ (succ o) = succ (ℵ_ o) := by
  rw [aleph_eq_preAleph, add_succ, preAleph_succ, aleph_eq_preAleph]

@[simp]
theorem aleph_zero : ℵ_ 0 = ℵ₀ := by rw [aleph_eq_preAleph, add_zero, preAleph_omega0]

@[simp]
theorem lift_aleph (o : Ordinal.{u}) : lift.{v} (aleph o) = aleph (Ordinal.lift.{v} o) := by
  simp [aleph_eq_preAleph]

theorem aleph_limit {o : Ordinal} (ho : o.IsLimit) : ℵ_ o = ⨆ a : Iio o, ℵ_ a := by
  apply le_antisymm _ (ciSup_le' _)
  · rw [aleph_eq_preAleph, preAleph_limit (ho.add _)]
    refine ciSup_mono' (bddAbove_of_small _) ?_
    rintro ⟨i, hi⟩
    cases' lt_or_le i ω with h h
    · rcases lt_omega0.1 h with ⟨n, rfl⟩
      use ⟨0, ho.pos⟩
      simpa using (nat_lt_aleph0 n).le
    · exact ⟨⟨_, (sub_lt_of_le h).2 hi⟩, preAleph_le_preAleph.2 (le_add_sub _ _)⟩
  · exact fun i => aleph_le_aleph.2 i.2.le

theorem aleph0_le_aleph (o : Ordinal) : ℵ₀ ≤ ℵ_ o := by
  rw [aleph_eq_preAleph, aleph0_le_preAleph]
  apply Ordinal.le_add_right

theorem aleph_pos (o : Ordinal) : 0 < ℵ_ o :=
  aleph0_pos.trans_le (aleph0_le_aleph o)

@[simp]
theorem aleph_toNat (o : Ordinal) : toNat (ℵ_ o) = 0 :=
  toNat_apply_of_aleph0_le <| aleph0_le_aleph o

@[simp]
theorem aleph_toPartENat (o : Ordinal) : toPartENat (ℵ_ o) = ⊤ :=
  toPartENat_apply_of_aleph0_le <| aleph0_le_aleph o

instance nonempty_toType_aleph (o : Ordinal) : Nonempty (ℵ_ o).ord.toType := by
  rw [toType_nonempty_iff_ne_zero, ← ord_zero]
  exact fun h => (ord_injective h).not_gt (aleph_pos o)

theorem ord_aleph_isLimit (o : Ordinal) : (ℵ_ o).ord.IsLimit :=
  isLimit_ord <| aleph0_le_aleph _

instance (o : Ordinal) : NoMaxOrder (ℵ_ o).ord.toType :=
  toType_noMax_of_succ_lt (ord_aleph_isLimit o).2

theorem exists_aleph {c : Cardinal} : ℵ₀ ≤ c ↔ ∃ o, c = ℵ_ o :=
  ⟨fun h =>
    ⟨preAleph.symm c - ω, by
      rw [aleph_eq_preAleph, Ordinal.add_sub_cancel_of_le, preAleph.apply_symm_apply]
      rwa [← aleph0_le_preAleph, preAleph.apply_symm_apply]⟩,
    fun ⟨o, e⟩ => e.symm ▸ aleph0_le_aleph _⟩

theorem preAleph_isNormal : IsNormal (ord ∘ preAleph) :=
  ⟨fun o => ord_lt_ord.2 <| preAleph_lt_preAleph.2 <| lt_succ o, fun o l a => by
    simp [ord_le, preAleph_le_of_isLimit l]⟩

theorem aleph_isNormal : IsNormal (ord ∘ aleph) :=
  preAleph_isNormal.trans <| isNormal_add_right ω

theorem succ_aleph0 : succ ℵ₀ = ℵ₁ := by rw [← aleph_zero, ← aleph_succ, Ordinal.succ_zero]

theorem aleph0_lt_aleph_one : ℵ₀ < ℵ₁ := by
  rw [← succ_aleph0]
  apply lt_succ

theorem countable_iff_lt_aleph_one {α : Type*} (s : Set α) : s.Countable ↔ #s < ℵ₁ := by
  rw [← succ_aleph0, lt_succ_iff, le_aleph0_iff_set_countable]

@[simp]
theorem aleph1_le_lift {c : Cardinal.{u}} : ℵ₁ ≤ lift.{v} c ↔ ℵ₁ ≤ c := by
  simpa using lift_le (a := ℵ₁)

@[simp]
theorem lift_le_aleph1 {c : Cardinal.{u}} : lift.{v} c ≤ ℵ₁ ↔ c ≤ ℵ₁ := by
  simpa using lift_le (b := ℵ₁)

@[simp]
theorem aleph1_lt_lift {c : Cardinal.{u}} : ℵ₁ < lift.{v} c ↔ ℵ₁ < c := by
  simpa using lift_lt (a := ℵ₁)

@[simp]
theorem lift_lt_aleph1 {c : Cardinal.{u}} : lift.{v} c < ℵ₁ ↔ c < ℵ₁ := by
  simpa using lift_lt (b := ℵ₁)

@[simp]
theorem aleph1_eq_lift {c : Cardinal.{u}} : ℵ₁ = lift.{v} c ↔ ℵ₁ = c := by
  simpa using lift_inj (a := ℵ₁)

@[simp]
theorem lift_eq_aleph1 {c : Cardinal.{u}} : lift.{v} c = ℵ₁ ↔ c = ℵ₁ := by
  simpa using lift_inj (b := ℵ₁)

section deprecated

set_option linter.deprecated false
set_option linter.docPrime false

@[deprecated preAleph (since := "2024-10-22")]
noncomputable alias aleph' := preAleph

/-- The `aleph'` index function, which gives the ordinal index of a cardinal.
  (The `aleph'` part is because unlike `aleph` this counts also the
  finite stages. So `alephIdx n = n`, `alephIdx ω = ω`,
  `alephIdx ℵ₁ = ω + 1` and so on.)
  In this definition, we register additionally that this function is an initial segment,
  i.e., it is order preserving and its range is an initial segment of the ordinals.
  For the basic function version, see `alephIdx`.
  For an upgraded version stating that the range is everything, see `AlephIdx.rel_iso`. -/
@[deprecated preAleph (since := "2024-08-28")]
def alephIdx.initialSeg : @InitialSeg Cardinal Ordinal (· < ·) (· < ·) :=
  @RelEmbedding.collapse Cardinal Ordinal (· < ·) (· < ·) _ Cardinal.ord.orderEmbedding.ltEmbedding

/-- The `aleph'` index function, which gives the ordinal index of a cardinal.
  (The `aleph'` part is because unlike `aleph` this counts also the
  finite stages. So `alephIdx n = n`, `alephIdx ℵ₀ = ω`,
  `alephIdx ℵ₁ = ω + 1` and so on.)
  In this version, we register additionally that this function is an order isomorphism
  between cardinals and ordinals.
  For the basic function version, see `alephIdx`. -/
@[deprecated preAleph (since := "2024-08-28")]
def alephIdx.relIso : @RelIso Cardinal.{u} Ordinal.{u} (· < ·) (· < ·) :=
  aleph'.symm.toRelIsoLT

/-- The `aleph'` index function, which gives the ordinal index of a cardinal.
  (The `aleph'` part is because unlike `aleph` this counts also the
  finite stages. So `alephIdx n = n`, `alephIdx ω = ω`,
  `alephIdx ℵ₁ = ω + 1` and so on.)
  For an upgraded version stating that the range is everything, see `AlephIdx.rel_iso`. -/
@[deprecated aleph' (since := "2024-08-28")]
def alephIdx : Cardinal → Ordinal :=
  aleph'.symm

@[deprecated (since := "2024-08-28")]
<<<<<<< HEAD
=======
theorem alephIdx.initialSeg_coe : (alephIdx.initialSeg : Cardinal → Ordinal) = alephIdx :=
  rfl

@[deprecated (since := "2024-08-28")]
theorem alephIdx_lt {a b} : alephIdx a < alephIdx b ↔ a < b :=
  alephIdx.initialSeg.toRelEmbedding.map_rel_iff

@[deprecated (since := "2024-08-28")]
theorem alephIdx_le {a b} : alephIdx a ≤ alephIdx b ↔ a ≤ b := by
  rw [← not_lt, ← not_lt, alephIdx_lt]

@[deprecated (since := "2024-08-28")]
theorem alephIdx.init {a b} : b < alephIdx a → ∃ c, alephIdx c = b :=
  alephIdx.initialSeg.init

@[deprecated (since := "2024-08-28")]
>>>>>>> 90909d7c
theorem alephIdx.relIso_coe : (alephIdx.relIso : Cardinal → Ordinal) = alephIdx :=
  rfl

/-- The `aleph'` function gives the cardinals listed by their ordinal
  index, and is the inverse of `aleph_idx`.
  `aleph' n = n`, `aleph' ω = ω`, `aleph' (ω + 1) = succ ℵ₀`, etc.
  In this version, we register additionally that this function is an order isomorphism
  between ordinals and cardinals.
  For the basic function version, see `aleph'`. -/
@[deprecated aleph' (since := "2024-08-28")]
def Aleph'.relIso :=
  aleph'

@[deprecated (since := "2024-08-28")]
theorem aleph'.relIso_coe : (Aleph'.relIso : Ordinal → Cardinal) = aleph' :=
  rfl

@[deprecated preAleph_lt_preAleph (since := "2024-10-22")]
theorem aleph'_lt {o₁ o₂ : Ordinal} : aleph' o₁ < aleph' o₂ ↔ o₁ < o₂ :=
  aleph'.lt_iff_lt

@[deprecated preAleph_le_preAleph (since := "2024-10-22")]
theorem aleph'_le {o₁ o₂ : Ordinal} : aleph' o₁ ≤ aleph' o₂ ↔ o₁ ≤ o₂ :=
  aleph'.le_iff_le

@[deprecated preAleph_max (since := "2024-10-22")]
theorem aleph'_max (o₁ o₂ : Ordinal) : aleph' (max o₁ o₂) = max (aleph' o₁) (aleph' o₂) :=
  aleph'.monotone.map_max

@[deprecated (since := "2024-08-28")]
theorem aleph'_alephIdx (c : Cardinal) : aleph' c.alephIdx = c :=
  Cardinal.alephIdx.relIso.toEquiv.symm_apply_apply c

@[deprecated (since := "2024-08-28")]
theorem alephIdx_aleph' (o : Ordinal) : (aleph' o).alephIdx = o :=
  Cardinal.alephIdx.relIso.toEquiv.apply_symm_apply o

@[deprecated preAleph_zero (since := "2024-10-22")]
theorem aleph'_zero : aleph' 0 = 0 :=
  aleph'.map_bot

@[deprecated preAleph_succ (since := "2024-10-22")]
theorem aleph'_succ (o : Ordinal) : aleph' (succ o) = succ (aleph' o) :=
  aleph'.map_succ o

@[deprecated preAleph_nat (since := "2024-10-22")]
theorem aleph'_nat : ∀ n : ℕ, aleph' n = n :=
  preAleph_nat

@[deprecated lift_preAleph (since := "2024-10-22")]
theorem lift_aleph' (o : Ordinal.{u}) : lift.{v} (aleph' o) = aleph' (Ordinal.lift.{v} o) :=
  lift_preAleph o

@[deprecated preAleph_le_of_isLimit (since := "2024-10-22")]
theorem aleph'_le_of_limit {o : Ordinal} (l : o.IsLimit) {c} :
    aleph' o ≤ c ↔ ∀ o' < o, aleph' o' ≤ c :=
  preAleph_le_of_isLimit l

@[deprecated preAleph_limit (since := "2024-10-22")]
theorem aleph'_limit {o : Ordinal} (ho : o.IsLimit) : aleph' o = ⨆ a : Iio o, aleph' a :=
  preAleph_limit ho

@[deprecated preAleph_omega0 (since := "2024-10-22")]
theorem aleph'_omega0 : aleph' ω = ℵ₀ :=
  preAleph_omega0

@[deprecated (since := "2024-09-30")]
alias aleph'_omega := aleph'_omega0

/-- `aleph'` and `aleph_idx` form an equivalence between `Ordinal` and `Cardinal` -/
@[deprecated aleph' (since := "2024-08-28")]
def aleph'Equiv : Ordinal ≃ Cardinal :=
  ⟨aleph', alephIdx, alephIdx_aleph', aleph'_alephIdx⟩

<<<<<<< HEAD
/-- The `aleph` function gives the infinite cardinals listed by their ordinal index. `aleph 0 = ℵ₀`,
`aleph 1 = succ ℵ₀` is the first uncountable cardinal, and so on.

For a version including finite cardinals, see `Cardinal.aleph'`. -/
def aleph : Ordinal ↪o Cardinal :=
  (OrderEmbedding.addLeft ω).trans aleph'.toOrderEmbedding

@[inherit_doc]
scoped notation "ℵ_ " => aleph

/-- `ℵ₁` is the first uncountable ordinal. -/
scoped notation "ℵ₁" => ℵ_ 1

@[simp]
theorem aleph'_omega0_add (o : Ordinal) : aleph' (ω + o) = ℵ_ o :=
  rfl

@[deprecated aleph'_omega0_add (since := "2024-10-14")]
theorem aleph_eq_aleph' (o : Ordinal) : ℵ_ o = aleph' (ω + o) :=
  rfl

@[simp]
theorem _root_.Ordinal.card_omega (o : Ordinal) : (ω_ o).card = ℵ_ o :=
  rfl

@[simp]
theorem ord_aleph (o : Ordinal) : (ℵ_ o).ord = ω_ o := by
  rw [← o.card_omega, (isInitial_omega o).ord_card]

theorem aleph_lt {o₁ o₂ : Ordinal} : ℵ_ o₁ < ℵ_ o₂ ↔ o₁ < o₂ :=
  aleph.lt_iff_lt

theorem aleph_le {o₁ o₂ : Ordinal} : ℵ_ o₁ ≤ ℵ_ o₂ ↔ o₁ ≤ o₂ :=
  aleph.le_iff_le

theorem aleph_max (o₁ o₂ : Ordinal) : ℵ_ (max o₁ o₂) = max (ℵ_ o₁) (ℵ_ o₂) :=
  aleph.monotone.map_max

@[deprecated aleph_max (since := "2024-08-28")]
theorem max_aleph_eq (o₁ o₂ : Ordinal) : max (ℵ_ o₁) (ℵ_ o₂) = ℵ_ (max o₁ o₂) :=
  (aleph_max o₁ o₂).symm

@[simp]
theorem aleph_succ (o : Ordinal) : ℵ_ (succ o) = succ (ℵ_ o) := by
  rw [← aleph'_omega0_add, ← aleph'_omega0_add, add_succ, aleph'_succ]

@[simp]
theorem aleph_zero : ℵ_ 0 = ℵ₀ := by
  rw [← aleph'_omega0_add, add_zero, aleph'_omega0]

theorem aleph_limit {o : Ordinal} (ho : o.IsLimit) : ℵ_ o = ⨆ a : Iio o, ℵ_ a := by
  apply le_antisymm _ (ciSup_le' _)
  · rw [← aleph'_omega0_add, aleph'_limit (ho.add _)]
    refine ciSup_mono' (bddAbove_of_small _) ?_
    rintro ⟨i, hi⟩
    cases' lt_or_le i ω with h h
    · rcases lt_omega0.1 h with ⟨n, rfl⟩
      use ⟨0, ho.pos⟩
      simpa using (nat_lt_aleph0 n).le
    · exact ⟨⟨_, (sub_lt_of_le h).2 hi⟩, aleph'_le.2 (le_add_sub _ _)⟩
  · exact fun i => aleph_le.2 (le_of_lt i.2)

theorem aleph0_le_aleph' {o : Ordinal} : ℵ₀ ≤ aleph' o ↔ ω ≤ o := by rw [← aleph'_omega0, aleph'_le]

theorem aleph0_le_aleph (o : Ordinal) : ℵ₀ ≤ aleph o := by
  rw [← aleph'_omega0_add, aleph0_le_aleph']
  apply Ordinal.le_add_right

theorem aleph'_pos {o : Ordinal} (ho : 0 < o) : 0 < aleph' o := by rwa [← aleph'_zero, aleph'_lt]

theorem aleph_pos (o : Ordinal) : 0 < aleph o :=
  aleph0_pos.trans_le (aleph0_le_aleph o)

@[simp]
theorem aleph_toNat (o : Ordinal) : toNat (ℵ_ o) = 0 :=
  toNat_apply_of_aleph0_le <| aleph0_le_aleph o

@[simp]
theorem aleph_toPartENat (o : Ordinal) : toPartENat (ℵ_ o) = ⊤ :=
  toPartENat_apply_of_aleph0_le <| aleph0_le_aleph o

instance nonempty_toType_aleph (o : Ordinal) : Nonempty (ℵ_ o).ord.toType := by
  rw [toType_nonempty_iff_ne_zero, ← ord_zero]
  exact fun h => (ord_injective h).not_gt (aleph_pos o)

theorem ord_aleph_isLimit (o : Ordinal) : (ℵ_ o).ord.IsLimit :=
  isLimit_ord <| aleph0_le_aleph _

instance (o : Ordinal) : NoMaxOrder (ℵ_ o).ord.toType :=
  toType_noMax_of_succ_lt (ord_aleph_isLimit o).2

theorem exists_aleph {c : Cardinal} : ℵ₀ ≤ c ↔ ∃ o, c = ℵ_ o :=
  ⟨fun h =>
    ⟨aleph'.symm c - ω, by
      rw [← aleph'_omega0_add, Ordinal.add_sub_cancel_of_le, aleph'.apply_symm_apply]
      rwa [← aleph0_le_aleph', aleph'.apply_symm_apply]⟩,
    fun ⟨o, e⟩ => e.symm ▸ aleph0_le_aleph _⟩

@[deprecated isNormal_omega' (since := "2024-10-11")]
theorem aleph'_isNormal : IsNormal (ord ∘ aleph') := by
  convert isNormal_omega'
  exact funext ord_aleph'

@[deprecated isNormal_omega (since := "2024-10-11")]
theorem aleph_isNormal : IsNormal (ord ∘ aleph) := by
  convert isNormal_omega
  exact funext ord_aleph

@[simp]
theorem succ_aleph0 : succ ℵ₀ = ℵ₁ := by
  rw [← aleph_zero, ← aleph_succ, Ordinal.succ_zero]

theorem aleph0_lt_aleph_one : ℵ₀ < ℵ₁ := by
  rw [← succ_aleph0]
  apply lt_succ

theorem countable_iff_lt_aleph_one {α : Type*} (s : Set α) : s.Countable ↔ #s < ℵ₁ := by
  rw [← succ_aleph0, lt_succ_iff, le_aleph0_iff_set_countable]

section deprecated

set_option linter.deprecated false
=======
theorem aleph_eq_aleph' (o : Ordinal) : ℵ_ o = preAleph (ω + o) :=
  rfl

@[deprecated aleph0_le_preAleph (since := "2024-10-22")]
theorem aleph0_le_aleph' {o : Ordinal} : ℵ₀ ≤ aleph' o ↔ ω ≤ o := by
  rw [← aleph'_omega0, aleph'_le]

@[deprecated preAleph_pos (since := "2024-10-22")]
theorem aleph'_pos {o : Ordinal} (ho : 0 < o) : 0 < aleph' o := by
  rwa [← aleph'_zero, aleph'_lt]

@[deprecated preAleph_isNormal (since := "2024-10-22")]
theorem aleph'_isNormal : IsNormal (ord ∘ aleph') :=
  preAleph_isNormal
>>>>>>> 90909d7c

-- TODO: these lemmas should be stated in terms of the `ω` function and of an `IsInitial` predicate,
-- neither of which currently exist.
--
-- They should also use `¬ BddAbove` instead of `Unbounded (· < ·)`.

/-- Ordinals that are cardinals are unbounded. -/
@[deprecated (since := "2024-09-24")]
theorem ord_card_unbounded : Unbounded (· < ·) { b : Ordinal | b.card.ord = b } :=
  unbounded_lt_iff.2 fun a =>
    ⟨_,
      ⟨by
        dsimp
        rw [card_ord], (lt_ord_succ_card a).le⟩⟩

@[deprecated (since := "2024-09-24")]
theorem eq_aleph'_of_eq_card_ord {o : Ordinal} (ho : o.card.ord = o) : ∃ a, (aleph' a).ord = o :=
  ⟨aleph'.symm o.card, by simpa using ho⟩

/-- Infinite ordinals that are cardinals are unbounded. -/
@[deprecated (since := "2024-09-24")]
theorem ord_card_unbounded' : Unbounded (· < ·) { b : Ordinal | b.card.ord = b ∧ ω ≤ b } :=
  (unbounded_lt_inter_le ω).2 ord_card_unbounded

@[deprecated (since := "2024-09-24")]
theorem eq_aleph_of_eq_card_ord {o : Ordinal} (ho : o.card.ord = o) (ho' : ω ≤ o) :
    ∃ a, (ℵ_ a).ord = o := by
  cases' eq_aleph'_of_eq_card_ord ho with a ha
  use a - ω
  rwa [← aleph'_omega0_add, Ordinal.add_sub_cancel_of_le]
  rwa [← aleph0_le_aleph', ← ord_le_ord, ha, ord_aleph0]

end deprecated

/-! ### Beth cardinals -/

/-- Beth numbers are defined so that `beth 0 = ℵ₀`, `beth (succ o) = 2 ^ beth o`, and when `o` is
a limit ordinal, `beth o` is the supremum of `beth o'` for `o' < o`.

Assuming the generalized continuum hypothesis, which is undecidable in ZFC, `beth o = aleph o` for
every `o`. -/
def beth (o : Ordinal.{u}) : Cardinal.{u} :=
  limitRecOn o ℵ₀ (fun _ x => 2 ^ x) fun a _ IH => ⨆ b : Iio a, IH b.1 b.2

@[inherit_doc]
scoped notation "ℶ_ " => beth

@[simp]
theorem beth_zero : ℶ_ 0 = ℵ₀ :=
  limitRecOn_zero _ _ _

@[simp]
theorem beth_succ (o : Ordinal) : ℶ_ (succ o) = 2 ^ beth o :=
  limitRecOn_succ _ _ _ _

theorem beth_limit {o : Ordinal} : o.IsLimit → ℶ_ o = ⨆ a : Iio o, ℶ_ a :=
  limitRecOn_limit _ _ _ _

theorem beth_strictMono : StrictMono beth := by
  intro a b
  induction' b using Ordinal.induction with b IH generalizing a
  intro h
  rcases zero_or_succ_or_limit b with (rfl | ⟨c, rfl⟩ | hb)
  · exact (Ordinal.not_lt_zero a h).elim
  · rw [lt_succ_iff] at h
    rw [beth_succ]
    apply lt_of_le_of_lt _ (cantor _)
    rcases eq_or_lt_of_le h with (rfl | h)
    · rfl
    exact (IH c (lt_succ c) h).le
  · apply (cantor _).trans_le
    rw [beth_limit hb, ← beth_succ]
    exact le_ciSup (bddAbove_of_small _) (⟨_, hb.succ_lt h⟩ : Iio b)

theorem beth_mono : Monotone beth :=
  beth_strictMono.monotone

@[simp]
theorem beth_lt {o₁ o₂ : Ordinal} : ℶ_ o₁ < ℶ_ o₂ ↔ o₁ < o₂ :=
  beth_strictMono.lt_iff_lt

@[simp]
theorem beth_le {o₁ o₂ : Ordinal} : ℶ_ o₁ ≤ ℶ_ o₂ ↔ o₁ ≤ o₂ :=
  beth_strictMono.le_iff_le

theorem aleph_le_beth (o : Ordinal) : ℵ_ o ≤ ℶ_ o := by
  induction o using limitRecOn with
  | H₁ => simp
  | H₂ o h =>
    rw [aleph_succ, beth_succ, succ_le_iff]
    exact (cantor _).trans_le (power_le_power_left two_ne_zero h)
  | H₃ o ho IH =>
    rw [aleph_limit ho, beth_limit ho]
    exact ciSup_mono (bddAbove_of_small _) fun x => IH x.1 x.2

theorem aleph0_le_beth (o : Ordinal) : ℵ₀ ≤ ℶ_ o :=
  (aleph0_le_aleph o).trans <| aleph_le_beth o

theorem beth_pos (o : Ordinal) : 0 < ℶ_ o :=
  aleph0_pos.trans_le <| aleph0_le_beth o

theorem beth_ne_zero (o : Ordinal) : ℶ_ o ≠ 0 :=
  (beth_pos o).ne'

theorem isNormal_beth : IsNormal (ord ∘ beth) := by
  refine (isNormal_iff_strictMono_limit _).2
    ⟨ord_strictMono.comp beth_strictMono, fun o ho a ha ↦ ?_⟩
  rw [comp_apply, beth_limit ho, ord_le]
  exact ciSup_le' fun b => ord_le.1 (ha _ b.2)

@[deprecated isNormal_beth (since := "2024-10-11")]
theorem beth_normal : IsNormal.{u} fun o => (beth o).ord :=
  isNormal_beth

end Cardinal<|MERGE_RESOLUTION|>--- conflicted
+++ resolved
@@ -10,21 +10,12 @@
 /-!
 # Omega, aleph, and beth functions
 
-<<<<<<< HEAD
-* The function `Ordinal.omega'` enumerates the initial ordinals, i.e. the smallest ordinals with any
-  given cardinality. Thus `omega' n = n`, `omega' ω = ω`, `omega' (ω + 1) = ω₁`, etc.
-  `Ordinal.omega` is the more standard function which skips over finite ordinals.
-* The function `Cardinal.aleph'` is an order isomorphism between ordinals and cardinals. Thus
-  `aleph n = n`, `aleph' ω = ℵ₀`, `aleph' (ω + 1) = ℵ₁`, etc. `Cardinal.aleph` is the more standard
-  function which skips over finite ordinals.
-=======
 * The function `Ordinal.preOmega` enumerates the initial ordinals, i.e. the smallest ordinals with
   any given cardinality. Thus `preOmega n = n`, `preOmega ω = ω`, `preOmega (ω + 1) = ω₁`, etc.
   `Ordinal.omega` is the more standard function which skips over finite ordinals.
 * The function `Cardinal.preAleph` is an order isomorphism between ordinals and cardinals. Thus
   `preAleph n = n`, `preAleph ω = ℵ₀`, `preAleph (ω + 1) = ℵ₁`, etc. `Cardinal.aleph` is the more
   standard function which skips over finite ordinals.
->>>>>>> 90909d7c
 * The function `Cardinal.beth` enumerates the Beth cardinals. `beth 0 = ℵ₀`,
   `beth (succ o) = 2 ^ beth o`, and for a limit ordinal `o`, `beth o` is the supremum of `beth a`
   for `a < o`.
@@ -51,9 +42,6 @@
 open Function Set Cardinal Equiv Order Ordinal
 
 universe u v w
-
--- This shouldn't fire for theorems ending in `omega'` or `aleph'`.
-set_option linter.docPrime false
 
 /-! ### Omega ordinals -/
 
@@ -105,57 +93,15 @@
   right_inv x := card_ord x
   map_rel_iff' {a _} := a.2.card_le_card
 
-<<<<<<< HEAD
-/-- The `omega'` function gives the initial ordinals listed by their ordinal index. `omega' n = n`,
-`omega' ω = ω`, `aleph' (ω + 1) = ω₁`, etc.
-
-For the more common omega function skipping over finite ordinals, see `Ordinal.omega`. -/
-def omega' : Ordinal.{u} ↪o Ordinal.{u} where
-=======
 /-- The "pre-omega" function gives the initial ordinals listed by their ordinal index.
 `preOmega n = n`, `preOmega ω = ω`, `preOmega (ω + 1) = ω₁`, etc.
 
 For the more common omega function skipping over finite ordinals, see `Ordinal.omega`. -/
 def preOmega : Ordinal.{u} ↪o Ordinal.{u} where
->>>>>>> 90909d7c
   toFun := enumOrd {x | IsInitial x}
   inj' _ _ h := enumOrd_injective not_bddAbove_isInitial h
   map_rel_iff' := enumOrd_le_enumOrd not_bddAbove_isInitial
 
-<<<<<<< HEAD
-theorem coe_omega' : omega' = enumOrd {x | IsInitial x} :=
-  rfl
-
-theorem omega'_strictMono : StrictMono omega' :=
-  omega'.strictMono
-
-theorem omega'_lt_omega' {o₁ o₂ : Ordinal} : omega' o₁ < omega' o₂ ↔ o₁ < o₂ :=
-  omega'.lt_iff_lt
-
-theorem omega'_le_omega' {o₁ o₂ : Ordinal} : omega' o₁ ≤ omega' o₂ ↔ o₁ ≤ o₂ :=
-  omega'.le_iff_le
-
-theorem omega'_max (o₁ o₂ : Ordinal) : omega' (max o₁ o₂) = max (omega' o₁) (omega' o₂) :=
-  omega'.monotone.map_max
-
-theorem isInitial_omega' (o : Ordinal) : IsInitial (omega' o) :=
-  enumOrd_mem not_bddAbove_isInitial o
-
-theorem le_omega'_self (o : Ordinal) : o ≤ omega' o :=
-  omega'_strictMono.le_apply
-
-@[simp]
-theorem omega'_zero : omega' 0 = 0 := by
-  rw [coe_omega', enumOrd_zero]
-  exact csInf_eq_bot_of_bot_mem isInitial_zero
-
-@[simp]
-theorem omega'_natCast (n : ℕ) : omega' n = n := by
-  induction n with
-  | zero => exact omega'_zero
-  | succ n IH =>
-    apply (le_omega'_self _).antisymm'
-=======
 theorem coe_preOmega : preOmega = enumOrd {x | IsInitial x} :=
   rfl
 
@@ -188,51 +134,12 @@
   | zero => exact preOmega_zero
   | succ n IH =>
     apply (le_preOmega_self _).antisymm'
->>>>>>> 90909d7c
     apply enumOrd_succ_le not_bddAbove_isInitial (isInitial_natCast _) (IH.trans_lt _)
     rw [Nat.cast_lt]
     exact lt_succ n
 
 -- See note [no_index around OfNat.ofNat]
 @[simp]
-<<<<<<< HEAD
-theorem omega'_ofNat (n : ℕ) [n.AtLeastTwo] : omega' (no_index (OfNat.ofNat n)) = n :=
-  omega'_natCast n
-
-theorem omega'_le_of_forall_lt {o a : Ordinal} (ha : IsInitial a) (H : ∀ b < o, omega' b < a) :
-    omega' o ≤ a :=
-  enumOrd_le_of_forall_lt ha H
-
-theorem isNormal_omega' : IsNormal omega' := by
-  rw [isNormal_iff_strictMono_limit]
-  refine ⟨omega'_strictMono, fun o ho a ha ↦
-    (omega'_le_of_forall_lt (isInitial_ord _) fun b hb ↦ ?_).trans (ord_card_le a)⟩
-  rw [← (isInitial_ord _).card_lt_card, card_ord]
-  apply lt_of_lt_of_le _ (card_le_card <| ha _ (ho.succ_lt hb))
-  rw [(isInitial_omega' _).card_lt_card, omega'_lt_omega']
-  exact lt_succ b
-
-@[simp]
-theorem range_omega' : range omega' = {x | IsInitial x} :=
-  range_enumOrd not_bddAbove_isInitial
-
-theorem mem_range_omega'_iff {x : Ordinal} : x ∈ range omega' ↔ IsInitial x := by
-  rw [range_omega', mem_setOf]
-
-alias ⟨_, IsInitial.mem_range_omega'⟩ := mem_range_omega'_iff
-
-@[simp]
-theorem omega'_omega0 : omega' ω = ω := by
-  simp_rw [← isNormal_omega'.apply_omega0, omega'_natCast, iSup_natCast]
-
-@[simp]
-theorem omega0_le_omega'_iff {x : Ordinal} : ω ≤ omega' x ↔ ω ≤ x := by
-  conv_lhs => rw [← omega'_omega0, omega'_le_omega']
-
-@[simp]
-theorem omega0_lt_omega'_iff {x : Ordinal} : ω < omega' x ↔ ω < x := by
-  conv_lhs => rw [← omega'_omega0, omega'_lt_omega']
-=======
 theorem preOmega_ofNat (n : ℕ) [n.AtLeastTwo] : preOmega (no_index (OfNat.ofNat n)) = n :=
   preOmega_natCast n
 
@@ -269,22 +176,15 @@
 @[simp]
 theorem omega0_lt_preOmega_iff {x : Ordinal} : ω < preOmega x ↔ ω < x := by
   conv_lhs => rw [← preOmega_omega0, preOmega_lt_preOmega]
->>>>>>> 90909d7c
 
 /-- The `omega` function gives the infinite initial ordinals listed by their ordinal index.
 `omega 0 = ω`, `omega 1 = ω₁` is the first uncountable ordinal, and so on.
 
 This is not to be confused with the first infinite ordinal `Ordinal.omega0`.
 
-<<<<<<< HEAD
-For a version including finite ordinals, see `Ordinal.omega'`. -/
-def omega : Ordinal ↪o Ordinal :=
-  (OrderEmbedding.addLeft ω).trans omega'
-=======
 For a version including finite ordinals, see `Ordinal.preOmega`. -/
 def omega : Ordinal ↪o Ordinal :=
   (OrderEmbedding.addLeft ω).trans preOmega
->>>>>>> 90909d7c
 
 @[inherit_doc]
 scoped notation "ω_ " => omega
@@ -292,12 +192,7 @@
 /-- `ω₁` is the first uncountable ordinal. -/
 scoped notation "ω₁" => ω_ 1
 
-<<<<<<< HEAD
-@[simp]
-theorem omega'_omega0_add (o : Ordinal) : omega' (ω + o) = ω_ o :=
-=======
 theorem omega_eq_preOmega (o : Ordinal) : ω_ o = preOmega (ω + o) :=
->>>>>>> 90909d7c
   rfl
 
 theorem omega_strictMono : StrictMono omega :=
@@ -313,22 +208,14 @@
   omega.monotone.map_max
 
 theorem isInitial_omega (o : Ordinal) : IsInitial (omega o) :=
-<<<<<<< HEAD
-  isInitial_omega' _
-=======
   isInitial_preOmega _
->>>>>>> 90909d7c
 
 theorem le_omega_self (o : Ordinal) : o ≤ omega o :=
   omega_strictMono.le_apply
 
 @[simp]
 theorem omega_zero : ω_ 0 = ω := by
-<<<<<<< HEAD
-  rw [← omega'_omega0_add, add_zero, omega'_omega0]
-=======
   rw [omega_eq_preOmega, add_zero, preOmega_omega0]
->>>>>>> 90909d7c
 
 theorem omega0_le_omega (o : Ordinal) : ω ≤ ω_ o := by
   rw [← omega_zero, omega_le_omega]
@@ -342,11 +229,7 @@
 alias omega_lt_omega1 := omega0_lt_omega1
 
 theorem isNormal_omega : IsNormal omega :=
-<<<<<<< HEAD
-  isNormal_omega'.trans (isNormal_add_right _)
-=======
   isNormal_preOmega.trans (isNormal_add_right _)
->>>>>>> 90909d7c
 
 @[simp]
 theorem range_omega : range omega = {x | ω ≤ x ∧ IsInitial x} := by
@@ -355,17 +238,10 @@
   · rintro ⟨a, rfl⟩
     exact ⟨omega0_le_omega a, isInitial_omega a⟩
   · rintro ⟨ha', ha⟩
-<<<<<<< HEAD
-    obtain ⟨a, rfl⟩ := ha.mem_range_omega'
-    use a - ω
-    rw [omega0_le_omega'_iff] at ha'
-    rw [← omega'_omega0_add, Ordinal.add_sub_cancel_of_le ha']
-=======
     obtain ⟨a, rfl⟩ := ha.mem_range_preOmega
     use a - ω
     rw [omega0_le_preOmega_iff] at ha'
     rw [omega_eq_preOmega, Ordinal.add_sub_cancel_of_le ha']
->>>>>>> 90909d7c
 
 theorem mem_range_omega_iff {x : Ordinal} : x ∈ range omega ↔ ω ≤ x ∧ IsInitial x := by
   rw [range_omega, mem_setOf]
@@ -380,34 +256,16 @@
 `preAleph ω = ℵ₀`, `preAleph (ω + 1) = succ ℵ₀`, etc.
 
 For the more common aleph function skipping over finite cardinals, see `Cardinal.aleph`. -/
-<<<<<<< HEAD
-def aleph' : Ordinal.{u} ≃o Cardinal.{u} :=
+def preAleph : Ordinal.{u} ≃o Cardinal.{u} :=
   (enumOrdOrderIso _ not_bddAbove_isInitial).trans isInitialIso
 
 @[simp]
-theorem _root_.Ordinal.card_omega' (o : Ordinal) : (omega' o).card = aleph' o :=
-  rfl
-
-@[simp]
-theorem ord_aleph' (o : Ordinal) : (aleph' o).ord = omega' o := by
-  rw [← o.card_omega', (isInitial_omega' o).ord_card]
-=======
-def preAleph : Ordinal.{u} ≃o Cardinal.{u} := by
-  let f := RelEmbedding.collapse Cardinal.ord.orderEmbedding.ltEmbedding.{u}
-  refine (OrderIso.ofRelIsoLT <| RelIso.ofSurjective f ?_).symm
-  apply f.eq_or_principal.resolve_right
-  rintro ⟨o, e⟩
-  have : ∀ c, f c < o := fun c => (e _).1 ⟨_, rfl⟩
-  refine Ordinal.inductionOn o ?_ this
-  intro α r _ h
-  let s := ⨆ a, invFun f (Ordinal.typein r a)
-  apply (lt_succ s).not_le
-  have I : Injective f := f.toEmbedding.injective
-  simpa only [typein_enum, leftInverse_invFun I (succ s)] using
-    le_ciSup
-      (Cardinal.bddAbove_range.{u, u} fun a : α => invFun f (Ordinal.typein r a))
-      (Ordinal.enum r ⟨_, h (succ s)⟩)
->>>>>>> 90909d7c
+theorem _root_.Ordinal.card_preOmega (o : Ordinal) : (preOmega o).card = preAleph o :=
+  rfl
+
+@[simp]
+theorem ord_preAleph (o : Ordinal) : (ℵ_ o).ord = ω_ o := by
+  rw [← o.card_preOmega, (isInitial_preOmega o).ord_card]
 
 @[simp]
 theorem type_cardinal : @type Cardinal (· < ·) _ = Ordinal.univ.{u, u + 1} := by
@@ -486,6 +344,14 @@
 
 theorem aleph_eq_preAleph (o : Ordinal) : ℵ_ o = preAleph (ω + o) :=
   rfl
+
+@[simp]
+theorem _root_.Ordinal.card_omega (o : Ordinal) : (ω_ o).card = ℵ_ o :=
+  rfl
+
+@[simp]
+theorem ord_aleph (o : Ordinal) : (ℵ_ o).ord = ω_ o :=
+  ord_preAleph _
 
 theorem aleph_lt_aleph {o₁ o₂ : Ordinal} : ℵ_ o₁ < ℵ_ o₂ ↔ o₁ < o₂ :=
   aleph.lt_iff_lt
@@ -561,14 +427,19 @@
       rwa [← aleph0_le_preAleph, preAleph.apply_symm_apply]⟩,
     fun ⟨o, e⟩ => e.symm ▸ aleph0_le_aleph _⟩
 
-theorem preAleph_isNormal : IsNormal (ord ∘ preAleph) :=
-  ⟨fun o => ord_lt_ord.2 <| preAleph_lt_preAleph.2 <| lt_succ o, fun o l a => by
-    simp [ord_le, preAleph_le_of_isLimit l]⟩
-
-theorem aleph_isNormal : IsNormal (ord ∘ aleph) :=
-  preAleph_isNormal.trans <| isNormal_add_right ω
-
-theorem succ_aleph0 : succ ℵ₀ = ℵ₁ := by rw [← aleph_zero, ← aleph_succ, Ordinal.succ_zero]
+@[deprecated isNormal_preOmega (since := "2024-10-11")]
+theorem aleph'_isNormal : IsNormal (ord ∘ aleph') := by
+  convert isNormal_omega'
+  exact funext ord_aleph'
+
+@[deprecated isNormal_omega (since := "2024-10-11")]
+theorem aleph_isNormal : IsNormal (ord ∘ aleph) := by
+  convert isNormal_omega
+  exact funext ord_aleph
+
+@[simp]
+theorem succ_aleph0 : succ ℵ₀ = ℵ₁ := by
+  rw [← aleph_zero, ← aleph_succ, Ordinal.succ_zero]
 
 theorem aleph0_lt_aleph_one : ℵ₀ < ℵ₁ := by
   rw [← succ_aleph0]
@@ -642,8 +513,6 @@
   aleph'.symm
 
 @[deprecated (since := "2024-08-28")]
-<<<<<<< HEAD
-=======
 theorem alephIdx.initialSeg_coe : (alephIdx.initialSeg : Cardinal → Ordinal) = alephIdx :=
   rfl
 
@@ -660,7 +529,6 @@
   alephIdx.initialSeg.init
 
 @[deprecated (since := "2024-08-28")]
->>>>>>> 90909d7c
 theorem alephIdx.relIso_coe : (alephIdx.relIso : Cardinal → Ordinal) = alephIdx :=
   rfl
 
@@ -735,130 +603,6 @@
 def aleph'Equiv : Ordinal ≃ Cardinal :=
   ⟨aleph', alephIdx, alephIdx_aleph', aleph'_alephIdx⟩
 
-<<<<<<< HEAD
-/-- The `aleph` function gives the infinite cardinals listed by their ordinal index. `aleph 0 = ℵ₀`,
-`aleph 1 = succ ℵ₀` is the first uncountable cardinal, and so on.
-
-For a version including finite cardinals, see `Cardinal.aleph'`. -/
-def aleph : Ordinal ↪o Cardinal :=
-  (OrderEmbedding.addLeft ω).trans aleph'.toOrderEmbedding
-
-@[inherit_doc]
-scoped notation "ℵ_ " => aleph
-
-/-- `ℵ₁` is the first uncountable ordinal. -/
-scoped notation "ℵ₁" => ℵ_ 1
-
-@[simp]
-theorem aleph'_omega0_add (o : Ordinal) : aleph' (ω + o) = ℵ_ o :=
-  rfl
-
-@[deprecated aleph'_omega0_add (since := "2024-10-14")]
-theorem aleph_eq_aleph' (o : Ordinal) : ℵ_ o = aleph' (ω + o) :=
-  rfl
-
-@[simp]
-theorem _root_.Ordinal.card_omega (o : Ordinal) : (ω_ o).card = ℵ_ o :=
-  rfl
-
-@[simp]
-theorem ord_aleph (o : Ordinal) : (ℵ_ o).ord = ω_ o := by
-  rw [← o.card_omega, (isInitial_omega o).ord_card]
-
-theorem aleph_lt {o₁ o₂ : Ordinal} : ℵ_ o₁ < ℵ_ o₂ ↔ o₁ < o₂ :=
-  aleph.lt_iff_lt
-
-theorem aleph_le {o₁ o₂ : Ordinal} : ℵ_ o₁ ≤ ℵ_ o₂ ↔ o₁ ≤ o₂ :=
-  aleph.le_iff_le
-
-theorem aleph_max (o₁ o₂ : Ordinal) : ℵ_ (max o₁ o₂) = max (ℵ_ o₁) (ℵ_ o₂) :=
-  aleph.monotone.map_max
-
-@[deprecated aleph_max (since := "2024-08-28")]
-theorem max_aleph_eq (o₁ o₂ : Ordinal) : max (ℵ_ o₁) (ℵ_ o₂) = ℵ_ (max o₁ o₂) :=
-  (aleph_max o₁ o₂).symm
-
-@[simp]
-theorem aleph_succ (o : Ordinal) : ℵ_ (succ o) = succ (ℵ_ o) := by
-  rw [← aleph'_omega0_add, ← aleph'_omega0_add, add_succ, aleph'_succ]
-
-@[simp]
-theorem aleph_zero : ℵ_ 0 = ℵ₀ := by
-  rw [← aleph'_omega0_add, add_zero, aleph'_omega0]
-
-theorem aleph_limit {o : Ordinal} (ho : o.IsLimit) : ℵ_ o = ⨆ a : Iio o, ℵ_ a := by
-  apply le_antisymm _ (ciSup_le' _)
-  · rw [← aleph'_omega0_add, aleph'_limit (ho.add _)]
-    refine ciSup_mono' (bddAbove_of_small _) ?_
-    rintro ⟨i, hi⟩
-    cases' lt_or_le i ω with h h
-    · rcases lt_omega0.1 h with ⟨n, rfl⟩
-      use ⟨0, ho.pos⟩
-      simpa using (nat_lt_aleph0 n).le
-    · exact ⟨⟨_, (sub_lt_of_le h).2 hi⟩, aleph'_le.2 (le_add_sub _ _)⟩
-  · exact fun i => aleph_le.2 (le_of_lt i.2)
-
-theorem aleph0_le_aleph' {o : Ordinal} : ℵ₀ ≤ aleph' o ↔ ω ≤ o := by rw [← aleph'_omega0, aleph'_le]
-
-theorem aleph0_le_aleph (o : Ordinal) : ℵ₀ ≤ aleph o := by
-  rw [← aleph'_omega0_add, aleph0_le_aleph']
-  apply Ordinal.le_add_right
-
-theorem aleph'_pos {o : Ordinal} (ho : 0 < o) : 0 < aleph' o := by rwa [← aleph'_zero, aleph'_lt]
-
-theorem aleph_pos (o : Ordinal) : 0 < aleph o :=
-  aleph0_pos.trans_le (aleph0_le_aleph o)
-
-@[simp]
-theorem aleph_toNat (o : Ordinal) : toNat (ℵ_ o) = 0 :=
-  toNat_apply_of_aleph0_le <| aleph0_le_aleph o
-
-@[simp]
-theorem aleph_toPartENat (o : Ordinal) : toPartENat (ℵ_ o) = ⊤ :=
-  toPartENat_apply_of_aleph0_le <| aleph0_le_aleph o
-
-instance nonempty_toType_aleph (o : Ordinal) : Nonempty (ℵ_ o).ord.toType := by
-  rw [toType_nonempty_iff_ne_zero, ← ord_zero]
-  exact fun h => (ord_injective h).not_gt (aleph_pos o)
-
-theorem ord_aleph_isLimit (o : Ordinal) : (ℵ_ o).ord.IsLimit :=
-  isLimit_ord <| aleph0_le_aleph _
-
-instance (o : Ordinal) : NoMaxOrder (ℵ_ o).ord.toType :=
-  toType_noMax_of_succ_lt (ord_aleph_isLimit o).2
-
-theorem exists_aleph {c : Cardinal} : ℵ₀ ≤ c ↔ ∃ o, c = ℵ_ o :=
-  ⟨fun h =>
-    ⟨aleph'.symm c - ω, by
-      rw [← aleph'_omega0_add, Ordinal.add_sub_cancel_of_le, aleph'.apply_symm_apply]
-      rwa [← aleph0_le_aleph', aleph'.apply_symm_apply]⟩,
-    fun ⟨o, e⟩ => e.symm ▸ aleph0_le_aleph _⟩
-
-@[deprecated isNormal_omega' (since := "2024-10-11")]
-theorem aleph'_isNormal : IsNormal (ord ∘ aleph') := by
-  convert isNormal_omega'
-  exact funext ord_aleph'
-
-@[deprecated isNormal_omega (since := "2024-10-11")]
-theorem aleph_isNormal : IsNormal (ord ∘ aleph) := by
-  convert isNormal_omega
-  exact funext ord_aleph
-
-@[simp]
-theorem succ_aleph0 : succ ℵ₀ = ℵ₁ := by
-  rw [← aleph_zero, ← aleph_succ, Ordinal.succ_zero]
-
-theorem aleph0_lt_aleph_one : ℵ₀ < ℵ₁ := by
-  rw [← succ_aleph0]
-  apply lt_succ
-
-theorem countable_iff_lt_aleph_one {α : Type*} (s : Set α) : s.Countable ↔ #s < ℵ₁ := by
-  rw [← succ_aleph0, lt_succ_iff, le_aleph0_iff_set_countable]
-
-section deprecated
-
-set_option linter.deprecated false
-=======
 theorem aleph_eq_aleph' (o : Ordinal) : ℵ_ o = preAleph (ω + o) :=
   rfl
 
@@ -873,7 +617,6 @@
 @[deprecated preAleph_isNormal (since := "2024-10-22")]
 theorem aleph'_isNormal : IsNormal (ord ∘ aleph') :=
   preAleph_isNormal
->>>>>>> 90909d7c
 
 -- TODO: these lemmas should be stated in terms of the `ω` function and of an `IsInitial` predicate,
 -- neither of which currently exist.
@@ -903,7 +646,7 @@
     ∃ a, (ℵ_ a).ord = o := by
   cases' eq_aleph'_of_eq_card_ord ho with a ha
   use a - ω
-  rwa [← aleph'_omega0_add, Ordinal.add_sub_cancel_of_le]
+  rwa [aleph_eq_aleph', Ordinal.add_sub_cancel_of_le]
   rwa [← aleph0_le_aleph', ← ord_le_ord, ha, ord_aleph0]
 
 end deprecated
