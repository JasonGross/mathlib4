--- conflicted
+++ resolved
@@ -22,22 +22,15 @@
 
 ## Notation
 
-<<<<<<< HEAD
-The following notation is scoped to the `Ordinal` namespace.
-
-- `ω_ o` is notation for `Ordinal.omega o`. `ω₁` is notation for `ω_ 1`. These are scoped notations
-  in `Ordinal`.
-=======
 The following notations are scoped to the `Ordinal` namespace.
 
 - `ω_ o` is notation for `Ordinal.omega o`. `ω₁` is notation for `ω_ 1`.
->>>>>>> 295c81c1
 
 The following notations are scoped to the `Cardinal` namespace.
 
 - `ℵ_ o` is notation for `aleph o`. `ℵ₁` is notation for `ℵ_ 1`.
 - `ℶ_ o` is notation for `beth o`. The value `ℶ_ 1` equals the continuum `𝔠`, which is defined in
-  SetTheory/Cardinal/Continuum.
+  `Mathlib.SetTheory.Cardinal.Continuum`.
 -/
 
 assert_not_exists Module
@@ -101,75 +94,8 @@
   invFun x := ⟨x.ord, isInitial_ord _⟩
   left_inv x := Subtype.ext x.2.ord_card
   right_inv x := card_ord x
-  map_rel_iff' {a b} := a.2.card_le_card b.2
-
-/-- The `omega'` function gives the initial ordinals listed by their ordinal index. `omega' n = n`,
-`omega' ω = ω`, `aleph' (ω + 1) = ω₁`, etc.
-
-For the more common omega function skipping over finite ordinals, see `Ordinal.omega`. -/
-def omega' : Ordinal.{u} ↪o Ordinal.{u} where
-  toFun := enumOrd {x | IsInitial x}
-  inj' _ _ h := enumOrd_injective not_bddAbove_isInitial h
-  map_rel_iff' := enumOrd_le_iff not_bddAbove_isInitial
-
--- This shouldn't fire for theorems ending in `omega'`.
-set_option linter.docPrime false
-
-theorem coe_omega' : omega' = enumOrd {x | IsInitial x} :=
-  rfl
-
-theorem omega'_strictMono : StrictMono omega' :=
-  omega'.strictMono
-
-theorem omega'_lt {o₁ o₂ : Ordinal} : omega' o₁ < omega' o₂ ↔ o₁ < o₂ :=
-  omega'.lt_iff_lt
-
-theorem omega'_le {o₁ o₂ : Ordinal} : omega' o₁ ≤ omega' o₂ ↔ o₁ ≤ o₂ :=
-  omega'.le_iff_le
-
-theorem omega'_max (o₁ o₂ : Ordinal) : omega' (max o₁ o₂) = max (omega' o₁) (omega' o₂) :=
-  omega'.monotone.map_max
-
-theorem isInitial_omega' (o : Ordinal) : IsInitial (omega' o) :=
-  enumOrd_mem not_bddAbove_isInitial o
-
-theorem le_omega'_apply (o : Ordinal) : o ≤ omega' o :=
-  le_enumOrd_apply not_bddAbove_isInitial
-
-@[simp]
-theorem omega'_zero : omega' 0 = 0 := by
-  rw [coe_omega', enumOrd_eq_zero]
-  exact isInitial_zero
-
-@[simp]
-theorem omega'_natCast (n : ℕ) : omega' n = n := by
-  induction n with
-  | zero => exact omega'_zero
-  | succ n IH =>
-    apply (le_omega'_apply _).antisymm'
-    apply enumOrd_succ_le not_bddAbove_isInitial (isInitial_natCast _) (IH.trans_lt _)
-    rw [Nat.cast_lt]
-    exact lt_succ n
-
-theorem omega'_le_of_forall_lt {o a : Ordinal} (ha : IsInitial a) (H : ∀ b < o, omega' b < a) :
-    omega' o ≤ a :=
-  enumOrd_le_of_forall_lt ha H
-
-theorem isNormal_omega' : IsNormal omega' := by
-  rw [isNormal_iff_strictMono_limit]
-  refine ⟨omega'_strictMono, fun o ho a ha ↦
-    (omega'_le_of_forall_lt (isInitial_ord _) fun b hb ↦ ?_).trans (ord_card_le a)⟩
-  rw [← (isInitial_omega' _).card_lt_card (isInitial_ord _), card_ord]
-  apply lt_of_lt_of_le _ (card_le_card <| ha _ (ho.succ_lt hb))
-  rw [(isInitial_omega' _).card_lt_card (isInitial_omega' _), omega'_lt]
-  exact lt_succ b
-
-@[simp]
-theorem omega'_omega0 : omega' ω = ω := by
-  simp_rw [← isNormal_omega'.apply_omega0, omega'_natCast, iSup_natCast]
-
-<<<<<<< HEAD
-=======
+  map_rel_iff' {a _} := a.2.card_le_card
+
 /-- The `omega'` function gives the initial ordinals listed by their ordinal index. `omega' n = n`,
 `omega' ω = ω`, `aleph' (ω + 1) = ω₁`, etc.
 
@@ -249,7 +175,6 @@
 theorem omega0_lt_omega'_iff {x : Ordinal} : ω < omega' x ↔ ω < x := by
   conv_lhs => rw [← omega'_omega0, omega'_lt]
 
->>>>>>> 295c81c1
 /-- The `omega` function gives the infinite initial ordinals listed by their ordinal index.
 `omega 0 = ω`, `omega 1 = ω₁` is the first uncountable ordinal, and so on.
 
@@ -267,14 +192,7 @@
 theorem omega'_omega0_add (o : Ordinal) : omega' (ω + o) = ω_ o :=
   rfl
 
-<<<<<<< HEAD
-theorem isInitial_omega (o : Ordinal) : IsInitial (ω_ o) :=
-  isInitial_omega' _
-
-theorem omega_strictMono : StrictMono omega :=
-=======
 theorem strictMono_omega : StrictMono omega :=
->>>>>>> 295c81c1
   omega.strictMono
 
 theorem omega_lt {o₁ o₂ : Ordinal} : ω_ o₁ < ω_ o₂ ↔ o₁ < o₂ :=
@@ -286,15 +204,12 @@
 theorem omega_max (o₁ o₂ : Ordinal) : ω_ (max o₁ o₂) = max (ω_ o₁) (ω_ o₂) :=
   omega.monotone.map_max
 
-<<<<<<< HEAD
-=======
 theorem isInitial_omega (o : Ordinal) : IsInitial (omega o) :=
   isInitial_omega' _
 
 theorem le_omega_self (o : Ordinal) : o ≤ omega o :=
   strictMono_omega.le_apply
 
->>>>>>> 295c81c1
 @[simp]
 theorem omega_zero : ω_ 0 = ω := by
   rw [← omega'_omega0_add, add_zero, omega'_omega0]
@@ -312,8 +227,6 @@
 
 theorem isNormal_omega : IsNormal omega :=
   isNormal_omega'.trans (isNormal_add_right _)
-<<<<<<< HEAD
-=======
 
 @[simp]
 theorem range_omega : range omega = {x | ω ≤ x ∧ IsInitial x} := by
@@ -329,7 +242,6 @@
 
 theorem mem_range_omega_iff {x : Ordinal} : x ∈ range omega ↔ ω ≤ x ∧ IsInitial x := by
   rw [range_omega, mem_setOf]
->>>>>>> 295c81c1
 
 end Ordinal
 
