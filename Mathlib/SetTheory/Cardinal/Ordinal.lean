--- conflicted
+++ resolved
@@ -231,35 +231,13 @@
 def aleph'Equiv : Ordinal ≃ Cardinal :=
   ⟨aleph', alephIdx, alephIdx_aleph', aleph'_alephIdx⟩
 
-<<<<<<< HEAD
-@[simp]
-theorem lift_aleph' (o : Ordinal.{u}) : lift.{v} (aleph' o) = aleph' (Ordinal.lift.{v} o) := by
-  refine o.limitRecOn ?_ ?_ ?_
-  · simp
-  · simp
-  · intro o ho IH
-    rw [aleph'_limit ho, aleph'_limit ho.lift, lift_iSup, iSup, iSup]
-    congr
-    ext c
-    constructor <;>
-    rintro ⟨⟨a, ha : a < _⟩, rfl⟩ <;>
-    dsimp
-    · rw [IH _ ha]
-      let x : Set.Iio (Ordinal.lift.{v, u} o) := ⟨_, Ordinal.lift_lt.2 ha⟩
-      exact Set.mem_range_self x
-    · obtain ⟨b, rfl⟩ := Ordinal.lift_down ha.le
-      rw [Ordinal.lift_lt] at ha
-      exact ⟨⟨b, ha⟩, IH _ ha⟩
-    · use aleph' o
-      rintro a ⟨b, rfl⟩
-      exact aleph'_le.2 b.2.le
-
-/-- The `aleph` function gives the infinite cardinals listed by their
-  ordinal index. `aleph 0 = ℵ₀`, `aleph 1 = succ ℵ₀` is the first
-  uncountable cardinal, and so on. -/
-def aleph (o : Ordinal) : Cardinal :=
-  aleph' (ω + o)
-=======
+@[simp]
+theorem lift_aleph' (o : Ordinal.{u}) : lift.{v} (aleph' o) = aleph' (o.lift.{v}) := by
+  change (InitialSeg.ofIso aleph').trans lift o =
+      Ordinal.lift.initialSeg.trans (InitialSeg.ofIso aleph') o
+  congr!
+  subsingleton
+
 /-- The `aleph` function gives the infinite cardinals listed by their ordinal index. `aleph 0 = ℵ₀`,
 `aleph 1 = succ ℵ₀` is the first uncountable cardinal, and so on.
 
@@ -270,7 +248,6 @@
 
 theorem aleph_eq_aleph' (o : Ordinal) : aleph o = aleph' (ω + o) :=
   rfl
->>>>>>> fdfea8ef
 
 theorem aleph_lt {o₁ o₂ : Ordinal} : aleph o₁ < aleph o₂ ↔ o₁ < o₂ :=
   aleph.lt_iff_lt
