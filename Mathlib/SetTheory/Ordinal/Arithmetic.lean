/-
Copyright (c) 2017 Johannes Hölzl. All rights reserved.
Released under Apache 2.0 license as described in the file LICENSE.
Authors: Mario Carneiro, Floris van Doorn, Violeta Hernández Palacios
-/
import Mathlib.SetTheory.Ordinal.Basic
import Mathlib.Data.Nat.SuccPred
import Mathlib.Algebra.GroupWithZero.Divisibility
import Mathlib.SetTheory.Cardinal.UnivLE

/-!
# Ordinal arithmetic

Ordinals have an addition (corresponding to disjoint union) that turns them into an additive
monoid, and a multiplication (corresponding to the lexicographic order on the product) that turns
them into a monoid. One can also define correspondingly a subtraction, a division, a successor
function, a power function and a logarithm function.

We also define limit ordinals and prove the basic induction principle on ordinals separating
successor ordinals and limit ordinals, in `limitRecOn`.

## Main definitions and results

* `o₁ + o₂` is the order on the disjoint union of `o₁` and `o₂` obtained by declaring that
  every element of `o₁` is smaller than every element of `o₂`.
* `o₁ - o₂` is the unique ordinal `o` such that `o₂ + o = o₁`, when `o₂ ≤ o₁`.
* `o₁ * o₂` is the lexicographic order on `o₂ × o₁`.
* `o₁ / o₂` is the ordinal `o` such that `o₁ = o₂ * o + o'` with `o' < o₂`. We also define the
  divisibility predicate, and a modulo operation.
* `Order.succ o = o + 1` is the successor of `o`.
* `pred o` if the predecessor of `o`. If `o` is not a successor, we set `pred o = o`.

We discuss the properties of casts of natural numbers of and of `ω` with respect to these
operations.

Some properties of the operations are also used to discuss general tools on ordinals:

* `IsLimit o`: an ordinal is a limit ordinal if it is neither `0` nor a successor.
* `limitRecOn` is the main induction principle of ordinals: if one can prove a property by
  induction at successor ordinals and at limit ordinals, then it holds for all ordinals.
* `IsNormal`: a function `f : Ordinal → Ordinal` satisfies `IsNormal` if it is strictly increasing
  and order-continuous, i.e., the image `f o` of a limit ordinal `o` is the sup of `f a` for
  `a < o`.
* `sup`, `lsub`: the supremum / least strict upper bound of an indexed family of ordinals in
  `Type u`, as an ordinal in `Type u`.
* `bsup`, `blsub`: the supremum / least strict upper bound of a set of ordinals indexed by ordinals
  less than a given ordinal `o`.

Various other basic arithmetic results are given in `Principal.lean` instead.
-/

assert_not_exists Field
assert_not_exists Module

noncomputable section

open Function Cardinal Set Equiv Order
open scoped Ordinal

universe u v w

namespace Ordinal

variable {α β γ : Type*} {r : α → α → Prop} {s : β → β → Prop} {t : γ → γ → Prop}

/-! ### Further properties of addition on ordinals -/

@[simp]
theorem lift_add (a b : Ordinal.{v}) : lift.{u} (a + b) = lift.{u} a + lift.{u} b :=
  Quotient.inductionOn₂ a b fun ⟨_α, _r, _⟩ ⟨_β, _s, _⟩ =>
    Quotient.sound
      ⟨(RelIso.preimage Equiv.ulift _).trans
          (RelIso.sumLexCongr (RelIso.preimage Equiv.ulift _) (RelIso.preimage Equiv.ulift _)).symm⟩

@[simp]
theorem lift_succ (a : Ordinal.{v}) : lift.{u} (succ a) = succ (lift.{u} a) := by
  rw [← add_one_eq_succ, lift_add, lift_one]
  rfl

instance add_contravariantClass_le :
    ContravariantClass Ordinal.{u} Ordinal.{u} (· + ·) (· ≤ ·) where
  elim c a b := by
    refine inductionOn₃ a b c fun α r _ β s _ γ t _ ⟨f⟩ ↦ ?_
    have H₁ a : f (Sum.inl a) = Sum.inl a := by
      simpa using ((InitialSeg.leAdd t r).trans f).eq (InitialSeg.leAdd t s) a
    have H₂ a : ∃ b, f (Sum.inr a) = Sum.inr b := by
      generalize hx : f (Sum.inr a) = x
      obtain x | x := x
      · rw [← H₁, f.inj] at hx
        contradiction
      · exact ⟨x, rfl⟩
    choose g hg using H₂
    refine (RelEmbedding.ofMonotone g fun _ _ h ↦ ?_).ordinal_type_le
    rwa [← @Sum.lex_inr_inr _ t _ s, ← hg, ← hg, f.map_rel_iff, Sum.lex_inr_inr]

theorem add_left_cancel (a) {b c : Ordinal} : a + b = a + c ↔ b = c := by
  simp only [le_antisymm_iff, add_le_add_iff_left]

private theorem add_lt_add_iff_left' (a) {b c : Ordinal} : a + b < a + c ↔ b < c := by
  rw [← not_le, ← not_le, add_le_add_iff_left]

instance add_covariantClass_lt : CovariantClass Ordinal.{u} Ordinal.{u} (· + ·) (· < ·) :=
  ⟨fun a _b _c ↦ (add_lt_add_iff_left' a).2⟩

instance add_contravariantClass_lt : ContravariantClass Ordinal.{u} Ordinal.{u} (· + ·) (· < ·) :=
  ⟨fun a _b _c ↦ (add_lt_add_iff_left' a).1⟩

instance add_swap_contravariantClass_lt :
    ContravariantClass Ordinal.{u} Ordinal.{u} (swap (· + ·)) (· < ·) :=
  ⟨fun _a _b _c ↦ lt_imp_lt_of_le_imp_le fun h => add_le_add_right h _⟩

theorem add_le_add_iff_right {a b : Ordinal} : ∀ n : ℕ, a + n ≤ b + n ↔ a ≤ b
  | 0 => by simp
  | n + 1 => by
    simp only [natCast_succ, add_succ, add_succ, succ_le_succ_iff, add_le_add_iff_right]

theorem add_right_cancel {a b : Ordinal} (n : ℕ) : a + n = b + n ↔ a = b := by
  simp only [le_antisymm_iff, add_le_add_iff_right]

theorem add_eq_zero_iff {a b : Ordinal} : a + b = 0 ↔ a = 0 ∧ b = 0 :=
  inductionOn₂ a b fun α r _ β s _ => by
    simp_rw [← type_sum_lex, type_eq_zero_iff_isEmpty]
    exact isEmpty_sum

theorem left_eq_zero_of_add_eq_zero {a b : Ordinal} (h : a + b = 0) : a = 0 :=
  (add_eq_zero_iff.1 h).1

theorem right_eq_zero_of_add_eq_zero {a b : Ordinal} (h : a + b = 0) : b = 0 :=
  (add_eq_zero_iff.1 h).2

/-! ### The predecessor of an ordinal -/

open Classical in
/-- The ordinal predecessor of `o` is `o'` if `o = succ o'`,
  and `o` otherwise. -/
def pred (o : Ordinal) : Ordinal :=
  if h : ∃ a, o = succ a then Classical.choose h else o

@[simp]
theorem pred_succ (o) : pred (succ o) = o := by
  have h : ∃ a, succ o = succ a := ⟨_, rfl⟩
  simpa only [pred, dif_pos h] using (succ_injective <| Classical.choose_spec h).symm

theorem pred_le_self (o) : pred o ≤ o := by
  classical
  exact if h : ∃ a, o = succ a then by
    let ⟨a, e⟩ := h
    rw [e, pred_succ]; exact le_succ a
  else by rw [pred, dif_neg h]

theorem pred_eq_iff_not_succ {o} : pred o = o ↔ ¬∃ a, o = succ a :=
  ⟨fun e ⟨a, e'⟩ => by rw [e', pred_succ] at e; exact (lt_succ a).ne e, fun h => dif_neg h⟩

theorem pred_eq_iff_not_succ' {o} : pred o = o ↔ ∀ a, o ≠ succ a := by
  simpa using pred_eq_iff_not_succ

theorem pred_lt_iff_is_succ {o} : pred o < o ↔ ∃ a, o = succ a :=
  Iff.trans (by simp only [le_antisymm_iff, pred_le_self, true_and, not_le])
    (iff_not_comm.1 pred_eq_iff_not_succ).symm

@[simp]
theorem pred_zero : pred 0 = 0 :=
  pred_eq_iff_not_succ'.2 fun a => (succ_ne_zero a).symm

theorem succ_pred_iff_is_succ {o} : succ (pred o) = o ↔ ∃ a, o = succ a :=
  ⟨fun e => ⟨_, e.symm⟩, fun ⟨a, e⟩ => by simp only [e, pred_succ]⟩

theorem succ_lt_of_not_succ {o b : Ordinal} (h : ¬∃ a, o = succ a) : succ b < o ↔ b < o :=
  ⟨(lt_succ b).trans, fun l => lt_of_le_of_ne (succ_le_of_lt l) fun e => h ⟨_, e.symm⟩⟩

theorem lt_pred {a b} : a < pred b ↔ succ a < b := by
  classical
  exact if h : ∃ a, b = succ a then by
    let ⟨c, e⟩ := h
    rw [e, pred_succ, succ_lt_succ_iff]
  else by simp only [pred, dif_neg h, succ_lt_of_not_succ h]

theorem pred_le {a b} : pred a ≤ b ↔ a ≤ succ b :=
  le_iff_le_iff_lt_iff_lt.2 lt_pred

@[simp]
theorem lift_is_succ {o : Ordinal.{v}} : (∃ a, lift.{u} o = succ a) ↔ ∃ a, o = succ a :=
  ⟨fun ⟨a, h⟩ =>
    let ⟨b, e⟩ := mem_range_lift_of_le <| show a ≤ lift.{u} o from le_of_lt <| h.symm ▸ lt_succ a
    ⟨b, (lift_inj.{u,v}).1 <| by rw [h, ← e, lift_succ]⟩,
    fun ⟨a, h⟩ => ⟨lift.{u} a, by simp only [h, lift_succ]⟩⟩

@[simp]
theorem lift_pred (o : Ordinal.{v}) : lift.{u} (pred o) = pred (lift.{u} o) := by
  classical
  exact if h : ∃ a, o = succ a then by cases' h with a e; simp only [e, pred_succ, lift_succ]
  else by rw [pred_eq_iff_not_succ.2 h, pred_eq_iff_not_succ.2 (mt lift_is_succ.1 h)]

/-! ### Limit ordinals -/


/-- A limit ordinal is an ordinal which is not zero and not a successor.

TODO: deprecate this in favor of `Order.IsSuccLimit`. -/
def IsLimit (o : Ordinal) : Prop :=
  o ≠ 0 ∧ ∀ a < o, succ a < o

theorem IsLimit.isSuccPrelimit {o} (h : IsLimit o) : IsSuccPrelimit o :=
  isSuccPrelimit_iff_succ_lt.mpr h.2

@[deprecated IsLimit.isSuccPrelimit (since := "2024-09-05")]
alias IsLimit.isSuccLimit := IsLimit.isSuccPrelimit

theorem IsLimit.succ_lt {o a : Ordinal} (h : IsLimit o) : a < o → succ a < o :=
  h.2 a

theorem isSuccPrelimit_zero : IsSuccPrelimit (0 : Ordinal) := isSuccPrelimit_bot

@[deprecated isSuccPrelimit_zero (since := "2024-09-05")]
alias isSuccLimit_zero := isSuccPrelimit_zero

theorem not_zero_isLimit : ¬IsLimit 0
  | ⟨h, _⟩ => h rfl

theorem not_succ_isLimit (o) : ¬IsLimit (succ o)
  | ⟨_, h⟩ => lt_irrefl _ (h _ (lt_succ o))

theorem not_succ_of_isLimit {o} (h : IsLimit o) : ¬∃ a, o = succ a
  | ⟨a, e⟩ => not_succ_isLimit a (e ▸ h)

theorem succ_lt_of_isLimit {o a : Ordinal} (h : IsLimit o) : succ a < o ↔ a < o :=
  ⟨(lt_succ a).trans, h.2 _⟩

theorem le_succ_of_isLimit {o} (h : IsLimit o) {a} : o ≤ succ a ↔ o ≤ a :=
  le_iff_le_iff_lt_iff_lt.2 <| succ_lt_of_isLimit h

theorem limit_le {o} (h : IsLimit o) {a} : o ≤ a ↔ ∀ x < o, x ≤ a :=
  ⟨fun h _x l => l.le.trans h, fun H =>
    (le_succ_of_isLimit h).1 <| le_of_not_lt fun hn => not_lt_of_le (H _ hn) (lt_succ a)⟩

theorem lt_limit {o} (h : IsLimit o) {a} : a < o ↔ ∃ x < o, a < x := by
  -- Porting note: `bex_def` is required.
  simpa only [not_forall₂, not_le, bex_def] using not_congr (@limit_le _ h a)

@[simp]
theorem lift_isLimit (o : Ordinal.{v}) : IsLimit (lift.{u,v} o) ↔ IsLimit o :=
  and_congr (not_congr <| by simpa only [lift_zero] using @lift_inj o 0)
    ⟨fun H a h => (lift_lt.{u,v}).1 <|
      by simpa only [lift_succ] using H _ (lift_lt.2 h), fun H a h => by
        obtain ⟨a', rfl⟩ := mem_range_lift_of_le h.le
        rw [← lift_succ, lift_lt]
        exact H a' (lift_lt.1 h)⟩

theorem IsLimit.pos {o : Ordinal} (h : IsLimit o) : 0 < o :=
  lt_of_le_of_ne (Ordinal.zero_le _) h.1.symm

theorem IsLimit.one_lt {o : Ordinal} (h : IsLimit o) : 1 < o := by
  simpa only [succ_zero] using h.2 _ h.pos

theorem IsLimit.nat_lt {o : Ordinal} (h : IsLimit o) : ∀ n : ℕ, (n : Ordinal) < o
  | 0 => h.pos
  | n + 1 => h.2 _ (IsLimit.nat_lt h n)

theorem zero_or_succ_or_limit (o : Ordinal) : o = 0 ∨ (∃ a, o = succ a) ∨ IsLimit o := by
  classical
  exact if o0 : o = 0 then Or.inl o0
  else
    if h : ∃ a, o = succ a then Or.inr (Or.inl h)
    else Or.inr <| Or.inr ⟨o0, fun _a => (succ_lt_of_not_succ h).2⟩

-- TODO: this is an iff with `IsSuccPrelimit`
theorem IsLimit.sSup_Iio {o : Ordinal} (h : IsLimit o) : sSup (Iio o) = o := by
  apply (csSup_le' (fun a ha ↦ le_of_lt ha)).antisymm
  apply le_of_forall_lt
  intro a ha
  exact (lt_succ a).trans_le (le_csSup bddAbove_Iio (h.succ_lt ha))

theorem IsLimit.iSup_Iio {o : Ordinal} (h : IsLimit o) : ⨆ a : Iio o, a.1 = o := by
  rw [← sSup_eq_iSup', h.sSup_Iio]

/-- Main induction principle of ordinals: if one can prove a property by
  induction at successor ordinals and at limit ordinals, then it holds for all ordinals. -/
@[elab_as_elim]
def limitRecOn {C : Ordinal → Sort*} (o : Ordinal) (H₁ : C 0) (H₂ : ∀ o, C o → C (succ o))
    (H₃ : ∀ o, IsLimit o → (∀ o' < o, C o') → C o) : C o :=
  SuccOrder.prelimitRecOn o (fun o _ ↦ H₂ o) fun o hl ↦
    if h : o = 0 then fun _ ↦ h ▸ H₁ else H₃ o ⟨h, fun _ ↦ hl.succ_lt⟩

@[simp]
theorem limitRecOn_zero {C} (H₁ H₂ H₃) : @limitRecOn C 0 H₁ H₂ H₃ = H₁ := by
  rw [limitRecOn, SuccOrder.prelimitRecOn_of_isSuccPrelimit _ _ isSuccPrelimit_zero, dif_pos rfl]

@[simp]
theorem limitRecOn_succ {C} (o H₁ H₂ H₃) :
    @limitRecOn C (succ o) H₁ H₂ H₃ = H₂ o (@limitRecOn C o H₁ H₂ H₃) := by
  rw [limitRecOn, limitRecOn, SuccOrder.prelimitRecOn_succ]

@[simp]
theorem limitRecOn_limit {C} (o H₁ H₂ H₃ h) :
    @limitRecOn C o H₁ H₂ H₃ = H₃ o h fun x _h => @limitRecOn C x H₁ H₂ H₃ := by
  simp_rw [limitRecOn, SuccOrder.prelimitRecOn_of_isSuccPrelimit _ _ h.isSuccPrelimit, dif_neg h.1]

/-- Bounded recursion on ordinals. Similar to `limitRecOn`, with the assumption `o < l`
  added to all cases. The final term's domain is the ordinals below `l`. -/
@[elab_as_elim]
def boundedLimitRecOn {l : Ordinal} (lLim : l.IsLimit) {C : Iio l → Sort*} (o : Iio l)
    (H₁ : C ⟨0, lLim.pos⟩) (H₂ : (o : Iio l) → C o → C ⟨succ o, lLim.succ_lt o.2⟩)
    (H₃ : (o : Iio l) → IsLimit o → (Π o' < o, C o') → C o) : C o :=
  limitRecOn (C := fun p ↦ (h : p < l) → C ⟨p, h⟩) o.1 (fun _ ↦ H₁)
    (fun o ih h ↦ H₂ ⟨o, _⟩ <| ih <| (lt_succ o).trans h)
    (fun _o ho ih _ ↦ H₃ _ ho fun _o' h ↦ ih _ h _) o.2

@[simp]
theorem boundedLimitRec_zero {l} (lLim : l.IsLimit) {C} (H₁ H₂ H₃) :
    @boundedLimitRecOn l lLim C ⟨0, lLim.pos⟩ H₁ H₂ H₃ = H₁ := by
  rw [boundedLimitRecOn, limitRecOn_zero]

@[simp]
theorem boundedLimitRec_succ {l} (lLim : l.IsLimit) {C} (o H₁ H₂ H₃) :
    @boundedLimitRecOn l lLim C ⟨succ o.1, lLim.succ_lt o.2⟩ H₁ H₂ H₃ = H₂ o
    (@boundedLimitRecOn l lLim C o H₁ H₂ H₃) := by
  rw [boundedLimitRecOn, limitRecOn_succ]
  rfl

theorem boundedLimitRec_limit {l} (lLim : l.IsLimit) {C} (o H₁ H₂ H₃ oLim) :
    @boundedLimitRecOn l lLim C o H₁ H₂ H₃ = H₃ o oLim (fun x _ ↦
    @boundedLimitRecOn l lLim C x H₁ H₂ H₃) := by
  rw [boundedLimitRecOn, limitRecOn_limit]
  rfl

instance orderTopToTypeSucc (o : Ordinal) : OrderTop (succ o).toType :=
  @OrderTop.mk _ _ (Top.mk _) le_enum_succ

theorem enum_succ_eq_top {o : Ordinal} :
    enum (α := (succ o).toType) (· < ·) ⟨o, type_toType _ ▸ lt_succ o⟩ = ⊤ :=
  rfl

theorem has_succ_of_type_succ_lt {α} {r : α → α → Prop} [wo : IsWellOrder α r]
    (h : ∀ a < type r, succ a < type r) (x : α) : ∃ y, r x y := by
  use enum r ⟨succ (typein r x), h _ (typein_lt_type r x)⟩
  convert enum_lt_enum (o₁ := ⟨_, typein_lt_type r x⟩) (o₂ := ⟨_, h _ (typein_lt_type r x)⟩).mpr _
  · rw [enum_typein]
  · rw [Subtype.mk_lt_mk, lt_succ_iff]

theorem toType_noMax_of_succ_lt {o : Ordinal} (ho : ∀ a < o, succ a < o) : NoMaxOrder o.toType :=
  ⟨has_succ_of_type_succ_lt (type_toType _ ▸ ho)⟩

@[deprecated toType_noMax_of_succ_lt (since := "2024-08-26")]
alias out_no_max_of_succ_lt := toType_noMax_of_succ_lt

theorem bounded_singleton {r : α → α → Prop} [IsWellOrder α r] (hr : (type r).IsLimit) (x) :
    Bounded r {x} := by
  refine ⟨enum r ⟨succ (typein r x), hr.2 _ (typein_lt_type r x)⟩, ?_⟩
  intro b hb
  rw [mem_singleton_iff.1 hb]
  nth_rw 1 [← enum_typein r x]
  rw [@enum_lt_enum _ r, Subtype.mk_lt_mk]
  apply lt_succ

@[simp]
theorem typein_ordinal (o : Ordinal.{u}) :
    @typein Ordinal (· < ·) _ o = Ordinal.lift.{u + 1} o := by
  refine Quotient.inductionOn o ?_
  rintro ⟨α, r, wo⟩; apply Quotient.sound
  constructor; refine ((RelIso.preimage Equiv.ulift r).trans (enum r).symm).symm

-- Porting note: `· < ·` requires a type ascription for an `IsWellOrder` instance.
@[deprecated typein_ordinal (since := "2024-09-19")]
theorem type_subrel_lt (o : Ordinal.{u}) :
    type (@Subrel Ordinal (· < ·) { o' : Ordinal | o' < o }) = Ordinal.lift.{u + 1} o :=
  typein_ordinal o

theorem mk_Iio_ordinal (o : Ordinal.{u}) :
    #(Iio o) = Cardinal.lift.{u + 1} o.card := by
  rw [lift_card, ← typein_ordinal]
  rfl

@[deprecated mk_Iio_ordinal (since := "2024-09-19")]
theorem mk_initialSeg (o : Ordinal.{u}) :
    #{ o' : Ordinal | o' < o } = Cardinal.lift.{u + 1} o.card := mk_Iio_ordinal o


/-! ### Normal ordinal functions -/


/-- A normal ordinal function is a strictly increasing function which is
  order-continuous, i.e., the image `f o` of a limit ordinal `o` is the sup of `f a` for
  `a < o`. -/
def IsNormal (f : Ordinal → Ordinal) : Prop :=
  (∀ o, f o < f (succ o)) ∧ ∀ o, IsLimit o → ∀ a, f o ≤ a ↔ ∀ b < o, f b ≤ a

theorem IsNormal.limit_le {f} (H : IsNormal f) :
    ∀ {o}, IsLimit o → ∀ {a}, f o ≤ a ↔ ∀ b < o, f b ≤ a :=
  @H.2

theorem IsNormal.limit_lt {f} (H : IsNormal f) {o} (h : IsLimit o) {a} :
    a < f o ↔ ∃ b < o, a < f b :=
  not_iff_not.1 <| by simpa only [exists_prop, not_exists, not_and, not_lt] using H.2 _ h a

theorem IsNormal.strictMono {f} (H : IsNormal f) : StrictMono f := fun a b =>
  limitRecOn b (Not.elim (not_lt_of_le <| Ordinal.zero_le _))
    (fun _b IH h =>
      (lt_or_eq_of_le (le_of_lt_succ h)).elim (fun h => (IH h).trans (H.1 _)) fun e => e ▸ H.1 _)
    fun _b l _IH h => lt_of_lt_of_le (H.1 a) ((H.2 _ l _).1 le_rfl _ (l.2 _ h))

theorem IsNormal.monotone {f} (H : IsNormal f) : Monotone f :=
  H.strictMono.monotone

theorem isNormal_iff_strictMono_limit (f : Ordinal → Ordinal) :
    IsNormal f ↔ StrictMono f ∧ ∀ o, IsLimit o → ∀ a, (∀ b < o, f b ≤ a) → f o ≤ a :=
  ⟨fun hf => ⟨hf.strictMono, fun a ha c => (hf.2 a ha c).2⟩, fun ⟨hs, hl⟩ =>
    ⟨fun a => hs (lt_succ a), fun a ha c =>
      ⟨fun hac _b hba => ((hs hba).trans_le hac).le, hl a ha c⟩⟩⟩

theorem IsNormal.lt_iff {f} (H : IsNormal f) {a b} : f a < f b ↔ a < b :=
  StrictMono.lt_iff_lt <| H.strictMono

theorem IsNormal.le_iff {f} (H : IsNormal f) {a b} : f a ≤ f b ↔ a ≤ b :=
  le_iff_le_iff_lt_iff_lt.2 H.lt_iff

theorem IsNormal.inj {f} (H : IsNormal f) {a b} : f a = f b ↔ a = b := by
  simp only [le_antisymm_iff, H.le_iff]

theorem IsNormal.id_le {f} (H : IsNormal f) : id ≤ f :=
  H.strictMono.id_le

theorem IsNormal.le_apply {f} (H : IsNormal f) {a} : a ≤ f a :=
  H.strictMono.le_apply

@[deprecated IsNormal.le_apply (since := "2024-09-11")]
theorem IsNormal.self_le {f} (H : IsNormal f) (a) : a ≤ f a :=
  H.strictMono.le_apply

theorem IsNormal.le_iff_eq {f} (H : IsNormal f) {a} : f a ≤ a ↔ f a = a :=
  H.le_apply.le_iff_eq

theorem IsNormal.le_set {f o} (H : IsNormal f) (p : Set Ordinal) (p0 : p.Nonempty) (b)
    (H₂ : ∀ o, b ≤ o ↔ ∀ a ∈ p, a ≤ o) : f b ≤ o ↔ ∀ a ∈ p, f a ≤ o :=
  ⟨fun h _ pa => (H.le_iff.2 ((H₂ _).1 le_rfl _ pa)).trans h, fun h => by
    -- Porting note: `refine'` didn't work well so `induction` is used
    induction b using limitRecOn with
    | H₁ =>
      cases' p0 with x px
      have := Ordinal.le_zero.1 ((H₂ _).1 (Ordinal.zero_le _) _ px)
      rw [this] at px
      exact h _ px
    | H₂ S _ =>
      rcases not_forall₂.1 (mt (H₂ S).2 <| (lt_succ S).not_le) with ⟨a, h₁, h₂⟩
      exact (H.le_iff.2 <| succ_le_of_lt <| not_le.1 h₂).trans (h _ h₁)
    | H₃ S L _ =>
      refine (H.2 _ L _).2 fun a h' => ?_
      rcases not_forall₂.1 (mt (H₂ a).2 h'.not_le) with ⟨b, h₁, h₂⟩
      exact (H.le_iff.2 <| (not_le.1 h₂).le).trans (h _ h₁)⟩

theorem IsNormal.le_set' {f o} (H : IsNormal f) (p : Set α) (p0 : p.Nonempty) (g : α → Ordinal) (b)
    (H₂ : ∀ o, b ≤ o ↔ ∀ a ∈ p, g a ≤ o) : f b ≤ o ↔ ∀ a ∈ p, f (g a) ≤ o := by
  simpa [H₂] using H.le_set (g '' p) (p0.image g) b

theorem IsNormal.refl : IsNormal id :=
  ⟨lt_succ, fun _o l _a => Ordinal.limit_le l⟩

theorem IsNormal.trans {f g} (H₁ : IsNormal f) (H₂ : IsNormal g) : IsNormal (f ∘ g) :=
  ⟨fun _x => H₁.lt_iff.2 (H₂.1 _), fun o l _a =>
    H₁.le_set' (· < o) ⟨0, l.pos⟩ g _ fun _c => H₂.2 _ l _⟩

theorem IsNormal.isLimit {f} (H : IsNormal f) {o} (l : IsLimit o) : IsLimit (f o) :=
  ⟨ne_of_gt <| (Ordinal.zero_le _).trans_lt <| H.lt_iff.2 l.pos, fun _ h =>
    let ⟨_b, h₁, h₂⟩ := (H.limit_lt l).1 h
    (succ_le_of_lt h₂).trans_lt (H.lt_iff.2 h₁)⟩

theorem add_le_of_limit {a b c : Ordinal} (h : IsLimit b) : a + b ≤ c ↔ ∀ b' < b, a + b' ≤ c :=
  ⟨fun h _ l => (add_le_add_left l.le _).trans h, fun H =>
    le_of_not_lt <| by
      -- Porting note: `induction` tactics are required because of the parser bug.
      induction a using inductionOn with
      | H α r =>
        induction b using inductionOn with
        | H β s =>
          intro l
          suffices ∀ x : β, Sum.Lex r s (Sum.inr x) (enum _ ⟨_, l⟩) by
            -- Porting note: `revert` & `intro` is required because `cases'` doesn't replace
            --               `enum _ _ l` in `this`.
            revert this; cases' enum _ ⟨_, l⟩ with x x <;> intro this
            · cases this (enum s ⟨0, h.pos⟩)
            · exact irrefl _ (this _)
          intro x
          rw [← typein_lt_typein (Sum.Lex r s), typein_enum]
          have := H _ (h.2 _ (typein_lt_type s x))
          rw [add_succ, succ_le_iff] at this
          refine
            (RelEmbedding.ofMonotone (fun a => ?_) fun a b => ?_).ordinal_type_le.trans_lt this
          · rcases a with ⟨a | b, h⟩
            · exact Sum.inl a
            · exact Sum.inr ⟨b, by cases h; assumption⟩
          · rcases a with ⟨a | a, h₁⟩ <;> rcases b with ⟨b | b, h₂⟩ <;> cases h₁ <;> cases h₂ <;>
              rintro ⟨⟩ <;> constructor <;> assumption⟩

theorem isNormal_add_right (a : Ordinal) : IsNormal (a + ·) :=
  ⟨fun b => (add_lt_add_iff_left a).2 (lt_succ b), fun _b l _c => add_le_of_limit l⟩

@[deprecated isNormal_add_right (since := "2024-10-11")]
alias add_isNormal := isNormal_add_right

theorem isLimit_add (a) {b} : IsLimit b → IsLimit (a + b) :=
  (isNormal_add_right a).isLimit

@[deprecated isLimit_add (since := "2024-10-11")]
alias add_isLimit := isLimit_add

alias IsLimit.add := add_isLimit

/-! ### Subtraction on ordinals -/


/-- The set in the definition of subtraction is nonempty. -/
private theorem sub_nonempty {a b : Ordinal} : { o | a ≤ b + o }.Nonempty :=
  ⟨a, le_add_left _ _⟩

/-- `a - b` is the unique ordinal satisfying `b + (a - b) = a` when `b ≤ a`. -/
instance sub : Sub Ordinal :=
  ⟨fun a b => sInf { o | a ≤ b + o }⟩

theorem le_add_sub (a b : Ordinal) : a ≤ b + (a - b) :=
  csInf_mem sub_nonempty

theorem sub_le {a b c : Ordinal} : a - b ≤ c ↔ a ≤ b + c :=
  ⟨fun h => (le_add_sub a b).trans (add_le_add_left h _), fun h => csInf_le' h⟩

theorem lt_sub {a b c : Ordinal} : a < b - c ↔ c + a < b :=
  lt_iff_lt_of_le_iff_le sub_le

theorem add_sub_cancel (a b : Ordinal) : a + b - a = b :=
  le_antisymm (sub_le.2 <| le_rfl) ((add_le_add_iff_left a).1 <| le_add_sub _ _)

theorem sub_eq_of_add_eq {a b c : Ordinal} (h : a + b = c) : c - a = b :=
  h ▸ add_sub_cancel _ _

theorem sub_le_self (a b : Ordinal) : a - b ≤ a :=
  sub_le.2 <| le_add_left _ _

protected theorem add_sub_cancel_of_le {a b : Ordinal} (h : b ≤ a) : b + (a - b) = a :=
  (le_add_sub a b).antisymm'
    (by
      rcases zero_or_succ_or_limit (a - b) with (e | ⟨c, e⟩ | l)
      · simp only [e, add_zero, h]
      · rw [e, add_succ, succ_le_iff, ← lt_sub, e]
        exact lt_succ c
      · exact (add_le_of_limit l).2 fun c l => (lt_sub.1 l).le)

theorem le_sub_of_le {a b c : Ordinal} (h : b ≤ a) : c ≤ a - b ↔ b + c ≤ a := by
  rw [← add_le_add_iff_left b, Ordinal.add_sub_cancel_of_le h]

theorem sub_lt_of_le {a b c : Ordinal} (h : b ≤ a) : a - b < c ↔ a < b + c :=
  lt_iff_lt_of_le_iff_le (le_sub_of_le h)

instance existsAddOfLE : ExistsAddOfLE Ordinal :=
  ⟨fun h => ⟨_, (Ordinal.add_sub_cancel_of_le h).symm⟩⟩

@[simp]
theorem sub_zero (a : Ordinal) : a - 0 = a := by simpa only [zero_add] using add_sub_cancel 0 a

@[simp]
theorem zero_sub (a : Ordinal) : 0 - a = 0 := by rw [← Ordinal.le_zero]; apply sub_le_self

@[simp]
theorem sub_self (a : Ordinal) : a - a = 0 := by simpa only [add_zero] using add_sub_cancel a 0

protected theorem sub_eq_zero_iff_le {a b : Ordinal} : a - b = 0 ↔ a ≤ b :=
  ⟨fun h => by simpa only [h, add_zero] using le_add_sub a b, fun h => by
    rwa [← Ordinal.le_zero, sub_le, add_zero]⟩

theorem sub_sub (a b c : Ordinal) : a - b - c = a - (b + c) :=
  eq_of_forall_ge_iff fun d => by rw [sub_le, sub_le, sub_le, add_assoc]

@[simp]
theorem add_sub_add_cancel (a b c : Ordinal) : a + b - (a + c) = b - c := by
  rw [← sub_sub, add_sub_cancel]

theorem isLimit_sub {a b} (l : IsLimit a) (h : b < a) : IsLimit (a - b) :=
  ⟨ne_of_gt <| lt_sub.2 <| by rwa [add_zero], fun c h => by
    rw [lt_sub, add_succ]; exact l.2 _ (lt_sub.1 h)⟩

@[deprecated isLimit_sub (since := "2024-10-11")]
alias sub_isLimit := isLimit_sub

theorem one_add_omega0 : 1 + ω = ω := by
  refine le_antisymm ?_ (le_add_left _ _)
  rw [omega0, ← lift_one.{0}, ← lift_add, lift_le, ← type_unit, ← type_sum_lex]
  refine ⟨RelEmbedding.collapse (RelEmbedding.ofMonotone ?_ ?_)⟩
  · apply Sum.rec
    · exact fun _ => 0
    · exact Nat.succ
  · intro a b
    cases a <;> cases b <;> intro H <;> cases' H with _ _ H _ _ H <;>
      [exact H.elim; exact Nat.succ_pos _; exact Nat.succ_lt_succ H]

@[deprecated (since := "2024-09-30")]
alias one_add_omega := one_add_omega0

@[simp]
theorem one_add_of_omega0_le {o} (h : ω ≤ o) : 1 + o = o := by
  rw [← Ordinal.add_sub_cancel_of_le h, ← add_assoc, one_add_omega0]

@[deprecated (since := "2024-09-30")]
alias one_add_of_omega_le := one_add_of_omega0_le

/-! ### Multiplication of ordinals -/


/-- The multiplication of ordinals `o₁` and `o₂` is the (well founded) lexicographic order on
`o₂ × o₁`. -/
instance monoid : Monoid Ordinal.{u} where
  mul a b :=
    Quotient.liftOn₂ a b
      (fun ⟨α, r, _⟩ ⟨β, s, _⟩ => ⟦⟨β × α, Prod.Lex s r, inferInstance⟩⟧ :
        WellOrder → WellOrder → Ordinal)
      fun ⟨_, _, _⟩ _ _ _ ⟨f⟩ ⟨g⟩ => Quot.sound ⟨RelIso.prodLexCongr g f⟩
  one := 1
  mul_assoc a b c :=
    Quotient.inductionOn₃ a b c fun ⟨α, r, _⟩ ⟨β, s, _⟩ ⟨γ, t, _⟩ =>
      Eq.symm <|
        Quotient.sound
          ⟨⟨prodAssoc _ _ _, @fun a b => by
              rcases a with ⟨⟨a₁, a₂⟩, a₃⟩
              rcases b with ⟨⟨b₁, b₂⟩, b₃⟩
              simp [Prod.lex_def, and_or_left, or_assoc, and_assoc]⟩⟩
  mul_one a :=
    inductionOn a fun α r _ =>
      Quotient.sound
        ⟨⟨punitProd _, @fun a b => by
            rcases a with ⟨⟨⟨⟩⟩, a⟩; rcases b with ⟨⟨⟨⟩⟩, b⟩
            simp only [Prod.lex_def, EmptyRelation, false_or]
            simp only [eq_self_iff_true, true_and]
            rfl⟩⟩
  one_mul a :=
    inductionOn a fun α r _ =>
      Quotient.sound
        ⟨⟨prodPUnit _, @fun a b => by
            rcases a with ⟨a, ⟨⟨⟩⟩⟩; rcases b with ⟨b, ⟨⟨⟩⟩⟩
            simp only [Prod.lex_def, EmptyRelation, and_false, or_false]
            rfl⟩⟩

@[simp]
theorem type_prod_lex {α β : Type u} (r : α → α → Prop) (s : β → β → Prop) [IsWellOrder α r]
    [IsWellOrder β s] : type (Prod.Lex s r) = type r * type s :=
  rfl

private theorem mul_eq_zero' {a b : Ordinal} : a * b = 0 ↔ a = 0 ∨ b = 0 :=
  inductionOn a fun α _ _ =>
    inductionOn b fun β _ _ => by
      simp_rw [← type_prod_lex, type_eq_zero_iff_isEmpty]
      rw [or_comm]
      exact isEmpty_prod

instance monoidWithZero : MonoidWithZero Ordinal :=
  { Ordinal.monoid with
    zero := 0
    mul_zero := fun _a => mul_eq_zero'.2 <| Or.inr rfl
    zero_mul := fun _a => mul_eq_zero'.2 <| Or.inl rfl }

instance noZeroDivisors : NoZeroDivisors Ordinal :=
  ⟨fun {_ _} => mul_eq_zero'.1⟩

@[simp]
theorem lift_mul (a b : Ordinal.{v}) : lift.{u} (a * b) = lift.{u} a * lift.{u} b :=
  Quotient.inductionOn₂ a b fun ⟨_α, _r, _⟩ ⟨_β, _s, _⟩ =>
    Quotient.sound
      ⟨(RelIso.preimage Equiv.ulift _).trans
          (RelIso.prodLexCongr (RelIso.preimage Equiv.ulift _)
              (RelIso.preimage Equiv.ulift _)).symm⟩

@[simp]
theorem card_mul (a b) : card (a * b) = card a * card b :=
  Quotient.inductionOn₂ a b fun ⟨α, _r, _⟩ ⟨β, _s, _⟩ => mul_comm #β #α

instance leftDistribClass : LeftDistribClass Ordinal.{u} :=
  ⟨fun a b c =>
    Quotient.inductionOn₃ a b c fun ⟨α, r, _⟩ ⟨β, s, _⟩ ⟨γ, t, _⟩ =>
      Quotient.sound
        ⟨⟨sumProdDistrib _ _ _, by
          rintro ⟨a₁ | a₁, a₂⟩ ⟨b₁ | b₁, b₂⟩ <;>
            simp only [Prod.lex_def, Sum.lex_inl_inl, Sum.Lex.sep, Sum.lex_inr_inl, Sum.lex_inr_inr,
              sumProdDistrib_apply_left, sumProdDistrib_apply_right, reduceCtorEq] <;>
            -- Porting note: `Sum.inr.inj_iff` is required.
            simp only [Sum.inl.inj_iff, Sum.inr.inj_iff, true_or, false_and, false_or]⟩⟩⟩

theorem mul_succ (a b : Ordinal) : a * succ b = a * b + a :=
  mul_add_one a b

instance mul_covariantClass_le : CovariantClass Ordinal.{u} Ordinal.{u} (· * ·) (· ≤ ·) :=
  ⟨fun c a b =>
    Quotient.inductionOn₃ a b c fun ⟨α, r, _⟩ ⟨β, s, _⟩ ⟨γ, t, _⟩ ⟨f⟩ => by
      refine
        (RelEmbedding.ofMonotone (fun a : α × γ => (f a.1, a.2)) fun a b h => ?_).ordinal_type_le
      cases' h with a₁ b₁ a₂ b₂ h' a b₁ b₂ h'
      · exact Prod.Lex.left _ _ (f.toRelEmbedding.map_rel_iff.2 h')
      · exact Prod.Lex.right _ h'⟩

instance mul_swap_covariantClass_le :
    CovariantClass Ordinal.{u} Ordinal.{u} (swap (· * ·)) (· ≤ ·) :=
  ⟨fun c a b =>
    Quotient.inductionOn₃ a b c fun ⟨α, r, _⟩ ⟨β, s, _⟩ ⟨γ, t, _⟩ ⟨f⟩ => by
      refine
        (RelEmbedding.ofMonotone (fun a : γ × α => (a.1, f a.2)) fun a b h => ?_).ordinal_type_le
      cases' h with a₁ b₁ a₂ b₂ h' a b₁ b₂ h'
      · exact Prod.Lex.left _ _ h'
      · exact Prod.Lex.right _ (f.toRelEmbedding.map_rel_iff.2 h')⟩

theorem le_mul_left (a : Ordinal) {b : Ordinal} (hb : 0 < b) : a ≤ a * b := by
  convert mul_le_mul_left' (one_le_iff_pos.2 hb) a
  rw [mul_one a]

theorem le_mul_right (a : Ordinal) {b : Ordinal} (hb : 0 < b) : a ≤ b * a := by
  convert mul_le_mul_right' (one_le_iff_pos.2 hb) a
  rw [one_mul a]

private theorem mul_le_of_limit_aux {α β r s} [IsWellOrder α r] [IsWellOrder β s] {c}
    (h : IsLimit (type s)) (H : ∀ b' < type s, type r * b' ≤ c) (l : c < type r * type s) :
    False := by
  suffices ∀ a b, Prod.Lex s r (b, a) (enum _ ⟨_, l⟩) by
    cases' enum _ ⟨_, l⟩ with b a
    exact irrefl _ (this _ _)
  intro a b
  rw [← typein_lt_typein (Prod.Lex s r), typein_enum]
  have := H _ (h.2 _ (typein_lt_type s b))
  rw [mul_succ] at this
  have := ((add_lt_add_iff_left _).2 (typein_lt_type _ a)).trans_le this
  refine (RelEmbedding.ofMonotone (fun a => ?_) fun a b => ?_).ordinal_type_le.trans_lt this
  · rcases a with ⟨⟨b', a'⟩, h⟩
    by_cases e : b = b'
    · refine Sum.inr ⟨a', ?_⟩
      subst e
      cases' h with _ _ _ _ h _ _ _ h
      · exact (irrefl _ h).elim
      · exact h
    · refine Sum.inl (⟨b', ?_⟩, a')
      cases' h with _ _ _ _ h _ _ _ h
      · exact h
      · exact (e rfl).elim
  · rcases a with ⟨⟨b₁, a₁⟩, h₁⟩
    rcases b with ⟨⟨b₂, a₂⟩, h₂⟩
    intro h
    by_cases e₁ : b = b₁ <;> by_cases e₂ : b = b₂
    · substs b₁ b₂
      simpa only [subrel_val, Prod.lex_def, @irrefl _ s _ b, true_and, false_or,
        eq_self_iff_true, dif_pos, Sum.lex_inr_inr] using h
    · subst b₁
      simp only [subrel_val, Prod.lex_def, e₂, Prod.lex_def, dif_pos, subrel_val, eq_self_iff_true,
        or_false, dif_neg, not_false_iff, Sum.lex_inr_inl, false_and] at h ⊢
      cases' h₂ with _ _ _ _ h₂_h h₂_h <;> [exact asymm h h₂_h; exact e₂ rfl]
    · simp [e₂, dif_neg e₁, show b₂ ≠ b₁ from e₂ ▸ e₁]
    · simpa only [dif_neg e₁, dif_neg e₂, Prod.lex_def, subrel_val, Subtype.mk_eq_mk,
        Sum.lex_inl_inl] using h

theorem mul_le_of_limit {a b c : Ordinal} (h : IsLimit b) : a * b ≤ c ↔ ∀ b' < b, a * b' ≤ c :=
  ⟨fun h _ l => (mul_le_mul_left' l.le _).trans h, fun H =>
    -- Porting note: `induction` tactics are required because of the parser bug.
    le_of_not_lt <| by
      induction a using inductionOn with
      | H α r =>
        induction b using inductionOn with
        | H β s =>
          exact mul_le_of_limit_aux h H⟩

theorem isNormal_mul_right {a : Ordinal} (h : 0 < a) : IsNormal (a * ·) :=
  -- Porting note(#12129): additional beta reduction needed
  ⟨fun b => by
      beta_reduce
      rw [mul_succ]
      simpa only [add_zero] using (add_lt_add_iff_left (a * b)).2 h,
    fun _ l _ => mul_le_of_limit l⟩

@[deprecated isNormal_mul_right (since := "2024-10-11")]
alias mul_isNormal := isNormal_mul_right

theorem lt_mul_of_limit {a b c : Ordinal} (h : IsLimit c) : a < b * c ↔ ∃ c' < c, a < b * c' := by
  -- Porting note: `bex_def` is required.
  simpa only [not_forall₂, not_le, bex_def] using not_congr (@mul_le_of_limit b c a h)

theorem mul_lt_mul_iff_left {a b c : Ordinal} (a0 : 0 < a) : a * b < a * c ↔ b < c :=
  (isNormal_mul_right a0).lt_iff

theorem mul_le_mul_iff_left {a b c : Ordinal} (a0 : 0 < a) : a * b ≤ a * c ↔ b ≤ c :=
  (isNormal_mul_right a0).le_iff

theorem mul_lt_mul_of_pos_left {a b c : Ordinal} (h : a < b) (c0 : 0 < c) : c * a < c * b :=
  (mul_lt_mul_iff_left c0).2 h

theorem mul_pos {a b : Ordinal} (h₁ : 0 < a) (h₂ : 0 < b) : 0 < a * b := by
  simpa only [mul_zero] using mul_lt_mul_of_pos_left h₂ h₁

theorem mul_ne_zero {a b : Ordinal} : a ≠ 0 → b ≠ 0 → a * b ≠ 0 := by
  simpa only [Ordinal.pos_iff_ne_zero] using mul_pos

theorem le_of_mul_le_mul_left {a b c : Ordinal} (h : c * a ≤ c * b) (h0 : 0 < c) : a ≤ b :=
  le_imp_le_of_lt_imp_lt (fun h' => mul_lt_mul_of_pos_left h' h0) h

theorem mul_right_inj {a b c : Ordinal} (a0 : 0 < a) : a * b = a * c ↔ b = c :=
  (isNormal_mul_right a0).inj

theorem isLimit_mul {a b : Ordinal} (a0 : 0 < a) : IsLimit b → IsLimit (a * b) :=
  (isNormal_mul_right a0).isLimit

@[deprecated isLimit_mul (since := "2024-10-11")]
alias mul_isLimit := isLimit_mul

theorem isLimit_mul_left {a b : Ordinal} (l : IsLimit a) (b0 : 0 < b) : IsLimit (a * b) := by
  rcases zero_or_succ_or_limit b with (rfl | ⟨b, rfl⟩ | lb)
  · exact b0.false.elim
  · rw [mul_succ]
    exact isLimit_add _ l
  · exact isLimit_mul l.pos lb

@[deprecated isLimit_mul_left (since := "2024-10-11")]
alias mul_isLimit_left := isLimit_mul_left

theorem smul_eq_mul : ∀ (n : ℕ) (a : Ordinal), n • a = a * n
  | 0, a => by rw [zero_nsmul, Nat.cast_zero, mul_zero]
  | n + 1, a => by rw [succ_nsmul, Nat.cast_add, mul_add, Nat.cast_one, mul_one, smul_eq_mul n]

/-! ### Division on ordinals -/


/-- The set in the definition of division is nonempty. -/
private theorem div_nonempty {a b : Ordinal} (h : b ≠ 0) : { o | a < b * succ o }.Nonempty :=
  ⟨a, (succ_le_iff (a := a) (b := b * succ a)).1 <| by
    simpa only [succ_zero, one_mul] using
      mul_le_mul_right' (succ_le_of_lt (Ordinal.pos_iff_ne_zero.2 h)) (succ a)⟩

/-- `a / b` is the unique ordinal `o` satisfying `a = b * o + o'` with `o' < b`. -/
instance div : Div Ordinal :=
  ⟨fun a b => if b = 0 then 0 else sInf { o | a < b * succ o }⟩

@[simp]
theorem div_zero (a : Ordinal) : a / 0 = 0 :=
  dif_pos rfl

private theorem div_def (a) {b : Ordinal} (h : b ≠ 0) : a / b = sInf { o | a < b * succ o } :=
  dif_neg h

theorem lt_mul_succ_div (a) {b : Ordinal} (h : b ≠ 0) : a < b * succ (a / b) := by
  rw [div_def a h]; exact csInf_mem (div_nonempty h)

theorem lt_mul_div_add (a) {b : Ordinal} (h : b ≠ 0) : a < b * (a / b) + b := by
  simpa only [mul_succ] using lt_mul_succ_div a h

theorem div_le {a b c : Ordinal} (b0 : b ≠ 0) : a / b ≤ c ↔ a < b * succ c :=
  ⟨fun h => (lt_mul_succ_div a b0).trans_le (mul_le_mul_left' (succ_le_succ_iff.2 h) _), fun h => by
    rw [div_def a b0]; exact csInf_le' h⟩

theorem lt_div {a b c : Ordinal} (h : c ≠ 0) : a < b / c ↔ c * succ a ≤ b := by
  rw [← not_le, div_le h, not_lt]

theorem div_pos {b c : Ordinal} (h : c ≠ 0) : 0 < b / c ↔ c ≤ b := by simp [lt_div h]

theorem le_div {a b c : Ordinal} (c0 : c ≠ 0) : a ≤ b / c ↔ c * a ≤ b := by
  induction a using limitRecOn with
  | H₁ => simp only [mul_zero, Ordinal.zero_le]
  | H₂ _ _ => rw [succ_le_iff, lt_div c0]
  | H₃ _ h₁ h₂ =>
    revert h₁ h₂
    simp (config := { contextual := true }) only [mul_le_of_limit, limit_le, forall_true_iff]

theorem div_lt {a b c : Ordinal} (b0 : b ≠ 0) : a / b < c ↔ a < b * c :=
  lt_iff_lt_of_le_iff_le <| le_div b0

theorem div_le_of_le_mul {a b c : Ordinal} (h : a ≤ b * c) : a / b ≤ c :=
  if b0 : b = 0 then by simp only [b0, div_zero, Ordinal.zero_le]
  else
    (div_le b0).2 <| h.trans_lt <| mul_lt_mul_of_pos_left (lt_succ c) (Ordinal.pos_iff_ne_zero.2 b0)

theorem mul_lt_of_lt_div {a b c : Ordinal} : a < b / c → c * a < b :=
  lt_imp_lt_of_le_imp_le div_le_of_le_mul

@[simp]
theorem zero_div (a : Ordinal) : 0 / a = 0 :=
  Ordinal.le_zero.1 <| div_le_of_le_mul <| Ordinal.zero_le _

theorem mul_div_le (a b : Ordinal) : b * (a / b) ≤ a :=
  if b0 : b = 0 then by simp only [b0, zero_mul, Ordinal.zero_le] else (le_div b0).1 le_rfl

theorem div_le_left {a b : Ordinal} (h : a ≤ b) (c : Ordinal) : a / c ≤ b / c := by
  obtain rfl | hc := eq_or_ne c 0
  · rw [div_zero, div_zero]
  · rw [le_div hc]
    exact (mul_div_le a c).trans h

theorem mul_add_div (a) {b : Ordinal} (b0 : b ≠ 0) (c) : (b * a + c) / b = a + c / b := by
  apply le_antisymm
  · apply (div_le b0).2
    rw [mul_succ, mul_add, add_assoc, add_lt_add_iff_left]
    apply lt_mul_div_add _ b0
  · rw [le_div b0, mul_add, add_le_add_iff_left]
    apply mul_div_le

theorem div_eq_zero_of_lt {a b : Ordinal} (h : a < b) : a / b = 0 := by
  rw [← Ordinal.le_zero, div_le <| Ordinal.pos_iff_ne_zero.1 <| (Ordinal.zero_le _).trans_lt h]
  simpa only [succ_zero, mul_one] using h

@[simp]
theorem mul_div_cancel (a) {b : Ordinal} (b0 : b ≠ 0) : b * a / b = a := by
  simpa only [add_zero, zero_div] using mul_add_div a b0 0

theorem mul_add_div_mul {a c : Ordinal} (hc : c < a) (b d : Ordinal) :
    (a * b + c) / (a * d) = b / d := by
  have ha : a ≠ 0 := ((Ordinal.zero_le c).trans_lt hc).ne'
  obtain rfl | hd := eq_or_ne d 0
  · rw [mul_zero, div_zero, div_zero]
  · have H := mul_ne_zero ha hd
    apply le_antisymm
    · rw [← lt_succ_iff, div_lt H, mul_assoc]
      · apply (add_lt_add_left hc _).trans_le
        rw [← mul_succ]
        apply mul_le_mul_left'
        rw [succ_le_iff]
        exact lt_mul_succ_div b hd
    · rw [le_div H, mul_assoc]
      exact (mul_le_mul_left' (mul_div_le b d) a).trans (le_add_right _ c)

theorem mul_div_mul_cancel {a : Ordinal} (ha : a ≠ 0) (b c) : a * b / (a * c) = b / c := by
  convert mul_add_div_mul (Ordinal.pos_iff_ne_zero.2 ha) b c using 1
  rw [add_zero]

@[simp]
theorem div_one (a : Ordinal) : a / 1 = a := by
  simpa only [one_mul] using mul_div_cancel a Ordinal.one_ne_zero

@[simp]
theorem div_self {a : Ordinal} (h : a ≠ 0) : a / a = 1 := by
  simpa only [mul_one] using mul_div_cancel 1 h

theorem mul_sub (a b c : Ordinal) : a * (b - c) = a * b - a * c :=
  if a0 : a = 0 then by simp only [a0, zero_mul, sub_self]
  else
    eq_of_forall_ge_iff fun d => by rw [sub_le, ← le_div a0, sub_le, ← le_div a0, mul_add_div _ a0]

theorem isLimit_add_iff {a b} : IsLimit (a + b) ↔ IsLimit b ∨ b = 0 ∧ IsLimit a := by
  constructor <;> intro h
  · by_cases h' : b = 0
    · rw [h', add_zero] at h
      right
      exact ⟨h', h⟩
    left
    rw [← add_sub_cancel a b]
    apply isLimit_sub h
    suffices a + 0 < a + b by simpa only [add_zero] using this
    rwa [add_lt_add_iff_left, Ordinal.pos_iff_ne_zero]
  rcases h with (h | ⟨rfl, h⟩)
  · exact isLimit_add a h
  · simpa only [add_zero]

theorem dvd_add_iff : ∀ {a b c : Ordinal}, a ∣ b → (a ∣ b + c ↔ a ∣ c)
  | a, _, c, ⟨b, rfl⟩ =>
    ⟨fun ⟨d, e⟩ => ⟨d - b, by rw [mul_sub, ← e, add_sub_cancel]⟩, fun ⟨d, e⟩ => by
      rw [e, ← mul_add]
      apply dvd_mul_right⟩

theorem div_mul_cancel : ∀ {a b : Ordinal}, a ≠ 0 → a ∣ b → a * (b / a) = b
  | a, _, a0, ⟨b, rfl⟩ => by rw [mul_div_cancel _ a0]

theorem le_of_dvd : ∀ {a b : Ordinal}, b ≠ 0 → a ∣ b → a ≤ b
  -- Porting note: `⟨b, rfl⟩ => by` → `⟨b, e⟩ => by subst e`
  | a, _, b0, ⟨b, e⟩ => by
    subst e
    -- Porting note: `Ne` is required.
    simpa only [mul_one] using
      mul_le_mul_left'
        (one_le_iff_ne_zero.2 fun h : b = 0 => by
          simp only [h, mul_zero, Ne, not_true_eq_false] at b0) a

theorem dvd_antisymm {a b : Ordinal} (h₁ : a ∣ b) (h₂ : b ∣ a) : a = b :=
  if a0 : a = 0 then by subst a; exact (eq_zero_of_zero_dvd h₁).symm
  else
    if b0 : b = 0 then by subst b; exact eq_zero_of_zero_dvd h₂
    else (le_of_dvd b0 h₁).antisymm (le_of_dvd a0 h₂)

instance isAntisymm : IsAntisymm Ordinal (· ∣ ·) :=
  ⟨@dvd_antisymm⟩

/-- `a % b` is the unique ordinal `o'` satisfying
  `a = b * o + o'` with `o' < b`. -/
instance mod : Mod Ordinal :=
  ⟨fun a b => a - b * (a / b)⟩

theorem mod_def (a b : Ordinal) : a % b = a - b * (a / b) :=
  rfl

theorem mod_le (a b : Ordinal) : a % b ≤ a :=
  sub_le_self a _

@[simp]
theorem mod_zero (a : Ordinal) : a % 0 = a := by simp only [mod_def, div_zero, zero_mul, sub_zero]

theorem mod_eq_of_lt {a b : Ordinal} (h : a < b) : a % b = a := by
  simp only [mod_def, div_eq_zero_of_lt h, mul_zero, sub_zero]

@[simp]
theorem zero_mod (b : Ordinal) : 0 % b = 0 := by simp only [mod_def, zero_div, mul_zero, sub_self]

theorem div_add_mod (a b : Ordinal) : b * (a / b) + a % b = a :=
  Ordinal.add_sub_cancel_of_le <| mul_div_le _ _

theorem mod_lt (a) {b : Ordinal} (h : b ≠ 0) : a % b < b :=
  (add_lt_add_iff_left (b * (a / b))).1 <| by rw [div_add_mod]; exact lt_mul_div_add a h

@[simp]
theorem mod_self (a : Ordinal) : a % a = 0 :=
  if a0 : a = 0 then by simp only [a0, zero_mod]
  else by simp only [mod_def, div_self a0, mul_one, sub_self]

@[simp]
theorem mod_one (a : Ordinal) : a % 1 = 0 := by simp only [mod_def, div_one, one_mul, sub_self]

theorem dvd_of_mod_eq_zero {a b : Ordinal} (H : a % b = 0) : b ∣ a :=
  ⟨a / b, by simpa [H] using (div_add_mod a b).symm⟩

theorem mod_eq_zero_of_dvd {a b : Ordinal} (H : b ∣ a) : a % b = 0 := by
  rcases H with ⟨c, rfl⟩
  rcases eq_or_ne b 0 with (rfl | hb)
  · simp
  · simp [mod_def, hb]

theorem dvd_iff_mod_eq_zero {a b : Ordinal} : b ∣ a ↔ a % b = 0 :=
  ⟨mod_eq_zero_of_dvd, dvd_of_mod_eq_zero⟩

@[simp]
theorem mul_add_mod_self (x y z : Ordinal) : (x * y + z) % x = z % x := by
  rcases eq_or_ne x 0 with rfl | hx
  · simp
  · rwa [mod_def, mul_add_div, mul_add, ← sub_sub, add_sub_cancel, mod_def]

@[simp]
theorem mul_mod (x y : Ordinal) : x * y % x = 0 := by
  simpa using mul_add_mod_self x y 0

theorem mul_add_mod_mul {w x : Ordinal} (hw : w < x) (y z : Ordinal) :
    (x * y + w) % (x * z) = x * (y % z) + w := by
  rw [mod_def, mul_add_div_mul hw]
  apply sub_eq_of_add_eq
  rw [← add_assoc, mul_assoc, ← mul_add, div_add_mod]

theorem mul_mod_mul (x y z : Ordinal) : (x * y) % (x * z) = x * (y % z) := by
  obtain rfl | hx := Ordinal.eq_zero_or_pos x
  · simp
  · convert mul_add_mod_mul hx y z using 1 <;>
    rw [add_zero]

theorem mod_mod_of_dvd (a : Ordinal) {b c : Ordinal} (h : c ∣ b) : a % b % c = a % c := by
  nth_rw 2 [← div_add_mod a b]
  rcases h with ⟨d, rfl⟩
  rw [mul_assoc, mul_add_mod_self]

@[simp]
theorem mod_mod (a b : Ordinal) : a % b % b = a % b :=
  mod_mod_of_dvd a dvd_rfl

/-! ### Families of ordinals

There are two kinds of indexed families that naturally arise when dealing with ordinals: those
indexed by some type in the appropriate universe, and those indexed by ordinals less than another.
The following API allows one to convert from one kind of family to the other.

In many cases, this makes it easy to prove claims about one kind of family via the corresponding
claim on the other. -/


/-- Converts a family indexed by a `Type u` to one indexed by an `Ordinal.{u}` using a specified
well-ordering. -/
def bfamilyOfFamily' {ι : Type u} (r : ι → ι → Prop) [IsWellOrder ι r] (f : ι → α) :
    ∀ a < type r, α := fun a ha => f (enum r ⟨a, ha⟩)

/-- Converts a family indexed by a `Type u` to one indexed by an `Ordinal.{u}` using a well-ordering
given by the axiom of choice. -/
def bfamilyOfFamily {ι : Type u} : (ι → α) → ∀ a < type (@WellOrderingRel ι), α :=
  bfamilyOfFamily' WellOrderingRel

/-- Converts a family indexed by an `Ordinal.{u}` to one indexed by a `Type u` using a specified
well-ordering. -/
def familyOfBFamily' {ι : Type u} (r : ι → ι → Prop) [IsWellOrder ι r] {o} (ho : type r = o)
    (f : ∀ a < o, α) : ι → α := fun i =>
  f (typein r i)
    (by
      rw [← ho]
      exact typein_lt_type r i)

/-- Converts a family indexed by an `Ordinal.{u}` to one indexed by a `Type u` using a well-ordering
given by the axiom of choice. -/
def familyOfBFamily (o : Ordinal) (f : ∀ a < o, α) : o.toType → α :=
  familyOfBFamily' (· < ·) (type_toType o) f

@[simp]
theorem bfamilyOfFamily'_typein {ι} (r : ι → ι → Prop) [IsWellOrder ι r] (f : ι → α) (i) :
    bfamilyOfFamily' r f (typein r i) (typein_lt_type r i) = f i := by
  simp only [bfamilyOfFamily', enum_typein]

@[simp]
theorem bfamilyOfFamily_typein {ι} (f : ι → α) (i) :
    bfamilyOfFamily f (typein _ i) (typein_lt_type _ i) = f i :=
  bfamilyOfFamily'_typein _ f i

@[simp, nolint simpNF] -- Porting note (#10959): simp cannot prove this
theorem familyOfBFamily'_enum {ι : Type u} (r : ι → ι → Prop) [IsWellOrder ι r] {o}
    (ho : type r = o) (f : ∀ a < o, α) (i hi) :
    familyOfBFamily' r ho f (enum r ⟨i, by rwa [ho]⟩) = f i hi := by
  simp only [familyOfBFamily', typein_enum]

@[simp, nolint simpNF] -- Porting note (#10959): simp cannot prove this
theorem familyOfBFamily_enum (o : Ordinal) (f : ∀ a < o, α) (i hi) :
    familyOfBFamily o f (enum (α := o.toType) (· < ·) ⟨i, hi.trans_eq (type_toType _).symm⟩)
    = f i hi :=
  familyOfBFamily'_enum _ (type_toType o) f _ _

/-- The range of a family indexed by ordinals. -/
def brange (o : Ordinal) (f : ∀ a < o, α) : Set α :=
  { a | ∃ i hi, f i hi = a }

theorem mem_brange {o : Ordinal} {f : ∀ a < o, α} {a} : a ∈ brange o f ↔ ∃ i hi, f i hi = a :=
  Iff.rfl

theorem mem_brange_self {o} (f : ∀ a < o, α) (i hi) : f i hi ∈ brange o f :=
  ⟨i, hi, rfl⟩

@[simp]
theorem range_familyOfBFamily' {ι : Type u} (r : ι → ι → Prop) [IsWellOrder ι r] {o}
    (ho : type r = o) (f : ∀ a < o, α) : range (familyOfBFamily' r ho f) = brange o f := by
  refine Set.ext fun a => ⟨?_, ?_⟩
  · rintro ⟨b, rfl⟩
    apply mem_brange_self
  · rintro ⟨i, hi, rfl⟩
    exact ⟨_, familyOfBFamily'_enum _ _ _ _ _⟩

@[simp]
theorem range_familyOfBFamily {o} (f : ∀ a < o, α) : range (familyOfBFamily o f) = brange o f :=
  range_familyOfBFamily' _ _ f

@[simp]
theorem brange_bfamilyOfFamily' {ι : Type u} (r : ι → ι → Prop) [IsWellOrder ι r] (f : ι → α) :
    brange _ (bfamilyOfFamily' r f) = range f := by
  refine Set.ext fun a => ⟨?_, ?_⟩
  · rintro ⟨i, hi, rfl⟩
    apply mem_range_self
  · rintro ⟨b, rfl⟩
    exact ⟨_, _, bfamilyOfFamily'_typein _ _ _⟩

@[simp]
theorem brange_bfamilyOfFamily {ι : Type u} (f : ι → α) : brange _ (bfamilyOfFamily f) = range f :=
  brange_bfamilyOfFamily' _ _

@[simp]
theorem brange_const {o : Ordinal} (ho : o ≠ 0) {c : α} : (brange o fun _ _ => c) = {c} := by
  rw [← range_familyOfBFamily]
  exact @Set.range_const _ o.toType (toType_nonempty_iff_ne_zero.2 ho) c

theorem comp_bfamilyOfFamily' {ι : Type u} (r : ι → ι → Prop) [IsWellOrder ι r] (f : ι → α)
    (g : α → β) : (fun i hi => g (bfamilyOfFamily' r f i hi)) = bfamilyOfFamily' r (g ∘ f) :=
  rfl

theorem comp_bfamilyOfFamily {ι : Type u} (f : ι → α) (g : α → β) :
    (fun i hi => g (bfamilyOfFamily f i hi)) = bfamilyOfFamily (g ∘ f) :=
  rfl

theorem comp_familyOfBFamily' {ι : Type u} (r : ι → ι → Prop) [IsWellOrder ι r] {o}
    (ho : type r = o) (f : ∀ a < o, α) (g : α → β) :
    g ∘ familyOfBFamily' r ho f = familyOfBFamily' r ho fun i hi => g (f i hi) :=
  rfl

theorem comp_familyOfBFamily {o} (f : ∀ a < o, α) (g : α → β) :
    g ∘ familyOfBFamily o f = familyOfBFamily o fun i hi => g (f i hi) :=
  rfl

/-! ### Supremum of a family of ordinals -/

/-- The supremum of a family of ordinals -/

@[deprecated iSup (since := "2024-08-27")]
def sup {ι : Type u} (f : ι → Ordinal.{max u v}) : Ordinal.{max u v} :=
  iSup f

set_option linter.deprecated false in
@[deprecated (since := "2024-08-27")]
theorem sSup_eq_sup {ι : Type u} (f : ι → Ordinal.{max u v}) : sSup (Set.range f) = sup.{_, v} f :=
  rfl

/-- The range of an indexed ordinal function, whose outputs live in a higher universe than the
    inputs, is always bounded above. See `Ordinal.lsub` for an explicit bound. -/
theorem bddAbove_range {ι : Type u} (f : ι → Ordinal.{max u v}) : BddAbove (Set.range f) :=
  ⟨(iSup (succ ∘ card ∘ f)).ord, by
    rintro a ⟨i, rfl⟩
    exact le_of_lt (Cardinal.lt_ord.2 ((lt_succ _).trans_le
      (le_ciSup (Cardinal.bddAbove_range.{_, v} _) _)))⟩

theorem bddAbove_of_small (s : Set Ordinal.{u}) [h : Small.{u} s] : BddAbove s := by
  obtain ⟨a, ha⟩ := bddAbove_range (fun x => ((@equivShrink s h).symm x).val)
  use a
  intro b hb
  simpa using ha (mem_range_self (equivShrink s ⟨b, hb⟩))

theorem bddAbove_iff_small {s : Set Ordinal.{u}} : BddAbove s ↔ Small.{u} s :=
  ⟨fun ⟨a, h⟩ => small_subset <| show s ⊆ Iic a from fun _ hx => h hx, fun _ =>
    bddAbove_of_small _⟩

<<<<<<< HEAD
theorem bddAbove_range_comp {ι : Type u} {f : ι → Ordinal.{v}} (hf : BddAbove (range f))
    (g : Ordinal.{v} → Ordinal.{max v w}) : BddAbove (range (g ∘ f)) := by
  rw [range_comp, bddAbove_iff_small]
  rw [bddAbove_iff_small] at hf
  exact small_lift _
=======
theorem bddAbove_image {s : Set Ordinal.{u}} (hf : BddAbove s)
    (f : Ordinal.{u} → Ordinal.{max u v}) : BddAbove (f '' s) := by
  rw [bddAbove_iff_small] at hf ⊢
  exact small_lift _

theorem bddAbove_range_comp {ι : Type u} {f : ι → Ordinal.{v}} (hf : BddAbove (range f))
    (g : Ordinal.{v} → Ordinal.{max v w}) : BddAbove (range (g ∘ f)) := by
  rw [range_comp]
  exact bddAbove_image hf g
>>>>>>> 1deca17a

/-- `le_ciSup` whenever the input type is small in the output universe. This lemma sometimes
fails to infer `f` in simple cases and needs it to be given explicitly. -/
protected theorem le_iSup {ι} (f : ι → Ordinal.{u}) [Small.{u} ι] : ∀ i, f i ≤ iSup f :=
  le_ciSup (bddAbove_of_small _)

set_option linter.deprecated false in
@[deprecated Ordinal.le_iSup (since := "2024-08-27")]
theorem le_sup {ι : Type u} (f : ι → Ordinal.{max u v}) : ∀ i, f i ≤ sup.{_, v} f := fun i =>
  Ordinal.le_iSup f i

/-- `ciSup_le_iff'` whenever the input type is small in the output universe. -/
protected theorem iSup_le_iff {ι} {f : ι → Ordinal.{u}} {a : Ordinal.{u}} [Small.{u} ι] :
    iSup f ≤ a ↔ ∀ i, f i ≤ a :=
  ciSup_le_iff' (bddAbove_of_small _)

set_option linter.deprecated false in
@[deprecated Ordinal.iSup_le_iff (since := "2024-08-27")]
theorem sup_le_iff {ι : Type u} {f : ι → Ordinal.{max u v}} {a} : sup.{_, v} f ≤ a ↔ ∀ i, f i ≤ a :=
  Ordinal.iSup_le_iff

/-- An alias of `ciSup_le'` for discoverability. -/
protected theorem iSup_le {ι} {f : ι → Ordinal} {a} :
    (∀ i, f i ≤ a) → iSup f ≤ a :=
  ciSup_le'

set_option linter.deprecated false in
@[deprecated Ordinal.iSup_le (since := "2024-08-27")]
theorem sup_le {ι : Type u} {f : ι → Ordinal.{max u v}} {a} : (∀ i, f i ≤ a) → sup.{_, v} f ≤ a :=
  Ordinal.iSup_le

/-- `lt_ciSup_iff'` whenever the input type is small in the output universe. -/
protected theorem lt_iSup {ι} {f : ι → Ordinal.{u}} {a : Ordinal.{u}} [Small.{u} ι] :
    a < iSup f ↔ ∃ i, a < f i :=
  lt_ciSup_iff' (bddAbove_of_small _)

set_option linter.deprecated false in
@[deprecated Ordinal.lt_iSup (since := "2024-08-27")]
theorem lt_sup {ι : Type u} {f : ι → Ordinal.{max u v}} {a} : a < sup.{_, v} f ↔ ∃ i, a < f i := by
  simpa only [not_forall, not_le] using not_congr (@sup_le_iff.{_, v} _ f a)

@[deprecated (since := "2024-08-27")]
theorem ne_iSup_iff_lt_iSup {ι : Type u} {f : ι → Ordinal.{max u v}} :
    (∀ i, f i ≠ iSup f) ↔ ∀ i, f i < iSup f :=
  forall_congr' fun i => (Ordinal.le_iSup f i).lt_iff_ne.symm

set_option linter.deprecated false in
@[deprecated ne_iSup_iff_lt_iSup (since := "2024-08-27")]
theorem ne_sup_iff_lt_sup {ι : Type u} {f : ι → Ordinal.{max u v}} :
    (∀ i, f i ≠ sup.{_, v} f) ↔ ∀ i, f i < sup.{_, v} f :=
  ne_iSup_iff_lt_iSup

-- TODO: state in terms of `IsSuccLimit`.
theorem succ_lt_iSup_of_ne_iSup {ι} {f : ι → Ordinal.{u}} [Small.{u} ι]
    (hf : ∀ i, f i ≠ iSup f) {a} (hao : a < iSup f) : succ a < iSup f := by
  by_contra! hoa
  exact hao.not_le (Ordinal.iSup_le fun i => le_of_lt_succ <|
    (lt_of_le_of_ne (Ordinal.le_iSup _ _) (hf i)).trans_le hoa)

set_option linter.deprecated false in
@[deprecated succ_lt_iSup_of_ne_iSup (since := "2024-08-27")]
theorem sup_not_succ_of_ne_sup {ι : Type u} {f : ι → Ordinal.{max u v}}
    (hf : ∀ i, f i ≠ sup.{_, v} f) {a} (hao : a < sup.{_, v} f) : succ a < sup.{_, v} f := by
  by_contra! hoa
  exact
    hao.not_le (sup_le fun i => le_of_lt_succ <| (lt_of_le_of_ne (le_sup _ _) (hf i)).trans_le hoa)

-- TODO: generalize to conditionally complete lattices.
theorem iSup_eq_zero_iff {ι} {f : ι → Ordinal.{u}} [Small.{u} ι] :
    iSup f = 0 ↔ ∀ i, f i = 0 := by
  refine
    ⟨fun h i => ?_, fun h =>
      le_antisymm (Ordinal.iSup_le fun i => Ordinal.le_zero.2 (h i)) (Ordinal.zero_le _)⟩
  rw [← Ordinal.le_zero, ← h]
  exact Ordinal.le_iSup f i

set_option linter.deprecated false in
@[deprecated iSup_eq_zero_iff (since := "2024-08-27")]
theorem sup_eq_zero_iff {ι : Type u} {f : ι → Ordinal.{max u v}} :
    sup.{_, v} f = 0 ↔ ∀ i, f i = 0 := by
  refine
    ⟨fun h i => ?_, fun h =>
      le_antisymm (sup_le fun i => Ordinal.le_zero.2 (h i)) (Ordinal.zero_le _)⟩
  rw [← Ordinal.le_zero, ← h]
  exact le_sup f i

set_option linter.deprecated false in
@[deprecated ciSup_of_empty (since := "2024-08-27")]
theorem sup_empty {ι} [IsEmpty ι] (f : ι → Ordinal) : sup f = 0 :=
  ciSup_of_empty f

set_option linter.deprecated false in
@[deprecated ciSup_const (since := "2024-08-27")]
theorem sup_const {ι} [_hι : Nonempty ι] (o : Ordinal) : (sup fun _ : ι => o) = o :=
  ciSup_const

set_option linter.deprecated false in
@[deprecated ciSup_unique (since := "2024-08-27")]
theorem sup_unique {ι} [Unique ι] (f : ι → Ordinal) : sup f = f default :=
  ciSup_unique

set_option linter.deprecated false in
@[deprecated csSup_le_csSup' (since := "2024-08-27")]
theorem sup_le_of_range_subset {ι ι'} {f : ι → Ordinal} {g : ι' → Ordinal}
    (h : Set.range f ⊆ Set.range g) : sup.{u, max v w} f ≤ sup.{v, max u w} g :=
  csSup_le_csSup' (bddAbove_range.{v, max u w} _) h

-- TODO: generalize or remove
theorem iSup_eq_of_range_eq {ι ι'} {f : ι → Ordinal} {g : ι' → Ordinal}
    (h : Set.range f = Set.range g) : iSup f = iSup g :=
  congr_arg _ h

set_option linter.deprecated false in
@[deprecated iSup_eq_of_range_eq (since := "2024-08-27")]
theorem sup_eq_of_range_eq {ι : Type u} {ι' : Type v}
    {f : ι → Ordinal.{max u v w}} {g : ι' → Ordinal.{max u v w}}
    (h : Set.range f = Set.range g) : sup.{u, max v w} f = sup.{v, max u w} g :=
  Ordinal.iSup_eq_of_range_eq h

-- TODO: generalize to conditionally complete lattices
theorem iSup_sum {α β} (f : α ⊕ β → Ordinal.{u}) [Small.{u} α] [Small.{u} β]:
    iSup f = max (⨆ a, f (Sum.inl a)) (⨆ b, f (Sum.inr b)) := by
  apply (Ordinal.iSup_le _).antisymm (max_le _ _)
  · rintro (i | i)
    · exact le_max_of_le_left (Ordinal.le_iSup (fun x ↦ f (Sum.inl x)) i)
    · exact le_max_of_le_right (Ordinal.le_iSup (fun x ↦ f (Sum.inr x)) i)
  all_goals
    apply csSup_le_csSup' (bddAbove_of_small _)
    rintro i ⟨a, rfl⟩
    apply mem_range_self

set_option linter.deprecated false in
@[deprecated iSup_sum (since := "2024-08-27")]
theorem sup_sum {α : Type u} {β : Type v} (f : α ⊕ β → Ordinal) :
    sup.{max u v, w} f =
      max (sup.{u, max v w} fun a => f (Sum.inl a)) (sup.{v, max u w} fun b => f (Sum.inr b)) := by
  apply (sup_le_iff.2 _).antisymm (max_le_iff.2 ⟨_, _⟩)
  · rintro (i | i)
    · exact le_max_of_le_left (le_sup _ i)
    · exact le_max_of_le_right (le_sup _ i)
  all_goals
    apply sup_le_of_range_subset.{_, max u v, w}
    rintro i ⟨a, rfl⟩
    apply mem_range_self

theorem unbounded_range_of_le_iSup {α β : Type u} (r : α → α → Prop) [IsWellOrder α r] (f : β → α)
    (h : type r ≤ ⨆ i, typein r (f i)) : Unbounded r (range f) :=
  (not_bounded_iff _).1 fun ⟨x, hx⟩ =>
    h.not_lt <| lt_of_le_of_lt
      (Ordinal.iSup_le fun y => ((typein_lt_typein r).2 <| hx _ <| mem_range_self y).le)
      (typein_lt_type r x)

set_option linter.deprecated false in
@[deprecated unbounded_range_of_le_iSup (since := "2024-08-27")]
theorem unbounded_range_of_sup_ge {α β : Type u} (r : α → α → Prop) [IsWellOrder α r] (f : β → α)
    (h : type r ≤ sup.{u, u} (typein r ∘ f)) : Unbounded r (range f) :=
  unbounded_range_of_le_iSup r f h

set_option linter.deprecated false in
@[deprecated (since := "2024-08-27")]
theorem le_sup_shrink_equiv {s : Set Ordinal.{u}} (hs : Small.{u} s) (a) (ha : a ∈ s) :
    a ≤ sup.{u, u} fun x => ((@equivShrink s hs).symm x).val := by
  convert le_sup.{u, u} (fun x => ((@equivShrink s hs).symm x).val) ((@equivShrink s hs) ⟨a, ha⟩)
  rw [symm_apply_apply]

theorem IsNormal.map_iSup_of_bddAbove {f : Ordinal.{u} → Ordinal.{v}} (H : IsNormal f)
    {ι : Type*} (g : ι → Ordinal.{u}) (hg : BddAbove (range g))
    [Nonempty ι] : f (⨆ i, g i) = ⨆ i, f (g i) := eq_of_forall_ge_iff fun a ↦ by
  have := bddAbove_iff_small.mp hg
  have := univLE_of_injective H.strictMono.injective
  have := Small.trans_univLE.{u, v} (range g)
  have hfg : BddAbove (range (f ∘ g)) := bddAbove_iff_small.mpr <| by
    rw [range_comp]
    exact small_image f (range g)
  change _ ↔ ⨆ i, (f ∘ g) i ≤ a
  rw [ciSup_le_iff hfg, H.le_set' _ Set.univ_nonempty g] <;> simp [ciSup_le_iff hg]

theorem IsNormal.map_iSup {f : Ordinal.{u} → Ordinal.{v}} (H : IsNormal f)
    {ι : Type w} (g : ι → Ordinal.{u}) [Small.{u} ι] [Nonempty ι] :
    f (⨆ i, g i) = ⨆ i, f (g i) :=
  H.map_iSup_of_bddAbove g (bddAbove_of_small _)

theorem IsNormal.map_sSup_of_bddAbove {f : Ordinal.{u} → Ordinal.{v}} (H : IsNormal f)
    {s : Set Ordinal.{u}} (hs : BddAbove s) (hn : s.Nonempty) : f (sSup s) = sSup (f '' s) := by
  have := hn.to_subtype
  rw [sSup_eq_iSup', sSup_image', H.map_iSup_of_bddAbove]
  rwa [Subtype.range_coe_subtype, setOf_mem_eq]

theorem IsNormal.map_sSup {f : Ordinal.{u} → Ordinal.{v}} (H : IsNormal f)
    {s : Set Ordinal.{u}} (hn : s.Nonempty) [Small.{u} s] : f (sSup s) = sSup (f '' s) :=
  H.map_sSup_of_bddAbove (bddAbove_of_small s) hn

set_option linter.deprecated false in
@[deprecated IsNormal.map_iSup (since := "2024-08-27")]
theorem IsNormal.sup {f : Ordinal.{max u v} → Ordinal.{max u w}} (H : IsNormal f) {ι : Type u}
    (g : ι → Ordinal.{max u v}) [Nonempty ι] : f (sup.{_, v} g) = sup.{_, w} (f ∘ g) :=
  H.map_iSup g

<<<<<<< HEAD
=======
theorem IsNormal.apply_of_isLimit {f : Ordinal.{u} → Ordinal.{v}} (H : IsNormal f) {o : Ordinal}
    (ho : IsLimit o) : f o = ⨆ a : Iio o, f a := by
  have : Nonempty (Iio o) := ⟨0, ho.pos⟩
  rw [← H.map_iSup, ho.iSup_Iio]

>>>>>>> 1deca17a
set_option linter.deprecated false in
@[deprecated (since := "2024-08-27")]
theorem sup_eq_sSup {s : Set Ordinal.{u}} (hs : Small.{u} s) :
    (sup.{u, u} fun x => (@equivShrink s hs).symm x) = sSup s :=
  let hs' := bddAbove_iff_small.2 hs
  ((csSup_le_iff' hs').2 (le_sup_shrink_equiv hs)).antisymm'
    (sup_le fun _x => le_csSup hs' (Subtype.mem _))

theorem sSup_ord {s : Set Cardinal.{u}} (hs : BddAbove s) : (sSup s).ord = sSup (ord '' s) :=
  eq_of_forall_ge_iff fun a => by
    rw [csSup_le_iff'
        (bddAbove_iff_small.2 (@small_image _ _ _ s (Cardinal.bddAbove_iff_small.1 hs))),
      ord_le, csSup_le_iff' hs]
    simp [ord_le]

theorem iSup_ord {ι} {f : ι → Cardinal} (hf : BddAbove (range f)) :
    (iSup f).ord = ⨆ i, (f i).ord := by
  unfold iSup
  convert sSup_ord hf
  -- Porting note: `change` is required.
  conv_lhs => change range (ord ∘ f)
  rw [range_comp]

theorem sInf_compl_lt_lift_ord_succ {ι : Type u} (f : ι → Ordinal.{max u v}) :
    sInf (range f)ᶜ < lift.{v} (succ #ι).ord := by
  by_contra! h
  have : Iio (lift.{v} (succ #ι).ord) ⊆ range f := by
    intro o ho
    have := not_mem_of_lt_csInf' (ho.trans_le h)
    rwa [not_mem_compl_iff] at this
  have := mk_le_mk_of_subset this
  rw [mk_Iio_ordinal, ← lift_card, Cardinal.lift_lift, card_ord, Cardinal.lift_succ,
    succ_le_iff, ← Cardinal.lift_id'.{u, max (u + 1) (v + 1)} #_] at this
  exact this.not_le mk_range_le_lift

theorem sInf_compl_lt_ord_succ {ι : Type u} (f : ι → Ordinal.{u}) :
    sInf (range f)ᶜ < (succ #ι).ord :=
  lift_id (succ #ι).ord ▸ sInf_compl_lt_lift_ord_succ f

-- TODO: remove `bsup` in favor of `iSup` in a future refactor.

section bsup
set_option linter.deprecated false

private theorem sup_le_sup {ι ι' : Type u} (r : ι → ι → Prop) (r' : ι' → ι' → Prop)
    [IsWellOrder ι r] [IsWellOrder ι' r'] {o} (ho : type r = o) (ho' : type r' = o)
    (f : ∀ a < o, Ordinal.{max u v}) :
    sup.{_, v} (familyOfBFamily' r ho f) ≤ sup.{_, v} (familyOfBFamily' r' ho' f) :=
  sup_le fun i => by
    cases'
      typein_surj r'
        (by
          rw [ho', ← ho]
          exact typein_lt_type r i) with
      j hj
    simp_rw [familyOfBFamily', ← hj]
    apply le_sup

theorem sup_eq_sup {ι ι' : Type u} (r : ι → ι → Prop) (r' : ι' → ι' → Prop) [IsWellOrder ι r]
    [IsWellOrder ι' r'] {o : Ordinal.{u}} (ho : type r = o) (ho' : type r' = o)
    (f : ∀ a < o, Ordinal.{max u v}) :
    sup.{_, v} (familyOfBFamily' r ho f) = sup.{_, v} (familyOfBFamily' r' ho' f) :=
  sup_eq_of_range_eq.{u, u, v} (by simp)

/-- The supremum of a family of ordinals indexed by the set of ordinals less than some
    `o : Ordinal.{u}`. This is a special case of `sup` over the family provided by
    `familyOfBFamily`. -/
def bsup (o : Ordinal.{u}) (f : ∀ a < o, Ordinal.{max u v}) : Ordinal.{max u v} :=
  sup.{_, v} (familyOfBFamily o f)

@[simp]
theorem sup_eq_bsup {o : Ordinal.{u}} (f : ∀ a < o, Ordinal.{max u v}) :
    sup.{_, v} (familyOfBFamily o f) = bsup.{_, v} o f :=
  rfl

@[simp]
theorem sup_eq_bsup' {o : Ordinal.{u}} {ι} (r : ι → ι → Prop) [IsWellOrder ι r] (ho : type r = o)
    (f : ∀ a < o, Ordinal.{max u v}) : sup.{_, v} (familyOfBFamily' r ho f) = bsup.{_, v} o f :=
  sup_eq_sup r _ ho _ f

@[simp, nolint simpNF] -- Porting note (#10959): simp cannot prove this
theorem sSup_eq_bsup {o : Ordinal.{u}} (f : ∀ a < o, Ordinal.{max u v}) :
    sSup (brange o f) = bsup.{_, v} o f := by
  congr
  rw [range_familyOfBFamily]

@[simp]
theorem bsup_eq_sup' {ι : Type u} (r : ι → ι → Prop) [IsWellOrder ι r] (f : ι → Ordinal.{max u v}) :
    bsup.{_, v} _ (bfamilyOfFamily' r f) = sup.{_, v} f := by
  simp (config := { unfoldPartialApp := true }) only [← sup_eq_bsup' r, enum_typein,
    familyOfBFamily', bfamilyOfFamily']

theorem bsup_eq_bsup {ι : Type u} (r r' : ι → ι → Prop) [IsWellOrder ι r] [IsWellOrder ι r']
    (f : ι → Ordinal.{max u v}) :
    bsup.{_, v} _ (bfamilyOfFamily' r f) = bsup.{_, v} _ (bfamilyOfFamily' r' f) := by
  rw [bsup_eq_sup', bsup_eq_sup']

@[simp]
theorem bsup_eq_sup {ι : Type u} (f : ι → Ordinal.{max u v}) :
    bsup.{_, v} _ (bfamilyOfFamily f) = sup.{_, v} f :=
  bsup_eq_sup' _ f

@[congr]
theorem bsup_congr {o₁ o₂ : Ordinal.{u}} (f : ∀ a < o₁, Ordinal.{max u v}) (ho : o₁ = o₂) :
    bsup.{_, v} o₁ f = bsup.{_, v} o₂ fun a h => f a (h.trans_eq ho.symm) := by
  subst ho
  -- Porting note: `rfl` is required.
  rfl

theorem bsup_le_iff {o f a} : bsup.{u, v} o f ≤ a ↔ ∀ i h, f i h ≤ a :=
  sup_le_iff.trans
    ⟨fun h i hi => by
      rw [← familyOfBFamily_enum o f]
      exact h _, fun h _ => h _ _⟩

theorem bsup_le {o : Ordinal} {f : ∀ b < o, Ordinal} {a} :
    (∀ i h, f i h ≤ a) → bsup.{u, v} o f ≤ a :=
  bsup_le_iff.2

theorem le_bsup {o} (f : ∀ a < o, Ordinal) (i h) : f i h ≤ bsup o f :=
  bsup_le_iff.1 le_rfl _ _

theorem lt_bsup {o : Ordinal.{u}} (f : ∀ a < o, Ordinal.{max u v}) {a} :
    a < bsup.{_, v} o f ↔ ∃ i hi, a < f i hi := by
  simpa only [not_forall, not_le] using not_congr (@bsup_le_iff.{_, v} _ f a)

theorem IsNormal.bsup {f : Ordinal.{max u v} → Ordinal.{max u w}} (H : IsNormal f)
    {o : Ordinal.{u}} :
    ∀ (g : ∀ a < o, Ordinal), o ≠ 0 → f (bsup.{_, v} o g) = bsup.{_, w} o fun a h => f (g a h) :=
  inductionOn o fun α r _ g h => by
    haveI := type_ne_zero_iff_nonempty.1 h
    rw [← sup_eq_bsup' r, IsNormal.sup.{_, v, w} H, ← sup_eq_bsup' r] <;> rfl

theorem lt_bsup_of_ne_bsup {o : Ordinal.{u}} {f : ∀ a < o, Ordinal.{max u v}} :
    (∀ i h, f i h ≠ bsup.{_, v} o f) ↔ ∀ i h, f i h < bsup.{_, v} o f :=
  ⟨fun hf _ _ => lt_of_le_of_ne (le_bsup _ _ _) (hf _ _), fun hf _ _ => ne_of_lt (hf _ _)⟩

theorem bsup_not_succ_of_ne_bsup {o : Ordinal.{u}} {f : ∀ a < o, Ordinal.{max u v}}
    (hf : ∀ {i : Ordinal} (h : i < o), f i h ≠ bsup.{_, v} o f) (a) :
    a < bsup.{_, v} o f → succ a < bsup.{_, v} o f := by
  rw [← sup_eq_bsup] at *
  exact sup_not_succ_of_ne_sup fun i => hf _

@[simp]
theorem bsup_eq_zero_iff {o} {f : ∀ a < o, Ordinal} : bsup o f = 0 ↔ ∀ i hi, f i hi = 0 := by
  refine
    ⟨fun h i hi => ?_, fun h =>
      le_antisymm (bsup_le fun i hi => Ordinal.le_zero.2 (h i hi)) (Ordinal.zero_le _)⟩
  rw [← Ordinal.le_zero, ← h]
  exact le_bsup f i hi

theorem lt_bsup_of_limit {o : Ordinal} {f : ∀ a < o, Ordinal}
    (hf : ∀ {a a'} (ha : a < o) (ha' : a' < o), a < a' → f a ha < f a' ha')
    (ho : ∀ a < o, succ a < o) (i h) : f i h < bsup o f :=
  (hf _ _ <| lt_succ i).trans_le (le_bsup f (succ i) <| ho _ h)

theorem bsup_succ_of_mono {o : Ordinal} {f : ∀ a < succ o, Ordinal}
    (hf : ∀ {i j} (hi hj), i ≤ j → f i hi ≤ f j hj) : bsup _ f = f o (lt_succ o) :=
  le_antisymm (bsup_le fun _i hi => hf _ _ <| le_of_lt_succ hi) (le_bsup _ _ _)

@[simp]
theorem bsup_zero (f : ∀ a < (0 : Ordinal), Ordinal) : bsup 0 f = 0 :=
  bsup_eq_zero_iff.2 fun i hi => (Ordinal.not_lt_zero i hi).elim

theorem bsup_const {o : Ordinal.{u}} (ho : o ≠ 0) (a : Ordinal.{max u v}) :
    (bsup.{_, v} o fun _ _ => a) = a :=
  le_antisymm (bsup_le fun _ _ => le_rfl) (le_bsup _ 0 (Ordinal.pos_iff_ne_zero.2 ho))

@[simp]
theorem bsup_one (f : ∀ a < (1 : Ordinal), Ordinal) : bsup 1 f = f 0 zero_lt_one := by
  simp_rw [← sup_eq_bsup, sup_unique, familyOfBFamily, familyOfBFamily', typein_one_toType]

theorem bsup_le_of_brange_subset {o o'} {f : ∀ a < o, Ordinal} {g : ∀ a < o', Ordinal}
    (h : brange o f ⊆ brange o' g) : bsup.{u, max v w} o f ≤ bsup.{v, max u w} o' g :=
  bsup_le fun i hi => by
    obtain ⟨j, hj, hj'⟩ := h ⟨i, hi, rfl⟩
    rw [← hj']
    apply le_bsup

theorem bsup_eq_of_brange_eq {o o'} {f : ∀ a < o, Ordinal} {g : ∀ a < o', Ordinal}
    (h : brange o f = brange o' g) : bsup.{u, max v w} o f = bsup.{v, max u w} o' g :=
  (bsup_le_of_brange_subset.{u, v, w} h.le).antisymm (bsup_le_of_brange_subset.{v, u, w} h.ge)

theorem iSup_eq_bsup {o} {f : ∀ a < o, Ordinal} : ⨆ a : {a // a < o}, f a.1 a.2 = bsup o f := by
  simp_rw [bsup, sup, iSup, range_familyOfBFamily, brange, range, Subtype.exists]

end bsup

-- TODO: bring the lsub API in line with the sSup / iSup API, or deprecate it altogether.

section lsub
set_option linter.deprecated false

/-- The least strict upper bound of a family of ordinals. -/
def lsub {ι} (f : ι → Ordinal) : Ordinal :=
  sup (succ ∘ f)

@[simp]
theorem sup_eq_lsub {ι : Type u} (f : ι → Ordinal.{max u v}) :
    sup.{_, v} (succ ∘ f) = lsub.{_, v} f :=
  rfl

theorem lsub_le_iff {ι : Type u} {f : ι → Ordinal.{max u v}} {a} :
    lsub.{_, v} f ≤ a ↔ ∀ i, f i < a := by
  convert sup_le_iff.{_, v} (f := succ ∘ f) (a := a) using 2
  -- Porting note: `comp_apply` is required.
  simp only [comp_apply, succ_le_iff]

theorem lsub_le {ι} {f : ι → Ordinal} {a} : (∀ i, f i < a) → lsub f ≤ a :=
  lsub_le_iff.2

theorem lt_lsub {ι} (f : ι → Ordinal) (i) : f i < lsub f :=
  succ_le_iff.1 (le_sup _ i)

theorem lt_lsub_iff {ι : Type u} {f : ι → Ordinal.{max u v}} {a} :
    a < lsub.{_, v} f ↔ ∃ i, a ≤ f i := by
  simpa only [not_forall, not_lt, not_le] using not_congr (@lsub_le_iff.{_, v} _ f a)

theorem sup_le_lsub {ι : Type u} (f : ι → Ordinal.{max u v}) : sup.{_, v} f ≤ lsub.{_, v} f :=
  sup_le fun i => (lt_lsub f i).le

theorem lsub_le_sup_succ {ι : Type u} (f : ι → Ordinal.{max u v}) :
    lsub.{_, v} f ≤ succ (sup.{_, v} f) :=
  lsub_le fun i => lt_succ_iff.2 (le_sup f i)

theorem sup_eq_lsub_or_sup_succ_eq_lsub {ι : Type u} (f : ι → Ordinal.{max u v}) :
    sup.{_, v} f = lsub.{_, v} f ∨ succ (sup.{_, v} f) = lsub.{_, v} f := by
  cases' eq_or_lt_of_le (sup_le_lsub.{_, v} f) with h h
  · exact Or.inl h
  · exact Or.inr ((succ_le_of_lt h).antisymm (lsub_le_sup_succ f))

theorem sup_succ_le_lsub {ι : Type u} (f : ι → Ordinal.{max u v}) :
    succ (sup.{_, v} f) ≤ lsub.{_, v} f ↔ ∃ i, f i = sup.{_, v} f := by
  refine ⟨fun h => ?_, ?_⟩
  · by_contra! hf
    exact (succ_le_iff.1 h).ne ((sup_le_lsub f).antisymm (lsub_le (ne_sup_iff_lt_sup.1 hf)))
  rintro ⟨_, hf⟩
  rw [succ_le_iff, ← hf]
  exact lt_lsub _ _

theorem sup_succ_eq_lsub {ι : Type u} (f : ι → Ordinal.{max u v}) :
    succ (sup.{_, v} f) = lsub.{_, v} f ↔ ∃ i, f i = sup.{_, v} f :=
  (lsub_le_sup_succ f).le_iff_eq.symm.trans (sup_succ_le_lsub f)

theorem sup_eq_lsub_iff_succ {ι : Type u} (f : ι → Ordinal.{max u v}) :
    sup.{_, v} f = lsub.{_, v} f ↔ ∀ a < lsub.{_, v} f, succ a < lsub.{_, v} f := by
  refine ⟨fun h => ?_, fun hf => le_antisymm (sup_le_lsub f) (lsub_le fun i => ?_)⟩
  · rw [← h]
    exact fun a => sup_not_succ_of_ne_sup fun i => (lsub_le_iff.1 (le_of_eq h.symm) i).ne
  by_contra! hle
  have heq := (sup_succ_eq_lsub f).2 ⟨i, le_antisymm (le_sup _ _) hle⟩
  have :=
    hf _
      (by
        rw [← heq]
        exact lt_succ (sup f))
  rw [heq] at this
  exact this.false

theorem sup_eq_lsub_iff_lt_sup {ι : Type u} (f : ι → Ordinal.{max u v}) :
    sup.{_, v} f = lsub.{_, v} f ↔ ∀ i, f i < sup.{_, v} f :=
  ⟨fun h i => by
    rw [h]
    apply lt_lsub, fun h => le_antisymm (sup_le_lsub f) (lsub_le h)⟩

@[simp]
theorem lsub_empty {ι} [h : IsEmpty ι] (f : ι → Ordinal) : lsub f = 0 := by
  rw [← Ordinal.le_zero, lsub_le_iff]
  exact h.elim

theorem lsub_pos {ι : Type u} [h : Nonempty ι] (f : ι → Ordinal.{max u v}) : 0 < lsub.{_, v} f :=
  h.elim fun i => (Ordinal.zero_le _).trans_lt (lt_lsub f i)

@[simp]
theorem lsub_eq_zero_iff {ι : Type u} (f : ι → Ordinal.{max u v}) :
    lsub.{_, v} f = 0 ↔ IsEmpty ι := by
  refine ⟨fun h => ⟨fun i => ?_⟩, fun h => @lsub_empty _ h _⟩
  have := @lsub_pos.{_, v} _ ⟨i⟩ f
  rw [h] at this
  exact this.false

@[simp]
theorem lsub_const {ι} [Nonempty ι] (o : Ordinal) : (lsub fun _ : ι => o) = succ o :=
  sup_const (succ o)

@[simp]
theorem lsub_unique {ι} [Unique ι] (f : ι → Ordinal) : lsub f = succ (f default) :=
  sup_unique _

theorem lsub_le_of_range_subset {ι ι'} {f : ι → Ordinal} {g : ι' → Ordinal}
    (h : Set.range f ⊆ Set.range g) : lsub.{u, max v w} f ≤ lsub.{v, max u w} g :=
  sup_le_of_range_subset.{u, v, w} (by convert Set.image_subset succ h <;> apply Set.range_comp)

theorem lsub_eq_of_range_eq {ι ι'} {f : ι → Ordinal} {g : ι' → Ordinal}
    (h : Set.range f = Set.range g) : lsub.{u, max v w} f = lsub.{v, max u w} g :=
  (lsub_le_of_range_subset.{u, v, w} h.le).antisymm (lsub_le_of_range_subset.{v, u, w} h.ge)

@[simp]
theorem lsub_sum {α : Type u} {β : Type v} (f : α ⊕ β → Ordinal) :
    lsub.{max u v, w} f =
      max (lsub.{u, max v w} fun a => f (Sum.inl a)) (lsub.{v, max u w} fun b => f (Sum.inr b)) :=
  sup_sum _

theorem lsub_not_mem_range {ι : Type u} (f : ι → Ordinal.{max u v}) :
    lsub.{_, v} f ∉ Set.range f := fun ⟨i, h⟩ =>
  h.not_lt (lt_lsub f i)

theorem nonempty_compl_range {ι : Type u} (f : ι → Ordinal.{max u v}) : (Set.range f)ᶜ.Nonempty :=
  ⟨_, lsub_not_mem_range.{_, v} f⟩

@[simp]
theorem lsub_typein (o : Ordinal) : lsub.{u, u} (typein (α := o.toType) (· < ·)) = o :=
  (lsub_le.{u, u} typein_lt_self).antisymm
    (by
      by_contra! h
      -- Porting note: `nth_rw` → `conv_rhs` & `rw`
      conv_rhs at h => rw [← type_lt o]
      simpa [typein_enum] using lt_lsub.{u, u} (typein (· < ·)) (enum (· < ·) ⟨_, h⟩))

theorem sup_typein_limit {o : Ordinal} (ho : ∀ a, a < o → succ a < o) :
    sup.{u, u} (typein ((· < ·) : o.toType → o.toType → Prop)) = o := by
  -- Porting note: `rwa` → `rw` & `assumption`
  rw [(sup_eq_lsub_iff_succ.{u, u} (typein (· < ·))).2] <;> rw [lsub_typein o]; assumption

@[simp]
theorem sup_typein_succ {o : Ordinal} :
    sup.{u, u} (typein ((· < ·) : (succ o).toType → (succ o).toType → Prop)) = o := by
  cases'
    sup_eq_lsub_or_sup_succ_eq_lsub.{u, u}
      (typein ((· < ·) : (succ o).toType → (succ o).toType → Prop)) with
    h h
  · rw [sup_eq_lsub_iff_succ] at h
    simp only [lsub_typein] at h
    exact (h o (lt_succ o)).false.elim
  rw [← succ_eq_succ_iff, h]
  apply lsub_typein

end lsub

-- TODO: either deprecate this in favor of `lsub` when its universes are generalized, or deprecate
-- both of them at once.

section blsub
set_option linter.deprecated false

/-- The least strict upper bound of a family of ordinals indexed by the set of ordinals less than
    some `o : Ordinal.{u}`.

    This is to `lsub` as `bsup` is to `sup`. -/
def blsub (o : Ordinal.{u}) (f : ∀ a < o, Ordinal.{max u v}) : Ordinal.{max u v} :=
  bsup.{_, v} o fun a ha => succ (f a ha)

@[simp]
theorem bsup_eq_blsub (o : Ordinal.{u}) (f : ∀ a < o, Ordinal.{max u v}) :
    (bsup.{_, v} o fun a ha => succ (f a ha)) = blsub.{_, v} o f :=
  rfl

theorem lsub_eq_blsub' {ι : Type u} (r : ι → ι → Prop) [IsWellOrder ι r] {o} (ho : type r = o)
    (f : ∀ a < o, Ordinal.{max u v}) : lsub.{_, v} (familyOfBFamily' r ho f) = blsub.{_, v} o f :=
  sup_eq_bsup'.{_, v} r ho fun a ha => succ (f a ha)

theorem lsub_eq_lsub {ι ι' : Type u} (r : ι → ι → Prop) (r' : ι' → ι' → Prop) [IsWellOrder ι r]
    [IsWellOrder ι' r'] {o} (ho : type r = o) (ho' : type r' = o)
    (f : ∀ a < o, Ordinal.{max u v}) :
    lsub.{_, v} (familyOfBFamily' r ho f) = lsub.{_, v} (familyOfBFamily' r' ho' f) := by
  rw [lsub_eq_blsub', lsub_eq_blsub']

@[simp]
theorem lsub_eq_blsub {o : Ordinal.{u}} (f : ∀ a < o, Ordinal.{max u v}) :
    lsub.{_, v} (familyOfBFamily o f) = blsub.{_, v} o f :=
  lsub_eq_blsub' _ _ _

@[simp]
theorem blsub_eq_lsub' {ι : Type u} (r : ι → ι → Prop) [IsWellOrder ι r]
    (f : ι → Ordinal.{max u v}) : blsub.{_, v} _ (bfamilyOfFamily' r f) = lsub.{_, v} f :=
  bsup_eq_sup'.{_, v} r (succ ∘ f)

theorem blsub_eq_blsub {ι : Type u} (r r' : ι → ι → Prop) [IsWellOrder ι r] [IsWellOrder ι r']
    (f : ι → Ordinal.{max u v}) :
    blsub.{_, v} _ (bfamilyOfFamily' r f) = blsub.{_, v} _ (bfamilyOfFamily' r' f) := by
  rw [blsub_eq_lsub', blsub_eq_lsub']

@[simp]
theorem blsub_eq_lsub {ι : Type u} (f : ι → Ordinal.{max u v}) :
    blsub.{_, v} _ (bfamilyOfFamily f) = lsub.{_, v} f :=
  blsub_eq_lsub' _ _

@[congr]
theorem blsub_congr {o₁ o₂ : Ordinal.{u}} (f : ∀ a < o₁, Ordinal.{max u v}) (ho : o₁ = o₂) :
    blsub.{_, v} o₁ f = blsub.{_, v} o₂ fun a h => f a (h.trans_eq ho.symm) := by
  subst ho
  -- Porting note: `rfl` is required.
  rfl

theorem blsub_le_iff {o : Ordinal.{u}} {f : ∀ a < o, Ordinal.{max u v}} {a} :
    blsub.{_, v} o f ≤ a ↔ ∀ i h, f i h < a := by
  convert bsup_le_iff.{_, v} (f := fun a ha => succ (f a ha)) (a := a) using 2
  simp_rw [succ_le_iff]

theorem blsub_le {o : Ordinal} {f : ∀ b < o, Ordinal} {a} : (∀ i h, f i h < a) → blsub o f ≤ a :=
  blsub_le_iff.2

theorem lt_blsub {o} (f : ∀ a < o, Ordinal) (i h) : f i h < blsub o f :=
  blsub_le_iff.1 le_rfl _ _

theorem lt_blsub_iff {o : Ordinal.{u}} {f : ∀ b < o, Ordinal.{max u v}} {a} :
    a < blsub.{_, v} o f ↔ ∃ i hi, a ≤ f i hi := by
  simpa only [not_forall, not_lt, not_le] using not_congr (@blsub_le_iff.{_, v} _ f a)

theorem bsup_le_blsub {o : Ordinal.{u}} (f : ∀ a < o, Ordinal.{max u v}) :
    bsup.{_, v} o f ≤ blsub.{_, v} o f :=
  bsup_le fun i h => (lt_blsub f i h).le

theorem blsub_le_bsup_succ {o : Ordinal.{u}} (f : ∀ a < o, Ordinal.{max u v}) :
    blsub.{_, v} o f ≤ succ (bsup.{_, v} o f) :=
  blsub_le fun i h => lt_succ_iff.2 (le_bsup f i h)

theorem bsup_eq_blsub_or_succ_bsup_eq_blsub {o : Ordinal.{u}} (f : ∀ a < o, Ordinal.{max u v}) :
    bsup.{_, v} o f = blsub.{_, v} o f ∨ succ (bsup.{_, v} o f) = blsub.{_, v} o f := by
  rw [← sup_eq_bsup, ← lsub_eq_blsub]
  exact sup_eq_lsub_or_sup_succ_eq_lsub _

theorem bsup_succ_le_blsub {o : Ordinal.{u}} (f : ∀ a < o, Ordinal.{max u v}) :
    succ (bsup.{_, v} o f) ≤ blsub.{_, v} o f ↔ ∃ i hi, f i hi = bsup.{_, v} o f := by
  refine ⟨fun h => ?_, ?_⟩
  · by_contra! hf
    exact
      ne_of_lt (succ_le_iff.1 h)
        (le_antisymm (bsup_le_blsub f) (blsub_le (lt_bsup_of_ne_bsup.1 hf)))
  rintro ⟨_, _, hf⟩
  rw [succ_le_iff, ← hf]
  exact lt_blsub _ _ _

theorem bsup_succ_eq_blsub {o : Ordinal.{u}} (f : ∀ a < o, Ordinal.{max u v}) :
    succ (bsup.{_, v} o f) = blsub.{_, v} o f ↔ ∃ i hi, f i hi = bsup.{_, v} o f :=
  (blsub_le_bsup_succ f).le_iff_eq.symm.trans (bsup_succ_le_blsub f)

theorem bsup_eq_blsub_iff_succ {o : Ordinal.{u}} (f : ∀ a < o, Ordinal.{max u v}) :
    bsup.{_, v} o f = blsub.{_, v} o f ↔ ∀ a < blsub.{_, v} o f, succ a < blsub.{_, v} o f := by
  rw [← sup_eq_bsup, ← lsub_eq_blsub]
  apply sup_eq_lsub_iff_succ

theorem bsup_eq_blsub_iff_lt_bsup {o : Ordinal.{u}} (f : ∀ a < o, Ordinal.{max u v}) :
    bsup.{_, v} o f = blsub.{_, v} o f ↔ ∀ i hi, f i hi < bsup.{_, v} o f :=
  ⟨fun h i => by
    rw [h]
    apply lt_blsub, fun h => le_antisymm (bsup_le_blsub f) (blsub_le h)⟩

theorem bsup_eq_blsub_of_lt_succ_limit {o : Ordinal.{u}} (ho : IsLimit o)
    {f : ∀ a < o, Ordinal.{max u v}} (hf : ∀ a ha, f a ha < f (succ a) (ho.2 a ha)) :
    bsup.{_, v} o f = blsub.{_, v} o f := by
  rw [bsup_eq_blsub_iff_lt_bsup]
  exact fun i hi => (hf i hi).trans_le (le_bsup f _ _)

theorem blsub_succ_of_mono {o : Ordinal.{u}} {f : ∀ a < succ o, Ordinal.{max u v}}
    (hf : ∀ {i j} (hi hj), i ≤ j → f i hi ≤ f j hj) : blsub.{_, v} _ f = succ (f o (lt_succ o)) :=
  bsup_succ_of_mono fun {_ _} hi hj h => succ_le_succ (hf hi hj h)

@[simp]
theorem blsub_eq_zero_iff {o} {f : ∀ a < o, Ordinal} : blsub o f = 0 ↔ o = 0 := by
  rw [← lsub_eq_blsub, lsub_eq_zero_iff]
  exact toType_empty_iff_eq_zero

-- Porting note: `rwa` → `rw`
@[simp]
theorem blsub_zero (f : ∀ a < (0 : Ordinal), Ordinal) : blsub 0 f = 0 := by rw [blsub_eq_zero_iff]

theorem blsub_pos {o : Ordinal} (ho : 0 < o) (f : ∀ a < o, Ordinal) : 0 < blsub o f :=
  (Ordinal.zero_le _).trans_lt (lt_blsub f 0 ho)

theorem blsub_type {α : Type u} (r : α → α → Prop) [IsWellOrder α r]
    (f : ∀ a < type r, Ordinal.{max u v}) :
    blsub.{_, v} (type r) f = lsub.{_, v} fun a => f (typein r a) (typein_lt_type _ _) :=
  eq_of_forall_ge_iff fun o => by
    rw [blsub_le_iff, lsub_le_iff]
    exact ⟨fun H b => H _ _, fun H i h => by simpa only [typein_enum] using H (enum r ⟨i, h⟩)⟩

theorem blsub_const {o : Ordinal} (ho : o ≠ 0) (a : Ordinal) :
    (blsub.{u, v} o fun _ _ => a) = succ a :=
  bsup_const.{u, v} ho (succ a)

@[simp]
theorem blsub_one (f : ∀ a < (1 : Ordinal), Ordinal) : blsub 1 f = succ (f 0 zero_lt_one) :=
  bsup_one _

@[simp]
theorem blsub_id : ∀ o, (blsub.{u, u} o fun x _ => x) = o :=
  lsub_typein

theorem bsup_id_limit {o : Ordinal} : (∀ a < o, succ a < o) → (bsup.{u, u} o fun x _ => x) = o :=
  sup_typein_limit

@[simp]
theorem bsup_id_succ (o) : (bsup.{u, u} (succ o) fun x _ => x) = o :=
  sup_typein_succ

theorem blsub_le_of_brange_subset {o o'} {f : ∀ a < o, Ordinal} {g : ∀ a < o', Ordinal}
    (h : brange o f ⊆ brange o' g) : blsub.{u, max v w} o f ≤ blsub.{v, max u w} o' g :=
  bsup_le_of_brange_subset.{u, v, w} fun a ⟨b, hb, hb'⟩ => by
    obtain ⟨c, hc, hc'⟩ := h ⟨b, hb, rfl⟩
    simp_rw [← hc'] at hb'
    exact ⟨c, hc, hb'⟩

theorem blsub_eq_of_brange_eq {o o'} {f : ∀ a < o, Ordinal} {g : ∀ a < o', Ordinal}
    (h : { o | ∃ i hi, f i hi = o } = { o | ∃ i hi, g i hi = o }) :
    blsub.{u, max v w} o f = blsub.{v, max u w} o' g :=
  (blsub_le_of_brange_subset.{u, v, w} h.le).antisymm (blsub_le_of_brange_subset.{v, u, w} h.ge)

theorem bsup_comp {o o' : Ordinal.{max u v}} {f : ∀ a < o, Ordinal.{max u v w}}
    (hf : ∀ {i j} (hi) (hj), i ≤ j → f i hi ≤ f j hj) {g : ∀ a < o', Ordinal.{max u v}}
    (hg : blsub.{_, u} o' g = o) :
    (bsup.{_, w} o' fun a ha => f (g a ha) (by rw [← hg]; apply lt_blsub)) = bsup.{_, w} o f := by
  apply le_antisymm <;> refine bsup_le fun i hi => ?_
  · apply le_bsup
  · rw [← hg, lt_blsub_iff] at hi
    rcases hi with ⟨j, hj, hj'⟩
    exact (hf _ _ hj').trans (le_bsup _ _ _)

theorem blsub_comp {o o' : Ordinal.{max u v}} {f : ∀ a < o, Ordinal.{max u v w}}
    (hf : ∀ {i j} (hi) (hj), i ≤ j → f i hi ≤ f j hj) {g : ∀ a < o', Ordinal.{max u v}}
    (hg : blsub.{_, u} o' g = o) :
    (blsub.{_, w} o' fun a ha => f (g a ha) (by rw [← hg]; apply lt_blsub)) = blsub.{_, w} o f :=
  @bsup_comp.{u, v, w} o _ (fun a ha => succ (f a ha))
    (fun {_ _} _ _ h => succ_le_succ_iff.2 (hf _ _ h)) g hg

theorem IsNormal.bsup_eq {f : Ordinal.{u} → Ordinal.{max u v}} (H : IsNormal f) {o : Ordinal.{u}}
    (h : IsLimit o) : (Ordinal.bsup.{_, v} o fun x _ => f x) = f o := by
  rw [← IsNormal.bsup.{u, u, v} H (fun x _ => x) h.1, bsup_id_limit h.2]

theorem IsNormal.blsub_eq {f : Ordinal.{u} → Ordinal.{max u v}} (H : IsNormal f) {o : Ordinal.{u}}
    (h : IsLimit o) : (blsub.{_, v} o fun x _ => f x) = f o := by
  rw [← IsNormal.bsup_eq.{u, v} H h, bsup_eq_blsub_of_lt_succ_limit h]
  exact fun a _ => H.1 a

theorem isNormal_iff_lt_succ_and_bsup_eq {f : Ordinal.{u} → Ordinal.{max u v}} :
    IsNormal f ↔ (∀ a, f a < f (succ a)) ∧ ∀ o, IsLimit o → (bsup.{_, v} o fun x _ => f x) = f o :=
  ⟨fun h => ⟨h.1, @IsNormal.bsup_eq f h⟩, fun ⟨h₁, h₂⟩ =>
    ⟨h₁, fun o ho a => by
      rw [← h₂ o ho]
      exact bsup_le_iff⟩⟩

theorem isNormal_iff_lt_succ_and_blsub_eq {f : Ordinal.{u} → Ordinal.{max u v}} :
    IsNormal f ↔ (∀ a, f a < f (succ a)) ∧
      ∀ o, IsLimit o → (blsub.{_, v} o fun x _ => f x) = f o := by
  rw [isNormal_iff_lt_succ_and_bsup_eq.{u, v}, and_congr_right_iff]
  intro h
  constructor <;> intro H o ho <;> have := H o ho <;>
    rwa [← bsup_eq_blsub_of_lt_succ_limit ho fun a _ => h a] at *

theorem IsNormal.eq_iff_zero_and_succ {f g : Ordinal.{u} → Ordinal.{u}} (hf : IsNormal f)
    (hg : IsNormal g) : f = g ↔ f 0 = g 0 ∧ ∀ a, f a = g a → f (succ a) = g (succ a) :=
  ⟨fun h => by simp [h], fun ⟨h₁, h₂⟩ =>
    funext fun a => by
      induction a using limitRecOn with
      | H₁ => solve_by_elim
      | H₂ => solve_by_elim
      | H₃ _ ho H =>
        rw [← IsNormal.bsup_eq.{u, u} hf ho, ← IsNormal.bsup_eq.{u, u} hg ho]
        congr
        ext b hb
        exact H b hb⟩

/-- A two-argument version of `Ordinal.blsub`.

Deprecated. If you need this value explicitly, write it in terms of `iSup`. If you just want an
upper bound for the image of `op`, use that `Iio a ×ˢ Iio b` is a small set. -/
@[deprecated (since := "2024-10-11")]
def blsub₂ (o₁ o₂ : Ordinal) (op : {a : Ordinal} → (a < o₁) → {b : Ordinal} → (b < o₂) → Ordinal) :
    Ordinal :=
  lsub (fun x : o₁.toType × o₂.toType => op (typein_lt_self x.1) (typein_lt_self x.2))

@[deprecated (since := "2024-10-11")]
theorem lt_blsub₂ {o₁ o₂ : Ordinal}
    (op : {a : Ordinal} → (a < o₁) → {b : Ordinal} → (b < o₂) → Ordinal) {a b : Ordinal}
    (ha : a < o₁) (hb : b < o₂) : op ha hb < blsub₂ o₁ o₂ op := by
  convert lt_lsub _ (Prod.mk (enum (· < ·) ⟨a, by rwa [type_lt]⟩)
    (enum (· < ·) ⟨b, by rwa [type_lt]⟩))
  simp only [typein_enum]

end blsub

section mex
set_option linter.deprecated false

/-! ### Minimum excluded ordinals -/


/-- The minimum excluded ordinal in a family of ordinals. -/
@[deprecated "use sInf sᶜ instead" (since := "2024-09-20")]
def mex {ι : Type u} (f : ι → Ordinal.{max u v}) : Ordinal :=
  sInf (Set.range f)ᶜ

@[deprecated (since := "2024-09-20")]
theorem mex_not_mem_range {ι : Type u} (f : ι → Ordinal.{max u v}) : mex.{_, v} f ∉ Set.range f :=
  csInf_mem (nonempty_compl_range.{_, v} f)

@[deprecated (since := "2024-09-20")]
theorem le_mex_of_forall {ι : Type u} {f : ι → Ordinal.{max u v}} {a : Ordinal}
    (H : ∀ b < a, ∃ i, f i = b) : a ≤ mex.{_, v} f := by
  by_contra! h
  exact mex_not_mem_range f (H _ h)

@[deprecated (since := "2024-09-20")]
theorem ne_mex {ι : Type u} (f : ι → Ordinal.{max u v}) : ∀ i, f i ≠ mex.{_, v} f := by
  simpa using mex_not_mem_range.{_, v} f

@[deprecated (since := "2024-09-20")]
theorem mex_le_of_ne {ι} {f : ι → Ordinal} {a} (ha : ∀ i, f i ≠ a) : mex f ≤ a :=
  csInf_le' (by simp [ha])

@[deprecated (since := "2024-09-20")]
theorem exists_of_lt_mex {ι} {f : ι → Ordinal} {a} (ha : a < mex f) : ∃ i, f i = a := by
  by_contra! ha'
  exact ha.not_le (mex_le_of_ne ha')

@[deprecated (since := "2024-09-20")]
theorem mex_le_lsub {ι : Type u} (f : ι → Ordinal.{max u v}) : mex.{_, v} f ≤ lsub.{_, v} f :=
  csInf_le' (lsub_not_mem_range f)

@[deprecated (since := "2024-09-20")]
theorem mex_monotone {α β : Type u} {f : α → Ordinal.{max u v}} {g : β → Ordinal.{max u v}}
    (h : Set.range f ⊆ Set.range g) : mex.{_, v} f ≤ mex.{_, v} g := by
  refine mex_le_of_ne fun i hi => ?_
  cases' h ⟨i, rfl⟩ with j hj
  rw [← hj] at hi
  exact ne_mex g j hi

@[deprecated sInf_compl_lt_ord_succ (since := "2024-09-20")]
theorem mex_lt_ord_succ_mk {ι : Type u} (f : ι → Ordinal.{u}) :
    mex.{_, u} f < (succ #ι).ord := by
  by_contra! h
  apply (lt_succ #ι).not_le
  have H := fun a => exists_of_lt_mex ((typein_lt_self a).trans_le h)
  let g : (succ #ι).ord.toType → ι := fun a => Classical.choose (H a)
  have hg : Injective g := fun a b h' => by
    have Hf : ∀ x, f (g x) =
        typein ((· < ·) : (succ #ι).ord.toType → (succ #ι).ord.toType → Prop) x :=
      fun a => Classical.choose_spec (H a)
    apply_fun f at h'
    rwa [Hf, Hf, typein_inj] at h'
  convert Cardinal.mk_le_of_injective hg
  rw [Cardinal.mk_ord_toType (succ #ι)]

/-- The minimum excluded ordinal of a family of ordinals indexed by the set of ordinals less than
    some `o : Ordinal.{u}`. This is a special case of `mex` over the family provided by
    `familyOfBFamily`.

    This is to `mex` as `bsup` is to `sup`. -/
@[deprecated "use sInf sᶜ instead" (since := "2024-09-20")]
def bmex (o : Ordinal) (f : ∀ a < o, Ordinal) : Ordinal :=
  mex (familyOfBFamily o f)

@[deprecated (since := "2024-09-20")]
theorem bmex_not_mem_brange {o : Ordinal} (f : ∀ a < o, Ordinal) : bmex o f ∉ brange o f := by
  rw [← range_familyOfBFamily]
  apply mex_not_mem_range

@[deprecated (since := "2024-09-20")]
theorem le_bmex_of_forall {o : Ordinal} (f : ∀ a < o, Ordinal) {a : Ordinal}
    (H : ∀ b < a, ∃ i hi, f i hi = b) : a ≤ bmex o f := by
  by_contra! h
  exact bmex_not_mem_brange f (H _ h)

@[deprecated (since := "2024-09-20")]
theorem ne_bmex {o : Ordinal.{u}} (f : ∀ a < o, Ordinal.{max u v}) {i} (hi) :
    f i hi ≠ bmex.{_, v} o f := by
  convert (config := {transparency := .default})
    ne_mex.{_, v} (familyOfBFamily o f) (enum (α := o.toType) (· < ·) ⟨i, by rwa [type_lt]⟩) using 2
  -- Porting note: `familyOfBFamily_enum` → `typein_enum`
  rw [typein_enum]

@[deprecated (since := "2024-09-20")]
theorem bmex_le_of_ne {o : Ordinal} {f : ∀ a < o, Ordinal} {a} (ha : ∀ i hi, f i hi ≠ a) :
    bmex o f ≤ a :=
  mex_le_of_ne fun _i => ha _ _

@[deprecated (since := "2024-09-20")]
theorem exists_of_lt_bmex {o : Ordinal} {f : ∀ a < o, Ordinal} {a} (ha : a < bmex o f) :
    ∃ i hi, f i hi = a := by
  cases' exists_of_lt_mex ha with i hi
  exact ⟨_, typein_lt_self i, hi⟩

@[deprecated (since := "2024-09-20")]
theorem bmex_le_blsub {o : Ordinal.{u}} (f : ∀ a < o, Ordinal.{max u v}) :
    bmex.{_, v} o f ≤ blsub.{_, v} o f :=
  mex_le_lsub _

@[deprecated (since := "2024-09-20")]
theorem bmex_monotone {o o' : Ordinal.{u}}
    {f : ∀ a < o, Ordinal.{max u v}} {g : ∀ a < o', Ordinal.{max u v}}
    (h : brange o f ⊆ brange o' g) : bmex.{_, v} o f ≤ bmex.{_, v} o' g :=
  mex_monotone (by rwa [range_familyOfBFamily, range_familyOfBFamily])

@[deprecated sInf_compl_lt_ord_succ (since := "2024-09-20")]
theorem bmex_lt_ord_succ_card {o : Ordinal.{u}} (f : ∀ a < o, Ordinal.{u}) :
    bmex.{_, u} o f < (succ o.card).ord := by
  rw [← mk_toType]
  exact mex_lt_ord_succ_mk (familyOfBFamily o f)

end mex

end Ordinal

/-! ### Results about injectivity and surjectivity -/


theorem not_surjective_of_ordinal {α : Type u} (f : α → Ordinal.{u}) : ¬Surjective f := fun h =>
  Ordinal.lsub_not_mem_range.{u, u} f (h _)

theorem not_injective_of_ordinal {α : Type u} (f : Ordinal.{u} → α) : ¬Injective f := fun h =>
  not_surjective_of_ordinal _ (invFun_surjective h)

theorem not_surjective_of_ordinal_of_small {α : Type v} [Small.{u} α] (f : α → Ordinal.{u}) :
    ¬Surjective f := fun h => not_surjective_of_ordinal _ (h.comp (equivShrink _).symm.surjective)

theorem not_injective_of_ordinal_of_small {α : Type v} [Small.{u} α] (f : Ordinal.{u} → α) :
    ¬Injective f := fun h => not_injective_of_ordinal _ ((equivShrink _).injective.comp h)

/-- The type of ordinals in universe `u` is not `Small.{u}`. This is the type-theoretic analog of
the Burali-Forti paradox. -/
theorem not_small_ordinal : ¬Small.{u} Ordinal.{max u v} := fun h =>
  @not_injective_of_ordinal_of_small _ h _ fun _a _b => Ordinal.lift_inj.{v, u}.1

theorem Ordinal.not_bddAbove_compl_of_small (s : Set Ordinal.{u}) [hs : Small.{u} s] :
    ¬BddAbove sᶜ := by
  rw [bddAbove_iff_small]
  intro h
  have := small_union s sᶜ
  rw [union_compl_self, small_univ_iff] at this
  exact not_small_ordinal this

/-! ### Casting naturals into ordinals, compatibility with operations -/


namespace Ordinal

instance instCharZero : CharZero Ordinal := by
  refine ⟨fun a b h ↦ ?_⟩
  rwa [← Cardinal.ord_nat, ← Cardinal.ord_nat, Cardinal.ord_inj, Nat.cast_inj] at h

@[simp]
theorem one_add_natCast (m : ℕ) : 1 + (m : Ordinal) = succ m := by
  rw [← Nat.cast_one, ← Nat.cast_add, add_comm]
  rfl

@[deprecated (since := "2024-04-17")]
alias one_add_nat_cast := one_add_natCast

-- See note [no_index around OfNat.ofNat]
@[simp]
theorem one_add_ofNat (m : ℕ) [m.AtLeastTwo] :
    1 + (no_index (OfNat.ofNat m : Ordinal)) = Order.succ (OfNat.ofNat m : Ordinal) :=
  one_add_natCast m

@[simp, norm_cast]
theorem natCast_mul (m : ℕ) : ∀ n : ℕ, ((m * n : ℕ) : Ordinal) = m * n
  | 0 => by simp
  | n + 1 => by rw [Nat.mul_succ, Nat.cast_add, natCast_mul m n, Nat.cast_succ, mul_add_one]

@[deprecated (since := "2024-04-17")]
alias nat_cast_mul := natCast_mul

@[deprecated Nat.cast_le (since := "2024-10-17")]
theorem natCast_le {m n : ℕ} : (m : Ordinal) ≤ n ↔ m ≤ n := Nat.cast_le

@[deprecated (since := "2024-04-17")]
alias nat_cast_le := natCast_le

@[deprecated Nat.cast_inj (since := "2024-10-17")]
theorem natCast_inj {m n : ℕ} : (m : Ordinal) = n ↔ m = n := Nat.cast_inj

@[deprecated (since := "2024-04-17")]
alias nat_cast_inj := natCast_inj

@[deprecated Nat.cast_lt (since := "2024-10-17")]
theorem natCast_lt {m n : ℕ} : (m : Ordinal) < n ↔ m < n := Nat.cast_lt

@[deprecated (since := "2024-04-17")]
alias nat_cast_lt := natCast_lt

@[deprecated Nat.cast_eq_zero (since := "2024-10-17")]
theorem natCast_eq_zero {n : ℕ} : (n : Ordinal) = 0 ↔ n = 0 := Nat.cast_eq_zero

@[deprecated (since := "2024-04-17")]
alias nat_cast_eq_zero := natCast_eq_zero

@[deprecated Nat.cast_ne_zero (since := "2024-10-17")]
theorem natCast_ne_zero {n : ℕ} : (n : Ordinal) ≠ 0 ↔ n ≠ 0 := Nat.cast_ne_zero

@[deprecated (since := "2024-04-17")]
alias nat_cast_ne_zero := natCast_ne_zero

@[deprecated Nat.cast_pos' (since := "2024-10-17")]
theorem natCast_pos {n : ℕ} : (0 : Ordinal) < n ↔ 0 < n := Nat.cast_pos'

@[deprecated (since := "2024-04-17")]
alias nat_cast_pos := natCast_pos

@[simp, norm_cast]
theorem natCast_sub (m n : ℕ) : ((m - n : ℕ) : Ordinal) = m - n := by
  rcases le_total m n with h | h
  · rw [tsub_eq_zero_iff_le.2 h, Ordinal.sub_eq_zero_iff_le.2 (Nat.cast_le.2 h)]
    rfl
  · apply (add_left_cancel n).1
    rw [← Nat.cast_add, add_tsub_cancel_of_le h, Ordinal.add_sub_cancel_of_le (Nat.cast_le.2 h)]

@[deprecated (since := "2024-04-17")]
alias nat_cast_sub := natCast_sub

@[simp, norm_cast]
theorem natCast_div (m n : ℕ) : ((m / n : ℕ) : Ordinal) = m / n := by
  rcases eq_or_ne n 0 with (rfl | hn)
  · simp
  · have hn' : (n : Ordinal) ≠ 0 := Nat.cast_ne_zero.2 hn
    apply le_antisymm
    · rw [le_div hn', ← natCast_mul, Nat.cast_le, mul_comm]
      apply Nat.div_mul_le_self
    · rw [div_le hn', ← add_one_eq_succ, ← Nat.cast_succ, ← natCast_mul, Nat.cast_lt, mul_comm,
        ← Nat.div_lt_iff_lt_mul (Nat.pos_of_ne_zero hn)]
      apply Nat.lt_succ_self

@[deprecated (since := "2024-04-17")]
alias nat_cast_div := natCast_div

@[simp, norm_cast]
theorem natCast_mod (m n : ℕ) : ((m % n : ℕ) : Ordinal) = m % n := by
  rw [← add_left_cancel, div_add_mod, ← natCast_div, ← natCast_mul, ← Nat.cast_add,
    Nat.div_add_mod]

@[deprecated (since := "2024-04-17")]
alias nat_cast_mod := natCast_mod

@[simp]
theorem lift_natCast : ∀ n : ℕ, lift.{u, v} n = n
  | 0 => by simp
  | n + 1 => by simp [lift_natCast n]

@[deprecated (since := "2024-04-17")]
alias lift_nat_cast := lift_natCast

-- See note [no_index around OfNat.ofNat]
@[simp]
theorem lift_ofNat (n : ℕ) [n.AtLeastTwo] :
    lift.{u, v} (no_index (OfNat.ofNat n)) = OfNat.ofNat n :=
  lift_natCast n

end Ordinal

/-! ### Properties of ω -/


namespace Cardinal

open Ordinal

@[simp]
theorem add_one_of_aleph0_le {c} (h : ℵ₀ ≤ c) : c + 1 = c := by
  rw [add_comm, ← card_ord c, ← card_one, ← card_add, one_add_of_omega0_le]
  rwa [← ord_aleph0, ord_le_ord]

end Cardinal

namespace Ordinal

theorem lt_add_of_limit {a b c : Ordinal.{u}} (h : IsLimit c) :
    a < b + c ↔ ∃ c' < c, a < b + c' := by
  -- Porting note: `bex_def` is required.
  rw [← IsNormal.bsup_eq.{u, u} (isNormal_add_right b) h, lt_bsup, bex_def]

theorem lt_omega0 {o : Ordinal} : o < ω ↔ ∃ n : ℕ, o = n := by
  simp_rw [← Cardinal.ord_aleph0, Cardinal.lt_ord, lt_aleph0, card_eq_nat]

@[deprecated (since := "2024-09-30")]
alias lt_omega := lt_omega0

theorem nat_lt_omega0 (n : ℕ) : ↑n < ω :=
  lt_omega0.2 ⟨_, rfl⟩

@[deprecated (since := "2024-09-30")]
alias nat_lt_omega := nat_lt_omega0

theorem omega0_pos : 0 < ω :=
  nat_lt_omega0 0

@[deprecated (since := "2024-09-30")]
theorem omega_pos : 0 < ω :=
  nat_lt_omega0 0

theorem omega0_ne_zero : ω ≠ 0 :=
  omega0_pos.ne'

@[deprecated (since := "2024-09-30")]
alias omega_ne_zero := omega0_ne_zero

theorem one_lt_omega0 : 1 < ω := by simpa only [Nat.cast_one] using nat_lt_omega0 1

@[deprecated (since := "2024-09-30")]
alias one_lt_omega := one_lt_omega0

theorem isLimit_omega0 : IsLimit ω :=
  ⟨omega0_ne_zero, fun o h => by
    let ⟨n, e⟩ := lt_omega0.1 h
    rw [e]; exact nat_lt_omega0 (n + 1)⟩

@[deprecated (since := "2024-10-14")]
alias omega0_isLimit := isLimit_omega0

@[deprecated (since := "2024-09-30")]
alias omega_isLimit := isLimit_omega0

theorem omega0_le {o : Ordinal} : ω ≤ o ↔ ∀ n : ℕ, ↑n ≤ o :=
  ⟨fun h n => (nat_lt_omega0 _).le.trans h, fun H =>
    le_of_forall_lt fun a h => by
      let ⟨n, e⟩ := lt_omega0.1 h
      rw [e, ← succ_le_iff]; exact H (n + 1)⟩

@[deprecated (since := "2024-09-30")]
alias omega_le := omega0_le

@[simp]
theorem iSup_natCast : iSup Nat.cast = ω :=
  (Ordinal.iSup_le fun n => (nat_lt_omega0 n).le).antisymm <| omega0_le.2 <| Ordinal.le_iSup _

set_option linter.deprecated false in
@[deprecated iSup_natCast (since := "2024-04-17")]
theorem sup_natCast : sup Nat.cast = ω :=
  iSup_natCast

@[deprecated (since := "2024-04-17")]
alias sup_nat_cast := sup_natCast

theorem nat_lt_limit {o} (h : IsLimit o) : ∀ n : ℕ, ↑n < o
  | 0 => lt_of_le_of_ne (Ordinal.zero_le o) h.1.symm
  | n + 1 => h.2 _ (nat_lt_limit h n)

theorem omega0_le_of_isLimit {o} (h : IsLimit o) : ω ≤ o :=
  omega0_le.2 fun n => le_of_lt <| nat_lt_limit h n

@[deprecated (since := "2024-09-30")]
alias omega_le_of_isLimit := omega0_le_of_isLimit

theorem isLimit_iff_omega0_dvd {a : Ordinal} : IsLimit a ↔ a ≠ 0 ∧ ω ∣ a := by
  refine ⟨fun l => ⟨l.1, ⟨a / ω, le_antisymm ?_ (mul_div_le _ _)⟩⟩, fun h => ?_⟩
  · refine (limit_le l).2 fun x hx => le_of_lt ?_
    rw [← div_lt omega0_ne_zero, ← succ_le_iff, le_div omega0_ne_zero, mul_succ,
      add_le_of_limit isLimit_omega0]
    intro b hb
    rcases lt_omega0.1 hb with ⟨n, rfl⟩
    exact
      (add_le_add_right (mul_div_le _ _) _).trans
        (lt_sub.1 <| nat_lt_limit (isLimit_sub l hx) _).le
  · rcases h with ⟨a0, b, rfl⟩
    refine isLimit_mul_left isLimit_omega0 (Ordinal.pos_iff_ne_zero.2 <| mt ?_ a0)
    intro e
    simp only [e, mul_zero]

@[deprecated (since := "2024-09-30")]
alias isLimit_iff_omega_dvd := isLimit_iff_omega0_dvd

theorem add_mul_limit_aux {a b c : Ordinal} (ba : b + a = a) (l : IsLimit c)
    (IH : ∀ c' < c, (a + b) * succ c' = a * succ c' + b) : (a + b) * c = a * c :=
  le_antisymm
    ((mul_le_of_limit l).2 fun c' h => by
      apply (mul_le_mul_left' (le_succ c') _).trans
      rw [IH _ h]
      apply (add_le_add_left _ _).trans
      · rw [← mul_succ]
        exact mul_le_mul_left' (succ_le_of_lt <| l.2 _ h) _
      · rw [← ba]
        exact le_add_right _ _)
    (mul_le_mul_right' (le_add_right _ _) _)

theorem add_mul_succ {a b : Ordinal} (c) (ba : b + a = a) : (a + b) * succ c = a * succ c + b := by
  induction c using limitRecOn with
  | H₁ => simp only [succ_zero, mul_one]
  | H₂ c IH =>
    rw [mul_succ, IH, ← add_assoc, add_assoc _ b, ba, ← mul_succ]
  | H₃ c l IH =>
    -- Porting note: Unused.
    -- have := add_mul_limit_aux ba l IH
    rw [mul_succ, add_mul_limit_aux ba l IH, mul_succ, add_assoc]

theorem add_mul_limit {a b c : Ordinal} (ba : b + a = a) (l : IsLimit c) : (a + b) * c = a * c :=
  add_mul_limit_aux ba l fun c' _ => add_mul_succ c' ba

theorem add_le_of_forall_add_lt {a b c : Ordinal} (hb : 0 < b) (h : ∀ d < b, a + d < c) :
    a + b ≤ c := by
  have H : a + (c - a) = c :=
    Ordinal.add_sub_cancel_of_le
      (by
        rw [← add_zero a]
        exact (h _ hb).le)
  rw [← H]
  apply add_le_add_left _ a
  by_contra! hb
  exact (h _ hb).ne H

theorem IsNormal.apply_omega0 {f : Ordinal.{u} → Ordinal.{v}} (hf : IsNormal f) :
    ⨆ n : ℕ, f n = f ω := by rw [← iSup_natCast, hf.map_iSup]

@[deprecated (since := "2024-09-30")]
alias IsNormal.apply_omega := IsNormal.apply_omega0

@[simp]
theorem iSup_add_nat (o : Ordinal) : ⨆ n : ℕ, o + n = o + ω :=
  (isNormal_add_right o).apply_omega0

set_option linter.deprecated false in
@[deprecated iSup_add_nat (since := "2024-08-27")]
theorem sup_add_nat (o : Ordinal) : (sup fun n : ℕ => o + n) = o + ω :=
  (isNormal_add_right o).apply_omega0

@[simp]
theorem iSup_mul_nat (o : Ordinal) : ⨆ n : ℕ, o * n = o * ω := by
  rcases eq_zero_or_pos o with (rfl | ho)
  · rw [zero_mul]
    exact iSup_eq_zero_iff.2 fun n => zero_mul (n : Ordinal)
  · exact (isNormal_mul_right ho).apply_omega0

set_option linter.deprecated false in
@[deprecated iSup_add_nat (since := "2024-08-27")]
theorem sup_mul_nat (o : Ordinal) : (sup fun n : ℕ => o * n) = o * ω := by
  rcases eq_zero_or_pos o with (rfl | ho)
  · rw [zero_mul]
    exact sup_eq_zero_iff.2 fun n => zero_mul (n : Ordinal)
  · exact (mul_isNormal ho).apply_omega0

end Ordinal

namespace Cardinal

open Ordinal

theorem isLimit_ord {c} (co : ℵ₀ ≤ c) : (ord c).IsLimit := by
  refine ⟨fun h => aleph0_ne_zero ?_, fun a => lt_imp_lt_of_le_imp_le fun h => ?_⟩
  · rw [← Ordinal.le_zero, ord_le] at h
    simpa only [card_zero, nonpos_iff_eq_zero] using co.trans h
  · rw [ord_le] at h ⊢
    rwa [← @add_one_of_aleph0_le (card a), ← card_succ]
    rw [← ord_le, ← le_succ_of_isLimit, ord_le]
    · exact co.trans h
    · rw [ord_aleph0]
      exact Ordinal.isLimit_omega0

@[deprecated (since := "2024-10-14")]
alias ord_isLimit := isLimit_ord

theorem noMaxOrder {c} (h : ℵ₀ ≤ c) : NoMaxOrder c.ord.toType :=
  toType_noMax_of_succ_lt (isLimit_ord h).2

end Cardinal

set_option linter.style.longFile 2600<|MERGE_RESOLUTION|>--- conflicted
+++ resolved
@@ -1194,13 +1194,6 @@
   ⟨fun ⟨a, h⟩ => small_subset <| show s ⊆ Iic a from fun _ hx => h hx, fun _ =>
     bddAbove_of_small _⟩
 
-<<<<<<< HEAD
-theorem bddAbove_range_comp {ι : Type u} {f : ι → Ordinal.{v}} (hf : BddAbove (range f))
-    (g : Ordinal.{v} → Ordinal.{max v w}) : BddAbove (range (g ∘ f)) := by
-  rw [range_comp, bddAbove_iff_small]
-  rw [bddAbove_iff_small] at hf
-  exact small_lift _
-=======
 theorem bddAbove_image {s : Set Ordinal.{u}} (hf : BddAbove s)
     (f : Ordinal.{u} → Ordinal.{max u v}) : BddAbove (f '' s) := by
   rw [bddAbove_iff_small] at hf ⊢
@@ -1210,7 +1203,6 @@
     (g : Ordinal.{v} → Ordinal.{max v w}) : BddAbove (range (g ∘ f)) := by
   rw [range_comp]
   exact bddAbove_image hf g
->>>>>>> 1deca17a
 
 /-- `le_ciSup` whenever the input type is small in the output universe. This lemma sometimes
 fails to infer `f` in simple cases and needs it to be given explicitly. -/
@@ -1409,14 +1401,11 @@
     (g : ι → Ordinal.{max u v}) [Nonempty ι] : f (sup.{_, v} g) = sup.{_, w} (f ∘ g) :=
   H.map_iSup g
 
-<<<<<<< HEAD
-=======
 theorem IsNormal.apply_of_isLimit {f : Ordinal.{u} → Ordinal.{v}} (H : IsNormal f) {o : Ordinal}
     (ho : IsLimit o) : f o = ⨆ a : Iio o, f a := by
   have : Nonempty (Iio o) := ⟨0, ho.pos⟩
   rw [← H.map_iSup, ho.iSup_Iio]
 
->>>>>>> 1deca17a
 set_option linter.deprecated false in
 @[deprecated (since := "2024-08-27")]
 theorem sup_eq_sSup {s : Set Ordinal.{u}} (hs : Small.{u} s) :
