--- conflicted
+++ resolved
@@ -138,23 +138,15 @@
 protected theorem pos_iff_ne_zero {a : Nimber} : 0 < a ↔ a ≠ 0 :=
   Ordinal.pos_iff_ne_zero
 
-<<<<<<< HEAD
 theorem lt_one_iff_zero {a : Nimber} : a < 1 ↔ a = 0 :=
   Ordinal.lt_one_iff_zero
 
-instance (a : Nimber.{u}) : Small.{u} (Set.Iio a) :=
-  Ordinal.small_Iio a
-
-instance (a : Nimber.{u}) : Small.{u} (Set.Iic a) :=
-  Ordinal.small_Iic a
-=======
 instance small_Iio (a : Nimber.{u}) : Small.{u} (Set.Iio a) := Ordinal.small_Iio a
 instance small_Iic (a : Nimber.{u}) : Small.{u} (Set.Iic a) := Ordinal.small_Iic a
 instance small_Ico (a b : Nimber.{u}) : Small.{u} (Set.Ico a b) := Ordinal.small_Ico a b
 instance small_Icc (a b : Nimber.{u}) : Small.{u} (Set.Icc a b) := Ordinal.small_Icc a b
 instance small_Ioo (a b : Nimber.{u}) : Small.{u} (Set.Ioo a b) := Ordinal.small_Ioo a b
 instance small_Ioc (a b : Nimber.{u}) : Small.{u} (Set.Ioc a b) := Ordinal.small_Ioc a b
->>>>>>> 3d637cea
 
 theorem not_bddAbove_compl_of_small (s : Set Nimber.{u}) [Small.{u} s] : ¬ BddAbove sᶜ :=
   Ordinal.not_bddAbove_compl_of_small s
