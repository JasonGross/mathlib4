/-
Copyright (c) 2017 Johannes Hölzl. All rights reserved.
Released under Apache 2.0 license as described in the file LICENSE.
Authors: Mario Carneiro, Floris van Doorn
-/
import Mathlib.Algebra.Order.SuccPred
import Mathlib.Data.Sum.Order
import Mathlib.SetTheory.Cardinal.Basic
import Mathlib.Tactic.PPWithUniv

/-!
# Ordinals

Ordinals are defined as equivalences of well-ordered sets under order isomorphism. They are endowed
with a total order, where an ordinal is smaller than another one if it embeds into it as an
initial segment (or, equivalently, in any way). This total order is well founded.

## Main definitions

* `Ordinal`: the type of ordinals (in a given universe)
* `Ordinal.type r`: given a well-founded order `r`, this is the corresponding ordinal
* `Ordinal.typein r a`: given a well-founded order `r` on a type `α`, and `a : α`, the ordinal
  corresponding to all elements smaller than `a`.
* `enum r ⟨o, h⟩`: given a well-order `r` on a type `α`, and an ordinal `o` strictly smaller than
  the ordinal corresponding to `r` (this is the assumption `h`), returns the `o`-th element of `α`.
  In other words, the elements of `α` can be enumerated using ordinals up to `type r`.
* `Ordinal.card o`: the cardinality of an ordinal `o`.
* `Ordinal.lift` lifts an ordinal in universe `u` to an ordinal in universe `max u v`.
  For a version registering additionally that this is an initial segment embedding, see
  `Ordinal.liftInitialSeg`.
  For a version registering that it is a principal segment embedding if `u < v`, see
  `Ordinal.liftPrincipalSeg`.
* `Ordinal.omega0` or `ω` is the order type of `ℕ`. It is called this to match `Cardinal.aleph0`
  and so that the omega function can be named `Ordinal.omega`. This definition is universe
  polymorphic: `Ordinal.omega0.{u} : Ordinal.{u}` (contrast with `ℕ : Type`, which lives in
  a specific universe). In some cases the universe level has to be given explicitly.

* `o₁ + o₂` is the order on the disjoint union of `o₁` and `o₂` obtained by declaring that
  every element of `o₁` is smaller than every element of `o₂`.
  The main properties of addition (and the other operations on ordinals) are stated and proved in
  `Mathlib/SetTheory/Ordinal/Arithmetic.lean`.
  Here, we only introduce it and prove its basic properties to deduce the fact that the order on
  ordinals is total (and well founded).
* `succ o` is the successor of the ordinal `o`.
* `Cardinal.ord c`: when `c` is a cardinal, `ord c` is the smallest ordinal with this cardinality.
  It is the canonical way to represent a cardinal with an ordinal.

A conditionally complete linear order with bot structure is registered on ordinals, where `⊥` is
`0`, the ordinal corresponding to the empty type, and `Inf` is the minimum for nonempty sets and `0`
for the empty set by convention.

## Notations

* `ω` is a notation for the first infinite ordinal in the locale `Ordinal`.
-/

assert_not_exists Module
assert_not_exists Field

noncomputable section

open Function Cardinal Set Equiv Order
open scoped Cardinal InitialSeg

universe u v w

variable {α : Type u} {β : Type*} {γ : Type*} {r : α → α → Prop} {s : β → β → Prop}
  {t : γ → γ → Prop}

/-! ### Definition of ordinals -/


/-- Bundled structure registering a well order on a type. Ordinals will be defined as a quotient
of this type. -/
structure WellOrder : Type (u + 1) where
  /-- The underlying type of the order. -/
  α : Type u
  /-- The underlying relation of the order. -/
  r : α → α → Prop
  /-- The proposition that `r` is a well-ordering for `α`. -/
  wo : IsWellOrder α r

attribute [instance] WellOrder.wo

namespace WellOrder

instance inhabited : Inhabited WellOrder :=
  ⟨⟨PEmpty, _, inferInstanceAs (IsWellOrder PEmpty EmptyRelation)⟩⟩

@[simp]
theorem eta (o : WellOrder) : mk o.α o.r o.wo = o := by
  cases o
  rfl

end WellOrder

/-- Equivalence relation on well orders on arbitrary types in universe `u`, given by order
isomorphism. -/
instance Ordinal.isEquivalent : Setoid WellOrder where
  r := fun ⟨_, r, _⟩ ⟨_, s, _⟩ => Nonempty (r ≃r s)
  iseqv :=
    ⟨fun _ => ⟨RelIso.refl _⟩, fun ⟨e⟩ => ⟨e.symm⟩, fun ⟨e₁⟩ ⟨e₂⟩ => ⟨e₁.trans e₂⟩⟩

/-- `Ordinal.{u}` is the type of well orders in `Type u`, up to order isomorphism. -/
@[pp_with_univ]
def Ordinal : Type (u + 1) :=
  Quotient Ordinal.isEquivalent

/-- A "canonical" type order-isomorphic to the ordinal `o`, living in the same universe. This is
defined through the axiom of choice.

Use this over `Iio o` only when it is paramount to have a `Type u` rather than a `Type (u + 1)`. -/
def Ordinal.toType (o : Ordinal.{u}) : Type u :=
  o.out.α

instance hasWellFounded_toType (o : Ordinal) : WellFoundedRelation o.toType :=
  ⟨o.out.r, o.out.wo.wf⟩

instance linearOrder_toType (o : Ordinal) : LinearOrder o.toType :=
  @IsWellOrder.linearOrder _ o.out.r o.out.wo

instance isWellOrder_toType_lt (o : Ordinal) : IsWellOrder o.toType (· < ·) :=
  o.out.wo

namespace Ordinal

/-! ### Basic properties of the order type -/

/-- The order type of a well order is an ordinal. -/
def type (r : α → α → Prop) [wo : IsWellOrder α r] : Ordinal :=
  ⟦⟨α, r, wo⟩⟧

instance zero : Zero Ordinal :=
  ⟨type <| @EmptyRelation PEmpty⟩

instance inhabited : Inhabited Ordinal :=
  ⟨0⟩

instance one : One Ordinal :=
  ⟨type <| @EmptyRelation PUnit⟩

/-- The order type of an element inside a well order. For the embedding as a principal segment, see
`typein.principalSeg`. -/
def typein (r : α → α → Prop) [IsWellOrder α r] (a : α) : Ordinal :=
  type (Subrel r { b | r b a })

@[simp]
theorem type_def' (w : WellOrder) : ⟦w⟧ = type w.r := by
  cases w
  rfl

@[simp]
theorem type_def (r) [wo : IsWellOrder α r] : (⟦⟨α, r, wo⟩⟧ : Ordinal) = type r := by
  rfl

@[simp]
theorem type_lt (o : Ordinal) : type (α := o.toType) (· < ·) = o :=
  (type_def' _).symm.trans <| Quotient.out_eq o

@[deprecated type_lt (since := "2024-08-26")]
theorem type_out (o : Ordinal) : Ordinal.type o.out.r = o :=
  type_lt o

theorem type_eq {α β} {r : α → α → Prop} {s : β → β → Prop} [IsWellOrder α r] [IsWellOrder β s] :
    type r = type s ↔ Nonempty (r ≃r s) :=
  Quotient.eq'

theorem _root_.RelIso.ordinal_type_eq {α β} {r : α → α → Prop} {s : β → β → Prop} [IsWellOrder α r]
    [IsWellOrder β s] (h : r ≃r s) : type r = type s :=
  type_eq.2 ⟨h⟩

theorem type_eq_zero_of_empty (r) [IsWellOrder α r] [IsEmpty α] : type r = 0 :=
  (RelIso.relIsoOfIsEmpty r _).ordinal_type_eq

@[simp]
theorem type_eq_zero_iff_isEmpty [IsWellOrder α r] : type r = 0 ↔ IsEmpty α :=
  ⟨fun h =>
    let ⟨s⟩ := type_eq.1 h
    s.toEquiv.isEmpty,
    @type_eq_zero_of_empty α r _⟩

theorem type_ne_zero_iff_nonempty [IsWellOrder α r] : type r ≠ 0 ↔ Nonempty α := by simp

theorem type_ne_zero_of_nonempty (r) [IsWellOrder α r] [h : Nonempty α] : type r ≠ 0 :=
  type_ne_zero_iff_nonempty.2 h

theorem type_pEmpty : type (@EmptyRelation PEmpty) = 0 :=
  rfl

theorem type_empty : type (@EmptyRelation Empty) = 0 :=
  type_eq_zero_of_empty _

theorem type_eq_one_of_unique (r) [IsWellOrder α r] [Nonempty α] [Subsingleton α] : type r = 1 := by
  cases nonempty_unique α
  exact (RelIso.relIsoOfUniqueOfIrrefl r _).ordinal_type_eq

@[simp]
theorem type_eq_one_iff_unique [IsWellOrder α r] : type r = 1 ↔ Nonempty (Unique α) :=
  ⟨fun h ↦ let ⟨s⟩ := type_eq.1 h; ⟨s.toEquiv.unique⟩,
    fun ⟨_⟩ ↦ type_eq_one_of_unique r⟩

theorem type_pUnit : type (@EmptyRelation PUnit) = 1 :=
  rfl

theorem type_unit : type (@EmptyRelation Unit) = 1 :=
  rfl

@[simp]
theorem toType_empty_iff_eq_zero {o : Ordinal} : IsEmpty o.toType ↔ o = 0 := by
  rw [← @type_eq_zero_iff_isEmpty o.toType (· < ·), type_lt]

@[deprecated toType_empty_iff_eq_zero (since := "2024-08-26")]
alias out_empty_iff_eq_zero := toType_empty_iff_eq_zero

@[deprecated toType_empty_iff_eq_zero (since := "2024-08-26")]
theorem eq_zero_of_out_empty (o : Ordinal) [h : IsEmpty o.toType] : o = 0 :=
  toType_empty_iff_eq_zero.1 h

instance isEmpty_toType_zero : IsEmpty (toType 0) :=
  toType_empty_iff_eq_zero.2 rfl

@[simp]
theorem toType_nonempty_iff_ne_zero {o : Ordinal} : Nonempty o.toType ↔ o ≠ 0 := by
  rw [← @type_ne_zero_iff_nonempty o.toType (· < ·), type_lt]

@[deprecated toType_nonempty_iff_ne_zero (since := "2024-08-26")]
alias out_nonempty_iff_ne_zero := toType_nonempty_iff_ne_zero

@[deprecated toType_nonempty_iff_ne_zero (since := "2024-08-26")]
theorem ne_zero_of_out_nonempty (o : Ordinal) [h : Nonempty o.toType] : o ≠ 0 :=
  toType_nonempty_iff_ne_zero.1 h

protected theorem one_ne_zero : (1 : Ordinal) ≠ 0 :=
  type_ne_zero_of_nonempty _

instance nontrivial : Nontrivial Ordinal.{u} :=
  ⟨⟨1, 0, Ordinal.one_ne_zero⟩⟩

@[simp]
theorem type_preimage {α β : Type u} (r : α → α → Prop) [IsWellOrder α r] (f : β ≃ α) :
    type (f ⁻¹'o r) = type r :=
  (RelIso.preimage f r).ordinal_type_eq

@[elab_as_elim]
theorem inductionOn {C : Ordinal → Prop} (o : Ordinal)
    (H : ∀ (α r) [IsWellOrder α r], C (type r)) : C o :=
  Quot.inductionOn o fun ⟨α, r, wo⟩ => @H α r wo

@[elab_as_elim]
theorem inductionOn₂ {C : Ordinal → Ordinal → Prop} (o₁ o₂ : Ordinal)
    (H : ∀ (α r) [IsWellOrder α r] (β s) [IsWellOrder β s], C (type r) (type s)) : C o₁ o₂ :=
  Quotient.inductionOn₂ o₁ o₂ fun ⟨α, r, wo₁⟩ ⟨β, s, wo₂⟩ => @H α r wo₁ β s wo₂

@[elab_as_elim]
theorem inductionOn₃ {C : Ordinal → Ordinal → Ordinal → Prop} (o₁ o₂ o₃ : Ordinal)
    (H : ∀ (α r) [IsWellOrder α r] (β s) [IsWellOrder β s] (γ t) [IsWellOrder γ t],
      C (type r) (type s) (type t)) : C o₁ o₂ o₃ :=
  Quotient.inductionOn₃ o₁ o₂ o₃ fun ⟨α, r, wo₁⟩ ⟨β, s, wo₂⟩ ⟨γ, t, wo₃⟩ =>
    @H α r wo₁ β s wo₂ γ t wo₃

/-! ### The order on ordinals -/

/--
For `Ordinal`:

* less-equal is defined such that well orders `r` and `s` satisfy `type r ≤ type s` if there exists
  a function embedding `r` as an *initial* segment of `s`.
* less-than is defined such that well orders `r` and `s` satisfy `type r < type s` if there exists
  a function embedding `r` as a *principal* segment of `s`.

Note that most of the relevant results on initial and principal segments are proved in the
`Order.InitialSeg` file.
-/
instance partialOrder : PartialOrder Ordinal where
  le a b :=
    Quotient.liftOn₂ a b (fun ⟨_, r, _⟩ ⟨_, s, _⟩ => Nonempty (r ≼i s))
      fun _ _ _ _ ⟨f⟩ ⟨g⟩ =>
      propext
        ⟨fun ⟨h⟩ => ⟨(InitialSeg.ofIso f.symm).trans <| h.trans (InitialSeg.ofIso g)⟩, fun ⟨h⟩ =>
          ⟨(InitialSeg.ofIso f).trans <| h.trans (InitialSeg.ofIso g.symm)⟩⟩
  lt a b :=
    Quotient.liftOn₂ a b (fun ⟨_, r, _⟩ ⟨_, s, _⟩ => Nonempty (r ≺i s))
      fun _ _ _ _ ⟨f⟩ ⟨g⟩ =>
      propext
        ⟨fun ⟨h⟩ => ⟨PrincipalSeg.equivLT f.symm <| h.ltLe (InitialSeg.ofIso g)⟩, fun ⟨h⟩ =>
          ⟨PrincipalSeg.equivLT f <| h.ltLe (InitialSeg.ofIso g.symm)⟩⟩
  le_refl := Quot.ind fun ⟨_, _, _⟩ => ⟨InitialSeg.refl _⟩
  le_trans a b c :=
    Quotient.inductionOn₃ a b c fun _ _ _ ⟨f⟩ ⟨g⟩ => ⟨f.trans g⟩
  lt_iff_le_not_le a b :=
    Quotient.inductionOn₂ a b fun _ _ =>
      ⟨fun ⟨f⟩ => ⟨⟨f⟩, fun ⟨g⟩ => (f.ltLe g).irrefl⟩, fun ⟨⟨f⟩, h⟩ =>
        f.ltOrEq.recOn (fun g => ⟨g⟩) fun g => (h ⟨InitialSeg.ofIso g.symm⟩).elim⟩
  le_antisymm a b :=
    Quotient.inductionOn₂ a b fun _ _ ⟨h₁⟩ ⟨h₂⟩ =>
      Quot.sound ⟨InitialSeg.antisymm h₁ h₂⟩

instance linearOrder : LinearOrder Ordinal :=
  {inferInstanceAs (PartialOrder Ordinal) with
    le_total := fun a b => Quotient.inductionOn₂ a b fun ⟨α, r, _⟩ ⟨β, s, _⟩ =>
      (InitialSeg.total r s).recOn (fun f => Or.inl ⟨f⟩) fun f => Or.inr ⟨f⟩
    decidableLE := Classical.decRel _ }

theorem type_le_iff {α β} {r : α → α → Prop} {s : β → β → Prop} [IsWellOrder α r]
    [IsWellOrder β s] : type r ≤ type s ↔ Nonempty (r ≼i s) :=
  Iff.rfl

theorem type_le_iff' {α β} {r : α → α → Prop} {s : β → β → Prop} [IsWellOrder α r]
    [IsWellOrder β s] : type r ≤ type s ↔ Nonempty (r ↪r s) :=
  ⟨fun ⟨f⟩ => ⟨f⟩, fun ⟨f⟩ => ⟨f.collapse⟩⟩

theorem _root_.InitialSeg.ordinal_type_le {α β} {r : α → α → Prop} {s : β → β → Prop}
    [IsWellOrder α r] [IsWellOrder β s] (h : r ≼i s) : type r ≤ type s :=
  ⟨h⟩

theorem _root_.RelEmbedding.ordinal_type_le {α β} {r : α → α → Prop} {s : β → β → Prop}
    [IsWellOrder α r] [IsWellOrder β s] (h : r ↪r s) : type r ≤ type s :=
  ⟨h.collapse⟩

@[simp]
theorem type_lt_iff {α β} {r : α → α → Prop} {s : β → β → Prop} [IsWellOrder α r]
    [IsWellOrder β s] : type r < type s ↔ Nonempty (r ≺i s) :=
  Iff.rfl

theorem _root_.PrincipalSeg.ordinal_type_lt {α β} {r : α → α → Prop} {s : β → β → Prop}
    [IsWellOrder α r] [IsWellOrder β s] (h : r ≺i s) : type r < type s :=
  ⟨h⟩

@[simp]
protected theorem zero_le (o : Ordinal) : 0 ≤ o :=
  inductionOn o fun _ r _ => (InitialSeg.ofIsEmpty _ r).ordinal_type_le

instance orderBot : OrderBot Ordinal where
  bot := 0
  bot_le := Ordinal.zero_le

@[simp]
theorem bot_eq_zero : (⊥ : Ordinal) = 0 :=
  rfl

@[simp]
protected theorem le_zero {o : Ordinal} : o ≤ 0 ↔ o = 0 :=
  le_bot_iff

protected theorem pos_iff_ne_zero {o : Ordinal} : 0 < o ↔ o ≠ 0 :=
  bot_lt_iff_ne_bot

protected theorem not_lt_zero (o : Ordinal) : ¬o < 0 :=
  not_lt_bot

theorem eq_zero_or_pos : ∀ a : Ordinal, a = 0 ∨ 0 < a :=
  eq_bot_or_bot_lt

instance zeroLEOneClass : ZeroLEOneClass Ordinal :=
  ⟨Ordinal.zero_le _⟩

instance NeZero.one : NeZero (1 : Ordinal) :=
  ⟨Ordinal.one_ne_zero⟩

/-- Given two ordinals `α ≤ β`, then `initialSegToType α β` is the initial segment embedding of
`α.toType` into `β.toType`. -/
def initialSegToType {α β : Ordinal} (h : α ≤ β) : α.toType ≤i β.toType := by
  apply Classical.choice (type_le_iff.mp _)
  rwa [type_lt, type_lt]

@[deprecated initialSegToType (since := "2024-08-26")]
noncomputable alias initialSegOut := initialSegToType

/-- Given two ordinals `α < β`, then `principalSegToType α β` is the principal segment embedding
of `α.toType` into `β.toType`. -/
def principalSegToType {α β : Ordinal} (h : α < β) : α.toType <i β.toType := by
  apply Classical.choice (type_lt_iff.mp _)
  rwa [type_lt, type_lt]

@[deprecated principalSegToType (since := "2024-08-26")]
noncomputable alias principalSegOut := principalSegToType

theorem typein_lt_type (r : α → α → Prop) [IsWellOrder α r] (a : α) : typein r a < type r :=
  ⟨PrincipalSeg.ofElement _ _⟩

theorem typein_lt_self {o : Ordinal} (i : o.toType) : typein (α := o.toType) (· < ·) i < o := by
  simp_rw [← type_lt o]
  apply typein_lt_type

@[simp]
theorem typein_top {α β} {r : α → α → Prop} {s : β → β → Prop} [IsWellOrder α r] [IsWellOrder β s]
    (f : r ≺i s) : typein s f.top = type r :=
  Eq.symm <|
    Quot.sound
      ⟨RelIso.ofSurjective (RelEmbedding.codRestrict _ f f.lt_top) fun ⟨a, h⟩ => by
          rcases f.mem_range_of_rel_top h with ⟨b, rfl⟩; exact ⟨b, rfl⟩⟩

@[simp]
theorem typein_apply {α β} {r : α → α → Prop} {s : β → β → Prop} [IsWellOrder α r] [IsWellOrder β s]
    (f : r ≼i s) (a : α) : Ordinal.typein s (f a) = Ordinal.typein r a :=
  Eq.symm <|
    Quotient.sound
      ⟨RelIso.ofSurjective
        (RelEmbedding.codRestrict _ ((Subrel.relEmbedding _ _).trans f) fun ⟨x, h⟩ => by
          rw [RelEmbedding.trans_apply]; exact f.toRelEmbedding.map_rel_iff.2 h)
          fun ⟨y, h⟩ => by
            rcases f.mem_range_of_rel h with ⟨a, rfl⟩
            exact ⟨⟨a, f.toRelEmbedding.map_rel_iff.1 h⟩,
              Subtype.eq <| RelEmbedding.trans_apply _ _ _⟩⟩

@[simp]
theorem typein_lt_typein (r : α → α → Prop) [IsWellOrder α r] {a b : α} :
    typein r a < typein r b ↔ r a b :=
  ⟨fun ⟨f⟩ => by
    have : f.top.1 = a := by
      let f' := PrincipalSeg.ofElement r a
      let g' := f.trans (PrincipalSeg.ofElement r b)
      have : g'.top = f'.top := by rw [Subsingleton.elim f' g']
      exact this
    rw [← this]
    exact f.top.2, fun h =>
    ⟨PrincipalSeg.codRestrict _ (PrincipalSeg.ofElement r a) (fun x => @trans _ r _ _ _ _ x.2 h) h⟩⟩

theorem typein_surj (r : α → α → Prop) [IsWellOrder α r] {o} (h : o < type r) :
    ∃ a, typein r a = o :=
  inductionOn o (fun _ _ _ ⟨f⟩ => ⟨f.top, typein_top _⟩) h

theorem typein_injective (r : α → α → Prop) [IsWellOrder α r] : Injective (typein r) :=
  injective_of_increasing r (· < ·) (typein r) (typein_lt_typein r).2

@[simp]
theorem typein_inj (r : α → α → Prop) [IsWellOrder α r] {a b} : typein r a = typein r b ↔ a = b :=
  (typein_injective r).eq_iff

/-- Principal segment version of the `typein` function, embedding a well order into ordinals as a
principal segment. -/
def typein.principalSeg {α : Type u} (r : α → α → Prop) [IsWellOrder α r] :
    @PrincipalSeg α Ordinal.{u} r (· < ·) :=
  ⟨⟨⟨typein r, typein_injective r⟩, typein_lt_typein r⟩, type r,
    fun _ ↦ ⟨fun ⟨a, h⟩ ↦ h ▸ typein_lt_type r a, typein_surj r⟩⟩

@[simp]
theorem typein.principalSeg_coe (r : α → α → Prop) [IsWellOrder α r] :
    (typein.principalSeg r : α → Ordinal) = typein r :=
  rfl

/-! ### Enumerating elements in a well-order with ordinals. -/

/-- A well order `r` is order-isomorphic to the set of ordinals smaller than `type r`.
`enum r ⟨o, h⟩` is the `o`-th element of `α` ordered by `r`.

That is, `enum` maps an initial segment of the ordinals, those less than the order type of `r`, to
the elements of `α`. -/
-- The explicit typing is required in order for `simp` to work properly.
@[simps! symm_apply_coe]
def enum (r : α → α → Prop) [IsWellOrder α r] :
    @RelIso (Subtype fun o => o < type r) α (Subrel (· < · ) _) r :=
  (typein.principalSeg r).subrelIso

@[simp]
theorem typein_enum (r : α → α → Prop) [IsWellOrder α r] {o} (h : o < type r) :
    typein r (enum r ⟨o, h⟩) = o :=
  (typein.principalSeg r).apply_subrelIso _

theorem enum_type {α β} {r : α → α → Prop} {s : β → β → Prop} [IsWellOrder α r] [IsWellOrder β s]
    (f : s ≺i r) {h : type s < type r} : enum r ⟨type s, h⟩ = f.top :=
  (typein.principalSeg r).injective <| (typein_enum _ _).trans (typein_top _).symm

@[simp]
theorem enum_typein (r : α → α → Prop) [IsWellOrder α r] (a : α) :
    enum r ⟨typein r a, typein_lt_type r a⟩ = a :=
  enum_type (PrincipalSeg.ofElement r a)

theorem enum_lt_enum {r : α → α → Prop} [IsWellOrder α r] {o₁ o₂ : {o // o < type r}} :
    r (enum r o₁) (enum r o₂) ↔ o₁ < o₂ := by
  rw [← typein_lt_typein r, typein_enum, typein_enum, Subtype.coe_lt_coe]

theorem relIso_enum' {α β : Type u} {r : α → α → Prop} {s : β → β → Prop} [IsWellOrder α r]
    [IsWellOrder β s] (f : r ≃r s) (o : Ordinal) :
    ∀ (hr : o < type r) (hs : o < type s), f (enum r ⟨o, hr⟩) = enum s ⟨o, hs⟩ := by
  refine inductionOn o ?_; rintro γ t wo ⟨g⟩ ⟨h⟩
  rw [enum_type g, enum_type (PrincipalSeg.ltEquiv g f)]; rfl

theorem relIso_enum {α β : Type u} {r : α → α → Prop} {s : β → β → Prop} [IsWellOrder α r]
    [IsWellOrder β s] (f : r ≃r s) (o : Ordinal) (hr : o < type r) :
    f (enum r ⟨o, hr⟩) = enum s ⟨o, hr.trans_eq (Quotient.sound ⟨f⟩)⟩ :=
  relIso_enum' _ _ _ _

theorem lt_wf : @WellFounded Ordinal (· < ·) :=
  wellFounded_iff_wellFounded_subrel.mpr (·.induction_on fun ⟨_, _, wo⟩ ↦
    RelHomClass.wellFounded (enum _) wo.wf)

instance wellFoundedRelation : WellFoundedRelation Ordinal :=
  ⟨(· < ·), lt_wf⟩

instance wellFoundedLT : WellFoundedLT Ordinal :=
  ⟨lt_wf⟩

instance isWellOrder : IsWellOrder Ordinal (· < ·) where

instance : ConditionallyCompleteLinearOrderBot Ordinal :=
  WellFoundedLT.conditionallyCompleteLinearOrderBot _

/-- Reformulation of well founded induction on ordinals as a lemma that works with the
`induction` tactic, as in `induction i using Ordinal.induction with | h i IH => ?_`. -/
theorem induction {p : Ordinal.{u} → Prop} (i : Ordinal.{u}) (h : ∀ j, (∀ k, k < j → p k) → p j) :
    p i :=
  lt_wf.induction i h

/-! ### Cardinality of ordinals -/


/-- The cardinal of an ordinal is the cardinality of any type on which a relation with that order
type is defined. -/
def card : Ordinal → Cardinal :=
  Quotient.map WellOrder.α fun _ _ ⟨e⟩ => ⟨e.toEquiv⟩

@[simp]
theorem card_type (r : α → α → Prop) [IsWellOrder α r] : card (type r) = #α :=
  rfl

@[simp]
theorem card_typein {r : α → α → Prop} [IsWellOrder α r] (x : α) :
    #{ y // r y x } = (typein r x).card :=
  rfl

theorem card_le_card {o₁ o₂ : Ordinal} : o₁ ≤ o₂ → card o₁ ≤ card o₂ :=
  inductionOn o₁ fun _ _ _ => inductionOn o₂ fun _ _ _ ⟨⟨⟨f, _⟩, _⟩⟩ => ⟨f⟩

@[simp]
theorem card_zero : card 0 = 0 := mk_eq_zero _

@[simp]
theorem card_one : card 1 = 1 := mk_eq_one _

/-! ### Lifting ordinals to a higher universe -/

-- Porting note: Needed to add universe hint .{u} below
/-- The universe lift operation for ordinals, which embeds `Ordinal.{u}` as
  a proper initial segment of `Ordinal.{v}` for `v > u`. For the initial segment version,
  see `liftInitialSeg`. -/
@[pp_with_univ]
def lift (o : Ordinal.{v}) : Ordinal.{max v u} :=
  Quotient.liftOn o (fun w => type <| ULift.down.{u} ⁻¹'o w.r) fun ⟨_, r, _⟩ ⟨_, s, _⟩ ⟨f⟩ =>
    Quot.sound
      ⟨(RelIso.preimage Equiv.ulift r).trans <| f.trans (RelIso.preimage Equiv.ulift s).symm⟩

@[simp]
theorem type_uLift (r : α → α → Prop) [IsWellOrder α r] :
    type (ULift.down ⁻¹'o r) = lift.{v} (type r) := by
  simp (config := { unfoldPartialApp := true })
  rfl

theorem _root_.RelIso.ordinal_lift_type_eq {α : Type u} {β : Type v} {r : α → α → Prop}
    {s : β → β → Prop} [IsWellOrder α r] [IsWellOrder β s] (f : r ≃r s) :
    lift.{v} (type r) = lift.{u} (type s) :=
  ((RelIso.preimage Equiv.ulift r).trans <|
      f.trans (RelIso.preimage Equiv.ulift s).symm).ordinal_type_eq

-- @[simp]
theorem type_lift_preimage {α : Type u} {β : Type v} (r : α → α → Prop) [IsWellOrder α r]
    (f : β ≃ α) : lift.{u} (type (f ⁻¹'o r)) = lift.{v} (type r) :=
  (RelIso.preimage f r).ordinal_lift_type_eq

@[simp, nolint simpNF]
theorem type_lift_preimage_aux {α : Type u} {β : Type v} (r : α → α → Prop) [IsWellOrder α r]
    (f : β ≃ α) : lift.{u} (@type _ (fun x y => r (f x) (f y))
      (inferInstanceAs (IsWellOrder β (f ⁻¹'o r)))) = lift.{v} (type r) :=
  (RelIso.preimage f r).ordinal_lift_type_eq

/-- `lift.{max u v, u}` equals `lift.{v, u}`.

Unfortunately, the simp lemma doesn't seem to work. -/
theorem lift_umax : lift.{max u v, u} = lift.{v, u} :=
  funext fun a =>
    inductionOn a fun _ r _ =>
      Quotient.sound ⟨(RelIso.preimage Equiv.ulift r).trans (RelIso.preimage Equiv.ulift r).symm⟩

/-- `lift.{max v u, u}` equals `lift.{v, u}`.

Unfortunately, the simp lemma doesn't seem to work. -/
theorem lift_umax' : lift.{max v u, u} = lift.{v, u} :=
  lift_umax

/-- An ordinal lifted to a lower or equal universe equals itself.

Unfortunately, the simp lemma doesn't work. -/
theorem lift_id' (a : Ordinal) : lift a = a :=
  inductionOn a fun _ r _ => Quotient.sound ⟨RelIso.preimage Equiv.ulift r⟩

/-- An ordinal lifted to the same universe equals itself. -/
@[simp]
theorem lift_id : ∀ a, lift.{u, u} a = a :=
  lift_id'.{u, u}

/-- An ordinal lifted to the zero universe equals itself. -/
@[simp]
theorem lift_uzero (a : Ordinal.{u}) : lift.{0} a = a :=
  lift_id' a

@[simp]
theorem lift_lift (a : Ordinal) : lift.{w} (lift.{v} a) = lift.{max v w} a :=
  inductionOn a fun _ _ _ =>
    Quotient.sound
      ⟨(RelIso.preimage Equiv.ulift _).trans <|
          (RelIso.preimage Equiv.ulift _).trans (RelIso.preimage Equiv.ulift _).symm⟩

theorem lift_type_le {α : Type u} {β : Type v} {r s} [IsWellOrder α r] [IsWellOrder β s] :
    lift.{max v w} (type r) ≤ lift.{max u w} (type s) ↔ Nonempty (r ≼i s) :=
  ⟨fun ⟨f⟩ =>
    ⟨(InitialSeg.ofIso (RelIso.preimage Equiv.ulift r).symm).trans <|
        f.trans (InitialSeg.ofIso (RelIso.preimage Equiv.ulift s))⟩,
    fun ⟨f⟩ =>
    ⟨(InitialSeg.ofIso (RelIso.preimage Equiv.ulift r)).trans <|
        f.trans (InitialSeg.ofIso (RelIso.preimage Equiv.ulift s).symm)⟩⟩

theorem lift_type_eq {α : Type u} {β : Type v} {r s} [IsWellOrder α r] [IsWellOrder β s] :
    lift.{max v w} (type r) = lift.{max u w} (type s) ↔ Nonempty (r ≃r s) :=
  Quotient.eq'.trans
    ⟨fun ⟨f⟩ =>
      ⟨(RelIso.preimage Equiv.ulift r).symm.trans <| f.trans (RelIso.preimage Equiv.ulift s)⟩,
      fun ⟨f⟩ =>
      ⟨(RelIso.preimage Equiv.ulift r).trans <| f.trans (RelIso.preimage Equiv.ulift s).symm⟩⟩

theorem lift_type_lt {α : Type u} {β : Type v} {r s} [IsWellOrder α r] [IsWellOrder β s] :
    lift.{max v w} (type r) < lift.{max u w} (type s) ↔ Nonempty (r ≺i s) := by
  haveI := @RelEmbedding.isWellOrder _ _ (@Equiv.ulift.{max v w} α ⁻¹'o r) r
    (RelIso.preimage Equiv.ulift.{max v w} r) _
  haveI := @RelEmbedding.isWellOrder _ _ (@Equiv.ulift.{max u w} β ⁻¹'o s) s
    (RelIso.preimage Equiv.ulift.{max u w} s) _
  exact ⟨fun ⟨f⟩ =>
    ⟨(f.equivLT (RelIso.preimage Equiv.ulift r).symm).ltLe
        (InitialSeg.ofIso (RelIso.preimage Equiv.ulift s))⟩,
    fun ⟨f⟩ =>
    ⟨(f.equivLT (RelIso.preimage Equiv.ulift r)).ltLe
        (InitialSeg.ofIso (RelIso.preimage Equiv.ulift s).symm)⟩⟩

@[simp]
theorem lift_le {a b : Ordinal} : lift.{u,v} a ≤ lift.{u,v} b ↔ a ≤ b :=
  inductionOn a fun α r _ =>
    inductionOn b fun β s _ => by
      rw [← lift_umax]
      exact lift_type_le.{_,_,u}

@[simp]
theorem lift_inj {a b : Ordinal} : lift.{u,v} a = lift.{u,v} b ↔ a = b := by
  simp only [le_antisymm_iff, lift_le]

@[simp]
theorem lift_lt {a b : Ordinal} : lift.{u,v} a < lift.{u,v} b ↔ a < b := by
  simp only [lt_iff_le_not_le, lift_le]

@[simp]
theorem lift_zero : lift 0 = 0 :=
  type_eq_zero_of_empty _

@[simp]
theorem lift_one : lift 1 = 1 :=
  type_eq_one_of_unique _

@[simp]
theorem lift_card (a) : Cardinal.lift.{u,v} (card a)= card (lift.{u,v} a) :=
  inductionOn a fun _ _ _ => rfl

theorem lift_down' {a : Cardinal.{u}} {b : Ordinal.{max u v}}
    (h : card.{max u v} b ≤ Cardinal.lift.{v,u} a) : ∃ a', lift.{v,u} a' = b :=
  let ⟨c, e⟩ := Cardinal.mem_range_of_le_lift h
  Cardinal.inductionOn c
    (fun α =>
      inductionOn b fun β s _ e' => by
        rw [card_type, ← Cardinal.lift_id'.{max u v, u} #β, ← Cardinal.lift_umax.{u, v},
          lift_mk_eq.{u, max u v, max u v}] at e'
        cases' e' with f
        have g := RelIso.preimage f s
        haveI := (g : f ⁻¹'o s ↪r s).isWellOrder
        have := lift_type_eq.{u, max u v, max u v}.2 ⟨g⟩
        rw [lift_id, lift_umax.{u, v}] at this
        exact ⟨_, this⟩)
    e

theorem lift_down {a : Ordinal.{u}} {b : Ordinal.{max u v}} (h : b ≤ lift.{v,u} a) :
    ∃ a', lift.{v,u} a' = b :=
  @lift_down' (card a) _ (by rw [lift_card]; exact card_le_card h)

theorem le_lift_iff {a : Ordinal.{u}} {b : Ordinal.{max u v}} :
    b ≤ lift.{v,u} a ↔ ∃ a', lift.{v,u} a' = b ∧ a' ≤ a :=
  ⟨fun h =>
    let ⟨a', e⟩ := lift_down h
    ⟨a', e, lift_le.1 <| e.symm ▸ h⟩,
    fun ⟨_, e, h⟩ => e ▸ lift_le.2 h⟩

theorem lt_lift_iff {a : Ordinal.{u}} {b : Ordinal.{max u v}} :
    b < lift.{v,u} a ↔ ∃ a', lift.{v,u} a' = b ∧ a' < a :=
  ⟨fun h =>
    let ⟨a', e⟩ := lift_down (le_of_lt h)
    ⟨a', e, lift_lt.1 <| e.symm ▸ h⟩,
    fun ⟨_, e, h⟩ => e ▸ lift_lt.2 h⟩

<<<<<<< HEAD
/-- Initial segment version of the lift operation on ordinals, embedding `ordinal.{u}` in
  `ordinal.{v}` as an initial segment when `u ≤ v`. -/
def liftInitialSeg : @InitialSeg Ordinal.{u} Ordinal.{max u v} (· < ·) (· < ·) :=
=======
/-- Initial segment version of the lift operation on ordinals, embedding `Ordinal.{u}` in
`Ordinal.{v}` as an initial segment when `u ≤ v`. -/
def liftInitialSeg : Ordinal.{u} ≤i Ordinal.{max u v} :=
>>>>>>> 22b17a30
  ⟨⟨⟨lift.{v}, fun _ _ => lift_inj.1⟩, lift_lt⟩, fun _ _ h => lift_down (le_of_lt h)⟩

@[deprecated liftInitialSeg (since := "2024-09-21")]
alias lift.initialSeg := liftInitialSeg

@[simp]
theorem liftInitialSeg_coe : (liftInitialSeg.{u, v} : Ordinal → Ordinal) = lift.{v, u} :=
<<<<<<< HEAD
  rfl

set_option linter.deprecated false in
@[deprecated liftInitialSeg_coe (since := "2024-09-21")]
theorem lift.initialSeg_coe : (lift.initialSeg.{u, v} : Ordinal → Ordinal) = lift.{v, u} :=
  rfl

=======
  rfl

set_option linter.deprecated false in
@[deprecated liftInitialSeg_coe (since := "2024-09-21")]
theorem lift.initialSeg_coe : (lift.initialSeg.{u, v} : Ordinal → Ordinal) = lift.{v, u} :=
  rfl

>>>>>>> 22b17a30
/-! ### The first infinite ordinal ω -/


/-- `ω` is the first infinite ordinal, defined as the order type of `ℕ`. -/
def omega0 : Ordinal.{u} :=
  lift <| @type ℕ (· < ·) _

@[deprecated Ordinal.omega0 (since := "2024-09-26")]
alias omega := omega0

@[inherit_doc]
scoped notation "ω" => Ordinal.omega0

/-- Note that the presence of this lemma makes `simp [omega0]` form a loop. -/
@[simp]
theorem type_nat_lt : @type ℕ (· < ·) _ = ω :=
  (lift_id _).symm

@[simp]
theorem card_omega0 : card ω = ℵ₀ :=
  rfl

@[deprecated (since := "2024-09-30")]
alias card_omega := card_omega0

@[simp]
theorem lift_omega0 : lift ω = ω :=
  lift_lift _

@[deprecated (since := "2024-09-30")]
alias lift_omega := lift_omega0

/-!
### Definition and first properties of addition on ordinals

In this paragraph, we introduce the addition on ordinals, and prove just enough properties to
deduce that the order on ordinals is total (and therefore well-founded). Further properties of
the addition, together with properties of the other operations, are proved in
`Mathlib/SetTheory/Ordinal/Arithmetic.lean`.
-/


/-- `o₁ + o₂` is the order on the disjoint union of `o₁` and `o₂` obtained by declaring that
every element of `o₁` is smaller than every element of `o₂`. -/
instance add : Add Ordinal.{u} :=
  ⟨fun o₁ o₂ => Quotient.liftOn₂ o₁ o₂ (fun ⟨_, r, _⟩ ⟨_, s, _⟩ => type (Sum.Lex r s))
    fun _ _ _ _ ⟨f⟩ ⟨g⟩ => (RelIso.sumLexCongr f g).ordinal_type_eq⟩

instance addMonoidWithOne : AddMonoidWithOne Ordinal.{u} where
  add := (· + ·)
  zero := 0
  one := 1
  zero_add o :=
    inductionOn o fun α r _ =>
      Eq.symm <| Quotient.sound ⟨⟨(emptySum PEmpty α).symm, Sum.lex_inr_inr⟩⟩
  add_zero o :=
    inductionOn o fun α r _ =>
      Eq.symm <| Quotient.sound ⟨⟨(sumEmpty α PEmpty).symm, Sum.lex_inl_inl⟩⟩
  add_assoc o₁ o₂ o₃ :=
    Quotient.inductionOn₃ o₁ o₂ o₃ fun ⟨α, r, _⟩ ⟨β, s, _⟩ ⟨γ, t, _⟩ =>
      Quot.sound
        ⟨⟨sumAssoc _ _ _, by
          intros a b
          rcases a with (⟨a | a⟩ | a) <;> rcases b with (⟨b | b⟩ | b) <;>
            simp only [sumAssoc_apply_inl_inl, sumAssoc_apply_inl_inr, sumAssoc_apply_inr,
              Sum.lex_inl_inl, Sum.lex_inr_inr, Sum.Lex.sep, Sum.lex_inr_inl]⟩⟩
  nsmul := nsmulRec

@[simp]
theorem card_add (o₁ o₂ : Ordinal) : card (o₁ + o₂) = card o₁ + card o₂ :=
  inductionOn o₁ fun _ __ => inductionOn o₂ fun _ _ _ => rfl

@[simp]
theorem type_sum_lex {α β : Type u} (r : α → α → Prop) (s : β → β → Prop) [IsWellOrder α r]
    [IsWellOrder β s] : type (Sum.Lex r s) = type r + type s :=
  rfl

@[simp]
theorem card_nat (n : ℕ) : card.{u} n = n := by
  induction n <;> [simp; simp only [card_add, card_one, Nat.cast_succ, *]]

-- See note [no_index around OfNat.ofNat]
@[simp]
theorem card_ofNat (n : ℕ) [n.AtLeastTwo] :
    card.{u} (no_index (OfNat.ofNat n)) = OfNat.ofNat n :=
  card_nat n

instance add_covariantClass_le : CovariantClass Ordinal.{u} Ordinal.{u} (· + ·) (· ≤ ·) where
  elim c a b := by
    refine inductionOn₃ a b c fun α r _ β s _ γ t _ ⟨f⟩ ↦
      (RelEmbedding.ofMonotone (Sum.recOn · Sum.inl (Sum.inr ∘ f)) ?_).ordinal_type_le
    simp [f.map_rel_iff]

instance add_swap_covariantClass_le :
    CovariantClass Ordinal.{u} Ordinal.{u} (swap (· + ·)) (· ≤ ·) where
  elim c a b := by
    refine inductionOn₃ a b c fun α r _ β s _ γ t _  ⟨f⟩ ↦
      (RelEmbedding.ofMonotone (Sum.recOn · (Sum.inl ∘ f) Sum.inr) ?_).ordinal_type_le
    simp [f.map_rel_iff]

theorem le_add_right (a b : Ordinal) : a ≤ a + b := by
  simpa only [add_zero] using add_le_add_left (Ordinal.zero_le b) a

theorem le_add_left (a b : Ordinal) : a ≤ b + a := by
  simpa only [zero_add] using add_le_add_right (Ordinal.zero_le b) a

theorem max_zero_left : ∀ a : Ordinal, max 0 a = a :=
  max_bot_left

theorem max_zero_right : ∀ a : Ordinal, max a 0 = a :=
  max_bot_right

@[simp]
theorem max_eq_zero {a b : Ordinal} : max a b = 0 ↔ a = 0 ∧ b = 0 :=
  max_eq_bot

@[simp]
theorem sInf_empty : sInf (∅ : Set Ordinal) = 0 :=
  dif_neg Set.not_nonempty_empty

/-! ### Successor order properties -/

<<<<<<< HEAD
private theorem succ_le_iff' {a b : Ordinal} : a + 1 ≤ b ↔ a < b :=
  ⟨lt_of_lt_of_le
      (inductionOn a fun α r _ =>
        ⟨⟨⟨⟨fun x => Sum.inl x, fun _ _ => Sum.inl.inj⟩, Sum.lex_inl_inl⟩,
            Sum.inr PUnit.unit, fun b =>
            Sum.recOn b (fun x => ⟨fun _ => Sum.Lex.sep _ _, fun _ => ⟨x, rfl⟩⟩) fun x =>
              (Sum.lex_inr_inr.trans ⟨False.elim, fun ⟨x, H⟩ => Sum.inl_ne_inr H⟩).symm⟩⟩),
    inductionOn a fun α r hr =>
      inductionOn b fun β s hs ⟨⟨f, t, hf⟩⟩ => by
        haveI := hs
        refine ⟨⟨RelEmbedding.ofMonotone (Sum.rec f fun _ => t) (fun a b ↦ ?_), fun a b ↦ ?_⟩⟩
        · rcases a with (a | _) <;> rcases b with (b | _)
          · simpa only [Sum.lex_inl_inl] using f.map_rel_iff.2
          · intro
            rw [← hf]
            exact ⟨_, rfl⟩
          · exact False.elim ∘ Sum.lex_inr_inl
          · exact False.elim ∘ Sum.lex_inr_inr.1
        · rcases a with (a | _)
          · intro h
            have := @PrincipalSeg.mem_range_of_rel _ _ _ _ _ ⟨f, t, hf⟩ _ _ h
            cases' this with w h
            exact ⟨Sum.inl w, h⟩
          · intro h
            cases' (hf b).2 h with w h
            exact ⟨Sum.inl w, h⟩⟩
=======
private theorem succ_le_iff' {a b : Ordinal} : a + 1 ≤ b ↔ a < b := by
  refine inductionOn₂ a b fun α r _ β s _ ↦ ⟨?_, ?_⟩ <;> rintro ⟨f⟩
  · refine ⟨((InitialSeg.leAdd _ _).trans f).toPrincipalSeg fun h ↦ ?_⟩
    simpa using h (f (Sum.inr PUnit.unit))
  · apply (RelEmbedding.ofMonotone (Sum.recOn · f fun _ ↦ f.top) ?_).ordinal_type_le
    simpa [f.map_rel_iff] using f.lt_top
>>>>>>> 22b17a30

instance noMaxOrder : NoMaxOrder Ordinal :=
  ⟨fun _ => ⟨_, succ_le_iff'.1 le_rfl⟩⟩

instance instSuccOrder : SuccOrder Ordinal.{u} :=
  SuccOrder.ofSuccLeIff (fun o => o + 1) succ_le_iff'

instance instSuccAddOrder : SuccAddOrder Ordinal := ⟨fun _ => rfl⟩

@[simp]
theorem add_one_eq_succ (o : Ordinal) : o + 1 = succ o :=
  rfl

@[simp]
theorem succ_zero : succ (0 : Ordinal) = 1 :=
  zero_add 1

-- Porting note: Proof used to be rfl
@[simp]
theorem succ_one : succ (1 : Ordinal) = 2 := by congr; simp only [Nat.unaryCast, zero_add]

theorem add_succ (o₁ o₂ : Ordinal) : o₁ + succ o₂ = succ (o₁ + o₂) :=
  (add_assoc _ _ _).symm

@[deprecated Order.one_le_iff_pos (since := "2024-09-04")]
protected theorem one_le_iff_pos {o : Ordinal} : 1 ≤ o ↔ 0 < o :=
  Order.one_le_iff_pos

theorem one_le_iff_ne_zero {o : Ordinal} : 1 ≤ o ↔ o ≠ 0 := by
  rw [Order.one_le_iff_pos, Ordinal.pos_iff_ne_zero]

theorem succ_pos (o : Ordinal) : 0 < succ o :=
  bot_lt_succ o

theorem succ_ne_zero (o : Ordinal) : succ o ≠ 0 :=
  ne_of_gt <| succ_pos o

@[simp]
theorem lt_one_iff_zero {a : Ordinal} : a < 1 ↔ a = 0 := by
  simpa using @lt_succ_bot_iff _ _ _ a _ _

theorem le_one_iff {a : Ordinal} : a ≤ 1 ↔ a = 0 ∨ a = 1 := by
  simpa using @le_succ_bot_iff _ _ _ a _

@[simp]
theorem card_succ (o : Ordinal) : card (succ o) = card o + 1 := by
  simp only [← add_one_eq_succ, card_add, card_one]

theorem natCast_succ (n : ℕ) : ↑n.succ = succ (n : Ordinal) :=
  rfl

@[deprecated (since := "2024-04-17")]
alias nat_cast_succ := natCast_succ

instance uniqueIioOne : Unique (Iio (1 : Ordinal)) where
  default := ⟨0, by simp⟩
  uniq a := Subtype.ext <| lt_one_iff_zero.1 a.2

instance uniqueToTypeOne : Unique (toType 1) where
  default := enum (α := toType 1) (· < ·) ⟨0, by simp⟩
  uniq a := by
    unfold default
    rw [← enum_typein (α := toType 1) (· < ·) a]
    congr
    rw [← lt_one_iff_zero]
    apply typein_lt_self

theorem one_toType_eq (x : toType 1) : x = enum (· < ·) ⟨0, by simp⟩ :=
  Unique.eq_default x

@[deprecated one_toType_eq (since := "2024-08-26")]
alias one_out_eq := one_toType_eq

/-! ### Extra properties of typein and enum -/

-- TODO: move this section with the other properties of `typein` and `enum`.
-- TODO: use `enumIsoToType` for lemmas on `toType` rather than `enum` and `typein`.

@[simp]
theorem typein_one_toType (x : toType 1) : typein (α := toType 1) (· < ·) x = 0 := by
  rw [one_toType_eq x, typein_enum]

@[deprecated typein_one_toType (since := "2024-08-26")]
alias typein_one_out := typein_one_toType

@[simp]
theorem typein_le_typein (r : α → α → Prop) [IsWellOrder α r] {x y : α} :
    typein r x ≤ typein r y ↔ ¬r y x := by
  rw [← not_lt, typein_lt_typein]

theorem typein_le_typein' (o : Ordinal) {x y : o.toType} :
    typein (α := o.toType) (· < ·) x ≤ typein (α := o.toType) (· < ·) y ↔ x ≤ y := by
  simp

theorem enum_le_enum (r : α → α → Prop) [IsWellOrder α r] {o₁ o₂ : {o // o < type r}} :
    ¬r (enum r o₁) (enum r o₂) ↔ o₂ ≤ o₁ := by
  rw [← @not_lt _ _ o₁ o₂, enum_lt_enum (r := r)]

@[simp]
theorem enum_le_enum' (a : Ordinal) {o₁ o₂ : {o // o < type (· < ·)}} :
    enum (· < ·) o₁ ≤ enum (α := a.toType) (· < ·) o₂ ↔ o₁ ≤ o₂ := by
  rw [← enum_le_enum (α := a.toType) (· < ·), ← not_lt]

theorem enum_zero_le {r : α → α → Prop} [IsWellOrder α r] (h0 : 0 < type r) (a : α) :
    ¬r a (enum r ⟨0, h0⟩) := by
  rw [← enum_typein r a, enum_le_enum r]
  apply Ordinal.zero_le

theorem enum_zero_le' {o : Ordinal} (h0 : 0 < o) (a : o.toType) :
    enum (α := o.toType) (· < ·) ⟨0, by rwa [type_lt]⟩ ≤ a := by
  rw [← not_lt]
  apply enum_zero_le

theorem le_enum_succ {o : Ordinal} (a : (succ o).toType) :
    a ≤ enum (α := (succ o).toType) (· < ·) ⟨o, (by rw [type_lt]; exact lt_succ o)⟩ := by
  rw [← enum_typein (α := (succ o).toType) (· < ·) a, enum_le_enum', Subtype.mk_le_mk,
    ← lt_succ_iff]
  apply typein_lt_self

theorem enum_inj {r : α → α → Prop} [IsWellOrder α r] {o₁ o₂ : {o // o < type r}} :
    enum r o₁ = enum r o₂ ↔ o₁ = o₂ := by
  rw [EmbeddingLike.apply_eq_iff_eq, Subtype.mk.injEq]

/-- The order isomorphism between ordinals less than `o` and `o.toType`. -/
@[simps! (config := .lemmasOnly)]
noncomputable def enumIsoToType (o : Ordinal) : Set.Iio o ≃o o.toType where
  toFun x :=
    enum (α := o.toType) (· < ·) ⟨x.1, by
      rw [type_lt]
      exact x.2⟩
  invFun x := ⟨typein (α := o.toType) (· < ·) x, typein_lt_self x⟩
  left_inv := fun ⟨o', h⟩ => Subtype.ext_val (typein_enum _ _)
  right_inv h := enum_typein _ _
  map_rel_iff' := by
    rintro ⟨a, _⟩ ⟨b, _⟩
    apply enum_le_enum'

@[deprecated (since := "2024-08-26")]
alias enumIsoOut := enumIsoToType

instance small_Iio (o : Ordinal.{u}) : Small.{u} (Iio o) :=
  ⟨_, ⟨(enumIsoToType _).toEquiv⟩⟩

instance small_Iic (o : Ordinal.{u}) : Small.{u} (Iic o) := by
  rw [← Iio_succ]
  exact small_Iio _

instance small_Ico (a b : Ordinal.{u}) : Small.{u} (Ico a b) := small_subset Ico_subset_Iio_self
instance small_Icc (a b : Ordinal.{u}) : Small.{u} (Icc a b) := small_subset Icc_subset_Iic_self
instance small_Ioo (a b : Ordinal.{u}) : Small.{u} (Ioo a b) := small_subset Ioo_subset_Iio_self
instance small_Ioc (a b : Ordinal.{u}) : Small.{u} (Ioc a b) := small_subset Ioc_subset_Iic_self

/-- `o.toType` is an `OrderBot` whenever `0 < o`. -/
def toTypeOrderBotOfPos {o : Ordinal} (ho : 0 < o) : OrderBot o.toType where
  bot_le := enum_zero_le' ho

@[deprecated toTypeOrderBotOfPos (since := "2024-08-26")]
noncomputable alias outOrderBotOfPos := toTypeOrderBotOfPos

theorem enum_zero_eq_bot {o : Ordinal} (ho : 0 < o) :
    enum (α := o.toType) (· < ·) ⟨0, by rwa [type_lt]⟩ =
      have H := toTypeOrderBotOfPos ho
      (⊥ : o.toType) :=
  rfl

/-! ### Universal ordinal -/


-- intended to be used with explicit universe parameters
/-- `univ.{u v}` is the order type of the ordinals of `Type u` as a member
  of `Ordinal.{v}` (when `u < v`). It is an inaccessible cardinal. -/
@[pp_with_univ, nolint checkUnivs]
def univ : Ordinal.{max (u + 1) v} :=
  lift.{v, u + 1} (@type Ordinal (· < ·) _)

theorem univ_id : univ.{u, u + 1} = @type Ordinal (· < ·) _ :=
  lift_id _

@[simp]
theorem lift_univ : lift.{w} univ.{u, v} = univ.{u, max v w} :=
  lift_lift _

theorem univ_umax : univ.{u, max (u + 1) v} = univ.{u, v} :=
  congr_fun lift_umax _

<<<<<<< HEAD
/-- Principal segment version of the lift operation on ordinals, embedding `ordinal.{u}` in
  `ordinal.{v}` as a principal segment when `u < v`. -/
def liftPrincipalSeg : @PrincipalSeg Ordinal.{u} Ordinal.{max (u + 1) v} (· < ·) (· < ·) :=
=======
/-- Principal segment version of the lift operation on ordinals, embedding `Ordinal.{u}` in
`Ordinal.{v}` as a principal segment when `u < v`. -/
def liftPrincipalSeg : Ordinal.{u} <i Ordinal.{max (u + 1) v} :=
>>>>>>> 22b17a30
  ⟨↑liftInitialSeg.{u, max (u + 1) v}, univ.{u, v}, by
    refine fun b => inductionOn b ?_; intro β s _
    rw [univ, ← lift_umax]; constructor <;> intro h
    · cases' h with a e
      rw [← e]
      refine inductionOn a ?_
      intro α r _
      exact lift_type_lt.{u, u + 1, max (u + 1) v}.2 ⟨typein.principalSeg r⟩
    · rw [← lift_id (type s)] at h ⊢
      cases' lift_type_lt.{_,_,v}.1 h with f
      cases' f with f a hf
      exists a
      revert hf
      -- Porting note: apply inductionOn does not work, refine does
      refine inductionOn a ?_
      intro α r _ hf
      refine lift_type_eq.{u, max (u + 1) v, max (u + 1) v}.2
        ⟨(RelIso.ofSurjective (RelEmbedding.ofMonotone ?_ ?_) ?_).symm⟩
      · exact fun b => enum r ⟨f b, (hf _).1 ⟨_, rfl⟩⟩
      · refine fun a b h => (typein_lt_typein r).1 ?_
        rw [typein_enum, typein_enum]
        exact f.map_rel_iff.2 h
      · intro a'
        cases' (hf _).2 (typein_lt_type _ a') with b e
        exists b
        simp only [RelEmbedding.ofMonotone_coe]
        simp [e]⟩

@[deprecated liftPrincipalSeg (since := "2024-09-21")]
alias lift.principalSeg := liftPrincipalSeg

@[simp]
theorem liftPrincipalSeg_coe :
    (liftPrincipalSeg.{u, v} : Ordinal → Ordinal) = lift.{max (u + 1) v} :=
  rfl

set_option linter.deprecated false in
@[deprecated liftPrincipalSeg_coe (since := "2024-09-21")]
theorem lift.principalSeg_coe :
    (lift.principalSeg.{u, v} : Ordinal → Ordinal) = lift.{max (u + 1) v} :=
  rfl

@[simp]
theorem liftPrincipalSeg_top : (liftPrincipalSeg.{u, v}).top = univ.{u, v} :=
  rfl

set_option linter.deprecated false in
@[deprecated liftPrincipalSeg_top (since := "2024-09-21")]
theorem lift.principalSeg_top : (lift.principalSeg.{u, v}).top = univ.{u, v} :=
  rfl

theorem liftPrincipalSeg_top' : liftPrincipalSeg.{u, u + 1}.top = @type Ordinal (· < ·) _ := by
  simp only [liftPrincipalSeg_top, univ_id]

set_option linter.deprecated false in
@[deprecated liftPrincipalSeg_top (since := "2024-09-21")]
theorem lift.principalSeg_top' : lift.principalSeg.{u, u + 1}.top = @type Ordinal (· < ·) _ := by
  simp only [lift.principalSeg_top, univ_id]

end Ordinal

/-! ### Representing a cardinal with an ordinal -/


namespace Cardinal

open Ordinal

@[simp]
theorem mk_toType (o : Ordinal) : #o.toType = o.card :=
  (Ordinal.card_type _).symm.trans <| by rw [Ordinal.type_lt]

@[deprecated mk_toType (since := "2024-08-26")]
alias mk_ordinal_out := mk_toType

/-- The ordinal corresponding to a cardinal `c` is the least ordinal
  whose cardinal is `c`. For the order-embedding version, see `ord.order_embedding`. -/
def ord (c : Cardinal) : Ordinal :=
  let F := fun α : Type u => ⨅ r : { r // IsWellOrder α r }, @type α r.1 r.2
  Quot.liftOn c F
    (by
      suffices ∀ {α β}, α ≈ β → F α ≤ F β from
        fun α β h => (this h).antisymm (this (Setoid.symm h))
      rintro α β ⟨f⟩
      refine le_ciInf_iff'.2 fun i => ?_
      haveI := @RelEmbedding.isWellOrder _ _ (f ⁻¹'o i.1) _ (↑(RelIso.preimage f i.1)) i.2
      exact
        (ciInf_le' _
              (Subtype.mk (f ⁻¹'o i.val)
                (@RelEmbedding.isWellOrder _ _ _ _ (↑(RelIso.preimage f i.1)) i.2))).trans_eq
          (Quot.sound ⟨RelIso.preimage f i.1⟩))

theorem ord_eq_Inf (α : Type u) : ord #α = ⨅ r : { r // IsWellOrder α r }, @type α r.1 r.2 :=
  rfl

theorem ord_eq (α) : ∃ (r : α → α → Prop) (wo : IsWellOrder α r), ord #α = @type α r wo :=
  let ⟨r, wo⟩ := ciInf_mem fun r : { r // IsWellOrder α r } => @type α r.1 r.2
  ⟨r.1, r.2, wo.symm⟩

theorem ord_le_type (r : α → α → Prop) [h : IsWellOrder α r] : ord #α ≤ type r :=
  ciInf_le' _ (Subtype.mk r h)

theorem ord_le {c o} : ord c ≤ o ↔ c ≤ o.card :=
  inductionOn c fun α =>
    Ordinal.inductionOn o fun β s _ => by
      let ⟨r, _, e⟩ := ord_eq α
      simp only [card_type]; constructor <;> intro h
      · rw [e] at h
        exact
          let ⟨f⟩ := h
          ⟨f.toEmbedding⟩
      · cases' h with f
        have g := RelEmbedding.preimage f s
        haveI := RelEmbedding.isWellOrder g
        exact le_trans (ord_le_type _) g.ordinal_type_le

theorem gc_ord_card : GaloisConnection ord card := fun _ _ => ord_le

theorem lt_ord {c o} : o < ord c ↔ o.card < c :=
  gc_ord_card.lt_iff_lt

@[simp]
theorem card_ord (c) : (ord c).card = c :=
  Quotient.inductionOn c fun α => by
    let ⟨r, _, e⟩ := ord_eq α
    -- Porting note: cardinal.mk_def is now Cardinal.mk'_def, not sure why
    simp only [mk'_def, e, card_type]

theorem card_surjective : Function.Surjective card :=
  fun c ↦ ⟨_, card_ord c⟩

/-- Galois coinsertion between `Cardinal.ord` and `Ordinal.card`. -/
def gciOrdCard : GaloisCoinsertion ord card :=
  gc_ord_card.toGaloisCoinsertion fun c => c.card_ord.le

theorem ord_card_le (o : Ordinal) : o.card.ord ≤ o :=
  gc_ord_card.l_u_le _

theorem lt_ord_succ_card (o : Ordinal) : o < (succ o.card).ord :=
  lt_ord.2 <| lt_succ _

theorem card_le_iff {o : Ordinal} {c : Cardinal} : o.card ≤ c ↔ o < (succ c).ord := by
  rw [lt_ord, lt_succ_iff]

/--
A variation on `Cardinal.lt_ord` using `≤`: If `o` is no greater than the
initial ordinal of cardinality `c`, then its cardinal is no greater than `c`.

The converse, however, is false (for instance, `o = ω+1` and `c = ℵ₀`).
-/
lemma card_le_of_le_ord {o : Ordinal} {c : Cardinal} (ho : o ≤ c.ord) :
    o.card ≤ c := by
  rw [← card_ord c]; exact Ordinal.card_le_card ho

@[mono]
theorem ord_strictMono : StrictMono ord :=
  gciOrdCard.strictMono_l

@[mono]
theorem ord_mono : Monotone ord :=
  gc_ord_card.monotone_l

@[simp]
theorem ord_le_ord {c₁ c₂} : ord c₁ ≤ ord c₂ ↔ c₁ ≤ c₂ :=
  gciOrdCard.l_le_l_iff

@[simp]
theorem ord_lt_ord {c₁ c₂} : ord c₁ < ord c₂ ↔ c₁ < c₂ :=
  ord_strictMono.lt_iff_lt

@[simp]
theorem ord_zero : ord 0 = 0 :=
  gc_ord_card.l_bot

@[simp]
theorem ord_nat (n : ℕ) : ord n = n :=
  (ord_le.2 (card_nat n).ge).antisymm
    (by
      induction' n with n IH
      · apply Ordinal.zero_le
      · exact succ_le_of_lt (IH.trans_lt <| ord_lt_ord.2 <| natCast_lt.2 (Nat.lt_succ_self n)))

@[simp]
theorem ord_one : ord 1 = 1 := by simpa using ord_nat 1

-- See note [no_index around OfNat.ofNat]
@[simp]
theorem ord_ofNat (n : ℕ) [n.AtLeastTwo] : ord (no_index (OfNat.ofNat n)) = OfNat.ofNat n :=
  ord_nat n

@[simp]
theorem lift_ord (c) : Ordinal.lift.{u,v} (ord c) = ord (lift.{u,v} c) := by
  refine le_antisymm (le_of_forall_lt fun a ha => ?_) ?_
  · rcases Ordinal.lt_lift_iff.1 ha with ⟨a, rfl, _⟩
    rwa [lt_ord, ← lift_card, lift_lt, ← lt_ord, ← Ordinal.lift_lt]
  · rw [ord_le, ← lift_card, card_ord]

theorem mk_ord_toType (c : Cardinal) : #c.ord.toType = c := by simp

@[deprecated mk_ord_toType (since := "2024-08-26")]
alias mk_ord_out := mk_ord_toType

theorem card_typein_lt (r : α → α → Prop) [IsWellOrder α r] (x : α) (h : ord #α = type r) :
    card (typein r x) < #α := by
  rw [← lt_ord, h]
  apply typein_lt_type

theorem card_typein_toType_lt (c : Cardinal) (x : c.ord.toType) :
    card (typein (α := c.ord.toType) (· < ·) x) < c := by
  rw [← lt_ord]
  apply typein_lt_self

@[deprecated card_typein_toType_lt (since := "2024-08-26")]
alias card_typein_out_lt := card_typein_toType_lt

theorem mk_Iio_ord_toType {c : Cardinal} (i : c.ord.toType) : #(Iio i) < c :=
  card_typein_toType_lt c i

@[deprecated (since := "2024-08-26")]
alias mk_Iio_ord_out_α := mk_Iio_ord_toType

theorem ord_injective : Injective ord := by
  intro c c' h
  rw [← card_ord c, ← card_ord c', h]

@[simp]
theorem ord_inj {a b : Cardinal} : a.ord = b.ord ↔ a = b :=
  ord_injective.eq_iff

@[simp]
theorem ord_eq_zero {a : Cardinal} : a.ord = 0 ↔ a = 0 :=
  ord_injective.eq_iff' ord_zero

@[simp]
theorem ord_eq_one {a : Cardinal} : a.ord = 1 ↔ a = 1 :=
  ord_injective.eq_iff' ord_one

/-- The ordinal corresponding to a cardinal `c` is the least ordinal
  whose cardinal is `c`. This is the order-embedding version. For the regular function, see `ord`.
-/
def ord.orderEmbedding : Cardinal ↪o Ordinal :=
  RelEmbedding.orderEmbeddingOfLTEmbedding
    (RelEmbedding.ofMonotone Cardinal.ord fun _ _ => Cardinal.ord_lt_ord.2)

@[simp]
theorem ord.orderEmbedding_coe : (ord.orderEmbedding : Cardinal → Ordinal) = ord :=
  rfl

-- intended to be used with explicit universe parameters
/-- The cardinal `univ` is the cardinality of ordinal `univ`, or
  equivalently the cardinal of `Ordinal.{u}`, or `Cardinal.{u}`,
  as an element of `Cardinal.{v}` (when `u < v`). -/
@[pp_with_univ, nolint checkUnivs]
def univ :=
  lift.{v, u + 1} #Ordinal

theorem univ_id : univ.{u, u + 1} = #Ordinal :=
  lift_id _

@[simp]
theorem lift_univ : lift.{w} univ.{u, v} = univ.{u, max v w} :=
  lift_lift _

theorem univ_umax : univ.{u, max (u + 1) v} = univ.{u, v} :=
  congr_fun lift_umax _

theorem lift_lt_univ (c : Cardinal) : lift.{u + 1, u} c < univ.{u, u + 1} := by
  simpa only [liftPrincipalSeg_coe, lift_ord, lift_succ, ord_le, succ_le_iff] using
    le_of_lt (liftPrincipalSeg.{u, u + 1}.lt_top (succ c).ord)

theorem lift_lt_univ' (c : Cardinal) : lift.{max (u + 1) v, u} c < univ.{u, v} := by
  have := lift_lt.{_, max (u+1) v}.2 (lift_lt_univ c)
  rw [lift_lift, lift_univ, univ_umax.{u,v}] at this
  exact this

@[simp]
theorem ord_univ : ord univ.{u, v} = Ordinal.univ.{u, v} := by
  refine le_antisymm (ord_card_le _) <| le_of_forall_lt fun o h => lt_ord.2 ?_
  have := liftPrincipalSeg.mem_range_of_rel_top (by simpa only [liftPrincipalSeg_coe] using h)
  rcases this with ⟨o, h'⟩
  rw [← h', liftPrincipalSeg_coe, ← lift_card]
  apply lift_lt_univ'

theorem lt_univ {c} : c < univ.{u, u + 1} ↔ ∃ c', c = lift.{u + 1, u} c' :=
  ⟨fun h => by
    have := ord_lt_ord.2 h
    rw [ord_univ] at this
    cases' liftPrincipalSeg.mem_range_of_rel_top (by simpa only [liftPrincipalSeg_top]) with o e
    have := card_ord c
    rw [← e, liftPrincipalSeg_coe, ← lift_card] at this
    exact ⟨_, this.symm⟩, fun ⟨c', e⟩ => e.symm ▸ lift_lt_univ _⟩

theorem lt_univ' {c} : c < univ.{u, v} ↔ ∃ c', c = lift.{max (u + 1) v, u} c' :=
  ⟨fun h => by
    let ⟨a, h', e⟩ := lt_lift_iff.1 h
    rw [← univ_id] at h'
    rcases lt_univ.{u}.1 h' with ⟨c', rfl⟩
    exact ⟨c', by simp only [e.symm, lift_lift]⟩, fun ⟨c', e⟩ => e.symm ▸ lift_lt_univ' _⟩

theorem small_iff_lift_mk_lt_univ {α : Type u} :
    Small.{v} α ↔ Cardinal.lift.{v+1,_} #α < univ.{v, max u (v + 1)} := by
  rw [lt_univ']
  constructor
  · rintro ⟨β, e⟩
    exact ⟨#β, lift_mk_eq.{u, _, v + 1}.2 e⟩
  · rintro ⟨c, hc⟩
    exact ⟨⟨c.out, lift_mk_eq.{u, _, v + 1}.1 (hc.trans (congr rfl c.mk_out.symm))⟩⟩

end Cardinal

namespace Ordinal

@[simp]
theorem card_univ : card univ.{u,v} = Cardinal.univ.{u,v} :=
  rfl

@[simp]
theorem nat_le_card {o} {n : ℕ} : (n : Cardinal) ≤ card o ↔ (n : Ordinal) ≤ o := by
  rw [← Cardinal.ord_le, Cardinal.ord_nat]

@[simp]
theorem one_le_card {o} : 1 ≤ card o ↔ 1 ≤ o := by
  simpa using nat_le_card (n := 1)

-- See note [no_index around OfNat.ofNat]
@[simp]
theorem ofNat_le_card {o} {n : ℕ} [n.AtLeastTwo] :
    (no_index (OfNat.ofNat n : Cardinal)) ≤ card o ↔ (OfNat.ofNat n : Ordinal) ≤ o :=
  nat_le_card

@[simp]
theorem nat_lt_card {o} {n : ℕ} : (n : Cardinal) < card o ↔ (n : Ordinal) < o := by
  rw [← succ_le_iff, ← succ_le_iff, ← nat_succ, nat_le_card]
  rfl

@[simp]
theorem zero_lt_card {o} : 0 < card o ↔ 0 < o := by
  simpa using nat_lt_card (n := 0)

@[simp]
theorem one_lt_card {o} : 1 < card o ↔ 1 < o := by
  simpa using nat_lt_card (n := 1)

-- See note [no_index around OfNat.ofNat]
@[simp]
theorem ofNat_lt_card {o} {n : ℕ} [n.AtLeastTwo] :
    (no_index (OfNat.ofNat n : Cardinal)) < card o ↔ (OfNat.ofNat n : Ordinal) < o :=
  nat_lt_card

@[simp]
theorem card_lt_nat {o} {n : ℕ} : card o < n ↔ o < n :=
  lt_iff_lt_of_le_iff_le nat_le_card

-- See note [no_index around OfNat.ofNat]
@[simp]
theorem card_lt_ofNat {o} {n : ℕ} [n.AtLeastTwo] :
    card o < (no_index (OfNat.ofNat n)) ↔ o < OfNat.ofNat n :=
  card_lt_nat

@[simp]
theorem card_le_nat {o} {n : ℕ} : card o ≤ n ↔ o ≤ n :=
  le_iff_le_iff_lt_iff_lt.2 nat_lt_card

@[simp]
theorem card_le_one {o} : card o ≤ 1 ↔ o ≤ 1 := by
  simpa using card_le_nat (n := 1)

-- See note [no_index around OfNat.ofNat]
@[simp]
theorem card_le_ofNat {o} {n : ℕ} [n.AtLeastTwo] :
    card o ≤ (no_index (OfNat.ofNat n)) ↔ o ≤ OfNat.ofNat n :=
  card_le_nat

@[simp]
theorem card_eq_nat {o} {n : ℕ} : card o = n ↔ o = n := by
  simp only [le_antisymm_iff, card_le_nat, nat_le_card]

@[simp]
theorem card_eq_zero {o} : card o = 0 ↔ o = 0 := by
  simpa using card_eq_nat (n := 0)

@[simp]
theorem card_eq_one {o} : card o = 1 ↔ o = 1 := by
  simpa using card_eq_nat (n := 1)

-- See note [no_index around OfNat.ofNat]
@[simp]
theorem card_eq_ofNat {o} {n : ℕ} [n.AtLeastTwo] :
    card o = (no_index (OfNat.ofNat n)) ↔ o = OfNat.ofNat n :=
  card_eq_nat

@[simp]
theorem type_fintype (r : α → α → Prop) [IsWellOrder α r] [Fintype α] :
    type r = Fintype.card α := by rw [← card_eq_nat, card_type, mk_fintype]

theorem type_fin (n : ℕ) : @type (Fin n) (· < ·) _ = n := by simp

end Ordinal

/-! ### Sorted lists -/

theorem List.Sorted.lt_ord_of_lt [LinearOrder α] [IsWellOrder α (· < ·)] {l m : List α}
    {o : Ordinal} (hl : l.Sorted (· > ·)) (hm : m.Sorted (· > ·)) (hmltl : m < l)
    (hlt : ∀ i ∈ l, Ordinal.typein (· < ·) i < o) : ∀ i ∈ m, Ordinal.typein (· < ·) i < o := by
  replace hmltl : List.Lex (· < ·) m l := hmltl
  cases l with
  | nil => simp at hmltl
  | cons a as =>
    cases m with
    | nil => intro i hi; simp at hi
    | cons b bs =>
      intro i hi
      suffices h : i ≤ a by refine lt_of_le_of_lt ?_ (hlt a (mem_cons_self a as)); simpa
      cases hi with
      | head as => exact List.head_le_of_lt hmltl
      | tail b hi => exact le_of_lt (lt_of_lt_of_le (List.rel_of_sorted_cons hm _ hi)
          (List.head_le_of_lt hmltl))<|MERGE_RESOLUTION|>--- conflicted
+++ resolved
@@ -691,15 +691,9 @@
     ⟨a', e, lift_lt.1 <| e.symm ▸ h⟩,
     fun ⟨_, e, h⟩ => e ▸ lift_lt.2 h⟩
 
-<<<<<<< HEAD
-/-- Initial segment version of the lift operation on ordinals, embedding `ordinal.{u}` in
-  `ordinal.{v}` as an initial segment when `u ≤ v`. -/
-def liftInitialSeg : @InitialSeg Ordinal.{u} Ordinal.{max u v} (· < ·) (· < ·) :=
-=======
 /-- Initial segment version of the lift operation on ordinals, embedding `Ordinal.{u}` in
 `Ordinal.{v}` as an initial segment when `u ≤ v`. -/
 def liftInitialSeg : Ordinal.{u} ≤i Ordinal.{max u v} :=
->>>>>>> 22b17a30
   ⟨⟨⟨lift.{v}, fun _ _ => lift_inj.1⟩, lift_lt⟩, fun _ _ h => lift_down (le_of_lt h)⟩
 
 @[deprecated liftInitialSeg (since := "2024-09-21")]
@@ -707,7 +701,6 @@
 
 @[simp]
 theorem liftInitialSeg_coe : (liftInitialSeg.{u, v} : Ordinal → Ordinal) = lift.{v, u} :=
-<<<<<<< HEAD
   rfl
 
 set_option linter.deprecated false in
@@ -715,15 +708,6 @@
 theorem lift.initialSeg_coe : (lift.initialSeg.{u, v} : Ordinal → Ordinal) = lift.{v, u} :=
   rfl
 
-=======
-  rfl
-
-set_option linter.deprecated false in
-@[deprecated liftInitialSeg_coe (since := "2024-09-21")]
-theorem lift.initialSeg_coe : (lift.initialSeg.{u, v} : Ordinal → Ordinal) = lift.{v, u} :=
-  rfl
-
->>>>>>> 22b17a30
 /-! ### The first infinite ordinal ω -/
 
 
@@ -846,41 +830,12 @@
 
 /-! ### Successor order properties -/
 
-<<<<<<< HEAD
-private theorem succ_le_iff' {a b : Ordinal} : a + 1 ≤ b ↔ a < b :=
-  ⟨lt_of_lt_of_le
-      (inductionOn a fun α r _ =>
-        ⟨⟨⟨⟨fun x => Sum.inl x, fun _ _ => Sum.inl.inj⟩, Sum.lex_inl_inl⟩,
-            Sum.inr PUnit.unit, fun b =>
-            Sum.recOn b (fun x => ⟨fun _ => Sum.Lex.sep _ _, fun _ => ⟨x, rfl⟩⟩) fun x =>
-              (Sum.lex_inr_inr.trans ⟨False.elim, fun ⟨x, H⟩ => Sum.inl_ne_inr H⟩).symm⟩⟩),
-    inductionOn a fun α r hr =>
-      inductionOn b fun β s hs ⟨⟨f, t, hf⟩⟩ => by
-        haveI := hs
-        refine ⟨⟨RelEmbedding.ofMonotone (Sum.rec f fun _ => t) (fun a b ↦ ?_), fun a b ↦ ?_⟩⟩
-        · rcases a with (a | _) <;> rcases b with (b | _)
-          · simpa only [Sum.lex_inl_inl] using f.map_rel_iff.2
-          · intro
-            rw [← hf]
-            exact ⟨_, rfl⟩
-          · exact False.elim ∘ Sum.lex_inr_inl
-          · exact False.elim ∘ Sum.lex_inr_inr.1
-        · rcases a with (a | _)
-          · intro h
-            have := @PrincipalSeg.mem_range_of_rel _ _ _ _ _ ⟨f, t, hf⟩ _ _ h
-            cases' this with w h
-            exact ⟨Sum.inl w, h⟩
-          · intro h
-            cases' (hf b).2 h with w h
-            exact ⟨Sum.inl w, h⟩⟩
-=======
 private theorem succ_le_iff' {a b : Ordinal} : a + 1 ≤ b ↔ a < b := by
   refine inductionOn₂ a b fun α r _ β s _ ↦ ⟨?_, ?_⟩ <;> rintro ⟨f⟩
   · refine ⟨((InitialSeg.leAdd _ _).trans f).toPrincipalSeg fun h ↦ ?_⟩
     simpa using h (f (Sum.inr PUnit.unit))
   · apply (RelEmbedding.ofMonotone (Sum.recOn · f fun _ ↦ f.top) ?_).ordinal_type_le
     simpa [f.map_rel_iff] using f.lt_top
->>>>>>> 22b17a30
 
 instance noMaxOrder : NoMaxOrder Ordinal :=
   ⟨fun _ => ⟨_, succ_le_iff'.1 le_rfl⟩⟩
@@ -1066,15 +1021,9 @@
 theorem univ_umax : univ.{u, max (u + 1) v} = univ.{u, v} :=
   congr_fun lift_umax _
 
-<<<<<<< HEAD
-/-- Principal segment version of the lift operation on ordinals, embedding `ordinal.{u}` in
-  `ordinal.{v}` as a principal segment when `u < v`. -/
-def liftPrincipalSeg : @PrincipalSeg Ordinal.{u} Ordinal.{max (u + 1) v} (· < ·) (· < ·) :=
-=======
 /-- Principal segment version of the lift operation on ordinals, embedding `Ordinal.{u}` in
 `Ordinal.{v}` as a principal segment when `u < v`. -/
 def liftPrincipalSeg : Ordinal.{u} <i Ordinal.{max (u + 1) v} :=
->>>>>>> 22b17a30
   ⟨↑liftInitialSeg.{u, max (u + 1) v}, univ.{u, v}, by
     refine fun b => inductionOn b ?_; intro β s _
     rw [univ, ← lift_umax]; constructor <;> intro h
