/-
Copyright (c) 2017 Johannes Hölzl. All rights reserved.
Released under Apache 2.0 license as described in the file LICENSE.
Authors: Mario Carneiro, Floris van Doorn
-/
import Mathlib.Algebra.Order.SuccPred
import Mathlib.Data.Sum.Order
import Mathlib.SetTheory.Cardinal.Basic
import Mathlib.Tactic.PPWithUniv

/-!
# Ordinals

Ordinals are defined as equivalences of well-ordered sets under order isomorphism. They are endowed
with a total order, where an ordinal is smaller than another one if it embeds into it as an
initial segment (or, equivalently, in any way). This total order is well founded.

## Main definitions

* `Ordinal`: the type of ordinals (in a given universe)
* `Ordinal.type r`: given a well-founded order `r`, this is the corresponding ordinal
* `Ordinal.typein r a`: given a well-founded order `r` on a type `α`, and `a : α`, the ordinal
  corresponding to all elements smaller than `a`.
* `enum r ⟨o, h⟩`: given a well-order `r` on a type `α`, and an ordinal `o` strictly smaller than
  the ordinal corresponding to `r` (this is the assumption `h`), returns the `o`-th element of `α`.
  In other words, the elements of `α` can be enumerated using ordinals up to `type r`.
* `Ordinal.card o`: the cardinality of an ordinal `o`.
* `Ordinal.lift` lifts an ordinal in universe `u` to an ordinal in universe `max u v`.
  For a version registering additionally that this is an initial segment embedding, see
  `Ordinal.liftInitialSeg`.
  For a version registering that it is a principal segment embedding if `u < v`, see
  `Ordinal.liftPrincipalSeg`.
* `Ordinal.omega0` or `ω` is the order type of `ℕ`. It is called this to match `Cardinal.aleph0`
  and so that the omega function can be named `Ordinal.omega`. This definition is universe
  polymorphic: `Ordinal.omega0.{u} : Ordinal.{u}` (contrast with `ℕ : Type`, which lives in
  a specific universe). In some cases the universe level has to be given explicitly.

* `o₁ + o₂` is the order on the disjoint union of `o₁` and `o₂` obtained by declaring that
  every element of `o₁` is smaller than every element of `o₂`.
  The main properties of addition (and the other operations on ordinals) are stated and proved in
  `Mathlib/SetTheory/Ordinal/Arithmetic.lean`.
  Here, we only introduce it and prove its basic properties to deduce the fact that the order on
  ordinals is total (and well founded).
* `succ o` is the successor of the ordinal `o`.
* `Cardinal.ord c`: when `c` is a cardinal, `ord c` is the smallest ordinal with this cardinality.
  It is the canonical way to represent a cardinal with an ordinal.

A conditionally complete linear order with bot structure is registered on ordinals, where `⊥` is
`0`, the ordinal corresponding to the empty type, and `Inf` is the minimum for nonempty sets and `0`
for the empty set by convention.

## Notations

* `ω` is a notation for the first infinite ordinal in the locale `Ordinal`.
-/

assert_not_exists Module
assert_not_exists Field

noncomputable section

open Function Cardinal Set Equiv Order
open scoped Cardinal InitialSeg

universe u v w

variable {α : Type u} {β : Type*} {γ : Type*} {r : α → α → Prop} {s : β → β → Prop}
  {t : γ → γ → Prop}

/-! ### Definition of ordinals -/


/-- Bundled structure registering a well order on a type. Ordinals will be defined as a quotient
of this type. -/
structure WellOrder : Type (u + 1) where
  /-- The underlying type of the order. -/
  α : Type u
  /-- The underlying relation of the order. -/
  r : α → α → Prop
  /-- The proposition that `r` is a well-ordering for `α`. -/
  wo : IsWellOrder α r

attribute [instance] WellOrder.wo

namespace WellOrder

instance inhabited : Inhabited WellOrder :=
  ⟨⟨PEmpty, _, inferInstanceAs (IsWellOrder PEmpty EmptyRelation)⟩⟩

@[simp]
theorem eta (o : WellOrder) : mk o.α o.r o.wo = o := by
  cases o
  rfl

end WellOrder

/-- Equivalence relation on well orders on arbitrary types in universe `u`, given by order
isomorphism. -/
instance Ordinal.isEquivalent : Setoid WellOrder where
  r := fun ⟨_, r, _⟩ ⟨_, s, _⟩ => Nonempty (r ≃r s)
  iseqv :=
    ⟨fun _ => ⟨RelIso.refl _⟩, fun ⟨e⟩ => ⟨e.symm⟩, fun ⟨e₁⟩ ⟨e₂⟩ => ⟨e₁.trans e₂⟩⟩

/-- `Ordinal.{u}` is the type of well orders in `Type u`, up to order isomorphism. -/
@[pp_with_univ]
def Ordinal : Type (u + 1) :=
  Quotient Ordinal.isEquivalent

/-- A "canonical" type order-isomorphic to the ordinal `o`, living in the same universe. This is
defined through the axiom of choice.

Use this over `Iio o` only when it is paramount to have a `Type u` rather than a `Type (u + 1)`. -/
def Ordinal.toType (o : Ordinal.{u}) : Type u :=
  o.out.α

instance hasWellFounded_toType (o : Ordinal) : WellFoundedRelation o.toType :=
  ⟨o.out.r, o.out.wo.wf⟩

instance linearOrder_toType (o : Ordinal) : LinearOrder o.toType :=
  @IsWellOrder.linearOrder _ o.out.r o.out.wo

instance isWellOrder_toType_lt (o : Ordinal) : IsWellOrder o.toType (· < ·) :=
  o.out.wo

namespace Ordinal

/-! ### Basic properties of the order type -/

/-- The order type of a well order is an ordinal. -/
def type (r : α → α → Prop) [wo : IsWellOrder α r] : Ordinal :=
  ⟦⟨α, r, wo⟩⟧

instance zero : Zero Ordinal :=
  ⟨type <| @EmptyRelation PEmpty⟩

instance inhabited : Inhabited Ordinal :=
  ⟨0⟩

instance one : One Ordinal :=
  ⟨type <| @EmptyRelation PUnit⟩

@[simp]
theorem type_def' (w : WellOrder) : ⟦w⟧ = type w.r := by
  cases w
  rfl

@[simp]
theorem type_def (r) [wo : IsWellOrder α r] : (⟦⟨α, r, wo⟩⟧ : Ordinal) = type r := by
  rfl

@[simp]
theorem type_lt (o : Ordinal) : type (α := o.toType) (· < ·) = o :=
  (type_def' _).symm.trans <| Quotient.out_eq o

@[deprecated type_lt (since := "2024-08-26")]
theorem type_out (o : Ordinal) : Ordinal.type o.out.r = o :=
  type_lt o

theorem type_eq {α β} {r : α → α → Prop} {s : β → β → Prop} [IsWellOrder α r] [IsWellOrder β s] :
    type r = type s ↔ Nonempty (r ≃r s) :=
  Quotient.eq'

theorem _root_.RelIso.ordinal_type_eq {α β} {r : α → α → Prop} {s : β → β → Prop} [IsWellOrder α r]
    [IsWellOrder β s] (h : r ≃r s) : type r = type s :=
  type_eq.2 ⟨h⟩

theorem type_eq_zero_of_empty (r) [IsWellOrder α r] [IsEmpty α] : type r = 0 :=
  (RelIso.relIsoOfIsEmpty r _).ordinal_type_eq

@[simp]
theorem type_eq_zero_iff_isEmpty [IsWellOrder α r] : type r = 0 ↔ IsEmpty α :=
  ⟨fun h =>
    let ⟨s⟩ := type_eq.1 h
    s.toEquiv.isEmpty,
    @type_eq_zero_of_empty α r _⟩

theorem type_ne_zero_iff_nonempty [IsWellOrder α r] : type r ≠ 0 ↔ Nonempty α := by simp

theorem type_ne_zero_of_nonempty (r) [IsWellOrder α r] [h : Nonempty α] : type r ≠ 0 :=
  type_ne_zero_iff_nonempty.2 h

theorem type_pEmpty : type (@EmptyRelation PEmpty) = 0 :=
  rfl

theorem type_empty : type (@EmptyRelation Empty) = 0 :=
  type_eq_zero_of_empty _

theorem type_eq_one_of_unique (r) [IsWellOrder α r] [Nonempty α] [Subsingleton α] : type r = 1 := by
  cases nonempty_unique α
  exact (RelIso.relIsoOfUniqueOfIrrefl r _).ordinal_type_eq

@[simp]
theorem type_eq_one_iff_unique [IsWellOrder α r] : type r = 1 ↔ Nonempty (Unique α) :=
  ⟨fun h ↦ let ⟨s⟩ := type_eq.1 h; ⟨s.toEquiv.unique⟩,
    fun ⟨_⟩ ↦ type_eq_one_of_unique r⟩

theorem type_pUnit : type (@EmptyRelation PUnit) = 1 :=
  rfl

theorem type_unit : type (@EmptyRelation Unit) = 1 :=
  rfl

@[simp]
theorem toType_empty_iff_eq_zero {o : Ordinal} : IsEmpty o.toType ↔ o = 0 := by
  rw [← @type_eq_zero_iff_isEmpty o.toType (· < ·), type_lt]

@[deprecated toType_empty_iff_eq_zero (since := "2024-08-26")]
alias out_empty_iff_eq_zero := toType_empty_iff_eq_zero

@[deprecated toType_empty_iff_eq_zero (since := "2024-08-26")]
theorem eq_zero_of_out_empty (o : Ordinal) [h : IsEmpty o.toType] : o = 0 :=
  toType_empty_iff_eq_zero.1 h

instance isEmpty_toType_zero : IsEmpty (toType 0) :=
  toType_empty_iff_eq_zero.2 rfl

@[simp]
theorem toType_nonempty_iff_ne_zero {o : Ordinal} : Nonempty o.toType ↔ o ≠ 0 := by
  rw [← @type_ne_zero_iff_nonempty o.toType (· < ·), type_lt]

@[deprecated toType_nonempty_iff_ne_zero (since := "2024-08-26")]
alias out_nonempty_iff_ne_zero := toType_nonempty_iff_ne_zero

@[deprecated toType_nonempty_iff_ne_zero (since := "2024-08-26")]
theorem ne_zero_of_out_nonempty (o : Ordinal) [h : Nonempty o.toType] : o ≠ 0 :=
  toType_nonempty_iff_ne_zero.1 h

protected theorem one_ne_zero : (1 : Ordinal) ≠ 0 :=
  type_ne_zero_of_nonempty _

instance nontrivial : Nontrivial Ordinal.{u} :=
  ⟨⟨1, 0, Ordinal.one_ne_zero⟩⟩

@[simp]
theorem type_preimage {α β : Type u} (r : α → α → Prop) [IsWellOrder α r] (f : β ≃ α) :
    type (f ⁻¹'o r) = type r :=
  (RelIso.preimage f r).ordinal_type_eq

@[elab_as_elim]
theorem inductionOn {C : Ordinal → Prop} (o : Ordinal)
    (H : ∀ (α r) [IsWellOrder α r], C (type r)) : C o :=
  Quot.inductionOn o fun ⟨α, r, wo⟩ => @H α r wo

@[elab_as_elim]
theorem inductionOn₂ {C : Ordinal → Ordinal → Prop} (o₁ o₂ : Ordinal)
    (H : ∀ (α r) [IsWellOrder α r] (β s) [IsWellOrder β s], C (type r) (type s)) : C o₁ o₂ :=
  Quotient.inductionOn₂ o₁ o₂ fun ⟨α, r, wo₁⟩ ⟨β, s, wo₂⟩ => @H α r wo₁ β s wo₂

@[elab_as_elim]
theorem inductionOn₃ {C : Ordinal → Ordinal → Ordinal → Prop} (o₁ o₂ o₃ : Ordinal)
    (H : ∀ (α r) [IsWellOrder α r] (β s) [IsWellOrder β s] (γ t) [IsWellOrder γ t],
      C (type r) (type s) (type t)) : C o₁ o₂ o₃ :=
  Quotient.inductionOn₃ o₁ o₂ o₃ fun ⟨α, r, wo₁⟩ ⟨β, s, wo₂⟩ ⟨γ, t, wo₃⟩ =>
    @H α r wo₁ β s wo₂ γ t wo₃

/-! ### The order on ordinals -/

/--
For `Ordinal`:

* less-equal is defined such that well orders `r` and `s` satisfy `type r ≤ type s` if there exists
  a function embedding `r` as an *initial* segment of `s`.
* less-than is defined such that well orders `r` and `s` satisfy `type r < type s` if there exists
  a function embedding `r` as a *principal* segment of `s`.

Note that most of the relevant results on initial and principal segments are proved in the
`Order.InitialSeg` file.
-/
instance partialOrder : PartialOrder Ordinal where
  le a b :=
    Quotient.liftOn₂ a b (fun ⟨_, r, _⟩ ⟨_, s, _⟩ => Nonempty (r ≼i s))
      fun _ _ _ _ ⟨f⟩ ⟨g⟩ =>
      propext
        ⟨fun ⟨h⟩ => ⟨(InitialSeg.ofIso f.symm).trans <| h.trans (InitialSeg.ofIso g)⟩, fun ⟨h⟩ =>
          ⟨(InitialSeg.ofIso f).trans <| h.trans (InitialSeg.ofIso g.symm)⟩⟩
  lt a b :=
    Quotient.liftOn₂ a b (fun ⟨_, r, _⟩ ⟨_, s, _⟩ => Nonempty (r ≺i s))
      fun _ _ _ _ ⟨f⟩ ⟨g⟩ =>
      propext
        ⟨fun ⟨h⟩ => ⟨PrincipalSeg.equivLT f.symm <| h.ltLe (InitialSeg.ofIso g)⟩, fun ⟨h⟩ =>
          ⟨PrincipalSeg.equivLT f <| h.ltLe (InitialSeg.ofIso g.symm)⟩⟩
  le_refl := Quot.ind fun ⟨_, _, _⟩ => ⟨InitialSeg.refl _⟩
  le_trans a b c :=
    Quotient.inductionOn₃ a b c fun _ _ _ ⟨f⟩ ⟨g⟩ => ⟨f.trans g⟩
  lt_iff_le_not_le a b :=
    Quotient.inductionOn₂ a b fun _ _ =>
      ⟨fun ⟨f⟩ => ⟨⟨f⟩, fun ⟨g⟩ => (f.ltLe g).irrefl⟩, fun ⟨⟨f⟩, h⟩ =>
        f.ltOrEq.recOn (fun g => ⟨g⟩) fun g => (h ⟨InitialSeg.ofIso g.symm⟩).elim⟩
  le_antisymm a b :=
    Quotient.inductionOn₂ a b fun _ _ ⟨h₁⟩ ⟨h₂⟩ =>
      Quot.sound ⟨InitialSeg.antisymm h₁ h₂⟩

instance linearOrder : LinearOrder Ordinal :=
  {inferInstanceAs (PartialOrder Ordinal) with
    le_total := fun a b => Quotient.inductionOn₂ a b fun ⟨_, r, _⟩ ⟨_, s, _⟩ =>
      (InitialSeg.total r s).recOn (fun f => Or.inl ⟨f⟩) fun f => Or.inr ⟨f⟩
    decidableLE := Classical.decRel _ }

theorem type_le_iff {α β} {r : α → α → Prop} {s : β → β → Prop} [IsWellOrder α r]
    [IsWellOrder β s] : type r ≤ type s ↔ Nonempty (r ≼i s) :=
  Iff.rfl

theorem type_le_iff' {α β} {r : α → α → Prop} {s : β → β → Prop} [IsWellOrder α r]
    [IsWellOrder β s] : type r ≤ type s ↔ Nonempty (r ↪r s) :=
  ⟨fun ⟨f⟩ => ⟨f⟩, fun ⟨f⟩ => ⟨f.collapse⟩⟩

theorem _root_.InitialSeg.ordinal_type_le {α β} {r : α → α → Prop} {s : β → β → Prop}
    [IsWellOrder α r] [IsWellOrder β s] (h : r ≼i s) : type r ≤ type s :=
  ⟨h⟩

theorem _root_.RelEmbedding.ordinal_type_le {α β} {r : α → α → Prop} {s : β → β → Prop}
    [IsWellOrder α r] [IsWellOrder β s] (h : r ↪r s) : type r ≤ type s :=
  ⟨h.collapse⟩

@[simp]
theorem type_lt_iff {α β} {r : α → α → Prop} {s : β → β → Prop} [IsWellOrder α r]
    [IsWellOrder β s] : type r < type s ↔ Nonempty (r ≺i s) :=
  Iff.rfl

theorem _root_.PrincipalSeg.ordinal_type_lt {α β} {r : α → α → Prop} {s : β → β → Prop}
    [IsWellOrder α r] [IsWellOrder β s] (h : r ≺i s) : type r < type s :=
  ⟨h⟩

@[simp]
protected theorem zero_le (o : Ordinal) : 0 ≤ o :=
  inductionOn o fun _ r _ => (InitialSeg.ofIsEmpty _ r).ordinal_type_le

instance orderBot : OrderBot Ordinal where
  bot := 0
  bot_le := Ordinal.zero_le

@[simp]
theorem bot_eq_zero : (⊥ : Ordinal) = 0 :=
  rfl

@[simp]
protected theorem le_zero {o : Ordinal} : o ≤ 0 ↔ o = 0 :=
  le_bot_iff

protected theorem pos_iff_ne_zero {o : Ordinal} : 0 < o ↔ o ≠ 0 :=
  bot_lt_iff_ne_bot

protected theorem not_lt_zero (o : Ordinal) : ¬o < 0 :=
  not_lt_bot

theorem eq_zero_or_pos : ∀ a : Ordinal, a = 0 ∨ 0 < a :=
  eq_bot_or_bot_lt

instance zeroLEOneClass : ZeroLEOneClass Ordinal :=
  ⟨Ordinal.zero_le _⟩

instance NeZero.one : NeZero (1 : Ordinal) :=
  ⟨Ordinal.one_ne_zero⟩

/-- Given two ordinals `α ≤ β`, then `initialSegToType α β` is the initial segment embedding of
`α.toType` into `β.toType`. -/
def initialSegToType {α β : Ordinal} (h : α ≤ β) : α.toType ≤i β.toType := by
  apply Classical.choice (type_le_iff.mp _)
  rwa [type_lt, type_lt]

@[deprecated initialSegToType (since := "2024-08-26")]
noncomputable alias initialSegOut := initialSegToType

/-- Given two ordinals `α < β`, then `principalSegToType α β` is the principal segment embedding
of `α.toType` into `β.toType`. -/
def principalSegToType {α β : Ordinal} (h : α < β) : α.toType <i β.toType := by
  apply Classical.choice (type_lt_iff.mp _)
  rwa [type_lt, type_lt]

@[deprecated principalSegToType (since := "2024-08-26")]
noncomputable alias principalSegOut := principalSegToType

<<<<<<< HEAD
=======
/-- The order type of an element inside a well order.

This is registered as a principal segment embedding into the ordinals, with top `type r`. -/
def typein (r : α → α → Prop) [IsWellOrder α r] : @PrincipalSeg α Ordinal.{u} r (· < ·) := by
  refine ⟨RelEmbedding.ofMonotone _ fun a b ha ↦
    ((PrincipalSeg.ofElement r a).codRestrict _ ?_ ?_).ordinal_type_lt, type r, fun a ↦ ⟨?_, ?_⟩⟩
  · rintro ⟨c, hc⟩
    exact trans hc ha
  · exact ha
  · rintro ⟨b, rfl⟩
    exact (PrincipalSeg.ofElement _ _).ordinal_type_lt
  · refine inductionOn a ?_
    rintro β s wo ⟨g⟩
    exact ⟨_, g.subrelIso.ordinal_type_eq⟩

@[deprecated typein (since := "2024-10-09")]
alias typein.principalSeg := typein

set_option linter.deprecated false in
@[deprecated (since := "2024-10-09")]
theorem typein.principalSeg_coe (r : α → α → Prop) [IsWellOrder α r] :
    (typein.principalSeg r : α → Ordinal) = typein r :=
  rfl

>>>>>>> 1ae9a84c
@[simp]
theorem type_subrel (r : α → α → Prop) [IsWellOrder α r] (a : α) :
    type (Subrel r { b | r b a }) = typein r a :=
  rfl

<<<<<<< HEAD
=======
@[simp]
theorem top_typein (r : α → α → Prop) [IsWellOrder α r] : (typein r).top = type r :=
  rfl

>>>>>>> 1ae9a84c
theorem typein_lt_type (r : α → α → Prop) [IsWellOrder α r] (a : α) : typein r a < type r :=
  (typein r).lt_top a

theorem typein_lt_self {o : Ordinal} (i : o.toType) : typein (α := o.toType) (· < ·) i < o := by
  simp_rw [← type_lt o]
  apply typein_lt_type

@[simp]
<<<<<<< HEAD
theorem typein_top {α β} {r : α → α → Prop} {s : β → β → Prop} [IsWellOrder α r] [IsWellOrder β s]
    (f : r ≺i s) : typein s f.top = type r :=
  f.subrelIso.ordinal_type_eq

@[simp]
theorem typein_apply {α β} {r : α → α → Prop} {s : β → β → Prop} [IsWellOrder α r] [IsWellOrder β s]
    (f : r ≼i s) (a : α) : Ordinal.typein s (f a) = Ordinal.typein r a :=
  Eq.symm <|
    Quotient.sound
      ⟨RelIso.ofSurjective
        (RelEmbedding.codRestrict _ ((Subrel.relEmbedding _ _).trans f) fun ⟨x, h⟩ => by
          rw [RelEmbedding.trans_apply]; exact f.toRelEmbedding.map_rel_iff.2 h)
          fun ⟨y, h⟩ => by
            rcases f.mem_range_of_rel h with ⟨a, rfl⟩
            exact ⟨⟨a, f.toRelEmbedding.map_rel_iff.1 h⟩,
              Subtype.eq <| RelEmbedding.trans_apply _ _ _⟩⟩
=======
theorem typein_top {α β} {r : α → α → Prop} {s : β → β → Prop}
    [IsWellOrder α r] [IsWellOrder β s] (f : r ≺i s) : typein s f.top = type r :=
  f.subrelIso.ordinal_type_eq
>>>>>>> 1ae9a84c

@[simp]
theorem typein_lt_typein (r : α → α → Prop) [IsWellOrder α r] {a b : α} :
    typein r a < typein r b ↔ r a b :=
  (typein r).map_rel_iff

theorem mem_range_typein_iff (r : α → α → Prop) [IsWellOrder α r] {o} :
    o ∈ Set.range (typein r) ↔ o < type r :=
  (typein r).mem_range_iff_rel

theorem typein_surj (r : α → α → Prop) [IsWellOrder α r] {o} (h : o < type r) :
    o ∈ Set.range (typein r) :=
  (typein r).mem_range_of_rel_top h

theorem typein_surjOn (r : α → α → Prop) [IsWellOrder α r] :
    Set.SurjOn (typein r) Set.univ (Set.Iio (type r)) :=
  (typein r).surjOn

theorem typein_injective (r : α → α → Prop) [IsWellOrder α r] : Injective (typein r) :=
  (typein r).injective

theorem typein_inj (r : α → α → Prop) [IsWellOrder α r] {a b} : typein r a = typein r b ↔ a = b :=
  (typein r).inj

/-! ### Enumerating elements in a well-order with ordinals. -/

/-- A well order `r` is order-isomorphic to the set of ordinals smaller than `type r`.
`enum r ⟨o, h⟩` is the `o`-th element of `α` ordered by `r`.

That is, `enum` maps an initial segment of the ordinals, those less than the order type of `r`, to
the elements of `α`. -/
-- The explicit typing is required in order for `simp` to work properly.
@[simps! symm_apply_coe]
def enum (r : α → α → Prop) [IsWellOrder α r] :
    @RelIso { o // o < type r } α (Subrel (· < ·) { o | o < type r }) r :=
  (typein r).subrelIso

@[simp]
theorem typein_enum (r : α → α → Prop) [IsWellOrder α r] {o} (h : o < type r) :
    typein r (enum r ⟨o, h⟩) = o :=
  (typein r).apply_subrelIso _

theorem enum_type {α β} {r : α → α → Prop} {s : β → β → Prop} [IsWellOrder α r] [IsWellOrder β s]
    (f : s ≺i r) {h : type s < type r} : enum r ⟨type s, h⟩ = f.top :=
  (typein r).injective <| (typein_enum _ _).trans (typein_top _).symm

@[simp]
theorem enum_typein (r : α → α → Prop) [IsWellOrder α r] (a : α) :
    enum r ⟨typein r a, typein_lt_type r a⟩ = a :=
  enum_type (PrincipalSeg.ofElement r a)

theorem enum_lt_enum {r : α → α → Prop} [IsWellOrder α r] {o₁ o₂ : {o // o < type r}} :
    r (enum r o₁) (enum r o₂) ↔ o₁ < o₂ := by
  rw [← typein_lt_typein r, typein_enum, typein_enum, Subtype.coe_lt_coe]

theorem relIso_enum' {α β : Type u} {r : α → α → Prop} {s : β → β → Prop} [IsWellOrder α r]
    [IsWellOrder β s] (f : r ≃r s) (o : Ordinal) :
    ∀ (hr : o < type r) (hs : o < type s), f (enum r ⟨o, hr⟩) = enum s ⟨o, hs⟩ := by
  refine inductionOn o ?_; rintro γ t wo ⟨g⟩ ⟨h⟩
  rw [enum_type g, enum_type (PrincipalSeg.ltEquiv g f)]; rfl

theorem relIso_enum {α β : Type u} {r : α → α → Prop} {s : β → β → Prop} [IsWellOrder α r]
    [IsWellOrder β s] (f : r ≃r s) (o : Ordinal) (hr : o < type r) :
    f (enum r ⟨o, hr⟩) = enum s ⟨o, hr.trans_eq (Quotient.sound ⟨f⟩)⟩ :=
  relIso_enum' _ _ _ _

theorem lt_wf : @WellFounded Ordinal (· < ·) :=
  wellFounded_iff_wellFounded_subrel.mpr (·.induction_on fun ⟨_, _, wo⟩ ↦
    RelHomClass.wellFounded (enum _) wo.wf)

instance wellFoundedRelation : WellFoundedRelation Ordinal :=
  ⟨(· < ·), lt_wf⟩

instance wellFoundedLT : WellFoundedLT Ordinal :=
  ⟨lt_wf⟩

instance isWellOrder : IsWellOrder Ordinal (· < ·) where

instance : ConditionallyCompleteLinearOrderBot Ordinal :=
  WellFoundedLT.conditionallyCompleteLinearOrderBot _

/-- Reformulation of well founded induction on ordinals as a lemma that works with the
`induction` tactic, as in `induction i using Ordinal.induction with | h i IH => ?_`. -/
theorem induction {p : Ordinal.{u} → Prop} (i : Ordinal.{u}) (h : ∀ j, (∀ k, k < j → p k) → p j) :
    p i :=
  lt_wf.induction i h

theorem typein_apply {α β} {r : α → α → Prop} {s : β → β → Prop} [IsWellOrder α r] [IsWellOrder β s]
    (f : r ≼i s) (a : α) : typein s (f a) = typein r a := by
  rw [← f.leLT_apply _ a, (f.leLT _).eq]

/-! ### Cardinality of ordinals -/


/-- The cardinal of an ordinal is the cardinality of any type on which a relation with that order
type is defined. -/
def card : Ordinal → Cardinal :=
  Quotient.map WellOrder.α fun _ _ ⟨e⟩ => ⟨e.toEquiv⟩

@[simp]
theorem card_type (r : α → α → Prop) [IsWellOrder α r] : card (type r) = #α :=
  rfl

@[simp]
theorem card_typein {r : α → α → Prop} [IsWellOrder α r] (x : α) :
    #{ y // r y x } = (typein r x).card :=
  rfl

theorem card_le_card {o₁ o₂ : Ordinal} : o₁ ≤ o₂ → card o₁ ≤ card o₂ :=
  inductionOn o₁ fun _ _ _ => inductionOn o₂ fun _ _ _ ⟨⟨⟨f, _⟩, _⟩⟩ => ⟨f⟩

@[simp]
theorem card_zero : card 0 = 0 := mk_eq_zero _

@[simp]
theorem card_one : card 1 = 1 := mk_eq_one _

/-! ### Lifting ordinals to a higher universe -/

-- Porting note: Needed to add universe hint .{u} below
/-- The universe lift operation for ordinals, which embeds `Ordinal.{u}` as
  a proper initial segment of `Ordinal.{v}` for `v > u`. For the initial segment version,
  see `liftInitialSeg`. -/
@[pp_with_univ]
def lift (o : Ordinal.{v}) : Ordinal.{max v u} :=
  Quotient.liftOn o (fun w => type <| ULift.down.{u} ⁻¹'o w.r) fun ⟨_, r, _⟩ ⟨_, s, _⟩ ⟨f⟩ =>
    Quot.sound
      ⟨(RelIso.preimage Equiv.ulift r).trans <| f.trans (RelIso.preimage Equiv.ulift s).symm⟩

@[simp]
theorem type_uLift (r : α → α → Prop) [IsWellOrder α r] :
    type (ULift.down ⁻¹'o r) = lift.{v} (type r) := by
  simp (config := { unfoldPartialApp := true })
  rfl

theorem _root_.RelIso.ordinal_lift_type_eq {α : Type u} {β : Type v} {r : α → α → Prop}
    {s : β → β → Prop} [IsWellOrder α r] [IsWellOrder β s] (f : r ≃r s) :
    lift.{v} (type r) = lift.{u} (type s) :=
  ((RelIso.preimage Equiv.ulift r).trans <|
      f.trans (RelIso.preimage Equiv.ulift s).symm).ordinal_type_eq

-- @[simp]
theorem type_lift_preimage {α : Type u} {β : Type v} (r : α → α → Prop) [IsWellOrder α r]
    (f : β ≃ α) : lift.{u} (type (f ⁻¹'o r)) = lift.{v} (type r) :=
  (RelIso.preimage f r).ordinal_lift_type_eq

@[simp, nolint simpNF]
theorem type_lift_preimage_aux {α : Type u} {β : Type v} (r : α → α → Prop) [IsWellOrder α r]
    (f : β ≃ α) : lift.{u} (@type _ (fun x y => r (f x) (f y))
      (inferInstanceAs (IsWellOrder β (f ⁻¹'o r)))) = lift.{v} (type r) :=
  (RelIso.preimage f r).ordinal_lift_type_eq

/-- `lift.{max u v, u}` equals `lift.{v, u}`.

Unfortunately, the simp lemma doesn't seem to work. -/
theorem lift_umax : lift.{max u v, u} = lift.{v, u} :=
  funext fun a =>
    inductionOn a fun _ r _ =>
      Quotient.sound ⟨(RelIso.preimage Equiv.ulift r).trans (RelIso.preimage Equiv.ulift r).symm⟩

/-- `lift.{max v u, u}` equals `lift.{v, u}`.

Unfortunately, the simp lemma doesn't seem to work. -/
theorem lift_umax' : lift.{max v u, u} = lift.{v, u} :=
  lift_umax

/-- An ordinal lifted to a lower or equal universe equals itself.

Unfortunately, the simp lemma doesn't work. -/
theorem lift_id' (a : Ordinal) : lift a = a :=
  inductionOn a fun _ r _ => Quotient.sound ⟨RelIso.preimage Equiv.ulift r⟩

/-- An ordinal lifted to the same universe equals itself. -/
@[simp]
theorem lift_id : ∀ a, lift.{u, u} a = a :=
  lift_id'.{u, u}

/-- An ordinal lifted to the zero universe equals itself. -/
@[simp]
theorem lift_uzero (a : Ordinal.{u}) : lift.{0} a = a :=
  lift_id' a

theorem lift_type_le {α : Type u} {β : Type v} {r s} [IsWellOrder α r] [IsWellOrder β s] :
    lift.{max v w} (type r) ≤ lift.{max u w} (type s) ↔ Nonempty (r ≼i s) :=
  ⟨fun ⟨f⟩ =>
    ⟨(InitialSeg.ofIso (RelIso.preimage Equiv.ulift r).symm).trans <|
        f.trans (InitialSeg.ofIso (RelIso.preimage Equiv.ulift s))⟩,
    fun ⟨f⟩ =>
    ⟨(InitialSeg.ofIso (RelIso.preimage Equiv.ulift r)).trans <|
        f.trans (InitialSeg.ofIso (RelIso.preimage Equiv.ulift s).symm)⟩⟩

theorem lift_type_eq {α : Type u} {β : Type v} {r s} [IsWellOrder α r] [IsWellOrder β s] :
    lift.{max v w} (type r) = lift.{max u w} (type s) ↔ Nonempty (r ≃r s) :=
  Quotient.eq'.trans
    ⟨fun ⟨f⟩ =>
      ⟨(RelIso.preimage Equiv.ulift r).symm.trans <| f.trans (RelIso.preimage Equiv.ulift s)⟩,
      fun ⟨f⟩ =>
      ⟨(RelIso.preimage Equiv.ulift r).trans <| f.trans (RelIso.preimage Equiv.ulift s).symm⟩⟩

theorem lift_type_lt {α : Type u} {β : Type v} {r s} [IsWellOrder α r] [IsWellOrder β s] :
    lift.{max v w} (type r) < lift.{max u w} (type s) ↔ Nonempty (r ≺i s) := by
  haveI := @RelEmbedding.isWellOrder _ _ (@Equiv.ulift.{max v w} α ⁻¹'o r) r
    (RelIso.preimage Equiv.ulift.{max v w} r) _
  haveI := @RelEmbedding.isWellOrder _ _ (@Equiv.ulift.{max u w} β ⁻¹'o s) s
    (RelIso.preimage Equiv.ulift.{max u w} s) _
  exact ⟨fun ⟨f⟩ =>
    ⟨(f.equivLT (RelIso.preimage Equiv.ulift r).symm).ltLe
        (InitialSeg.ofIso (RelIso.preimage Equiv.ulift s))⟩,
    fun ⟨f⟩ =>
    ⟨(f.equivLT (RelIso.preimage Equiv.ulift r)).ltLe
        (InitialSeg.ofIso (RelIso.preimage Equiv.ulift s).symm)⟩⟩

@[simp]
theorem lift_le {a b : Ordinal} : lift.{u,v} a ≤ lift.{u,v} b ↔ a ≤ b :=
  inductionOn₂ a b fun α r _ β s _ => by
    rw [← lift_umax]
    exact lift_type_le.{_,_,u}

@[simp]
theorem lift_inj {a b : Ordinal} : lift.{u,v} a = lift.{u,v} b ↔ a = b := by
  simp_rw [le_antisymm_iff, lift_le]

@[simp]
theorem lift_lt {a b : Ordinal} : lift.{u,v} a < lift.{u,v} b ↔ a < b := by
  simp_rw [lt_iff_le_not_le, lift_le]

@[simp]
theorem lift_typein_top {r : α → α → Prop} {s : β → β → Prop}
    [IsWellOrder α r] [IsWellOrder β s] (f : r ≺i s) : lift.{u} (typein s f.top) = lift (type r) :=
  f.subrelIso.ordinal_lift_type_eq

/-- Initial segment version of the lift operation on ordinals, embedding `Ordinal.{u}` in
`Ordinal.{v}` as an initial segment when `u ≤ v`. -/
def liftInitialSeg : Ordinal.{v} ≤i Ordinal.{max u v} := by
  refine ⟨RelEmbedding.ofMonotone lift.{u} (by simp),
    fun a b ↦ Ordinal.inductionOn₂ a b fun α r _ β s _ h ↦ ?_⟩
  rw [RelEmbedding.ofMonotone_coe, ← lift_id'.{max u v} (type s),
    ← lift_umax.{v, u}, lift_type_lt] at h
  obtain ⟨f⟩ := h
  use typein r f.top
  rw [RelEmbedding.ofMonotone_coe, ← lift_umax, lift_typein_top, lift_id']

@[deprecated liftInitialSeg (since := "2024-09-21")]
alias lift.initialSeg := liftInitialSeg

@[simp]
theorem liftInitialSeg_coe : (liftInitialSeg.{v, u} : Ordinal → Ordinal) = lift.{v, u} :=
  rfl

set_option linter.deprecated false in
@[deprecated liftInitialSeg_coe (since := "2024-09-21")]
theorem lift.initialSeg_coe : (lift.initialSeg.{v, u} : Ordinal → Ordinal) = lift.{v, u} :=
  rfl

@[simp]
theorem lift_lift (a : Ordinal.{u}) : lift.{w} (lift.{v} a) = lift.{max v w} a :=
  (liftInitialSeg.trans liftInitialSeg).eq liftInitialSeg a

@[simp]
theorem lift_zero : lift 0 = 0 :=
  type_eq_zero_of_empty _

@[simp]
theorem lift_one : lift 1 = 1 :=
  type_eq_one_of_unique _

@[simp]
theorem lift_card (a) : Cardinal.lift.{u, v} (card a) = card (lift.{u} a) :=
  inductionOn a fun _ _ _ => rfl

theorem mem_range_lift_of_le {a : Ordinal.{u}} {b : Ordinal.{max u v}} (h : b ≤ lift.{v} a) :
    b ∈ Set.range lift.{v} :=
  liftInitialSeg.mem_range_of_le h

@[deprecated mem_range_lift_of_le (since := "2024-10-07")]
theorem lift_down {a : Ordinal.{u}} {b : Ordinal.{max u v}} (h : b ≤ lift.{v,u} a) :
    ∃ a', lift.{v,u} a' = b :=
  mem_range_lift_of_le h

theorem le_lift_iff {a : Ordinal.{u}} {b : Ordinal.{max u v}} :
    b ≤ lift.{v} a ↔ ∃ a' ≤ a, lift.{v} a' = b :=
  liftInitialSeg.le_apply_iff

theorem lt_lift_iff {a : Ordinal.{u}} {b : Ordinal.{max u v}} :
    b < lift.{v} a ↔ ∃ a' < a, lift.{v} a' = b :=
  liftInitialSeg.lt_apply_iff

/-! ### The first infinite ordinal ω -/


/-- `ω` is the first infinite ordinal, defined as the order type of `ℕ`. -/
def omega0 : Ordinal.{u} :=
  lift <| @type ℕ (· < ·) _

@[deprecated Ordinal.omega0 (since := "2024-09-26")]
alias omega := omega0

@[inherit_doc]
scoped notation "ω" => Ordinal.omega0

/-- Note that the presence of this lemma makes `simp [omega0]` form a loop. -/
@[simp]
theorem type_nat_lt : @type ℕ (· < ·) _ = ω :=
  (lift_id _).symm

@[simp]
theorem card_omega0 : card ω = ℵ₀ :=
  rfl

@[deprecated (since := "2024-09-30")]
alias card_omega := card_omega0

@[simp]
theorem lift_omega0 : lift ω = ω :=
  lift_lift _

@[deprecated (since := "2024-09-30")]
alias lift_omega := lift_omega0

/-!
### Definition and first properties of addition on ordinals

In this paragraph, we introduce the addition on ordinals, and prove just enough properties to
deduce that the order on ordinals is total (and therefore well-founded). Further properties of
the addition, together with properties of the other operations, are proved in
`Mathlib/SetTheory/Ordinal/Arithmetic.lean`.
-/


/-- `o₁ + o₂` is the order on the disjoint union of `o₁` and `o₂` obtained by declaring that
every element of `o₁` is smaller than every element of `o₂`. -/
instance add : Add Ordinal.{u} :=
  ⟨fun o₁ o₂ => Quotient.liftOn₂ o₁ o₂ (fun ⟨_, r, _⟩ ⟨_, s, _⟩ => type (Sum.Lex r s))
    fun _ _ _ _ ⟨f⟩ ⟨g⟩ => (RelIso.sumLexCongr f g).ordinal_type_eq⟩

instance addMonoidWithOne : AddMonoidWithOne Ordinal.{u} where
  add := (· + ·)
  zero := 0
  one := 1
  zero_add o :=
    inductionOn o fun α _ _ =>
      Eq.symm <| Quotient.sound ⟨⟨(emptySum PEmpty α).symm, Sum.lex_inr_inr⟩⟩
  add_zero o :=
    inductionOn o fun α _ _ =>
      Eq.symm <| Quotient.sound ⟨⟨(sumEmpty α PEmpty).symm, Sum.lex_inl_inl⟩⟩
  add_assoc o₁ o₂ o₃ :=
    Quotient.inductionOn₃ o₁ o₂ o₃ fun ⟨α, r, _⟩ ⟨β, s, _⟩ ⟨γ, t, _⟩ =>
      Quot.sound
        ⟨⟨sumAssoc _ _ _, by
          intros a b
          rcases a with (⟨a | a⟩ | a) <;> rcases b with (⟨b | b⟩ | b) <;>
            simp only [sumAssoc_apply_inl_inl, sumAssoc_apply_inl_inr, sumAssoc_apply_inr,
              Sum.lex_inl_inl, Sum.lex_inr_inr, Sum.Lex.sep, Sum.lex_inr_inl]⟩⟩
  nsmul := nsmulRec

@[simp]
theorem card_add (o₁ o₂ : Ordinal) : card (o₁ + o₂) = card o₁ + card o₂ :=
  inductionOn o₁ fun _ __ => inductionOn o₂ fun _ _ _ => rfl

@[simp]
theorem type_sum_lex {α β : Type u} (r : α → α → Prop) (s : β → β → Prop) [IsWellOrder α r]
    [IsWellOrder β s] : type (Sum.Lex r s) = type r + type s :=
  rfl

@[simp]
theorem card_nat (n : ℕ) : card.{u} n = n := by
  induction n <;> [simp; simp only [card_add, card_one, Nat.cast_succ, *]]

-- See note [no_index around OfNat.ofNat]
@[simp]
theorem card_ofNat (n : ℕ) [n.AtLeastTwo] :
    card.{u} (no_index (OfNat.ofNat n)) = OfNat.ofNat n :=
  card_nat n

instance add_covariantClass_le : CovariantClass Ordinal.{u} Ordinal.{u} (· + ·) (· ≤ ·) where
  elim c a b := by
    refine inductionOn₃ a b c fun α r _ β s _ γ t _ ⟨f⟩ ↦
      (RelEmbedding.ofMonotone (Sum.recOn · Sum.inl (Sum.inr ∘ f)) ?_).ordinal_type_le
    simp [f.map_rel_iff]

instance add_swap_covariantClass_le :
    CovariantClass Ordinal.{u} Ordinal.{u} (swap (· + ·)) (· ≤ ·) where
  elim c a b := by
    refine inductionOn₃ a b c fun α r _ β s _ γ t _  ⟨f⟩ ↦
      (RelEmbedding.ofMonotone (Sum.recOn · (Sum.inl ∘ f) Sum.inr) ?_).ordinal_type_le
    simp [f.map_rel_iff]

theorem le_add_right (a b : Ordinal) : a ≤ a + b := by
  simpa only [add_zero] using add_le_add_left (Ordinal.zero_le b) a

theorem le_add_left (a b : Ordinal) : a ≤ b + a := by
  simpa only [zero_add] using add_le_add_right (Ordinal.zero_le b) a

theorem max_zero_left : ∀ a : Ordinal, max 0 a = a :=
  max_bot_left

theorem max_zero_right : ∀ a : Ordinal, max a 0 = a :=
  max_bot_right

@[simp]
theorem max_eq_zero {a b : Ordinal} : max a b = 0 ↔ a = 0 ∧ b = 0 :=
  max_eq_bot

@[simp]
theorem sInf_empty : sInf (∅ : Set Ordinal) = 0 :=
  dif_neg Set.not_nonempty_empty

/-! ### Successor order properties -/

private theorem succ_le_iff' {a b : Ordinal} : a + 1 ≤ b ↔ a < b := by
  refine inductionOn₂ a b fun α r _ β s _ ↦ ⟨?_, ?_⟩ <;> rintro ⟨f⟩
  · refine ⟨((InitialSeg.leAdd _ _).trans f).toPrincipalSeg fun h ↦ ?_⟩
    simpa using h (f (Sum.inr PUnit.unit))
  · apply (RelEmbedding.ofMonotone (Sum.recOn · f fun _ ↦ f.top) ?_).ordinal_type_le
    simpa [f.map_rel_iff] using f.lt_top

instance noMaxOrder : NoMaxOrder Ordinal :=
  ⟨fun _ => ⟨_, succ_le_iff'.1 le_rfl⟩⟩

instance instSuccOrder : SuccOrder Ordinal.{u} :=
  SuccOrder.ofSuccLeIff (fun o => o + 1) succ_le_iff'

instance instSuccAddOrder : SuccAddOrder Ordinal := ⟨fun _ => rfl⟩

@[simp]
theorem add_one_eq_succ (o : Ordinal) : o + 1 = succ o :=
  rfl

@[simp]
theorem succ_zero : succ (0 : Ordinal) = 1 :=
  zero_add 1

-- Porting note: Proof used to be rfl
@[simp]
theorem succ_one : succ (1 : Ordinal) = 2 := by congr; simp only [Nat.unaryCast, zero_add]

theorem add_succ (o₁ o₂ : Ordinal) : o₁ + succ o₂ = succ (o₁ + o₂) :=
  (add_assoc _ _ _).symm

@[deprecated Order.one_le_iff_pos (since := "2024-09-04")]
protected theorem one_le_iff_pos {o : Ordinal} : 1 ≤ o ↔ 0 < o :=
  Order.one_le_iff_pos

theorem one_le_iff_ne_zero {o : Ordinal} : 1 ≤ o ↔ o ≠ 0 := by
  rw [Order.one_le_iff_pos, Ordinal.pos_iff_ne_zero]

theorem succ_pos (o : Ordinal) : 0 < succ o :=
  bot_lt_succ o

theorem succ_ne_zero (o : Ordinal) : succ o ≠ 0 :=
  ne_of_gt <| succ_pos o

@[simp]
theorem lt_one_iff_zero {a : Ordinal} : a < 1 ↔ a = 0 := by
  simpa using @lt_succ_bot_iff _ _ _ a _ _

theorem le_one_iff {a : Ordinal} : a ≤ 1 ↔ a = 0 ∨ a = 1 := by
  simpa using @le_succ_bot_iff _ _ _ a _

@[simp]
theorem card_succ (o : Ordinal) : card (succ o) = card o + 1 := by
  simp only [← add_one_eq_succ, card_add, card_one]

theorem natCast_succ (n : ℕ) : ↑n.succ = succ (n : Ordinal) :=
  rfl

@[deprecated (since := "2024-04-17")]
alias nat_cast_succ := natCast_succ

instance uniqueIioOne : Unique (Iio (1 : Ordinal)) where
  default := ⟨0, by simp⟩
  uniq a := Subtype.ext <| lt_one_iff_zero.1 a.2

instance uniqueToTypeOne : Unique (toType 1) where
  default := enum (α := toType 1) (· < ·) ⟨0, by simp⟩
  uniq a := by
    unfold default
    rw [← enum_typein (α := toType 1) (· < ·) a]
    congr
    rw [← lt_one_iff_zero]
    apply typein_lt_self

theorem one_toType_eq (x : toType 1) : x = enum (· < ·) ⟨0, by simp⟩ :=
  Unique.eq_default x

@[deprecated one_toType_eq (since := "2024-08-26")]
alias one_out_eq := one_toType_eq

/-! ### Extra properties of typein and enum -/

-- TODO: move this section with the other properties of `typein` and `enum`.
-- TODO: use `enumIsoToType` for lemmas on `toType` rather than `enum` and `typein`.

@[simp]
theorem typein_one_toType (x : toType 1) : typein (α := toType 1) (· < ·) x = 0 := by
  rw [one_toType_eq x, typein_enum]

@[deprecated typein_one_toType (since := "2024-08-26")]
alias typein_one_out := typein_one_toType

@[simp]
theorem typein_le_typein (r : α → α → Prop) [IsWellOrder α r] {x y : α} :
    typein r x ≤ typein r y ↔ ¬r y x := by
  rw [← not_lt, typein_lt_typein]

theorem typein_le_typein' (o : Ordinal) {x y : o.toType} :
    typein (α := o.toType) (· < ·) x ≤ typein (α := o.toType) (· < ·) y ↔ x ≤ y := by
  simp

theorem enum_le_enum (r : α → α → Prop) [IsWellOrder α r] {o₁ o₂ : {o // o < type r}} :
    ¬r (enum r o₁) (enum r o₂) ↔ o₂ ≤ o₁ := by
  rw [← @not_lt _ _ o₁ o₂, enum_lt_enum (r := r)]

@[simp]
theorem enum_le_enum' (a : Ordinal) {o₁ o₂ : {o // o < type (· < ·)}} :
    enum (· < ·) o₁ ≤ enum (α := a.toType) (· < ·) o₂ ↔ o₁ ≤ o₂ := by
  rw [← enum_le_enum (α := a.toType) (· < ·), ← not_lt]

theorem enum_zero_le {r : α → α → Prop} [IsWellOrder α r] (h0 : 0 < type r) (a : α) :
    ¬r a (enum r ⟨0, h0⟩) := by
  rw [← enum_typein r a, enum_le_enum r]
  apply Ordinal.zero_le

theorem enum_zero_le' {o : Ordinal} (h0 : 0 < o) (a : o.toType) :
    enum (α := o.toType) (· < ·) ⟨0, by rwa [type_lt]⟩ ≤ a := by
  rw [← not_lt]
  apply enum_zero_le

theorem le_enum_succ {o : Ordinal} (a : (succ o).toType) :
    a ≤ enum (α := (succ o).toType) (· < ·) ⟨o, (by rw [type_lt]; exact lt_succ o)⟩ := by
  rw [← enum_typein (α := (succ o).toType) (· < ·) a, enum_le_enum', Subtype.mk_le_mk,
    ← lt_succ_iff]
  apply typein_lt_self

theorem enum_inj {r : α → α → Prop} [IsWellOrder α r] {o₁ o₂ : {o // o < type r}} :
    enum r o₁ = enum r o₂ ↔ o₁ = o₂ := by
  rw [EmbeddingLike.apply_eq_iff_eq, Subtype.mk.injEq]

/-- The order isomorphism between ordinals less than `o` and `o.toType`. -/
@[simps! (config := .lemmasOnly)]
noncomputable def enumIsoToType (o : Ordinal) : Set.Iio o ≃o o.toType where
  toFun x :=
    enum (α := o.toType) (· < ·) ⟨x.1, by
      rw [type_lt]
      exact x.2⟩
  invFun x := ⟨typein (α := o.toType) (· < ·) x, typein_lt_self x⟩
  left_inv := fun ⟨_, _⟩ => Subtype.ext_val (typein_enum _ _)
  right_inv _ := enum_typein _ _
  map_rel_iff' := by
    rintro ⟨a, _⟩ ⟨b, _⟩
    apply enum_le_enum'

@[deprecated (since := "2024-08-26")]
alias enumIsoOut := enumIsoToType

instance small_Iio (o : Ordinal.{u}) : Small.{u} (Iio o) :=
  ⟨_, ⟨(enumIsoToType _).toEquiv⟩⟩

instance small_Iic (o : Ordinal.{u}) : Small.{u} (Iic o) := by
  rw [← Iio_succ]
  exact small_Iio _

instance small_Ico (a b : Ordinal.{u}) : Small.{u} (Ico a b) := small_subset Ico_subset_Iio_self
instance small_Icc (a b : Ordinal.{u}) : Small.{u} (Icc a b) := small_subset Icc_subset_Iic_self
instance small_Ioo (a b : Ordinal.{u}) : Small.{u} (Ioo a b) := small_subset Ioo_subset_Iio_self
instance small_Ioc (a b : Ordinal.{u}) : Small.{u} (Ioc a b) := small_subset Ioc_subset_Iic_self

/-- `o.toType` is an `OrderBot` whenever `0 < o`. -/
def toTypeOrderBotOfPos {o : Ordinal} (ho : 0 < o) : OrderBot o.toType where
  bot_le := enum_zero_le' ho

@[deprecated toTypeOrderBotOfPos (since := "2024-08-26")]
noncomputable alias outOrderBotOfPos := toTypeOrderBotOfPos

theorem enum_zero_eq_bot {o : Ordinal} (ho : 0 < o) :
    enum (α := o.toType) (· < ·) ⟨0, by rwa [type_lt]⟩ =
      have _ := toTypeOrderBotOfPos ho
      (⊥ : o.toType) :=
  rfl

/-! ### Universal ordinal -/


-- intended to be used with explicit universe parameters
/-- `univ.{u v}` is the order type of the ordinals of `Type u` as a member
  of `Ordinal.{v}` (when `u < v`). It is an inaccessible cardinal. -/
@[pp_with_univ, nolint checkUnivs]
def univ : Ordinal.{max (u + 1) v} :=
  lift.{v, u + 1} (@type Ordinal (· < ·) _)

theorem univ_id : univ.{u, u + 1} = @type Ordinal (· < ·) _ :=
  lift_id _

@[simp]
theorem lift_univ : lift.{w} univ.{u, v} = univ.{u, max v w} :=
  lift_lift _

theorem univ_umax : univ.{u, max (u + 1) v} = univ.{u, v} :=
  congr_fun lift_umax _

/-- Principal segment version of the lift operation on ordinals, embedding `Ordinal.{u}` in
`Ordinal.{v}` as a principal segment when `u < v`. -/
def liftPrincipalSeg : Ordinal.{u} <i Ordinal.{max (u + 1) v} :=
  ⟨↑liftInitialSeg.{max (u + 1) v, u}, univ.{u, v}, by
    refine fun b => inductionOn b ?_; intro β s _
    rw [univ, ← lift_umax]; constructor <;> intro h
    · cases' h with a e
      rw [← e]
      refine inductionOn a ?_
      intro α r _
      exact lift_type_lt.{u, u + 1, max (u + 1) v}.2 ⟨typein r⟩
    · rw [← lift_id (type s)] at h ⊢
      cases' lift_type_lt.{_,_,v}.1 h with f
      cases' f with f a hf
      exists a
      revert hf
      -- Porting note: apply inductionOn does not work, refine does
      refine inductionOn a ?_
      intro α r _ hf
      refine lift_type_eq.{u, max (u + 1) v, max (u + 1) v}.2
        ⟨(RelIso.ofSurjective (RelEmbedding.ofMonotone ?_ ?_) ?_).symm⟩
      · exact fun b => enum r ⟨f b, (hf _).1 ⟨_, rfl⟩⟩
      · refine fun a b h => (typein_lt_typein r).1 ?_
        rw [typein_enum, typein_enum]
        exact f.map_rel_iff.2 h
      · intro a'
        cases' (hf _).2 (typein_lt_type _ a') with b e
        exists b
        simp only [RelEmbedding.ofMonotone_coe]
        simp [e]⟩

@[deprecated liftPrincipalSeg (since := "2024-09-21")]
alias lift.principalSeg := liftPrincipalSeg

@[simp]
theorem liftPrincipalSeg_coe :
    (liftPrincipalSeg.{u, v} : Ordinal → Ordinal) = lift.{max (u + 1) v} :=
  rfl

set_option linter.deprecated false in
@[deprecated liftPrincipalSeg_coe (since := "2024-09-21")]
theorem lift.principalSeg_coe :
    (lift.principalSeg.{u, v} : Ordinal → Ordinal) = lift.{max (u + 1) v} :=
  rfl

@[simp]
theorem liftPrincipalSeg_top : (liftPrincipalSeg.{u, v}).top = univ.{u, v} :=
  rfl

set_option linter.deprecated false in
@[deprecated liftPrincipalSeg_top (since := "2024-09-21")]
theorem lift.principalSeg_top : (lift.principalSeg.{u, v}).top = univ.{u, v} :=
  rfl

theorem liftPrincipalSeg_top' : liftPrincipalSeg.{u, u + 1}.top = @type Ordinal (· < ·) _ := by
  simp only [liftPrincipalSeg_top, univ_id]

set_option linter.deprecated false in
@[deprecated liftPrincipalSeg_top (since := "2024-09-21")]
theorem lift.principalSeg_top' : lift.principalSeg.{u, u + 1}.top = @type Ordinal (· < ·) _ := by
  simp only [lift.principalSeg_top, univ_id]

end Ordinal

/-! ### Representing a cardinal with an ordinal -/


namespace Cardinal

open Ordinal

@[simp]
theorem mk_toType (o : Ordinal) : #o.toType = o.card :=
  (Ordinal.card_type _).symm.trans <| by rw [Ordinal.type_lt]

@[deprecated mk_toType (since := "2024-08-26")]
alias mk_ordinal_out := mk_toType

/-- The ordinal corresponding to a cardinal `c` is the least ordinal
  whose cardinal is `c`. For the order-embedding version, see `ord.order_embedding`. -/
def ord (c : Cardinal) : Ordinal :=
  let F := fun α : Type u => ⨅ r : { r // IsWellOrder α r }, @type α r.1 r.2
  Quot.liftOn c F
    (by
      suffices ∀ {α β}, α ≈ β → F α ≤ F β from
        fun α β h => (this h).antisymm (this (Setoid.symm h))
      rintro α β ⟨f⟩
      refine le_ciInf_iff'.2 fun i => ?_
      haveI := @RelEmbedding.isWellOrder _ _ (f ⁻¹'o i.1) _ (↑(RelIso.preimage f i.1)) i.2
      exact
        (ciInf_le' _
              (Subtype.mk (f ⁻¹'o i.val)
                (@RelEmbedding.isWellOrder _ _ _ _ (↑(RelIso.preimage f i.1)) i.2))).trans_eq
          (Quot.sound ⟨RelIso.preimage f i.1⟩))

theorem ord_eq_Inf (α : Type u) : ord #α = ⨅ r : { r // IsWellOrder α r }, @type α r.1 r.2 :=
  rfl

theorem ord_eq (α) : ∃ (r : α → α → Prop) (wo : IsWellOrder α r), ord #α = @type α r wo :=
  let ⟨r, wo⟩ := ciInf_mem fun r : { r // IsWellOrder α r } => @type α r.1 r.2
  ⟨r.1, r.2, wo.symm⟩

theorem ord_le_type (r : α → α → Prop) [h : IsWellOrder α r] : ord #α ≤ type r :=
  ciInf_le' _ (Subtype.mk r h)

theorem ord_le {c o} : ord c ≤ o ↔ c ≤ o.card :=
  inductionOn c fun α =>
    Ordinal.inductionOn o fun β s _ => by
      let ⟨r, _, e⟩ := ord_eq α
      simp only [card_type]; constructor <;> intro h
      · rw [e] at h
        exact
          let ⟨f⟩ := h
          ⟨f.toEmbedding⟩
      · cases' h with f
        have g := RelEmbedding.preimage f s
        haveI := RelEmbedding.isWellOrder g
        exact le_trans (ord_le_type _) g.ordinal_type_le

theorem gc_ord_card : GaloisConnection ord card := fun _ _ => ord_le

theorem lt_ord {c o} : o < ord c ↔ o.card < c :=
  gc_ord_card.lt_iff_lt

@[simp]
theorem card_ord (c) : (ord c).card = c :=
  Quotient.inductionOn c fun α => by
    let ⟨r, _, e⟩ := ord_eq α
    -- Porting note: cardinal.mk_def is now Cardinal.mk'_def, not sure why
    simp only [mk'_def, e, card_type]

theorem card_surjective : Function.Surjective card :=
  fun c ↦ ⟨_, card_ord c⟩

/-- Galois coinsertion between `Cardinal.ord` and `Ordinal.card`. -/
def gciOrdCard : GaloisCoinsertion ord card :=
  gc_ord_card.toGaloisCoinsertion fun c => c.card_ord.le

theorem ord_card_le (o : Ordinal) : o.card.ord ≤ o :=
  gc_ord_card.l_u_le _

theorem lt_ord_succ_card (o : Ordinal) : o < (succ o.card).ord :=
  lt_ord.2 <| lt_succ _

theorem card_le_iff {o : Ordinal} {c : Cardinal} : o.card ≤ c ↔ o < (succ c).ord := by
  rw [lt_ord, lt_succ_iff]

/--
A variation on `Cardinal.lt_ord` using `≤`: If `o` is no greater than the
initial ordinal of cardinality `c`, then its cardinal is no greater than `c`.

The converse, however, is false (for instance, `o = ω+1` and `c = ℵ₀`).
-/
lemma card_le_of_le_ord {o : Ordinal} {c : Cardinal} (ho : o ≤ c.ord) :
    o.card ≤ c := by
  rw [← card_ord c]; exact Ordinal.card_le_card ho

@[mono]
theorem ord_strictMono : StrictMono ord :=
  gciOrdCard.strictMono_l

@[mono]
theorem ord_mono : Monotone ord :=
  gc_ord_card.monotone_l

@[simp]
theorem ord_le_ord {c₁ c₂} : ord c₁ ≤ ord c₂ ↔ c₁ ≤ c₂ :=
  gciOrdCard.l_le_l_iff

@[simp]
theorem ord_lt_ord {c₁ c₂} : ord c₁ < ord c₂ ↔ c₁ < c₂ :=
  ord_strictMono.lt_iff_lt

@[simp]
theorem ord_zero : ord 0 = 0 :=
  gc_ord_card.l_bot

@[simp]
theorem ord_nat (n : ℕ) : ord n = n :=
  (ord_le.2 (card_nat n).ge).antisymm
    (by
      induction' n with n IH
      · apply Ordinal.zero_le
      · exact succ_le_of_lt (IH.trans_lt <| ord_lt_ord.2 <| natCast_lt.2 (Nat.lt_succ_self n)))

@[simp]
theorem ord_one : ord 1 = 1 := by simpa using ord_nat 1

-- See note [no_index around OfNat.ofNat]
@[simp]
theorem ord_ofNat (n : ℕ) [n.AtLeastTwo] : ord (no_index (OfNat.ofNat n)) = OfNat.ofNat n :=
  ord_nat n

@[simp]
theorem ord_aleph0 : ord.{u} ℵ₀ = ω :=
  le_antisymm (ord_le.2 le_rfl) <|
    le_of_forall_lt fun o h => by
      rcases Ordinal.lt_lift_iff.1 h with ⟨o, h', rfl⟩
      rw [lt_ord, ← lift_card, lift_lt_aleph0, ← typein_enum (· < ·) h']
      exact lt_aleph0_iff_fintype.2 ⟨Set.fintypeLTNat _⟩

@[simp]
theorem lift_ord (c) : Ordinal.lift.{u,v} (ord c) = ord (lift.{u,v} c) := by
  refine le_antisymm (le_of_forall_lt fun a ha => ?_) ?_
  · rcases Ordinal.lt_lift_iff.1 ha with ⟨a, _, rfl⟩
    rwa [lt_ord, ← lift_card, lift_lt, ← lt_ord, ← Ordinal.lift_lt]
  · rw [ord_le, ← lift_card, card_ord]

theorem mk_ord_toType (c : Cardinal) : #c.ord.toType = c := by simp

@[deprecated mk_ord_toType (since := "2024-08-26")]
alias mk_ord_out := mk_ord_toType

theorem card_typein_lt (r : α → α → Prop) [IsWellOrder α r] (x : α) (h : ord #α = type r) :
    card (typein r x) < #α := by
  rw [← lt_ord, h]
  apply typein_lt_type

theorem card_typein_toType_lt (c : Cardinal) (x : c.ord.toType) :
    card (typein (α := c.ord.toType) (· < ·) x) < c := by
  rw [← lt_ord]
  apply typein_lt_self

@[deprecated card_typein_toType_lt (since := "2024-08-26")]
alias card_typein_out_lt := card_typein_toType_lt

theorem mk_Iio_ord_toType {c : Cardinal} (i : c.ord.toType) : #(Iio i) < c :=
  card_typein_toType_lt c i

@[deprecated (since := "2024-08-26")]
alias mk_Iio_ord_out_α := mk_Iio_ord_toType

theorem ord_injective : Injective ord := by
  intro c c' h
  rw [← card_ord c, ← card_ord c', h]

@[simp]
theorem ord_inj {a b : Cardinal} : a.ord = b.ord ↔ a = b :=
  ord_injective.eq_iff

@[simp]
theorem ord_eq_zero {a : Cardinal} : a.ord = 0 ↔ a = 0 :=
  ord_injective.eq_iff' ord_zero

@[simp]
theorem ord_eq_one {a : Cardinal} : a.ord = 1 ↔ a = 1 :=
  ord_injective.eq_iff' ord_one

/-- The ordinal corresponding to a cardinal `c` is the least ordinal
  whose cardinal is `c`. This is the order-embedding version. For the regular function, see `ord`.
-/
def ord.orderEmbedding : Cardinal ↪o Ordinal :=
  RelEmbedding.orderEmbeddingOfLTEmbedding
    (RelEmbedding.ofMonotone Cardinal.ord fun _ _ => Cardinal.ord_lt_ord.2)

@[simp]
theorem ord.orderEmbedding_coe : (ord.orderEmbedding : Cardinal → Ordinal) = ord :=
  rfl

-- intended to be used with explicit universe parameters
/-- The cardinal `univ` is the cardinality of ordinal `univ`, or
  equivalently the cardinal of `Ordinal.{u}`, or `Cardinal.{u}`,
  as an element of `Cardinal.{v}` (when `u < v`). -/
@[pp_with_univ, nolint checkUnivs]
def univ :=
  lift.{v, u + 1} #Ordinal

theorem univ_id : univ.{u, u + 1} = #Ordinal :=
  lift_id _

@[simp]
theorem lift_univ : lift.{w} univ.{u, v} = univ.{u, max v w} :=
  lift_lift _

theorem univ_umax : univ.{u, max (u + 1) v} = univ.{u, v} :=
  congr_fun lift_umax _

theorem lift_lt_univ (c : Cardinal) : lift.{u + 1, u} c < univ.{u, u + 1} := by
  simpa only [liftPrincipalSeg_coe, lift_ord, lift_succ, ord_le, succ_le_iff] using
    le_of_lt (liftPrincipalSeg.{u, u + 1}.lt_top (succ c).ord)

theorem lift_lt_univ' (c : Cardinal) : lift.{max (u + 1) v, u} c < univ.{u, v} := by
  have := lift_lt.{_, max (u+1) v}.2 (lift_lt_univ c)
  rw [lift_lift, lift_univ, univ_umax.{u,v}] at this
  exact this

@[simp]
theorem ord_univ : ord univ.{u, v} = Ordinal.univ.{u, v} := by
  refine le_antisymm (ord_card_le _) <| le_of_forall_lt fun o h => lt_ord.2 ?_
  have := liftPrincipalSeg.mem_range_of_rel_top (by simpa only [liftPrincipalSeg_coe] using h)
  rcases this with ⟨o, h'⟩
  rw [← h', liftPrincipalSeg_coe, ← lift_card]
  apply lift_lt_univ'

theorem lt_univ {c} : c < univ.{u, u + 1} ↔ ∃ c', c = lift.{u + 1, u} c' :=
  ⟨fun h => by
    have := ord_lt_ord.2 h
    rw [ord_univ] at this
    cases' liftPrincipalSeg.mem_range_of_rel_top (by simpa only [liftPrincipalSeg_top]) with o e
    have := card_ord c
    rw [← e, liftPrincipalSeg_coe, ← lift_card] at this
    exact ⟨_, this.symm⟩, fun ⟨_, e⟩ => e.symm ▸ lift_lt_univ _⟩

theorem lt_univ' {c} : c < univ.{u, v} ↔ ∃ c', c = lift.{max (u + 1) v, u} c' :=
  ⟨fun h => by
    let ⟨a, h', e⟩ := lt_lift_iff.1 h
    rw [← univ_id] at h'
    rcases lt_univ.{u}.1 h' with ⟨c', rfl⟩
    exact ⟨c', by simp only [e.symm, lift_lift]⟩, fun ⟨_, e⟩ => e.symm ▸ lift_lt_univ' _⟩

theorem small_iff_lift_mk_lt_univ {α : Type u} :
    Small.{v} α ↔ Cardinal.lift.{v+1,_} #α < univ.{v, max u (v + 1)} := by
  rw [lt_univ']
  constructor
  · rintro ⟨β, e⟩
    exact ⟨#β, lift_mk_eq.{u, _, v + 1}.2 e⟩
  · rintro ⟨c, hc⟩
    exact ⟨⟨c.out, lift_mk_eq.{u, _, v + 1}.1 (hc.trans (congr rfl c.mk_out.symm))⟩⟩

end Cardinal

namespace Ordinal

@[simp]
theorem card_univ : card univ.{u,v} = Cardinal.univ.{u,v} :=
  rfl

@[simp]
theorem nat_le_card {o} {n : ℕ} : (n : Cardinal) ≤ card o ↔ (n : Ordinal) ≤ o := by
  rw [← Cardinal.ord_le, Cardinal.ord_nat]

@[simp]
theorem one_le_card {o} : 1 ≤ card o ↔ 1 ≤ o := by
  simpa using nat_le_card (n := 1)

-- See note [no_index around OfNat.ofNat]
@[simp]
theorem ofNat_le_card {o} {n : ℕ} [n.AtLeastTwo] :
    (no_index (OfNat.ofNat n : Cardinal)) ≤ card o ↔ (OfNat.ofNat n : Ordinal) ≤ o :=
  nat_le_card

@[simp]
theorem nat_lt_card {o} {n : ℕ} : (n : Cardinal) < card o ↔ (n : Ordinal) < o := by
  rw [← succ_le_iff, ← succ_le_iff, ← nat_succ, nat_le_card]
  rfl

@[simp]
theorem zero_lt_card {o} : 0 < card o ↔ 0 < o := by
  simpa using nat_lt_card (n := 0)

@[simp]
theorem one_lt_card {o} : 1 < card o ↔ 1 < o := by
  simpa using nat_lt_card (n := 1)

-- See note [no_index around OfNat.ofNat]
@[simp]
theorem ofNat_lt_card {o} {n : ℕ} [n.AtLeastTwo] :
    (no_index (OfNat.ofNat n : Cardinal)) < card o ↔ (OfNat.ofNat n : Ordinal) < o :=
  nat_lt_card

@[simp]
theorem card_lt_nat {o} {n : ℕ} : card o < n ↔ o < n :=
  lt_iff_lt_of_le_iff_le nat_le_card

-- See note [no_index around OfNat.ofNat]
@[simp]
theorem card_lt_ofNat {o} {n : ℕ} [n.AtLeastTwo] :
    card o < (no_index (OfNat.ofNat n)) ↔ o < OfNat.ofNat n :=
  card_lt_nat

@[simp]
theorem card_le_nat {o} {n : ℕ} : card o ≤ n ↔ o ≤ n :=
  le_iff_le_iff_lt_iff_lt.2 nat_lt_card

@[simp]
theorem card_le_one {o} : card o ≤ 1 ↔ o ≤ 1 := by
  simpa using card_le_nat (n := 1)

-- See note [no_index around OfNat.ofNat]
@[simp]
theorem card_le_ofNat {o} {n : ℕ} [n.AtLeastTwo] :
    card o ≤ (no_index (OfNat.ofNat n)) ↔ o ≤ OfNat.ofNat n :=
  card_le_nat

@[simp]
theorem card_eq_nat {o} {n : ℕ} : card o = n ↔ o = n := by
  simp only [le_antisymm_iff, card_le_nat, nat_le_card]

@[simp]
theorem card_eq_zero {o} : card o = 0 ↔ o = 0 := by
  simpa using card_eq_nat (n := 0)

@[simp]
theorem card_eq_one {o} : card o = 1 ↔ o = 1 := by
  simpa using card_eq_nat (n := 1)

theorem mem_range_lift_of_card_le {a : Cardinal.{u}} {b : Ordinal.{max u v}}
    (h : card b ≤ Cardinal.lift.{v, u} a) : b ∈ Set.range lift.{v, u} := by
  rw [card_le_iff, ← lift_succ, ← lift_ord] at h
  exact mem_range_lift_of_le h.le

@[deprecated mem_range_lift_of_card_le (since := "2024-10-07")]
theorem lift_down' {a : Cardinal.{u}} {b : Ordinal.{max u v}}
    (h : card.{max u v} b ≤ Cardinal.lift.{v, u} a) : ∃ a', lift.{v, u} a' = b :=
  mem_range_lift_of_card_le h

-- See note [no_index around OfNat.ofNat]
@[simp]
theorem card_eq_ofNat {o} {n : ℕ} [n.AtLeastTwo] :
    card o = (no_index (OfNat.ofNat n)) ↔ o = OfNat.ofNat n :=
  card_eq_nat

@[simp]
theorem type_fintype (r : α → α → Prop) [IsWellOrder α r] [Fintype α] :
    type r = Fintype.card α := by rw [← card_eq_nat, card_type, mk_fintype]

theorem type_fin (n : ℕ) : @type (Fin n) (· < ·) _ = n := by simp

end Ordinal

/-! ### Sorted lists -/

theorem List.Sorted.lt_ord_of_lt [LinearOrder α] [IsWellOrder α (· < ·)] {l m : List α}
    {o : Ordinal} (hl : l.Sorted (· > ·)) (hm : m.Sorted (· > ·)) (hmltl : m < l)
    (hlt : ∀ i ∈ l, Ordinal.typein (· < ·) i < o) : ∀ i ∈ m, Ordinal.typein (· < ·) i < o := by
  replace hmltl : List.Lex (· < ·) m l := hmltl
  cases l with
  | nil => simp at hmltl
  | cons a as =>
    cases m with
    | nil => intro i hi; simp at hi
    | cons b bs =>
      intro i hi
      suffices h : i ≤ a by refine lt_of_le_of_lt ?_ (hlt a (mem_cons_self a as)); simpa
      cases hi with
      | head as => exact List.head_le_of_lt hmltl
      | tail b hi => exact le_of_lt (lt_of_lt_of_le (List.rel_of_sorted_cons hm _ hi)
          (List.head_le_of_lt hmltl))<|MERGE_RESOLUTION|>--- conflicted
+++ resolved
@@ -370,8 +370,6 @@
 @[deprecated principalSegToType (since := "2024-08-26")]
 noncomputable alias principalSegOut := principalSegToType
 
-<<<<<<< HEAD
-=======
 /-- The order type of an element inside a well order.
 
 This is registered as a principal segment embedding into the ordinals, with top `type r`. -/
@@ -396,19 +394,15 @@
     (typein.principalSeg r : α → Ordinal) = typein r :=
   rfl
 
->>>>>>> 1ae9a84c
 @[simp]
 theorem type_subrel (r : α → α → Prop) [IsWellOrder α r] (a : α) :
     type (Subrel r { b | r b a }) = typein r a :=
   rfl
 
-<<<<<<< HEAD
-=======
 @[simp]
 theorem top_typein (r : α → α → Prop) [IsWellOrder α r] : (typein r).top = type r :=
   rfl
 
->>>>>>> 1ae9a84c
 theorem typein_lt_type (r : α → α → Prop) [IsWellOrder α r] (a : α) : typein r a < type r :=
   (typein r).lt_top a
 
@@ -417,28 +411,9 @@
   apply typein_lt_type
 
 @[simp]
-<<<<<<< HEAD
-theorem typein_top {α β} {r : α → α → Prop} {s : β → β → Prop} [IsWellOrder α r] [IsWellOrder β s]
-    (f : r ≺i s) : typein s f.top = type r :=
-  f.subrelIso.ordinal_type_eq
-
-@[simp]
-theorem typein_apply {α β} {r : α → α → Prop} {s : β → β → Prop} [IsWellOrder α r] [IsWellOrder β s]
-    (f : r ≼i s) (a : α) : Ordinal.typein s (f a) = Ordinal.typein r a :=
-  Eq.symm <|
-    Quotient.sound
-      ⟨RelIso.ofSurjective
-        (RelEmbedding.codRestrict _ ((Subrel.relEmbedding _ _).trans f) fun ⟨x, h⟩ => by
-          rw [RelEmbedding.trans_apply]; exact f.toRelEmbedding.map_rel_iff.2 h)
-          fun ⟨y, h⟩ => by
-            rcases f.mem_range_of_rel h with ⟨a, rfl⟩
-            exact ⟨⟨a, f.toRelEmbedding.map_rel_iff.1 h⟩,
-              Subtype.eq <| RelEmbedding.trans_apply _ _ _⟩⟩
-=======
 theorem typein_top {α β} {r : α → α → Prop} {s : β → β → Prop}
     [IsWellOrder α r] [IsWellOrder β s] (f : r ≺i s) : typein s f.top = type r :=
   f.subrelIso.ordinal_type_eq
->>>>>>> 1ae9a84c
 
 @[simp]
 theorem typein_lt_typein (r : α → α → Prop) [IsWellOrder α r] {a b : α} :
