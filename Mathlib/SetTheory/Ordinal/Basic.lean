/-
Copyright (c) 2017 Johannes Hölzl. All rights reserved.
Released under Apache 2.0 license as described in the file LICENSE.
Authors: Mario Carneiro, Floris van Doorn
-/
import Mathlib.Algebra.Order.SuccPred
import Mathlib.Data.Sum.Order
import Mathlib.Order.InitialSeg
import Mathlib.SetTheory.Cardinal.Basic
import Mathlib.Tactic.PPWithUniv

/-!
# Ordinals

Ordinals are defined as equivalences of well-ordered sets under order isomorphism. They are endowed
with a total order, where an ordinal is smaller than another one if it embeds into it as an
initial segment (or, equivalently, in any way). This total order is well founded.

## Main definitions

* `Ordinal`: the type of ordinals (in a given universe)
* `Ordinal.type r`: given a well-founded order `r`, this is the corresponding ordinal
* `Ordinal.typein r a`: given a well-founded order `r` on a type `α`, and `a : α`, the ordinal
  corresponding to all elements smaller than `a`.
* `enum r ⟨o, h⟩`: given a well-order `r` on a type `α`, and an ordinal `o` strictly smaller than
  the ordinal corresponding to `r` (this is the assumption `h`), returns the `o`-th element of `α`.
  In other words, the elements of `α` can be enumerated using ordinals up to `type r`.
* `Ordinal.card o`: the cardinality of an ordinal `o`.
* `Ordinal.lift` lifts an ordinal in universe `u` to an ordinal in universe `max u v`.
  For a version registering additionally that this is an initial segment embedding, see
  `Ordinal.liftInitialSeg`.
  For a version registering that it is a principal segment embedding if `u < v`, see
  `Ordinal.liftPrincipalSeg`.
* `Ordinal.omega0` or `ω` is the order type of `ℕ`. It is called this to match `Cardinal.aleph0`
  and so that the omega function can be named `Ordinal.omega`. This definition is universe
  polymorphic: `Ordinal.omega0.{u} : Ordinal.{u}` (contrast with `ℕ : Type`, which lives in
  a specific universe). In some cases the universe level has to be given explicitly.

* `o₁ + o₂` is the order on the disjoint union of `o₁` and `o₂` obtained by declaring that
  every element of `o₁` is smaller than every element of `o₂`.
  The main properties of addition (and the other operations on ordinals) are stated and proved in
  `Mathlib/SetTheory/Ordinal/Arithmetic.lean`.
  Here, we only introduce it and prove its basic properties to deduce the fact that the order on
  ordinals is total (and well founded).
* `succ o` is the successor of the ordinal `o`.
* `Cardinal.ord c`: when `c` is a cardinal, `ord c` is the smallest ordinal with this cardinality.
  It is the canonical way to represent a cardinal with an ordinal.

A conditionally complete linear order with bot structure is registered on ordinals, where `⊥` is
`0`, the ordinal corresponding to the empty type, and `Inf` is the minimum for nonempty sets and `0`
for the empty set by convention.

## Notations

* `ω` is a notation for the first infinite ordinal in the locale `Ordinal`.
-/

assert_not_exists Module
assert_not_exists Field

noncomputable section

open Function Cardinal Set Equiv Order
open scoped Cardinal InitialSeg

universe u v w

variable {α : Type u} {β : Type*} {γ : Type*} {r : α → α → Prop} {s : β → β → Prop}
  {t : γ → γ → Prop}

/-! ### Definition of ordinals -/


/-- Bundled structure registering a well order on a type. Ordinals will be defined as a quotient
of this type. -/
structure WellOrder : Type (u + 1) where
  /-- The underlying type of the order. -/
  α : Type u
  /-- The underlying relation of the order. -/
  r : α → α → Prop
  /-- The proposition that `r` is a well-ordering for `α`. -/
  wo : IsWellOrder α r

attribute [instance] WellOrder.wo

namespace WellOrder

instance inhabited : Inhabited WellOrder :=
  ⟨⟨PEmpty, _, inferInstanceAs (IsWellOrder PEmpty EmptyRelation)⟩⟩

@[simp]
theorem eta (o : WellOrder) : mk o.α o.r o.wo = o := by
  cases o
  rfl

end WellOrder

/-- Equivalence relation on well orders on arbitrary types in universe `u`, given by order
isomorphism. -/
instance Ordinal.isEquivalent : Setoid WellOrder where
  r := fun ⟨_, r, _⟩ ⟨_, s, _⟩ => Nonempty (r ≃r s)
  iseqv :=
    ⟨fun _ => ⟨RelIso.refl _⟩, fun ⟨e⟩ => ⟨e.symm⟩, fun ⟨e₁⟩ ⟨e₂⟩ => ⟨e₁.trans e₂⟩⟩

/-- `Ordinal.{u}` is the type of well orders in `Type u`, up to order isomorphism. -/
@[pp_with_univ]
def Ordinal : Type (u + 1) :=
  Quotient Ordinal.isEquivalent

/-- A "canonical" type order-isomorphic to the ordinal `o`, living in the same universe. This is
defined through the axiom of choice.

Use this over `Iio o` only when it is paramount to have a `Type u` rather than a `Type (u + 1)`. -/
def Ordinal.toType (o : Ordinal.{u}) : Type u :=
  o.out.α

instance hasWellFounded_toType (o : Ordinal) : WellFoundedRelation o.toType :=
  ⟨o.out.r, o.out.wo.wf⟩

instance linearOrder_toType (o : Ordinal) : LinearOrder o.toType :=
  @IsWellOrder.linearOrder _ o.out.r o.out.wo

instance isWellOrder_toType_lt (o : Ordinal) : IsWellOrder o.toType (· < ·) :=
  o.out.wo

namespace Ordinal

/-! ### Basic properties of the order type -/

/-- The order type of a well order is an ordinal. -/
def type (r : α → α → Prop) [wo : IsWellOrder α r] : Ordinal :=
  ⟦⟨α, r, wo⟩⟧

instance zero : Zero Ordinal :=
  ⟨type <| @EmptyRelation PEmpty⟩

instance inhabited : Inhabited Ordinal :=
  ⟨0⟩

instance one : One Ordinal :=
  ⟨type <| @EmptyRelation PUnit⟩

/-- The order type of an element inside a well order. For the embedding as a principal segment, see
`typein.principalSeg`. -/
def typein (r : α → α → Prop) [IsWellOrder α r] (a : α) : Ordinal :=
  type (Subrel r { b | r b a })

@[simp]
theorem type_def' (w : WellOrder) : ⟦w⟧ = type w.r := by
  cases w
  rfl

@[simp]
theorem type_def (r) [wo : IsWellOrder α r] : (⟦⟨α, r, wo⟩⟧ : Ordinal) = type r := by
  rfl

@[simp]
theorem type_lt (o : Ordinal) : type (α := o.toType) (· < ·) = o :=
  (type_def' _).symm.trans <| Quotient.out_eq o

@[deprecated type_lt (since := "2024-08-26")]
theorem type_out (o : Ordinal) : Ordinal.type o.out.r = o :=
  type_lt o

theorem type_eq {α β} {r : α → α → Prop} {s : β → β → Prop} [IsWellOrder α r] [IsWellOrder β s] :
    type r = type s ↔ Nonempty (r ≃r s) :=
  Quotient.eq'

theorem _root_.RelIso.ordinal_type_eq {α β} {r : α → α → Prop} {s : β → β → Prop} [IsWellOrder α r]
    [IsWellOrder β s] (h : r ≃r s) : type r = type s :=
  type_eq.2 ⟨h⟩

theorem type_eq_zero_of_empty (r) [IsWellOrder α r] [IsEmpty α] : type r = 0 :=
  (RelIso.relIsoOfIsEmpty r _).ordinal_type_eq

@[simp]
theorem type_eq_zero_iff_isEmpty [IsWellOrder α r] : type r = 0 ↔ IsEmpty α :=
  ⟨fun h =>
    let ⟨s⟩ := type_eq.1 h
    s.toEquiv.isEmpty,
    @type_eq_zero_of_empty α r _⟩

theorem type_ne_zero_iff_nonempty [IsWellOrder α r] : type r ≠ 0 ↔ Nonempty α := by simp

theorem type_ne_zero_of_nonempty (r) [IsWellOrder α r] [h : Nonempty α] : type r ≠ 0 :=
  type_ne_zero_iff_nonempty.2 h

theorem type_pEmpty : type (@EmptyRelation PEmpty) = 0 :=
  rfl

theorem type_empty : type (@EmptyRelation Empty) = 0 :=
  type_eq_zero_of_empty _

theorem type_eq_one_of_unique (r) [IsWellOrder α r] [Unique α] : type r = 1 :=
  (RelIso.relIsoOfUniqueOfIrrefl r _).ordinal_type_eq

@[simp]
theorem type_eq_one_iff_unique [IsWellOrder α r] : type r = 1 ↔ Nonempty (Unique α) :=
  ⟨fun h =>
    let ⟨s⟩ := type_eq.1 h
    ⟨s.toEquiv.unique⟩,
    fun ⟨h⟩ => @type_eq_one_of_unique α r _ h⟩

theorem type_pUnit : type (@EmptyRelation PUnit) = 1 :=
  rfl

theorem type_unit : type (@EmptyRelation Unit) = 1 :=
  rfl

@[simp]
theorem toType_empty_iff_eq_zero {o : Ordinal} : IsEmpty o.toType ↔ o = 0 := by
  rw [← @type_eq_zero_iff_isEmpty o.toType (· < ·), type_lt]

@[deprecated toType_empty_iff_eq_zero (since := "2024-08-26")]
alias out_empty_iff_eq_zero := toType_empty_iff_eq_zero

@[deprecated toType_empty_iff_eq_zero (since := "2024-08-26")]
theorem eq_zero_of_out_empty (o : Ordinal) [h : IsEmpty o.toType] : o = 0 :=
  toType_empty_iff_eq_zero.1 h

instance isEmpty_toType_zero : IsEmpty (toType 0) :=
  toType_empty_iff_eq_zero.2 rfl

@[simp]
theorem toType_nonempty_iff_ne_zero {o : Ordinal} : Nonempty o.toType ↔ o ≠ 0 := by
  rw [← @type_ne_zero_iff_nonempty o.toType (· < ·), type_lt]

@[deprecated toType_nonempty_iff_ne_zero (since := "2024-08-26")]
alias out_nonempty_iff_ne_zero := toType_nonempty_iff_ne_zero

@[deprecated toType_nonempty_iff_ne_zero (since := "2024-08-26")]
theorem ne_zero_of_out_nonempty (o : Ordinal) [h : Nonempty o.toType] : o ≠ 0 :=
  toType_nonempty_iff_ne_zero.1 h

protected theorem one_ne_zero : (1 : Ordinal) ≠ 0 :=
  type_ne_zero_of_nonempty _

instance nontrivial : Nontrivial Ordinal.{u} :=
  ⟨⟨1, 0, Ordinal.one_ne_zero⟩⟩

@[simp]
theorem type_preimage {α β : Type u} (r : α → α → Prop) [IsWellOrder α r] (f : β ≃ α) :
    type (f ⁻¹'o r) = type r :=
  (RelIso.preimage f r).ordinal_type_eq

@[elab_as_elim]
theorem inductionOn {C : Ordinal → Prop} (o : Ordinal)
    (H : ∀ (α r) [IsWellOrder α r], C (type r)) : C o :=
  Quot.inductionOn o fun ⟨α, r, wo⟩ => @H α r wo

@[elab_as_elim]
theorem inductionOn₂ {C : Ordinal → Ordinal → Prop} (o₁ o₂ : Ordinal)
    (H : ∀ (α r) [IsWellOrder α r] (β s) [IsWellOrder β s], C (type r) (type s)) : C o₁ o₂ :=
  Quotient.inductionOn₂ o₁ o₂ fun ⟨α, r, wo₁⟩ ⟨β, s, wo₂⟩ => @H α r wo₁ β s wo₂

/-! ### The order on ordinals -/

/--
For `Ordinal`:

* less-equal is defined such that well orders `r` and `s` satisfy `type r ≤ type s` if there exists
  a function embedding `r` as an *initial* segment of `s`.
* less-than is defined such that well orders `r` and `s` satisfy `type r < type s` if there exists
  a function embedding `r` as a *principal* segment of `s`.

Note that most of the relevant results on initial and principal segments are proved in the
`Order.InitialSeg` file.
-/
instance partialOrder : PartialOrder Ordinal where
  le a b :=
    Quotient.liftOn₂ a b (fun ⟨_, r, _⟩ ⟨_, s, _⟩ => Nonempty (r ≼i s))
      fun _ _ _ _ ⟨f⟩ ⟨g⟩ =>
      propext
        ⟨fun ⟨h⟩ => ⟨(InitialSeg.ofIso f.symm).trans <| h.trans (InitialSeg.ofIso g)⟩, fun ⟨h⟩ =>
          ⟨(InitialSeg.ofIso f).trans <| h.trans (InitialSeg.ofIso g.symm)⟩⟩
  lt a b :=
    Quotient.liftOn₂ a b (fun ⟨_, r, _⟩ ⟨_, s, _⟩ => Nonempty (r ≺i s))
      fun _ _ _ _ ⟨f⟩ ⟨g⟩ =>
      propext
        ⟨fun ⟨h⟩ => ⟨PrincipalSeg.equivLT f.symm <| h.ltLe (InitialSeg.ofIso g)⟩, fun ⟨h⟩ =>
          ⟨PrincipalSeg.equivLT f <| h.ltLe (InitialSeg.ofIso g.symm)⟩⟩
  le_refl := Quot.ind fun ⟨_, _, _⟩ => ⟨InitialSeg.refl _⟩
  le_trans a b c :=
    Quotient.inductionOn₃ a b c fun _ _ _ ⟨f⟩ ⟨g⟩ => ⟨f.trans g⟩
  lt_iff_le_not_le a b :=
    Quotient.inductionOn₂ a b fun _ _ =>
      ⟨fun ⟨f⟩ => ⟨⟨f⟩, fun ⟨g⟩ => (f.ltLe g).irrefl⟩, fun ⟨⟨f⟩, h⟩ =>
        f.ltOrEq.recOn (fun g => ⟨g⟩) fun g => (h ⟨InitialSeg.ofIso g.symm⟩).elim⟩
  le_antisymm a b :=
    Quotient.inductionOn₂ a b fun _ _ ⟨h₁⟩ ⟨h₂⟩ =>
      Quot.sound ⟨InitialSeg.antisymm h₁ h₂⟩

instance linearOrder : LinearOrder Ordinal :=
  {inferInstanceAs (PartialOrder Ordinal) with
    le_total := fun a b => Quotient.inductionOn₂ a b fun ⟨α, r, _⟩ ⟨β, s, _⟩ =>
      (InitialSeg.total r s).recOn (fun f => Or.inl ⟨f⟩) fun f => Or.inr ⟨f⟩
    decidableLE := Classical.decRel _ }

theorem type_le_iff {α β} {r : α → α → Prop} {s : β → β → Prop} [IsWellOrder α r]
    [IsWellOrder β s] : type r ≤ type s ↔ Nonempty (r ≼i s) :=
  Iff.rfl

theorem type_le_iff' {α β} {r : α → α → Prop} {s : β → β → Prop} [IsWellOrder α r]
    [IsWellOrder β s] : type r ≤ type s ↔ Nonempty (r ↪r s) :=
  ⟨fun ⟨f⟩ => ⟨f⟩, fun ⟨f⟩ => ⟨f.collapse⟩⟩

theorem _root_.InitialSeg.ordinal_type_le {α β} {r : α → α → Prop} {s : β → β → Prop}
    [IsWellOrder α r] [IsWellOrder β s] (h : r ≼i s) : type r ≤ type s :=
  ⟨h⟩

theorem _root_.RelEmbedding.ordinal_type_le {α β} {r : α → α → Prop} {s : β → β → Prop}
    [IsWellOrder α r] [IsWellOrder β s] (h : r ↪r s) : type r ≤ type s :=
  ⟨h.collapse⟩

@[simp]
theorem type_lt_iff {α β} {r : α → α → Prop} {s : β → β → Prop} [IsWellOrder α r]
    [IsWellOrder β s] : type r < type s ↔ Nonempty (r ≺i s) :=
  Iff.rfl

theorem _root_.PrincipalSeg.ordinal_type_lt {α β} {r : α → α → Prop} {s : β → β → Prop}
    [IsWellOrder α r] [IsWellOrder β s] (h : r ≺i s) : type r < type s :=
  ⟨h⟩

@[simp]
protected theorem zero_le (o : Ordinal) : 0 ≤ o :=
  inductionOn o fun _ r _ => (InitialSeg.ofIsEmpty _ r).ordinal_type_le

instance orderBot : OrderBot Ordinal where
  bot := 0
  bot_le := Ordinal.zero_le

@[simp]
theorem bot_eq_zero : (⊥ : Ordinal) = 0 :=
  rfl

@[simp]
protected theorem le_zero {o : Ordinal} : o ≤ 0 ↔ o = 0 :=
  le_bot_iff

protected theorem pos_iff_ne_zero {o : Ordinal} : 0 < o ↔ o ≠ 0 :=
  bot_lt_iff_ne_bot

protected theorem not_lt_zero (o : Ordinal) : ¬o < 0 :=
  not_lt_bot

theorem eq_zero_or_pos : ∀ a : Ordinal, a = 0 ∨ 0 < a :=
  eq_bot_or_bot_lt

instance zeroLEOneClass : ZeroLEOneClass Ordinal :=
  ⟨Ordinal.zero_le _⟩

instance NeZero.one : NeZero (1 : Ordinal) :=
  ⟨Ordinal.one_ne_zero⟩

/-- Given two ordinals `α ≤ β`, then `initialSegToType α β` is the initial segment embedding of
`α.toType` into `β.toType`. -/
def initialSegToType {α β : Ordinal} (h : α ≤ β) : α.toType ≤i β.toType := by
  change α.out.r ≼i β.out.r
  rw [← Quotient.out_eq α, ← Quotient.out_eq β] at h; revert h
  cases Quotient.out α; cases Quotient.out β; exact Classical.choice

@[deprecated initialSegToType (since := "2024-08-26")]
noncomputable alias initialSegOut := initialSegToType

/-- Given two ordinals `α < β`, then `principalSegToType α β` is the principal segment embedding
of `α.toType` into `β.toType`. -/
def principalSegToType {α β : Ordinal} (h : α < β) : α.toType <i β.toType := by
  change α.out.r ≺i β.out.r
  rw [← Quotient.out_eq α, ← Quotient.out_eq β] at h; revert h
  cases Quotient.out α; cases Quotient.out β; exact Classical.choice

@[deprecated principalSegToType (since := "2024-08-26")]
noncomputable alias principalSegOut := principalSegToType

@[simp]
theorem type_subrel (r : α → α → Prop) [IsWellOrder α r] (a : α) :
    type (Subrel r { b | r b a }) = typein r a :=
  rfl

theorem typein_lt_type (r : α → α → Prop) [IsWellOrder α r] (a : α) : typein r a < type r :=
  ⟨PrincipalSeg.ofElement _ _⟩

theorem typein_lt_self {o : Ordinal} (i : o.toType) : typein (α := o.toType) (· < ·) i < o := by
  simp_rw [← type_lt o]
  apply typein_lt_type

@[simp]
theorem typein_top {α β} {r : α → α → Prop} {s : β → β → Prop} [IsWellOrder α r] [IsWellOrder β s]
    (f : r ≺i s) : typein s f.top = type r :=
  f.subrelIso.ordinal_type_eq

@[simp]
theorem typein_apply {α β} {r : α → α → Prop} {s : β → β → Prop} [IsWellOrder α r] [IsWellOrder β s]
    (f : r ≼i s) (a : α) : Ordinal.typein s (f a) = Ordinal.typein r a :=
  Eq.symm <|
    Quotient.sound
      ⟨RelIso.ofSurjective
        (RelEmbedding.codRestrict _ ((Subrel.relEmbedding _ _).trans f) fun ⟨x, h⟩ => by
          rw [RelEmbedding.trans_apply]; exact f.toRelEmbedding.map_rel_iff.2 h)
          fun ⟨y, h⟩ => by
            rcases f.mem_range_of_rel h with ⟨a, rfl⟩
            exact ⟨⟨a, f.toRelEmbedding.map_rel_iff.1 h⟩,
              Subtype.eq <| RelEmbedding.trans_apply _ _ _⟩⟩

@[simp]
theorem typein_lt_typein (r : α → α → Prop) [IsWellOrder α r] {a b : α} :
    typein r a < typein r b ↔ r a b :=
  ⟨fun ⟨f⟩ => by
    have : f.top.1 = a := by
      let f' := PrincipalSeg.ofElement r a
      let g' := f.trans (PrincipalSeg.ofElement r b)
      have : g'.top = f'.top := by rw [Subsingleton.elim f' g']
      exact this
    rw [← this]
    exact f.top.2, fun h =>
    ⟨PrincipalSeg.codRestrict _ (PrincipalSeg.ofElement r a) (fun x => @trans _ r _ _ _ _ x.2 h) h⟩⟩

theorem typein_surj (r : α → α → Prop) [IsWellOrder α r] {o} (h : o < type r) :
    ∃ a, typein r a = o :=
  inductionOn o (fun _ _ _ ⟨f⟩ => ⟨f.top, typein_top _⟩) h

theorem typein_injective (r : α → α → Prop) [IsWellOrder α r] : Injective (typein r) :=
  injective_of_increasing r (· < ·) (typein r) (typein_lt_typein r).2

@[simp]
theorem typein_inj (r : α → α → Prop) [IsWellOrder α r] {a b} : typein r a = typein r b ↔ a = b :=
  (typein_injective r).eq_iff

/-- Principal segment version of the `typein` function, embedding a well order into ordinals as a
principal segment. -/
def typein.principalSeg {α : Type u} (r : α → α → Prop) [IsWellOrder α r] :
    @PrincipalSeg α Ordinal.{u} r (· < ·) :=
  ⟨⟨⟨typein r, typein_injective r⟩, typein_lt_typein r⟩, type r,
    fun _ ↦ ⟨typein_surj r, fun ⟨a, h⟩ ↦ h ▸ typein_lt_type r a⟩⟩

@[simp]
theorem typein.principalSeg_coe (r : α → α → Prop) [IsWellOrder α r] :
    (typein.principalSeg r : α → Ordinal) = typein r :=
  rfl

/-! ### Enumerating elements in a well-order with ordinals. -/

/-- A well order `r` is order-isomorphic to the set of ordinals smaller than `type r`.
`enum r ⟨o, h⟩` is the `o`-th element of `α` ordered by `r`.

That is, `enum` maps an initial segment of the ordinals, those less than the order type of `r`, to
the elements of `α`. -/
-- The explicit typing is required in order for `simp` to work properly.
@[simps! symm_apply_coe]
def enum (r : α → α → Prop) [IsWellOrder α r] :
    @RelIso (Subtype fun o => o < type r) α (Subrel (· < · ) _) r :=
  (typein.principalSeg r).subrelIso

@[simp]
theorem typein_enum (r : α → α → Prop) [IsWellOrder α r] {o} (h : o < type r) :
    typein r (enum r ⟨o, h⟩) = o :=
  (typein.principalSeg r).apply_subrelIso _

theorem enum_type {α β} {r : α → α → Prop} {s : β → β → Prop} [IsWellOrder α r] [IsWellOrder β s]
    (f : s ≺i r) {h : type s < type r} : enum r ⟨type s, h⟩ = f.top :=
  (typein.principalSeg r).injective <| (typein_enum _ _).trans (typein_top _).symm

@[simp]
theorem enum_typein (r : α → α → Prop) [IsWellOrder α r] (a : α) :
    enum r ⟨typein r a, typein_lt_type r a⟩ = a :=
  enum_type (PrincipalSeg.ofElement r a)

theorem enum_lt_enum {r : α → α → Prop} [IsWellOrder α r] {o₁ o₂ : {o // o < type r}} :
    r (enum r o₁) (enum r o₂) ↔ o₁ < o₂ := by
  rw [← typein_lt_typein r, typein_enum, typein_enum, Subtype.coe_lt_coe]

theorem relIso_enum' {α β : Type u} {r : α → α → Prop} {s : β → β → Prop} [IsWellOrder α r]
    [IsWellOrder β s] (f : r ≃r s) (o : Ordinal) :
    ∀ (hr : o < type r) (hs : o < type s), f (enum r ⟨o, hr⟩) = enum s ⟨o, hs⟩ := by
  refine inductionOn o ?_; rintro γ t wo ⟨g⟩ ⟨h⟩
  rw [enum_type g, enum_type (PrincipalSeg.ltEquiv g f)]; rfl

theorem relIso_enum {α β : Type u} {r : α → α → Prop} {s : β → β → Prop} [IsWellOrder α r]
    [IsWellOrder β s] (f : r ≃r s) (o : Ordinal) (hr : o < type r) :
    f (enum r ⟨o, hr⟩) = enum s ⟨o, hr.trans_eq (Quotient.sound ⟨f⟩)⟩ :=
  relIso_enum' _ _ _ _

theorem lt_wf : @WellFounded Ordinal (· < ·) :=
  wellFounded_iff_wellFounded_subrel.mpr (·.induction_on fun ⟨_, _, wo⟩ ↦
    RelHomClass.wellFounded (enum _) wo.wf)

instance wellFoundedRelation : WellFoundedRelation Ordinal :=
  ⟨(· < ·), lt_wf⟩

instance wellFoundedLT : WellFoundedLT Ordinal :=
  ⟨lt_wf⟩

instance isWellOrder : IsWellOrder Ordinal (· < ·) where

instance : ConditionallyCompleteLinearOrderBot Ordinal :=
  WellFoundedLT.conditionallyCompleteLinearOrderBot _

/-- Reformulation of well founded induction on ordinals as a lemma that works with the
`induction` tactic, as in `induction i using Ordinal.induction with | h i IH => ?_`. -/
theorem induction {p : Ordinal.{u} → Prop} (i : Ordinal.{u}) (h : ∀ j, (∀ k, k < j → p k) → p j) :
    p i :=
  lt_wf.induction i h

/-! ### Cardinality of ordinals -/


/-- The cardinal of an ordinal is the cardinality of any type on which a relation with that order
type is defined. -/
def card : Ordinal → Cardinal :=
  Quotient.map WellOrder.α fun _ _ ⟨e⟩ => ⟨e.toEquiv⟩

@[simp]
theorem card_type (r : α → α → Prop) [IsWellOrder α r] : card (type r) = #α :=
  rfl

@[simp]
theorem card_typein {r : α → α → Prop} [IsWellOrder α r] (x : α) :
    #{ y // r y x } = (typein r x).card :=
  rfl

theorem card_le_card {o₁ o₂ : Ordinal} : o₁ ≤ o₂ → card o₁ ≤ card o₂ :=
  inductionOn o₁ fun _ _ _ => inductionOn o₂ fun _ _ _ ⟨⟨⟨f, _⟩, _⟩⟩ => ⟨f⟩

@[simp]
theorem card_zero : card 0 = 0 := mk_eq_zero _

@[simp]
theorem card_one : card 1 = 1 := mk_eq_one _

/-! ### Lifting ordinals to a higher universe -/

-- Porting note: Needed to add universe hint .{u} below
/-- The universe lift operation for ordinals, which embeds `Ordinal.{u}` as
  a proper initial segment of `Ordinal.{v}` for `v > u`. For the initial segment version,
  see `liftInitialSeg`. -/
@[pp_with_univ]
def lift (o : Ordinal.{v}) : Ordinal.{max v u} :=
  Quotient.liftOn o (fun w => type <| ULift.down.{u} ⁻¹'o w.r) fun ⟨_, r, _⟩ ⟨_, s, _⟩ ⟨f⟩ =>
    Quot.sound
      ⟨(RelIso.preimage Equiv.ulift r).trans <| f.trans (RelIso.preimage Equiv.ulift s).symm⟩

@[simp]
theorem type_uLift (r : α → α → Prop) [IsWellOrder α r] :
    type (ULift.down ⁻¹'o r) = lift.{v} (type r) := by
  simp (config := { unfoldPartialApp := true })
  rfl

theorem _root_.RelIso.ordinal_lift_type_eq {α : Type u} {β : Type v} {r : α → α → Prop}
    {s : β → β → Prop} [IsWellOrder α r] [IsWellOrder β s] (f : r ≃r s) :
    lift.{v} (type r) = lift.{u} (type s) :=
  ((RelIso.preimage Equiv.ulift r).trans <|
      f.trans (RelIso.preimage Equiv.ulift s).symm).ordinal_type_eq

-- @[simp]
theorem type_lift_preimage {α : Type u} {β : Type v} (r : α → α → Prop) [IsWellOrder α r]
    (f : β ≃ α) : lift.{u} (type (f ⁻¹'o r)) = lift.{v} (type r) :=
  (RelIso.preimage f r).ordinal_lift_type_eq

@[simp, nolint simpNF]
theorem type_lift_preimage_aux {α : Type u} {β : Type v} (r : α → α → Prop) [IsWellOrder α r]
    (f : β ≃ α) : lift.{u} (@type _ (fun x y => r (f x) (f y))
      (inferInstanceAs (IsWellOrder β (f ⁻¹'o r)))) = lift.{v} (type r) :=
  (RelIso.preimage f r).ordinal_lift_type_eq

/-- `lift.{max u v, u}` equals `lift.{v, u}`.

Unfortunately, the simp lemma doesn't seem to work. -/
theorem lift_umax : lift.{max u v, u} = lift.{v, u} :=
  funext fun a =>
    inductionOn a fun _ r _ =>
      Quotient.sound ⟨(RelIso.preimage Equiv.ulift r).trans (RelIso.preimage Equiv.ulift r).symm⟩

/-- `lift.{max v u, u}` equals `lift.{v, u}`.

Unfortunately, the simp lemma doesn't seem to work. -/
theorem lift_umax' : lift.{max v u, u} = lift.{v, u} :=
  lift_umax

/-- An ordinal lifted to a lower or equal universe equals itself.

Unfortunately, the simp lemma doesn't work. -/
theorem lift_id' (a : Ordinal) : lift a = a :=
  inductionOn a fun _ r _ => Quotient.sound ⟨RelIso.preimage Equiv.ulift r⟩

/-- An ordinal lifted to the same universe equals itself. -/
@[simp]
theorem lift_id : ∀ a, lift.{u, u} a = a :=
  lift_id'.{u, u}

/-- An ordinal lifted to the zero universe equals itself. -/
@[simp]
theorem lift_uzero (a : Ordinal.{u}) : lift.{0} a = a :=
  lift_id' a

@[simp]
theorem lift_lift (a : Ordinal) : lift.{w} (lift.{v} a) = lift.{max v w} a :=
  inductionOn a fun _ _ _ =>
    Quotient.sound
      ⟨(RelIso.preimage Equiv.ulift _).trans <|
          (RelIso.preimage Equiv.ulift _).trans (RelIso.preimage Equiv.ulift _).symm⟩

theorem lift_type_le {α : Type u} {β : Type v} {r s} [IsWellOrder α r] [IsWellOrder β s] :
    lift.{max v w} (type r) ≤ lift.{max u w} (type s) ↔ Nonempty (r ≼i s) :=
  ⟨fun ⟨f⟩ =>
    ⟨(InitialSeg.ofIso (RelIso.preimage Equiv.ulift r).symm).trans <|
        f.trans (InitialSeg.ofIso (RelIso.preimage Equiv.ulift s))⟩,
    fun ⟨f⟩ =>
    ⟨(InitialSeg.ofIso (RelIso.preimage Equiv.ulift r)).trans <|
        f.trans (InitialSeg.ofIso (RelIso.preimage Equiv.ulift s).symm)⟩⟩

theorem lift_type_eq {α : Type u} {β : Type v} {r s} [IsWellOrder α r] [IsWellOrder β s] :
    lift.{max v w} (type r) = lift.{max u w} (type s) ↔ Nonempty (r ≃r s) :=
  Quotient.eq'.trans
    ⟨fun ⟨f⟩ =>
      ⟨(RelIso.preimage Equiv.ulift r).symm.trans <| f.trans (RelIso.preimage Equiv.ulift s)⟩,
      fun ⟨f⟩ =>
      ⟨(RelIso.preimage Equiv.ulift r).trans <| f.trans (RelIso.preimage Equiv.ulift s).symm⟩⟩

theorem lift_type_lt {α : Type u} {β : Type v} {r s} [IsWellOrder α r] [IsWellOrder β s] :
    lift.{max v w} (type r) < lift.{max u w} (type s) ↔ Nonempty (r ≺i s) := by
  haveI := @RelEmbedding.isWellOrder _ _ (@Equiv.ulift.{max v w} α ⁻¹'o r) r
    (RelIso.preimage Equiv.ulift.{max v w} r) _
  haveI := @RelEmbedding.isWellOrder _ _ (@Equiv.ulift.{max u w} β ⁻¹'o s) s
    (RelIso.preimage Equiv.ulift.{max u w} s) _
  exact ⟨fun ⟨f⟩ =>
    ⟨(f.equivLT (RelIso.preimage Equiv.ulift r).symm).ltLe
        (InitialSeg.ofIso (RelIso.preimage Equiv.ulift s))⟩,
    fun ⟨f⟩ =>
    ⟨(f.equivLT (RelIso.preimage Equiv.ulift r)).ltLe
        (InitialSeg.ofIso (RelIso.preimage Equiv.ulift s).symm)⟩⟩

@[simp]
theorem lift_le {a b : Ordinal} : lift.{u,v} a ≤ lift.{u,v} b ↔ a ≤ b :=
  inductionOn a fun α r _ =>
    inductionOn b fun β s _ => by
      rw [← lift_umax]
      exact lift_type_le.{_,_,u}

@[simp]
theorem lift_inj {a b : Ordinal} : lift.{u,v} a = lift.{u,v} b ↔ a = b := by
  simp_rw [le_antisymm_iff, lift_le]

@[simp]
theorem lift_lt {a b : Ordinal} : lift.{u,v} a < lift.{u,v} b ↔ a < b := by
  simp_rw [lt_iff_le_not_le, lift_le]

@[simp]
theorem lift_typein_top {r : α → α → Prop} {s : β → β → Prop}
    [IsWellOrder α r] [IsWellOrder β s] (f : r ≺i s) :
    lift.{u} (typein s f.top) = lift (type r) :=
  f.subrelIso.ordinal_lift_type_eq

/-- Initial segment version of the lift operation on ordinals, embedding `ordinal.{u}` in
  `ordinal.{v}` as an initial segment when `u ≤ v`. -/
def liftInitialSeg : @InitialSeg Ordinal.{u} Ordinal.{max u v} (· < ·) (· < ·) := by
  refine ⟨RelEmbedding.ofMonotone lift.{v} (by simp),
    fun a b ↦ Ordinal.inductionOn₂ a b fun α r _ β s _ h ↦ ?_⟩
  rw [RelEmbedding.ofMonotone_coe, ← lift_id'.{max u v} (type s),
    ← lift_umax.{u, v}, lift_type_lt] at h
  obtain ⟨f⟩ := h
  use typein r f.top
  rw [RelEmbedding.ofMonotone_coe, ← lift_umax, lift_typein_top, lift_id']

@[simp]
theorem lift_zero : lift 0 = 0 :=
  type_eq_zero_of_empty _

@[simp]
theorem lift_one : lift 1 = 1 :=
  type_eq_one_of_unique _

@[simp]
theorem lift_card (a) : Cardinal.lift.{u,v} (card a) = card (lift.{u,v} a) :=
  inductionOn a fun _ _ _ => rfl

theorem lift_down' {a : Cardinal.{u}} {b : Ordinal.{max u v}}
    (h : card.{max u v} b ≤ Cardinal.lift.{v,u} a) : ∃ a', lift.{v,u} a' = b :=
  let ⟨c, e⟩ := Cardinal.lift_down h
  Cardinal.inductionOn c
    (fun α =>
      inductionOn b fun β s _ e' => by
        rw [card_type, ← Cardinal.lift_id'.{max u v, u} #β, ← Cardinal.lift_umax.{u, v},
          lift_mk_eq.{u, max u v, max u v}] at e'
        cases' e' with f
        have g := RelIso.preimage f s
        haveI := (g : f ⁻¹'o s ↪r s).isWellOrder
        have := lift_type_eq.{u, max u v, max u v}.2 ⟨g⟩
        rw [lift_id, lift_umax.{u, v}] at this
        exact ⟨_, this⟩)
    e

theorem lift_down {a : Ordinal.{u}} {b : Ordinal.{max u v}} (h : b ≤ lift.{v,u} a) :
    ∃ a', lift.{v,u} a' = b :=
  @lift_down' (card a) _ (by rw [lift_card]; exact card_le_card h)

theorem le_lift_iff {a : Ordinal.{u}} {b : Ordinal.{max u v}} :
    b ≤ lift.{v,u} a ↔ ∃ a', lift.{v,u} a' = b ∧ a' ≤ a :=
  ⟨fun h =>
    let ⟨a', e⟩ := lift_down h
    ⟨a', e, lift_le.1 <| e.symm ▸ h⟩,
    fun ⟨_, e, h⟩ => e ▸ lift_le.2 h⟩

theorem lt_lift_iff {a : Ordinal.{u}} {b : Ordinal.{max u v}} :
    b < lift.{v,u} a ↔ ∃ a', lift.{v,u} a' = b ∧ a' < a :=
  ⟨fun h =>
    let ⟨a', e⟩ := lift_down (le_of_lt h)
    ⟨a', e, lift_lt.1 <| e.symm ▸ h⟩,
    fun ⟨_, e, h⟩ => e ▸ lift_lt.2 h⟩

<<<<<<< HEAD
=======
/-- Initial segment version of the lift operation on ordinals, embedding `Ordinal.{u}` in
`Ordinal.{v}` as an initial segment when `u ≤ v`. -/
def liftInitialSeg : Ordinal.{u} ≤i Ordinal.{max u v} :=
  ⟨⟨⟨lift.{v}, fun _ _ => lift_inj.1⟩, lift_lt⟩, fun _ _ h => lift_down (le_of_lt h)⟩
>>>>>>> b1b1a3df

#exit
@[deprecated liftInitialSeg (since := "2024-09-21")]
alias lift.initialSeg := liftInitialSeg

@[simp]
theorem liftInitialSeg_coe : (liftInitialSeg.{u, v} : Ordinal → Ordinal) = lift.{v, u} :=
  rfl

set_option linter.deprecated false in
@[deprecated liftInitialSeg_coe (since := "2024-09-21")]
theorem lift.initialSeg_coe : (lift.initialSeg.{u, v} : Ordinal → Ordinal) = lift.{v, u} :=
  rfl

/-! ### The first infinite ordinal ω -/


/-- `ω` is the first infinite ordinal, defined as the order type of `ℕ`. -/
def omega0 : Ordinal.{u} :=
  lift <| @type ℕ (· < ·) _

@[deprecated Ordinal.omega0 (since := "2024-09-26")]
alias omega := omega0

@[inherit_doc]
scoped notation "ω" => Ordinal.omega0

/-- Note that the presence of this lemma makes `simp [omega0]` form a loop. -/
@[simp]
theorem type_nat_lt : @type ℕ (· < ·) _ = ω :=
  (lift_id _).symm

@[simp]
theorem card_omega0 : card ω = ℵ₀ :=
  rfl

@[deprecated (since := "2024-09-30")]
alias card_omega := card_omega0

@[simp]
theorem lift_omega0 : lift ω = ω :=
  lift_lift _

@[deprecated (since := "2024-09-30")]
alias lift_omega := lift_omega0

/-!
### Definition and first properties of addition on ordinals

In this paragraph, we introduce the addition on ordinals, and prove just enough properties to
deduce that the order on ordinals is total (and therefore well-founded). Further properties of
the addition, together with properties of the other operations, are proved in
`Mathlib/SetTheory/Ordinal/Arithmetic.lean`.
-/


/-- `o₁ + o₂` is the order on the disjoint union of `o₁` and `o₂` obtained by declaring that
  every element of `o₁` is smaller than every element of `o₂`. -/
instance add : Add Ordinal.{u} :=
  ⟨fun o₁ o₂ =>
    Quotient.liftOn₂ o₁ o₂ (fun ⟨_, r, _⟩ ⟨_, s, _⟩ => type (Sum.Lex r s))
      fun _ _ _ _ ⟨f⟩ ⟨g⟩ => Quot.sound ⟨RelIso.sumLexCongr f g⟩⟩

instance addMonoidWithOne : AddMonoidWithOne Ordinal.{u} where
  add := (· + ·)
  zero := 0
  one := 1
  zero_add o :=
    inductionOn o fun α r _ =>
      Eq.symm <| Quotient.sound ⟨⟨(emptySum PEmpty α).symm, Sum.lex_inr_inr⟩⟩
  add_zero o :=
    inductionOn o fun α r _ =>
      Eq.symm <| Quotient.sound ⟨⟨(sumEmpty α PEmpty).symm, Sum.lex_inl_inl⟩⟩
  add_assoc o₁ o₂ o₃ :=
    Quotient.inductionOn₃ o₁ o₂ o₃ fun ⟨α, r, _⟩ ⟨β, s, _⟩ ⟨γ, t, _⟩ =>
      Quot.sound
        ⟨⟨sumAssoc _ _ _, by
          intros a b
          rcases a with (⟨a | a⟩ | a) <;> rcases b with (⟨b | b⟩ | b) <;>
            simp only [sumAssoc_apply_inl_inl, sumAssoc_apply_inl_inr, sumAssoc_apply_inr,
              Sum.lex_inl_inl, Sum.lex_inr_inr, Sum.Lex.sep, Sum.lex_inr_inl]⟩⟩
  nsmul := nsmulRec

@[simp]
theorem card_add (o₁ o₂ : Ordinal) : card (o₁ + o₂) = card o₁ + card o₂ :=
  inductionOn o₁ fun _ __ => inductionOn o₂ fun _ _ _ => rfl

@[simp]
theorem type_sum_lex {α β : Type u} (r : α → α → Prop) (s : β → β → Prop) [IsWellOrder α r]
    [IsWellOrder β s] : type (Sum.Lex r s) = type r + type s :=
  rfl

@[simp]
theorem card_nat (n : ℕ) : card.{u} n = n := by
  induction n <;> [simp; simp only [card_add, card_one, Nat.cast_succ, *]]

-- See note [no_index around OfNat.ofNat]
@[simp]
theorem card_ofNat (n : ℕ) [n.AtLeastTwo] :
    card.{u} (no_index (OfNat.ofNat n)) = OfNat.ofNat n :=
  card_nat n

-- Porting note: Rewritten proof of elim, previous version was difficult to debug
instance add_covariantClass_le : CovariantClass Ordinal.{u} Ordinal.{u} (· + ·) (· ≤ ·) where
  elim := fun c a b h => by
    revert h c
    refine inductionOn a (fun α₁ r₁ _ ↦ ?_)
    refine inductionOn b (fun α₂ r₂ _ ↦ ?_)
    rintro c ⟨⟨⟨f, fo⟩, fi⟩⟩
    refine inductionOn c (fun β s _ ↦ ?_)
    refine ⟨⟨⟨(Embedding.refl.{u+1} _).sumMap f, ?_⟩, ?_⟩⟩
    · intros a b
      match a, b with
      | Sum.inl a, Sum.inl b => exact Sum.lex_inl_inl.trans Sum.lex_inl_inl.symm
      | Sum.inl a, Sum.inr b => apply iff_of_true <;> apply Sum.Lex.sep
      | Sum.inr a, Sum.inl b => apply iff_of_false <;> exact Sum.lex_inr_inl
      | Sum.inr a, Sum.inr b => exact Sum.lex_inr_inr.trans <| fo.trans Sum.lex_inr_inr.symm
    · intros a b H
      match a, b, H with
      | _, Sum.inl b, _ => exact ⟨Sum.inl b, rfl⟩
      | Sum.inl a, Sum.inr b, H => exact (Sum.lex_inr_inl H).elim
      | Sum.inr a, Sum.inr b, H =>
        let ⟨w, h⟩ := fi _ _ (Sum.lex_inr_inr.1 H)
        exact ⟨Sum.inr w, congr_arg Sum.inr h⟩

-- Porting note: Rewritten proof of elim, previous version was difficult to debug
instance add_swap_covariantClass_le :
    CovariantClass Ordinal.{u} Ordinal.{u} (swap (· + ·)) (· ≤ ·) where
  elim := fun c a b h => by
    revert h c
    refine inductionOn a (fun α₁ r₁ _ ↦ ?_)
    refine inductionOn b (fun α₂ r₂ _ ↦ ?_)
    rintro c ⟨⟨⟨f, fo⟩, fi⟩⟩
    refine inductionOn c (fun β s _ ↦ ?_)
    exact @RelEmbedding.ordinal_type_le _ _ (Sum.Lex r₁ s) (Sum.Lex r₂ s) _ _
              ⟨f.sumMap (Embedding.refl _), by
                intro a b
                constructor <;> intro H
                · cases' a with a a <;> cases' b with b b <;> cases H <;> constructor <;>
                    [rwa [← fo]; assumption]
                · cases H <;> constructor <;> [rwa [fo]; assumption]⟩

theorem le_add_right (a b : Ordinal) : a ≤ a + b := by
  simpa only [add_zero] using add_le_add_left (Ordinal.zero_le b) a

theorem le_add_left (a b : Ordinal) : a ≤ b + a := by
  simpa only [zero_add] using add_le_add_right (Ordinal.zero_le b) a

theorem max_zero_left : ∀ a : Ordinal, max 0 a = a :=
  max_bot_left

theorem max_zero_right : ∀ a : Ordinal, max a 0 = a :=
  max_bot_right

@[simp]
theorem max_eq_zero {a b : Ordinal} : max a b = 0 ↔ a = 0 ∧ b = 0 :=
  max_eq_bot

@[simp]
theorem sInf_empty : sInf (∅ : Set Ordinal) = 0 :=
  dif_neg Set.not_nonempty_empty

/-! ### Successor order properties -/

private theorem succ_le_iff' {a b : Ordinal} : a + 1 ≤ b ↔ a < b :=
  ⟨lt_of_lt_of_le
      (inductionOn a fun α r _ =>
        ⟨⟨⟨⟨fun x => Sum.inl x, fun _ _ => Sum.inl.inj⟩, Sum.lex_inl_inl⟩,
            Sum.inr PUnit.unit, fun b =>
            Sum.recOn b (fun x => ⟨fun _ => ⟨x, rfl⟩, fun _ => Sum.Lex.sep _ _⟩) fun x =>
              Sum.lex_inr_inr.trans ⟨False.elim, fun ⟨x, H⟩ => Sum.inl_ne_inr H⟩⟩⟩),
    inductionOn a fun α r hr =>
      inductionOn b fun β s hs ⟨⟨f, t, hf⟩⟩ => by
        haveI := hs
        refine ⟨⟨RelEmbedding.ofMonotone (Sum.rec f fun _ => t) (fun a b ↦ ?_), fun a b ↦ ?_⟩⟩
        · rcases a with (a | _) <;> rcases b with (b | _)
          · simpa only [Sum.lex_inl_inl] using f.map_rel_iff.2
          · intro
            rw [hf]
            exact ⟨_, rfl⟩
          · exact False.elim ∘ Sum.lex_inr_inl
          · exact False.elim ∘ Sum.lex_inr_inr.1
        · rcases a with (a | _)
          · intro h
            have := @PrincipalSeg.mem_range_of_rel _ _ _ _ _ ⟨f, t, hf⟩ _ _ h
            cases' this with w h
            exact ⟨Sum.inl w, h⟩
          · intro h
            cases' (hf b).1 h with w h
            exact ⟨Sum.inl w, h⟩⟩

instance noMaxOrder : NoMaxOrder Ordinal :=
  ⟨fun _ => ⟨_, succ_le_iff'.1 le_rfl⟩⟩

instance instSuccOrder : SuccOrder Ordinal.{u} :=
  SuccOrder.ofSuccLeIff (fun o => o + 1) succ_le_iff'

instance instSuccAddOrder : SuccAddOrder Ordinal := ⟨fun _ => rfl⟩

@[simp]
theorem add_one_eq_succ (o : Ordinal) : o + 1 = succ o :=
  rfl

@[simp]
theorem succ_zero : succ (0 : Ordinal) = 1 :=
  zero_add 1

-- Porting note: Proof used to be rfl
@[simp]
theorem succ_one : succ (1 : Ordinal) = 2 := by congr; simp only [Nat.unaryCast, zero_add]

theorem add_succ (o₁ o₂ : Ordinal) : o₁ + succ o₂ = succ (o₁ + o₂) :=
  (add_assoc _ _ _).symm

@[deprecated Order.one_le_iff_pos (since := "2024-09-04")]
protected theorem one_le_iff_pos {o : Ordinal} : 1 ≤ o ↔ 0 < o :=
  Order.one_le_iff_pos

theorem one_le_iff_ne_zero {o : Ordinal} : 1 ≤ o ↔ o ≠ 0 := by
  rw [Order.one_le_iff_pos, Ordinal.pos_iff_ne_zero]

theorem succ_pos (o : Ordinal) : 0 < succ o :=
  bot_lt_succ o

theorem succ_ne_zero (o : Ordinal) : succ o ≠ 0 :=
  ne_of_gt <| succ_pos o

@[simp]
theorem lt_one_iff_zero {a : Ordinal} : a < 1 ↔ a = 0 := by
  simpa using @lt_succ_bot_iff _ _ _ a _ _

theorem le_one_iff {a : Ordinal} : a ≤ 1 ↔ a = 0 ∨ a = 1 := by
  simpa using @le_succ_bot_iff _ _ _ a _

@[simp]
theorem card_succ (o : Ordinal) : card (succ o) = card o + 1 := by
  simp only [← add_one_eq_succ, card_add, card_one]

theorem natCast_succ (n : ℕ) : ↑n.succ = succ (n : Ordinal) :=
  rfl

@[deprecated (since := "2024-04-17")]
alias nat_cast_succ := natCast_succ

instance uniqueIioOne : Unique (Iio (1 : Ordinal)) where
  default := ⟨0, by simp⟩
  uniq a := Subtype.ext <| lt_one_iff_zero.1 a.2

instance uniqueToTypeOne : Unique (toType 1) where
  default := enum (α := toType 1) (· < ·) ⟨0, by simp⟩
  uniq a := by
    unfold default
    rw [← enum_typein (α := toType 1) (· < ·) a]
    congr
    rw [← lt_one_iff_zero]
    apply typein_lt_self

theorem one_toType_eq (x : toType 1) : x = enum (· < ·) ⟨0, by simp⟩ :=
  Unique.eq_default x

@[deprecated one_toType_eq (since := "2024-08-26")]
alias one_out_eq := one_toType_eq

/-! ### Extra properties of typein and enum -/

-- TODO: move this section with the other properties of `typein` and `enum`.
-- TODO: use `enumIsoToType` for lemmas on `toType` rather than `enum` and `typein`.

@[simp]
theorem typein_one_toType (x : toType 1) : typein (α := toType 1) (· < ·) x = 0 := by
  rw [one_toType_eq x, typein_enum]

@[deprecated typein_one_toType (since := "2024-08-26")]
alias typein_one_out := typein_one_toType

@[simp]
theorem typein_le_typein (r : α → α → Prop) [IsWellOrder α r] {x y : α} :
    typein r x ≤ typein r y ↔ ¬r y x := by
  rw [← not_lt, typein_lt_typein]

theorem typein_le_typein' (o : Ordinal) {x y : o.toType} :
    typein (α := o.toType) (· < ·) x ≤ typein (α := o.toType) (· < ·) y ↔ x ≤ y := by
  simp

theorem enum_le_enum (r : α → α → Prop) [IsWellOrder α r] {o₁ o₂ : {o // o < type r}} :
    ¬r (enum r o₁) (enum r o₂) ↔ o₂ ≤ o₁ := by
  rw [← @not_lt _ _ o₁ o₂, enum_lt_enum (r := r)]

@[simp]
theorem enum_le_enum' (a : Ordinal) {o₁ o₂ : {o // o < type (· < ·)}} :
    enum (· < ·) o₁ ≤ enum (α := a.toType) (· < ·) o₂ ↔ o₁ ≤ o₂ := by
  rw [← enum_le_enum (α := a.toType) (· < ·), ← not_lt]

theorem enum_zero_le {r : α → α → Prop} [IsWellOrder α r] (h0 : 0 < type r) (a : α) :
    ¬r a (enum r ⟨0, h0⟩) := by
  rw [← enum_typein r a, enum_le_enum r]
  apply Ordinal.zero_le

theorem enum_zero_le' {o : Ordinal} (h0 : 0 < o) (a : o.toType) :
    enum (α := o.toType) (· < ·) ⟨0, by rwa [type_lt]⟩ ≤ a := by
  rw [← not_lt]
  apply enum_zero_le

theorem le_enum_succ {o : Ordinal} (a : (succ o).toType) :
    a ≤ enum (α := (succ o).toType) (· < ·) ⟨o, (by rw [type_lt]; exact lt_succ o)⟩ := by
  rw [← enum_typein (α := (succ o).toType) (· < ·) a, enum_le_enum', Subtype.mk_le_mk,
    ← lt_succ_iff]
  apply typein_lt_self

theorem enum_inj {r : α → α → Prop} [IsWellOrder α r] {o₁ o₂ : {o // o < type r}} :
    enum r o₁ = enum r o₂ ↔ o₁ = o₂ := by
  rw [EmbeddingLike.apply_eq_iff_eq, Subtype.mk.injEq]

/-- The order isomorphism between ordinals less than `o` and `o.toType`. -/
@[simps! (config := .lemmasOnly)]
noncomputable def enumIsoToType (o : Ordinal) : Set.Iio o ≃o o.toType where
  toFun x :=
    enum (α := o.toType) (· < ·) ⟨x.1, by
      rw [type_lt]
      exact x.2⟩
  invFun x := ⟨typein (α := o.toType) (· < ·) x, typein_lt_self x⟩
  left_inv := fun ⟨o', h⟩ => Subtype.ext_val (typein_enum _ _)
  right_inv h := enum_typein _ _
  map_rel_iff' := by
    rintro ⟨a, _⟩ ⟨b, _⟩
    apply enum_le_enum'

@[deprecated (since := "2024-08-26")]
alias enumIsoOut := enumIsoToType

instance small_Iio (o : Ordinal.{u}) : Small.{u} (Iio o) :=
  ⟨_, ⟨(enumIsoToType _).toEquiv⟩⟩

instance small_Iic (o : Ordinal.{u}) : Small.{u} (Iic o) := by
  rw [← Iio_succ]
  exact small_Iio _

instance small_Ico (a b : Ordinal.{u}) : Small.{u} (Ico a b) := small_subset Ico_subset_Iio_self
instance small_Icc (a b : Ordinal.{u}) : Small.{u} (Icc a b) := small_subset Icc_subset_Iic_self
instance small_Ioo (a b : Ordinal.{u}) : Small.{u} (Ioo a b) := small_subset Ioo_subset_Iio_self
instance small_Ioc (a b : Ordinal.{u}) : Small.{u} (Ioc a b) := small_subset Ioc_subset_Iic_self

/-- `o.toType` is an `OrderBot` whenever `0 < o`. -/
def toTypeOrderBotOfPos {o : Ordinal} (ho : 0 < o) : OrderBot o.toType where
  bot_le := enum_zero_le' ho

@[deprecated toTypeOrderBotOfPos (since := "2024-08-26")]
noncomputable alias outOrderBotOfPos := toTypeOrderBotOfPos

theorem enum_zero_eq_bot {o : Ordinal} (ho : 0 < o) :
    enum (α := o.toType) (· < ·) ⟨0, by rwa [type_lt]⟩ =
      have H := toTypeOrderBotOfPos ho
      (⊥ : o.toType) :=
  rfl

/-! ### Universal ordinal -/


-- intended to be used with explicit universe parameters
/-- `univ.{u v}` is the order type of the ordinals of `Type u` as a member
  of `Ordinal.{v}` (when `u < v`). It is an inaccessible cardinal. -/
@[pp_with_univ, nolint checkUnivs]
def univ : Ordinal.{max (u + 1) v} :=
  lift.{v, u + 1} (@type Ordinal (· < ·) _)

theorem univ_id : univ.{u, u + 1} = @type Ordinal (· < ·) _ :=
  lift_id _

@[simp]
theorem lift_univ : lift.{w} univ.{u, v} = univ.{u, max v w} :=
  lift_lift _

theorem univ_umax : univ.{u, max (u + 1) v} = univ.{u, v} :=
  congr_fun lift_umax _

/-- Principal segment version of the lift operation on ordinals, embedding `Ordinal.{u}` in
`Ordinal.{v}` as a principal segment when `u < v`. -/
def liftPrincipalSeg : Ordinal.{u} <i Ordinal.{max (u + 1) v} :=
  ⟨↑liftInitialSeg.{u, max (u + 1) v}, univ.{u, v}, by
    refine fun b => inductionOn b ?_; intro β s _
    rw [univ, ← lift_umax]; constructor <;> intro h
    · rw [← lift_id (type s)] at h ⊢
      cases' lift_type_lt.{_,_,v}.1 h with f
      cases' f with f a hf
      exists a
      revert hf
      -- Porting note: apply inductionOn does not work, refine does
      refine inductionOn a ?_
      intro α r _ hf
      refine
        lift_type_eq.{u, max (u + 1) v, max (u + 1) v}.2
          ⟨(RelIso.ofSurjective (RelEmbedding.ofMonotone ?_ ?_) ?_).symm⟩
      · exact fun b => enum r ⟨f b, (hf _).2 ⟨_, rfl⟩⟩
      · refine fun a b h => (typein_lt_typein r).1 ?_
        rw [typein_enum, typein_enum]
        exact f.map_rel_iff.2 h
      · intro a'
        cases' (hf _).1 (typein_lt_type _ a') with b e
        exists b
        simp only [RelEmbedding.ofMonotone_coe]
        simp [e]
    · cases' h with a e
      rw [← e]
      refine inductionOn a ?_
      intro α r _
      exact lift_type_lt.{u, u + 1, max (u + 1) v}.2 ⟨typein.principalSeg r⟩⟩

@[deprecated liftPrincipalSeg (since := "2024-09-21")]
alias lift.principalSeg := liftPrincipalSeg

@[simp]
theorem liftPrincipalSeg_coe :
    (liftPrincipalSeg.{u, v} : Ordinal → Ordinal) = lift.{max (u + 1) v} :=
  rfl

set_option linter.deprecated false in
@[deprecated liftPrincipalSeg_coe (since := "2024-09-21")]
theorem lift.principalSeg_coe :
    (lift.principalSeg.{u, v} : Ordinal → Ordinal) = lift.{max (u + 1) v} :=
  rfl

@[simp]
theorem liftPrincipalSeg_top : (liftPrincipalSeg.{u, v}).top = univ.{u, v} :=
  rfl

set_option linter.deprecated false in
@[deprecated liftPrincipalSeg_top (since := "2024-09-21")]
theorem lift.principalSeg_top : (lift.principalSeg.{u, v}).top = univ.{u, v} :=
  rfl

theorem liftPrincipalSeg_top' : liftPrincipalSeg.{u, u + 1}.top = @type Ordinal (· < ·) _ := by
  simp only [liftPrincipalSeg_top, univ_id]

set_option linter.deprecated false in
@[deprecated liftPrincipalSeg_top (since := "2024-09-21")]
theorem lift.principalSeg_top' : lift.principalSeg.{u, u + 1}.top = @type Ordinal (· < ·) _ := by
  simp only [lift.principalSeg_top, univ_id]

end Ordinal

/-! ### Representing a cardinal with an ordinal -/


namespace Cardinal

open Ordinal

@[simp]
theorem mk_toType (o : Ordinal) : #o.toType = o.card :=
  (Ordinal.card_type _).symm.trans <| by rw [Ordinal.type_lt]

@[deprecated mk_toType (since := "2024-08-26")]
alias mk_ordinal_out := mk_toType

/-- The ordinal corresponding to a cardinal `c` is the least ordinal
  whose cardinal is `c`. For the order-embedding version, see `ord.order_embedding`. -/
def ord (c : Cardinal) : Ordinal :=
  let F := fun α : Type u => ⨅ r : { r // IsWellOrder α r }, @type α r.1 r.2
  Quot.liftOn c F
    (by
      suffices ∀ {α β}, α ≈ β → F α ≤ F β from
        fun α β h => (this h).antisymm (this (Setoid.symm h))
      rintro α β ⟨f⟩
      refine le_ciInf_iff'.2 fun i => ?_
      haveI := @RelEmbedding.isWellOrder _ _ (f ⁻¹'o i.1) _ (↑(RelIso.preimage f i.1)) i.2
      exact
        (ciInf_le' _
              (Subtype.mk (f ⁻¹'o i.val)
                (@RelEmbedding.isWellOrder _ _ _ _ (↑(RelIso.preimage f i.1)) i.2))).trans_eq
          (Quot.sound ⟨RelIso.preimage f i.1⟩))

theorem ord_eq_Inf (α : Type u) : ord #α = ⨅ r : { r // IsWellOrder α r }, @type α r.1 r.2 :=
  rfl

theorem ord_eq (α) : ∃ (r : α → α → Prop) (wo : IsWellOrder α r), ord #α = @type α r wo :=
  let ⟨r, wo⟩ := ciInf_mem fun r : { r // IsWellOrder α r } => @type α r.1 r.2
  ⟨r.1, r.2, wo.symm⟩

theorem ord_le_type (r : α → α → Prop) [h : IsWellOrder α r] : ord #α ≤ type r :=
  ciInf_le' _ (Subtype.mk r h)

theorem ord_le {c o} : ord c ≤ o ↔ c ≤ o.card :=
  inductionOn c fun α =>
    Ordinal.inductionOn o fun β s _ => by
      let ⟨r, _, e⟩ := ord_eq α
      simp only [card_type]; constructor <;> intro h
      · rw [e] at h
        exact
          let ⟨f⟩ := h
          ⟨f.toEmbedding⟩
      · cases' h with f
        have g := RelEmbedding.preimage f s
        haveI := RelEmbedding.isWellOrder g
        exact le_trans (ord_le_type _) g.ordinal_type_le

theorem gc_ord_card : GaloisConnection ord card := fun _ _ => ord_le

theorem lt_ord {c o} : o < ord c ↔ o.card < c :=
  gc_ord_card.lt_iff_lt

@[simp]
theorem card_ord (c) : (ord c).card = c :=
  Quotient.inductionOn c fun α => by
    let ⟨r, _, e⟩ := ord_eq α
    -- Porting note: cardinal.mk_def is now Cardinal.mk'_def, not sure why
    simp only [mk'_def, e, card_type]

/-- Galois coinsertion between `Cardinal.ord` and `Ordinal.card`. -/
def gciOrdCard : GaloisCoinsertion ord card :=
  gc_ord_card.toGaloisCoinsertion fun c => c.card_ord.le

theorem ord_card_le (o : Ordinal) : o.card.ord ≤ o :=
  gc_ord_card.l_u_le _

theorem lt_ord_succ_card (o : Ordinal) : o < (succ o.card).ord :=
  lt_ord.2 <| lt_succ _

theorem card_le_iff {o : Ordinal} {c : Cardinal} : o.card ≤ c ↔ o < (succ c).ord := by
  rw [lt_ord, lt_succ_iff]

/--
A variation on `Cardinal.lt_ord` using `≤`: If `o` is no greater than the
initial ordinal of cardinality `c`, then its cardinal is no greater than `c`.

The converse, however, is false (for instance, `o = ω+1` and `c = ℵ₀`).
-/
lemma card_le_of_le_ord {o : Ordinal} {c : Cardinal} (ho : o ≤ c.ord) :
    o.card ≤ c := by
  rw [← card_ord c]; exact Ordinal.card_le_card ho

@[mono]
theorem ord_strictMono : StrictMono ord :=
  gciOrdCard.strictMono_l

@[mono]
theorem ord_mono : Monotone ord :=
  gc_ord_card.monotone_l

@[simp]
theorem ord_le_ord {c₁ c₂} : ord c₁ ≤ ord c₂ ↔ c₁ ≤ c₂ :=
  gciOrdCard.l_le_l_iff

@[simp]
theorem ord_lt_ord {c₁ c₂} : ord c₁ < ord c₂ ↔ c₁ < c₂ :=
  ord_strictMono.lt_iff_lt

@[simp]
theorem ord_zero : ord 0 = 0 :=
  gc_ord_card.l_bot

@[simp]
theorem ord_nat (n : ℕ) : ord n = n :=
  (ord_le.2 (card_nat n).ge).antisymm
    (by
      induction' n with n IH
      · apply Ordinal.zero_le
      · exact succ_le_of_lt (IH.trans_lt <| ord_lt_ord.2 <| natCast_lt.2 (Nat.lt_succ_self n)))

@[simp]
theorem ord_one : ord 1 = 1 := by simpa using ord_nat 1

-- See note [no_index around OfNat.ofNat]
@[simp]
theorem ord_ofNat (n : ℕ) [n.AtLeastTwo] : ord (no_index (OfNat.ofNat n)) = OfNat.ofNat n :=
  ord_nat n

@[simp]
theorem lift_ord (c) : Ordinal.lift.{u,v} (ord c) = ord (lift.{u,v} c) := by
  refine le_antisymm (le_of_forall_lt fun a ha => ?_) ?_
  · rcases Ordinal.lt_lift_iff.1 ha with ⟨a, rfl, _⟩
    rwa [lt_ord, ← lift_card, lift_lt, ← lt_ord, ← Ordinal.lift_lt]
  · rw [ord_le, ← lift_card, card_ord]

theorem mk_ord_toType (c : Cardinal) : #c.ord.toType = c := by simp

@[deprecated mk_ord_toType (since := "2024-08-26")]
alias mk_ord_out := mk_ord_toType

theorem card_typein_lt (r : α → α → Prop) [IsWellOrder α r] (x : α) (h : ord #α = type r) :
    card (typein r x) < #α := by
  rw [← lt_ord, h]
  apply typein_lt_type

theorem card_typein_toType_lt (c : Cardinal) (x : c.ord.toType) :
    card (typein (α := c.ord.toType) (· < ·) x) < c := by
  rw [← lt_ord]
  apply typein_lt_self

@[deprecated card_typein_toType_lt (since := "2024-08-26")]
alias card_typein_out_lt := card_typein_toType_lt

theorem mk_Iio_ord_toType {c : Cardinal} (i : c.ord.toType) : #(Iio i) < c :=
  card_typein_toType_lt c i

@[deprecated (since := "2024-08-26")]
alias mk_Iio_ord_out_α := mk_Iio_ord_toType

theorem ord_injective : Injective ord := by
  intro c c' h
  rw [← card_ord c, ← card_ord c', h]

@[simp]
theorem ord_inj {a b : Cardinal} : a.ord = b.ord ↔ a = b :=
  ord_injective.eq_iff

@[simp]
theorem ord_eq_zero {a : Cardinal} : a.ord = 0 ↔ a = 0 :=
  ord_injective.eq_iff' ord_zero

@[simp]
theorem ord_eq_one {a : Cardinal} : a.ord = 1 ↔ a = 1 :=
  ord_injective.eq_iff' ord_one

/-- The ordinal corresponding to a cardinal `c` is the least ordinal
  whose cardinal is `c`. This is the order-embedding version. For the regular function, see `ord`.
-/
def ord.orderEmbedding : Cardinal ↪o Ordinal :=
  RelEmbedding.orderEmbeddingOfLTEmbedding
    (RelEmbedding.ofMonotone Cardinal.ord fun _ _ => Cardinal.ord_lt_ord.2)

@[simp]
theorem ord.orderEmbedding_coe : (ord.orderEmbedding : Cardinal → Ordinal) = ord :=
  rfl

-- intended to be used with explicit universe parameters
/-- The cardinal `univ` is the cardinality of ordinal `univ`, or
  equivalently the cardinal of `Ordinal.{u}`, or `Cardinal.{u}`,
  as an element of `Cardinal.{v}` (when `u < v`). -/
@[pp_with_univ, nolint checkUnivs]
def univ :=
  lift.{v, u + 1} #Ordinal

theorem univ_id : univ.{u, u + 1} = #Ordinal :=
  lift_id _

@[simp]
theorem lift_univ : lift.{w} univ.{u, v} = univ.{u, max v w} :=
  lift_lift _

theorem univ_umax : univ.{u, max (u + 1) v} = univ.{u, v} :=
  congr_fun lift_umax _

theorem lift_lt_univ (c : Cardinal) : lift.{u + 1, u} c < univ.{u, u + 1} := by
  simpa only [liftPrincipalSeg_coe, lift_ord, lift_succ, ord_le, succ_le_iff] using
    le_of_lt (liftPrincipalSeg.{u, u + 1}.lt_top (succ c).ord)

theorem lift_lt_univ' (c : Cardinal) : lift.{max (u + 1) v, u} c < univ.{u, v} := by
  have := lift_lt.{_, max (u+1) v}.2 (lift_lt_univ c)
  rw [lift_lift, lift_univ, univ_umax.{u,v}] at this
  exact this

@[simp]
theorem ord_univ : ord univ.{u, v} = Ordinal.univ.{u, v} := by
  refine le_antisymm (ord_card_le _) <| le_of_forall_lt fun o h => lt_ord.2 ?_
  have := liftPrincipalSeg.{u, v}.down.1 (by simpa only [liftPrincipalSeg_coe] using h)
  rcases this with ⟨o, h'⟩
  rw [← h', liftPrincipalSeg_coe, ← lift_card]
  apply lift_lt_univ'

theorem lt_univ {c} : c < univ.{u, u + 1} ↔ ∃ c', c = lift.{u + 1, u} c' :=
  ⟨fun h => by
    have := ord_lt_ord.2 h
    rw [ord_univ] at this
    cases' liftPrincipalSeg.{u, u + 1}.down.1 (by simpa only [liftPrincipalSeg_top] ) with o e
    have := card_ord c
    rw [← e, liftPrincipalSeg_coe, ← lift_card] at this
    exact ⟨_, this.symm⟩, fun ⟨c', e⟩ => e.symm ▸ lift_lt_univ _⟩

theorem lt_univ' {c} : c < univ.{u, v} ↔ ∃ c', c = lift.{max (u + 1) v, u} c' :=
  ⟨fun h => by
    let ⟨a, e, h'⟩ := lt_lift_iff.1 h
    rw [← univ_id] at h'
    rcases lt_univ.{u}.1 h' with ⟨c', rfl⟩
    exact ⟨c', by simp only [e.symm, lift_lift]⟩, fun ⟨c', e⟩ => e.symm ▸ lift_lt_univ' _⟩

theorem small_iff_lift_mk_lt_univ {α : Type u} :
    Small.{v} α ↔ Cardinal.lift.{v+1,_} #α < univ.{v, max u (v + 1)} := by
  rw [lt_univ']
  constructor
  · rintro ⟨β, e⟩
    exact ⟨#β, lift_mk_eq.{u, _, v + 1}.2 e⟩
  · rintro ⟨c, hc⟩
    exact ⟨⟨c.out, lift_mk_eq.{u, _, v + 1}.1 (hc.trans (congr rfl c.mk_out.symm))⟩⟩

end Cardinal

namespace Ordinal

@[simp]
theorem card_univ : card univ.{u,v} = Cardinal.univ.{u,v} :=
  rfl

@[simp]
theorem nat_le_card {o} {n : ℕ} : (n : Cardinal) ≤ card o ↔ (n : Ordinal) ≤ o := by
  rw [← Cardinal.ord_le, Cardinal.ord_nat]

@[simp]
theorem one_le_card {o} : 1 ≤ card o ↔ 1 ≤ o := by
  simpa using nat_le_card (n := 1)

-- See note [no_index around OfNat.ofNat]
@[simp]
theorem ofNat_le_card {o} {n : ℕ} [n.AtLeastTwo] :
    (no_index (OfNat.ofNat n : Cardinal)) ≤ card o ↔ (OfNat.ofNat n : Ordinal) ≤ o :=
  nat_le_card

@[simp]
theorem nat_lt_card {o} {n : ℕ} : (n : Cardinal) < card o ↔ (n : Ordinal) < o := by
  rw [← succ_le_iff, ← succ_le_iff, ← nat_succ, nat_le_card]
  rfl

@[simp]
theorem zero_lt_card {o} : 0 < card o ↔ 0 < o := by
  simpa using nat_lt_card (n := 0)

@[simp]
theorem one_lt_card {o} : 1 < card o ↔ 1 < o := by
  simpa using nat_lt_card (n := 1)

-- See note [no_index around OfNat.ofNat]
@[simp]
theorem ofNat_lt_card {o} {n : ℕ} [n.AtLeastTwo] :
    (no_index (OfNat.ofNat n : Cardinal)) < card o ↔ (OfNat.ofNat n : Ordinal) < o :=
  nat_lt_card

@[simp]
theorem card_lt_nat {o} {n : ℕ} : card o < n ↔ o < n :=
  lt_iff_lt_of_le_iff_le nat_le_card

-- See note [no_index around OfNat.ofNat]
@[simp]
theorem card_lt_ofNat {o} {n : ℕ} [n.AtLeastTwo] :
    card o < (no_index (OfNat.ofNat n)) ↔ o < OfNat.ofNat n :=
  card_lt_nat

@[simp]
theorem card_le_nat {o} {n : ℕ} : card o ≤ n ↔ o ≤ n :=
  le_iff_le_iff_lt_iff_lt.2 nat_lt_card

@[simp]
theorem card_le_one {o} : card o ≤ 1 ↔ o ≤ 1 := by
  simpa using card_le_nat (n := 1)

-- See note [no_index around OfNat.ofNat]
@[simp]
theorem card_le_ofNat {o} {n : ℕ} [n.AtLeastTwo] :
    card o ≤ (no_index (OfNat.ofNat n)) ↔ o ≤ OfNat.ofNat n :=
  card_le_nat

@[simp]
theorem card_eq_nat {o} {n : ℕ} : card o = n ↔ o = n := by
  simp only [le_antisymm_iff, card_le_nat, nat_le_card]

@[simp]
theorem card_eq_zero {o} : card o = 0 ↔ o = 0 := by
  simpa using card_eq_nat (n := 0)

@[simp]
theorem card_eq_one {o} : card o = 1 ↔ o = 1 := by
  simpa using card_eq_nat (n := 1)

-- See note [no_index around OfNat.ofNat]
@[simp]
theorem card_eq_ofNat {o} {n : ℕ} [n.AtLeastTwo] :
    card o = (no_index (OfNat.ofNat n)) ↔ o = OfNat.ofNat n :=
  card_eq_nat

@[simp]
theorem type_fintype (r : α → α → Prop) [IsWellOrder α r] [Fintype α] :
    type r = Fintype.card α := by rw [← card_eq_nat, card_type, mk_fintype]

theorem type_fin (n : ℕ) : @type (Fin n) (· < ·) _ = n := by simp

end Ordinal

/-! ### Sorted lists -/

theorem List.Sorted.lt_ord_of_lt [LinearOrder α] [IsWellOrder α (· < ·)] {l m : List α}
    {o : Ordinal} (hl : l.Sorted (· > ·)) (hm : m.Sorted (· > ·)) (hmltl : m < l)
    (hlt : ∀ i ∈ l, Ordinal.typein (· < ·) i < o) : ∀ i ∈ m, Ordinal.typein (· < ·) i < o := by
  replace hmltl : List.Lex (· < ·) m l := hmltl
  cases l with
  | nil => simp at hmltl
  | cons a as =>
    cases m with
    | nil => intro i hi; simp at hi
    | cons b bs =>
      intro i hi
      suffices h : i ≤ a by refine lt_of_le_of_lt ?_ (hlt a (mem_cons_self a as)); simpa
      cases hi with
      | head as => exact List.head_le_of_lt hmltl
      | tail b hi => exact le_of_lt (lt_of_lt_of_le (List.rel_of_sorted_cons hm _ hi)
          (List.head_le_of_lt hmltl))<|MERGE_RESOLUTION|>--- conflicted
+++ resolved
@@ -652,7 +652,7 @@
 
 /-- Initial segment version of the lift operation on ordinals, embedding `ordinal.{u}` in
   `ordinal.{v}` as an initial segment when `u ≤ v`. -/
-def liftInitialSeg : @InitialSeg Ordinal.{u} Ordinal.{max u v} (· < ·) (· < ·) := by
+def liftInitialSeg : Ordinal.{u} ≤i Ordinal.{max u v} := by
   refine ⟨RelEmbedding.ofMonotone lift.{v} (by simp),
     fun a b ↦ Ordinal.inductionOn₂ a b fun α r _ β s _ h ↦ ?_⟩
   rw [RelEmbedding.ofMonotone_coe, ← lift_id'.{max u v} (type s),
@@ -707,13 +707,6 @@
     ⟨a', e, lift_lt.1 <| e.symm ▸ h⟩,
     fun ⟨_, e, h⟩ => e ▸ lift_lt.2 h⟩
 
-<<<<<<< HEAD
-=======
-/-- Initial segment version of the lift operation on ordinals, embedding `Ordinal.{u}` in
-`Ordinal.{v}` as an initial segment when `u ≤ v`. -/
-def liftInitialSeg : Ordinal.{u} ≤i Ordinal.{max u v} :=
-  ⟨⟨⟨lift.{v}, fun _ _ => lift_inj.1⟩, lift_lt⟩, fun _ _ h => lift_down (le_of_lt h)⟩
->>>>>>> b1b1a3df
 
 #exit
 @[deprecated liftInitialSeg (since := "2024-09-21")]
