/-
Copyright (c) 2022 Violeta Hernández Palacios. All rights reserved.
Released under Apache 2.0 license as described in the file LICENSE.
Authors: Violeta Hernández Palacios
-/
import Mathlib.SetTheory.Game.Basic
import Mathlib.SetTheory.Ordinal.NaturalOps

/-!
# Ordinals as games

We define the canonical map `Ordinal → SetTheory.PGame`, where every ordinal is mapped to the
game whose left set consists of all previous ordinals.

The map to surreals is defined in `Ordinal.toSurreal`.

# Main declarations

- `Ordinal.toPGame`: The canonical map between ordinals and pre-games.
- `Ordinal.toPGameEmbedding`: The order embedding version of the previous map.
-/


universe u

open SetTheory PGame

open scoped NaturalOps PGame

namespace Ordinal

/-- Converts an ordinal into the corresponding pre-game. -/
noncomputable def toPGame (o : Ordinal.{u}) : PGame.{u} :=
  ⟨o.toType, PEmpty, fun x => ((enumIsoToType o).symm x).val.toPGame, PEmpty.elim⟩
termination_by o
decreasing_by exact ((enumIsoToType o).symm x).prop

theorem toPGame_def (o : Ordinal) : o.toPGame =
    ⟨o.toType, PEmpty, fun x => ((enumIsoToType o).symm x).val.toPGame, PEmpty.elim⟩ := by
  rw [toPGame]

@[simp]
theorem toPGame_leftMoves (o : Ordinal) : o.toPGame.LeftMoves = o.toType := by
  rw [toPGame, LeftMoves]

@[simp]
theorem toPGame_rightMoves (o : Ordinal) : o.toPGame.RightMoves = PEmpty := by
  rw [toPGame, RightMoves]

instance isEmpty_zero_toPGame_leftMoves : IsEmpty (toPGame 0).LeftMoves := by
  rw [toPGame_leftMoves]; infer_instance

instance isEmpty_toPGame_rightMoves (o : Ordinal) : IsEmpty o.toPGame.RightMoves := by
  rw [toPGame_rightMoves]; infer_instance

/-- Converts an ordinal less than `o` into a move for the `PGame` corresponding to `o`, and vice
versa. -/
noncomputable def toLeftMovesToPGame {o : Ordinal} : Set.Iio o ≃ o.toPGame.LeftMoves :=
  (enumIsoToType o).toEquiv.trans (Equiv.cast (toPGame_leftMoves o).symm)

@[simp]
theorem toLeftMovesToPGame_symm_lt {o : Ordinal} (i : o.toPGame.LeftMoves) :
    ↑(toLeftMovesToPGame.symm i) < o :=
  (toLeftMovesToPGame.symm i).prop

@[nolint unusedHavesSuffices]
theorem toPGame_moveLeft_hEq {o : Ordinal} :
    HEq o.toPGame.moveLeft fun x : o.toType => ((enumIsoToType o).symm x).val.toPGame := by
  rw [toPGame]
  rfl

@[simp]
theorem toPGame_moveLeft' {o : Ordinal} (i) :
    o.toPGame.moveLeft i = (toLeftMovesToPGame.symm i).val.toPGame :=
  (congr_heq toPGame_moveLeft_hEq.symm (cast_heq _ i)).symm

theorem toPGame_moveLeft {o : Ordinal} (i) :
    o.toPGame.moveLeft (toLeftMovesToPGame i) = i.val.toPGame := by simp

/-- `0.toPGame` has the same moves as `0`. -/
noncomputable def zeroToPGameRelabelling : toPGame 0 ≡r 0 :=
  Relabelling.isEmpty _

noncomputable instance uniqueOneToPGameLeftMoves : Unique (toPGame 1).LeftMoves :=
  (Equiv.cast <| toPGame_leftMoves 1).unique

@[simp]
theorem one_toPGame_leftMoves_default_eq :
    (default : (toPGame 1).LeftMoves) = @toLeftMovesToPGame 1 ⟨0, Set.mem_Iio.mpr zero_lt_one⟩ :=
  rfl

@[simp]
theorem to_leftMoves_one_toPGame_symm (i) :
    (@toLeftMovesToPGame 1).symm i = ⟨0, Set.mem_Iio.mpr zero_lt_one⟩ := by
  simp [eq_iff_true_of_subsingleton]

theorem one_toPGame_moveLeft (x) : (toPGame 1).moveLeft x = toPGame 0 := by simp

/-- `1.toPGame` has the same moves as `1`. -/
noncomputable def oneToPGameRelabelling : toPGame 1 ≡r 1 :=
  ⟨Equiv.equivOfUnique _ _, Equiv.equivOfIsEmpty _ _, fun i => by
    simpa using zeroToPGameRelabelling, isEmptyElim⟩

theorem toPGame_lf {a b : Ordinal} (h : a < b) : a.toPGame ⧏ b.toPGame := by
  convert moveLeft_lf (toLeftMovesToPGame ⟨a, h⟩); rw [toPGame_moveLeft]

theorem toPGame_le {a b : Ordinal} (h : a ≤ b) : a.toPGame ≤ b.toPGame := by
  refine le_iff_forall_lf.2 ⟨fun i => ?_, isEmptyElim⟩
  rw [toPGame_moveLeft']
  exact toPGame_lf ((toLeftMovesToPGame_symm_lt i).trans_le h)

theorem toPGame_lt {a b : Ordinal} (h : a < b) : a.toPGame < b.toPGame :=
  ⟨toPGame_le h.le, toPGame_lf h⟩

theorem toPGame_nonneg (a : Ordinal) : 0 ≤ a.toPGame :=
  zeroToPGameRelabelling.ge.trans <| toPGame_le <| Ordinal.zero_le a

@[simp]
theorem toPGame_lf_iff {a b : Ordinal} : a.toPGame ⧏ b.toPGame ↔ a < b :=
  ⟨by contrapose; rw [not_lt, not_lf]; exact toPGame_le, toPGame_lf⟩

@[simp]
theorem toPGame_le_iff {a b : Ordinal} : a.toPGame ≤ b.toPGame ↔ a ≤ b :=
  ⟨by contrapose; rw [not_le, PGame.not_le]; exact toPGame_lf, toPGame_le⟩

@[simp]
theorem toPGame_lt_iff {a b : Ordinal} : a.toPGame < b.toPGame ↔ a < b :=
  ⟨by contrapose; rw [not_lt]; exact fun h => not_lt_of_le (toPGame_le h), toPGame_lt⟩

@[simp]
theorem toPGame_equiv_iff {a b : Ordinal} : (a.toPGame ≈ b.toPGame) ↔ a = b := by
  -- Porting note: was `rw [PGame.Equiv]`
  change _ ≤_ ∧ _ ≤ _ ↔ _
  rw [le_antisymm_iff, toPGame_le_iff, toPGame_le_iff]

theorem toPGame_injective : Function.Injective Ordinal.toPGame := fun _ _ h =>
  toPGame_equiv_iff.1 <| equiv_of_eq h

@[simp]
theorem toPGame_eq_iff {a b : Ordinal} : a.toPGame = b.toPGame ↔ a = b :=
  toPGame_injective.eq_iff

/-- The order embedding version of `toPGame`. -/
@[simps]
noncomputable def toPGameEmbedding : Ordinal.{u} ↪o PGame.{u} where
  toFun := Ordinal.toPGame
  inj' := toPGame_injective
  map_rel_iff' := @toPGame_le_iff

/-- Converts an ordinal into the corresponding game. -/
noncomputable abbrev toGame (o : Ordinal) : Game := ⟦o.toPGame⟧

/-- The natural addition of ordinals corresponds to their sum as games. -/
theorem toPGame_nadd (a b : Ordinal.{u}) : (a ♯ b).toPGame ≈ a.toPGame + b.toPGame := by
  refine ⟨le_of_forall_lf (fun i => ?_) isEmptyElim, le_of_forall_lf (fun i => ?_) isEmptyElim⟩
  · rw [toPGame_moveLeft']
    rcases lt_nadd_iff.1 (toLeftMovesToPGame_symm_lt i) with (⟨c, hc, hc'⟩ | ⟨c, hc, hc'⟩) <;>
    rw [← toPGame_le_iff, le_congr_right (toPGame_nadd _ _)] at hc' <;>
    apply lf_of_le_of_lf hc'
    · apply add_lf_add_right
      rwa [toPGame_lf_iff]
    · apply add_lf_add_left
      rwa [toPGame_lf_iff]
  · apply leftMoves_add_cases i <;>
    intro i <;>
    let wf := toLeftMovesToPGame_symm_lt i <;>
    (try rw [add_moveLeft_inl]) <;>
    (try rw [add_moveLeft_inr]) <;>
    rw [toPGame_moveLeft', ← lf_congr_left (toPGame_nadd _ _), toPGame_lf_iff]
    · exact nadd_lt_nadd_right wf _
    · exact nadd_lt_nadd_left wf _
termination_by (a, b)

theorem toGame_nadd (a b : Ordinal) : (a ♯ b).toGame = a.toGame + b.toGame :=
  Quot.sound (toPGame_nadd a b)

/-- The natural multiplication of ordinals corresponds to their product as pre-games. -/
theorem toPGame_nmul (a b : Ordinal.{u}) : (a ⨳ b).toPGame ≈ a.toPGame * b.toPGame := by
  refine ⟨le_of_forall_lf (fun i => ?_) isEmptyElim, le_of_forall_lf (fun i => ?_) isEmptyElim⟩
  · rw [toPGame_moveLeft']
    rcases lt_nmul_iff.1 (toLeftMovesToPGame_symm_lt i) with ⟨c, hc, d, hd, h⟩
    rw [← toPGame_le_iff, le_iff_game_le, ← toGame, ← toGame, toGame_nadd _ _, toGame_nadd _ _,
      ← le_sub_iff_add_le] at h
    refine lf_of_le_of_lf h <| (lf_congr_left ?_).1 <| moveLeft_lf <| toLeftMovesMul <| Sum.inl
      ⟨toLeftMovesToPGame ⟨c, hc⟩, toLeftMovesToPGame ⟨d, hd⟩⟩
    simp only [mul_moveLeft_inl, toPGame_moveLeft', Equiv.symm_apply_apply, equiv_iff_game_eq,
      quot_sub, quot_add]
    repeat rw [← game_eq (toPGame_nmul _ _)]
    rfl
  · apply leftMoves_mul_cases i ?_ isEmptyElim
    intro i j
    rw [mul_moveLeft_inl, toPGame_moveLeft', toPGame_moveLeft', lf_iff_game_lf,
      quot_sub, quot_add, ← Game.not_le, le_sub_iff_add_le]
    repeat rw [← game_eq (toPGame_nmul _ _)]
    repeat rw [← toGame_nadd]
    apply toPGame_lf (nmul_nadd_lt _ _) <;>
    exact toLeftMovesToPGame_symm_lt _
termination_by (a, b)

theorem toGame_nmul (a b : Ordinal) : (a ⨳ b).toGame = ⟦a.toPGame * b.toPGame⟧ :=
  Quot.sound (toPGame_nmul a b)

<<<<<<< HEAD
@[simp]
=======
@[simp, norm_cast]
>>>>>>> 6be3e571
theorem toGame_natCast : ∀ n : ℕ, toGame n = n
  | 0 => Quot.sound (zeroToPGameRelabelling).equiv
  | n + 1 => by
    have : toGame 1 = 1 := Quot.sound oneToPGameRelabelling.equiv
    rw [Nat.cast_add, ← nadd_nat, toGame_nadd, toGame_natCast, Nat.cast_one, this]
    rfl

theorem toPGame_natCast (n : ℕ) : toPGame n ≈ n := by
  rw [PGame.equiv_iff_game_eq, ← toGame, toGame_natCast, quot_natCast]

end Ordinal<|MERGE_RESOLUTION|>--- conflicted
+++ resolved
@@ -200,11 +200,7 @@
 theorem toGame_nmul (a b : Ordinal) : (a ⨳ b).toGame = ⟦a.toPGame * b.toPGame⟧ :=
   Quot.sound (toPGame_nmul a b)
 
-<<<<<<< HEAD
-@[simp]
-=======
 @[simp, norm_cast]
->>>>>>> 6be3e571
 theorem toGame_natCast : ∀ n : ℕ, toGame n = n
   | 0 => Quot.sound (zeroToPGameRelabelling).equiv
   | n + 1 => by
