--- conflicted
+++ resolved
@@ -78,11 +78,7 @@
 instance : Inhabited Game :=
   ⟨0⟩
 
-<<<<<<< HEAD
-protected theorem zero_def : (0 : Game) = ⟦0⟧ :=
-=======
 theorem zero_def : (0 : Game) = ⟦0⟧ :=
->>>>>>> 6be3e571
   rfl
 
 instance instPartialOrderGame : PartialOrder Game where
