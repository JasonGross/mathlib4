--- conflicted
+++ resolved
@@ -139,15 +139,11 @@
     (∀ (p : LTSeries α), p.last = x → p.length ≤ n) → height x ≤ n := by
   simp [height_eq_iSup_last_eq, iSup_le_iff.mpr]
 
-<<<<<<< HEAD
 lemma coheight_le {x : α} {n : ℕ∞} :
     (∀ (p : LTSeries α), p.head = x → p.length ≤ n) → coheight x ≤ n := by
   simp [coheight_eq_iSup_head_eq, iSup_le_iff.mpr]
 
-lemma length_le_height {x : α} {p : LTSeries α} (hlast : p.last ≤ x) :
-=======
 lemma length_le_height {p : LTSeries α} {x : α} (hlast : p.last ≤ x) :
->>>>>>> 6f4adb4e
     p.length ≤ height x := by
   by_cases hlen0 : p.length ≠ 0
   · let p' := p.eraseLast.snoc x (by
@@ -165,41 +161,33 @@
     simp [p']
   · simp_all
 
-<<<<<<< HEAD
 lemma length_le_coheight {x : α} {p : LTSeries α} (hhead : x ≤ p.head) :
     p.length ≤ coheight x :=
   length_le_height (α := αᵒᵈ) (p := p.reverse) (by simpa)
 
+/--
+The height of the last element in a series is larger or equal to the length of the series.
+-/
 lemma length_le_height_last {p : LTSeries α} : p.length ≤ height p.last :=
   length_le_height le_rfl
 
+/--
+The coheight of the first element in a series is larger or equal to the length of the series.
+-/
 lemma length_le_coheight_last {p : LTSeries α} : p.length ≤ coheight p.head :=
   length_le_coheight le_rfl
 
+/--
+The height of an element in a series is larger or equal to its index in the series.
+-/
 lemma index_le_height (p : LTSeries α) (i : Fin (p.length + 1)) : i ≤ height (p i) :=
   length_le_height_last (p := p.take i)
 
+/--
+The coheight of an element in a series is larger or equal to its reverse index in the series.
+-/
 lemma index_le_coheight (p : LTSeries α) (i : Fin (p.length + 1)) : i.rev ≤ coheight (p i) := by
   simpa using index_le_height (α := αᵒᵈ) p.reverse i.rev
-
-lemma height_eq_index_of_length_eq_last_height (p : LTSeries α) (h : p.length = height p.last) :
-    ∀ (i : Fin (p.length + 1)), i = height (p i) := by
-  suffices ∀ i, height (p i) ≤ i by
-    apply_rules [le_antisymm, index_le_height]
-  intro i
-  apply height_le
-=======
-/--
-The height of the last element in a series is larger or equal to the length of the series.
--/
-lemma length_le_height_last {p : LTSeries α} : p.length ≤ height p.last :=
-  length_le_height le_rfl
-
-/--
-The height of an element in a series is larger or equal to its index in the series.
--/
-lemma index_le_height (p : LTSeries α) (i : Fin (p.length + 1)) : i ≤ height (p i) :=
-  length_le_height_last (p := p.take i)
 
 /--
 In a maximally long series, i.e one as long as the height of the last element, the height of each
@@ -208,18 +196,19 @@
 lemma height_eq_index_of_length_eq_height_last (p : LTSeries α) (h : p.length = height p.last)
     (i : Fin (p.length + 1)) : height (p i) = i := by
   refine le_antisymm (height_le ?_) (index_le_height p i)
->>>>>>> 6f4adb4e
   intro p' hp'
   have hp'' := length_le_height_last (p := p'.smash (p.drop i) (by simpa))
   simp [← h] at hp''; clear h
   norm_cast at *
   omega
 
-lemma coheight_eq_index_of_length_eq_head_coheight (p : LTSeries α)
-    (h : p.length = coheight p.head) :
-    ∀ (i : Fin (p.length + 1)), i.rev = coheight (p i) := by
-  intro i
-  simpa using height_eq_index_of_length_eq_last_height (α := αᵒᵈ) p.reverse (by simpa) i.rev
+/--
+In a maximally long series, i.e one as long as the coheight of the first element, the coheight of
+each element is its reverse index in the series.
+-/
+lemma coheight_eq_index_of_length_eq_head_coheight (p : LTSeries α) (h : p.length = coheight p.head)
+    (i : Fin (p.length + 1)) : coheight (p i) = i.rev := by
+  simpa using height_eq_index_of_length_eq_height_last (α := αᵒᵈ) p.reverse (by simpa) i.rev
 
 lemma height_mono : Monotone (α := α) height :=
   fun _ _ hab ↦ biSup_mono (fun _ hla => hla.trans hab)
@@ -403,8 +392,7 @@
     · rw [← hp]
       apply LTSeries.strictMono
       simp [Fin.last]; omega
-    · symm
-      exact height_eq_index_of_length_eq_last_height p (by simp [hlen, hp, hx]) ⟨n, by omega⟩
+    · exact height_eq_index_of_length_eq_height_last p (by simp [hlen, hp, hx]) ⟨n, by omega⟩
   · intro ⟨y, hyx, hy⟩
     exact hy ▸ height_strictMono y x hyx hfin
 
