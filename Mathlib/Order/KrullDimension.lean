--- conflicted
+++ resolved
@@ -78,7 +78,7 @@
 relation series of `α` ordered by `<` and beginning with `a`.
 
 The definition of `coheight` is via the `height` in the dual order, in order to easily transfer
-theorems between `height` and `coheight`. See `coheight_eq_iSup_head` for the definition with a
+theorems between `height` and `coheight`. See `coheight_eq` for the definition with a
 series ordered by `<` and beginning with `a`.
 -/
 noncomputable def coheight {α : Type*} [Preorder α] (a : α) : ℕ∞ := height (α := αᵒᵈ) a
@@ -95,20 +95,30 @@
 
 variable [Preorder α] [Preorder β]
 
-<<<<<<< HEAD
 lemma height_orderDual (x : αᵒᵈ) : height x = coheight (α := α) x := rfl
 
 lemma coheight_orderDual (x : αᵒᵈ) : coheight x = height (α := α) x := rfl
 
-lemma coheight_eq_iSup_head (a : α) :
+/--
+The **coheight** of an element `a` in a preorder `α` is the supremum of the rightmost index of all
+relation series of `α` ordered by `<` and beginning with `a`.
+
+This is not the definition of `coheight`. The definition of `coheight` is via the `height` in the
+dual order, in order to easily transfer theorems between `height` and `coheight`.
+-/
+lemma coheight_eq (a : α) :
     coheight a = ⨆ (p : LTSeries α) (_ : a ≤ p.head), (p.length : ℕ∞) := by
   apply Equiv.iSup_congr ⟨RelSeries.reverse, RelSeries.reverse, RelSeries.reverse_reverse,
     RelSeries.reverse_reverse⟩
   congr! 1
-=======
+
 lemma height_le_iff {a : α} {n : ℕ∞} :
     height a ≤ n ↔ ∀ ⦃p : LTSeries α⦄, p.last ≤ a → p.length ≤ n := by
  rw [height, iSup₂_le_iff]
+
+lemma coheight_le_iff {a : α} {n : ℕ∞} :
+    coheight a ≤ n ↔ ∀ ⦃p : LTSeries α⦄, a ≤ p.head → p.length ≤ n := by
+ rw [coheight_eq, iSup₂_le_iff]
 
 lemma height_le {a : α} {n : ℕ∞} (h : ∀ (p : LTSeries α), p.last = a → p.length ≤ n) :
     height a ≤ n := by
@@ -128,14 +138,13 @@
  · rw [height_le_iff]
    exact fun h p hlast => h (le_of_eq hlast)
  · exact height_le
->>>>>>> 0dcd1be5
+
 
 /--
 Alternative definition of height, with the supremum ranging only over those series that end at `a`.
 -/
 lemma height_eq_iSup_last_eq (a : α) :
     height a = ⨆ (p : LTSeries α) (_ : p.last = a), ↑(p.length) := by
-<<<<<<< HEAD
   apply le_antisymm
   · apply iSup₂_le
     intro p hlast
@@ -154,24 +163,18 @@
 -/
 lemma coheight_eq_iSup_head_eq  (a : α) :
     coheight a = ⨆ (p : LTSeries α) (_ : p.head = a), ↑(p.length) := by
-  show height (α := αᵒᵈ) a = ⨆ (p : LTSeries α) (_ : p.head = a), ↑(p.length)
-  rw [height_eq_iSup_last_eq]
+  rw [← height_orderDual, height_eq_iSup_last_eq]
   apply Equiv.iSup_congr ⟨RelSeries.reverse, RelSeries.reverse, RelSeries.reverse_reverse,
     RelSeries.reverse_reverse⟩
-  congr! 1
-
-lemma height_le {x : α} {n : ℕ∞} :
-    (∀ (p : LTSeries α), p.last = x → p.length ≤ n) → height x ≤ n := by
-  simp [height_eq_iSup_last_eq, iSup_le_iff.mpr]
-=======
-  apply eq_of_forall_ge_iff
-  intro n
-  rw [height_le_iff', iSup₂_le_iff]
->>>>>>> 0dcd1be5
-
-lemma coheight_le {x : α} {n : ℕ∞} :
-    (∀ (p : LTSeries α), p.head = x → p.length ≤ n) → coheight x ≤ n := by
-  simp [coheight_eq_iSup_head_eq, iSup_le_iff.mpr]
+  simp
+
+lemma coheight_le_iff' {a : α} {n : ℕ∞} :
+    coheight a ≤ n ↔ ∀ ⦃p : LTSeries α⦄, p.head = a → p.length ≤ n := by
+  rw [coheight_eq_iSup_head_eq, iSup₂_le_iff]
+
+lemma coheight_le {a : α} {n : ℕ∞} (h : ∀ (p : LTSeries α), p.head = a → p.length ≤ n) :
+    coheight a ≤ n :=
+  coheight_le_iff'.mpr h
 
 lemma length_le_height {p : LTSeries α} {x : α} (hlast : p.last ≤ x) :
     p.length ≤ height x := by
@@ -236,9 +239,9 @@
 In a maximally long series, i.e one as long as the coheight of the first element, the coheight of
 each element is its reverse index in the series.
 -/
-lemma coheight_eq_index_of_length_eq_head_coheight (p : LTSeries α) (h : p.length = coheight p.head)
+lemma coheight_eq_index_of_length_eq_head_coheight {p : LTSeries α} (h : p.length = coheight p.head)
     (i : Fin (p.length + 1)) : coheight (p i) = i.rev := by
-  simpa using height_eq_index_of_length_eq_height_last (α := αᵒᵈ) p.reverse (by simpa) i.rev
+  simpa using height_eq_index_of_length_eq_height_last (α := αᵒᵈ) (p := p.reverse) (by simpa) i.rev
 
 lemma height_mono : Monotone (α := α) height :=
   fun _ _ hab ↦ biSup_mono (fun _ hla => hla.trans hab)
@@ -422,7 +425,7 @@
     · rw [← hp]
       apply LTSeries.strictMono
       simp [Fin.last]; omega
-    · exact height_eq_index_of_length_eq_height_last p (by simp [hlen, hp, hx]) ⟨n, by omega⟩
+    · exact height_eq_index_of_length_eq_height_last (by simp [hlen, hp, hx]) ⟨n, by omega⟩
   · intro ⟨y, hyx, hy⟩
     exact hy ▸ height_strictMono y x hyx hfin
 
