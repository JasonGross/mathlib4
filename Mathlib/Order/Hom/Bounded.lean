--- conflicted
+++ resolved
@@ -307,21 +307,15 @@
 
 end Top
 
-<<<<<<< HEAD
-instance [LE β] [Top β] : LE (TopHom α β) where
-  le f g := (f : α → β) ≤ g
-
-instance [LE β] [Top β] : DFunLike.PointwiseLE (TopHom α β) where
-
-=======
 instance instLE [LE β] [Top β] : LE (TopHom α β) where
   le f g := (f : α → β) ≤ g
 
->>>>>>> c7e59e3f
-instance [Preorder β] [Top β] : Preorder (TopHom α β) :=
+instance instPointwiseLE [LE β] [Top β] : DFunLike.PointwiseLE (TopHom α β) where
+
+instance instPreorder [Preorder β] [Top β] : Preorder (TopHom α β) :=
   Preorder.lift (DFunLike.coe : TopHom α β → α → β)
 
-instance [PartialOrder β] [Top β] : PartialOrder (TopHom α β) :=
+instance instPartialOrder [PartialOrder β] [Top β] : PartialOrder (TopHom α β) :=
   DFunLike.instPartialOrder
 
 section OrderTop
@@ -511,21 +505,15 @@
 
 end Bot
 
-<<<<<<< HEAD
-instance [LE β] [Bot β] : LE (BotHom α β) where
-  le f g := (f : α → β) ≤ g
-
-instance [LE β] [Bot β] : DFunLike.PointwiseLE (BotHom α β) where
-
-=======
 instance instLE [LE β] [Bot β] : LE (BotHom α β) where
   le f g := (f : α → β) ≤ g
 
->>>>>>> c7e59e3f
-instance [Preorder β] [Bot β] : Preorder (BotHom α β) :=
+instance instPointwiseLE [LE β] [Bot β] : DFunLike.PointwiseLE (BotHom α β) where
+
+instance instPreorder [Preorder β] [Bot β] : Preorder (BotHom α β) :=
   Preorder.lift (DFunLike.coe : BotHom α β → α → β)
 
-instance [PartialOrder β] [Bot β] : PartialOrder (BotHom α β) :=
+instance instPartialOrder [PartialOrder β] [Bot β] : PartialOrder (BotHom α β) :=
   DFunLike.instPartialOrder
 
 section OrderBot
