--- conflicted
+++ resolved
@@ -820,10 +820,6 @@
 
 theorem Set.image_sSup {f : α → β} (s : Set (Set α)) : f '' sSup s = sSup (image f '' s) :=
   Set.image_sUnion
-<<<<<<< HEAD
-#align set.image_Sup Set.image_sSup
-=======
->>>>>>> 59de845a
 
 /-- Using `Set.image`, a function between types yields a `sSupHom` between their lattices of
 subsets.
