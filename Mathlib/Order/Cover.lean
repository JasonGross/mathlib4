/-
Copyright (c) 2021 Yaël Dillies. All rights reserved.
Released under Apache 2.0 license as described in the file LICENSE.
Authors: Yaël Dillies, Violeta Hernández Palacios, Grayson Burton, Floris van Doorn
-/
import Mathlib.Order.Interval.Set.OrdConnected
import Mathlib.Order.Interval.Set.WithBotTop
import Mathlib.Order.Antisymmetrization

/-!
# The covering relation

This file defines the covering relation in an order. `b` is said to cover `a` if `a < b` and there
is no element in between. We say that `b` weakly covers `a` if `a ≤ b` and there is no element
between `a` and `b`. In a partial order this is equivalent to `a ⋖ b ∨ a = b`, in a preorder this
is equivalent to `a ⋖ b ∨ (a ≤ b ∧ b ≤ a)`

## Notation

* `a ⋖ b` means that `b` covers `a`.
* `a ⩿ b` means that `b` weakly covers `a`.
-/


open Set OrderDual

variable {α β : Type*}

section WeaklyCovers

section Preorder

variable [Preorder α] [Preorder β] {a b c : α}

/-- `WCovBy a b` means that `a = b` or `b` covers `a`.
This means that `a ≤ b` and there is no element in between.
-/
def WCovBy (a b : α) : Prop :=
  a ≤ b ∧ ∀ ⦃c⦄, a < c → ¬c < b

/-- Notation for `WCovBy a b`. -/
infixl:50 " ⩿ " => WCovBy

theorem WCovBy.le (h : a ⩿ b) : a ≤ b :=
  h.1

theorem WCovBy.refl (a : α) : a ⩿ a :=
  ⟨le_rfl, fun _ hc => hc.not_lt⟩

@[simp] lemma WCovBy.rfl : a ⩿ a := WCovBy.refl a

protected theorem Eq.wcovBy (h : a = b) : a ⩿ b :=
  h ▸ WCovBy.rfl

theorem wcovBy_of_le_of_le (h1 : a ≤ b) (h2 : b ≤ a) : a ⩿ b :=
  ⟨h1, fun _ hac hcb => (hac.trans hcb).not_le h2⟩

alias LE.le.wcovBy_of_le := wcovBy_of_le_of_le

theorem AntisymmRel.wcovBy (h : AntisymmRel (· ≤ ·) a b) : a ⩿ b :=
  wcovBy_of_le_of_le h.1 h.2

theorem WCovBy.wcovBy_iff_le (hab : a ⩿ b) : b ⩿ a ↔ b ≤ a :=
  ⟨fun h => h.le, fun h => h.wcovBy_of_le hab.le⟩

theorem wcovBy_of_eq_or_eq (hab : a ≤ b) (h : ∀ c, a ≤ c → c ≤ b → c = a ∨ c = b) : a ⩿ b :=
  ⟨hab, fun c ha hb => (h c ha.le hb.le).elim ha.ne' hb.ne⟩

theorem AntisymmRel.trans_wcovBy (hab : AntisymmRel (· ≤ ·) a b) (hbc : b ⩿ c) : a ⩿ c :=
  ⟨hab.1.trans hbc.le, fun _ had hdc => hbc.2 (hab.2.trans_lt had) hdc⟩

theorem wcovBy_congr_left (hab : AntisymmRel (· ≤ ·) a b) : a ⩿ c ↔ b ⩿ c :=
  ⟨hab.symm.trans_wcovBy, hab.trans_wcovBy⟩

theorem WCovBy.trans_antisymm_rel (hab : a ⩿ b) (hbc : AntisymmRel (· ≤ ·) b c) : a ⩿ c :=
  ⟨hab.le.trans hbc.1, fun _ had hdc => hab.2 had <| hdc.trans_le hbc.2⟩

theorem wcovBy_congr_right (hab : AntisymmRel (· ≤ ·) a b) : c ⩿ a ↔ c ⩿ b :=
  ⟨fun h => h.trans_antisymm_rel hab, fun h => h.trans_antisymm_rel hab.symm⟩

/-- If `a ≤ b`, then `b` does not cover `a` iff there's an element in between. -/
theorem not_wcovBy_iff (h : a ≤ b) : ¬a ⩿ b ↔ ∃ c, a < c ∧ c < b := by
  simp_rw [WCovBy, h, true_and_iff, not_forall, exists_prop, not_not]

instance WCovBy.isRefl : IsRefl α (· ⩿ ·) :=
  ⟨WCovBy.refl⟩

theorem WCovBy.Ioo_eq (h : a ⩿ b) : Ioo a b = ∅ :=
  eq_empty_iff_forall_not_mem.2 fun _ hx => h.2 hx.1 hx.2

theorem wcovBy_iff_Ioo_eq : a ⩿ b ↔ a ≤ b ∧ Ioo a b = ∅ :=
  and_congr_right' <| by simp [eq_empty_iff_forall_not_mem]

lemma WCovBy.of_le_of_le (hac : a ⩿ c) (hab : a ≤ b) (hbc : b ≤ c) : b ⩿ c :=
  ⟨hbc, fun _x hbx hxc ↦ hac.2 (hab.trans_lt hbx) hxc⟩

lemma WCovBy.of_le_of_le' (hac : a ⩿ c) (hab : a ≤ b) (hbc : b ≤ c) : a ⩿ b :=
  ⟨hab, fun _x hax hxb ↦ hac.2 hax <| hxb.trans_le hbc⟩

theorem WCovBy.of_image (f : α ↪o β) (h : f a ⩿ f b) : a ⩿ b :=
  ⟨f.le_iff_le.mp h.le, fun _ hac hcb => h.2 (f.lt_iff_lt.mpr hac) (f.lt_iff_lt.mpr hcb)⟩

theorem WCovBy.image (f : α ↪o β) (hab : a ⩿ b) (h : (range f).OrdConnected) : f a ⩿ f b := by
  refine ⟨f.monotone hab.le, fun c ha hb => ?_⟩
  obtain ⟨c, rfl⟩ := h.out (mem_range_self _) (mem_range_self _) ⟨ha.le, hb.le⟩
  rw [f.lt_iff_lt] at ha hb
  exact hab.2 ha hb

theorem Set.OrdConnected.apply_wcovBy_apply_iff (f : α ↪o β) (h : (range f).OrdConnected) :
    f a ⩿ f b ↔ a ⩿ b :=
  ⟨fun h2 => h2.of_image f, fun hab => hab.image f h⟩

@[simp]
theorem apply_wcovBy_apply_iff {E : Type*} [EquivLike E α β] [OrderIsoClass E α β] (e : E) :
    e a ⩿ e b ↔ a ⩿ b :=
  (ordConnected_range (e : α ≃o β)).apply_wcovBy_apply_iff ((e : α ≃o β) : α ↪o β)

@[simp]
theorem toDual_wcovBy_toDual_iff : toDual b ⩿ toDual a ↔ a ⩿ b :=
  and_congr_right' <| forall_congr' fun _ => forall_swap

@[simp]
theorem ofDual_wcovBy_ofDual_iff {a b : αᵒᵈ} : ofDual a ⩿ ofDual b ↔ b ⩿ a :=
  and_congr_right' <| forall_congr' fun _ => forall_swap

alias ⟨_, WCovBy.toDual⟩ := toDual_wcovBy_toDual_iff

alias ⟨_, WCovBy.ofDual⟩ := ofDual_wcovBy_ofDual_iff

<<<<<<< HEAD
theorem OrderIso.map_wcovBy {α β : Type*} [Preorder α] [Preorder β]
    (f : α ≃o β) {x y : α} (h : x ⩿ y) : f x ⩿ f y := by
  use f.monotone h.1
  intro a
  rw [← f.apply_symm_apply a, f.lt_iff_lt, f.lt_iff_lt]
  apply h.2

=======
theorem OrderEmbedding.wcovBy_of_apply {α β : Type*} [Preorder α] [Preorder β]
    (f : α ↪o β) {x y : α} (h : f x ⩿ f y) : x ⩿ y := by
  use f.le_iff_le.1 h.1
  intro a
  rw [← f.lt_iff_lt, ← f.lt_iff_lt]
  apply h.2

theorem OrderIso.map_wcovBy {α β : Type*} [Preorder α] [Preorder β]
    (f : α ≃o β) {x y : α} : f x ⩿ f y ↔ x ⩿ y := by
  use f.toOrderEmbedding.wcovBy_of_apply
  conv_lhs => rw [← f.symm_apply_apply x, ← f.symm_apply_apply y]
  exact f.symm.toOrderEmbedding.wcovBy_of_apply

>>>>>>> a9c2d4fb
end Preorder

section PartialOrder

variable [PartialOrder α] {a b c : α}

theorem WCovBy.eq_or_eq (h : a ⩿ b) (h2 : a ≤ c) (h3 : c ≤ b) : c = a ∨ c = b := by
  rcases h2.eq_or_lt with (h2 | h2); · exact Or.inl h2.symm
  rcases h3.eq_or_lt with (h3 | h3); · exact Or.inr h3
  exact (h.2 h2 h3).elim

/-- An `iff` version of `WCovBy.eq_or_eq` and `wcovBy_of_eq_or_eq`. -/
theorem wcovBy_iff_le_and_eq_or_eq : a ⩿ b ↔ a ≤ b ∧ ∀ c, a ≤ c → c ≤ b → c = a ∨ c = b :=
  ⟨fun h => ⟨h.le, fun _ => h.eq_or_eq⟩, And.rec wcovBy_of_eq_or_eq⟩

theorem WCovBy.le_and_le_iff (h : a ⩿ b) : a ≤ c ∧ c ≤ b ↔ c = a ∨ c = b := by
  refine ⟨fun h2 => h.eq_or_eq h2.1 h2.2, ?_⟩; rintro (rfl | rfl)
  exacts [⟨le_rfl, h.le⟩, ⟨h.le, le_rfl⟩]

theorem WCovBy.Icc_eq (h : a ⩿ b) : Icc a b = {a, b} := by
  ext c
  exact h.le_and_le_iff

theorem WCovBy.Ico_subset (h : a ⩿ b) : Ico a b ⊆ {a} := by
  rw [← Icc_diff_right, h.Icc_eq, diff_singleton_subset_iff, pair_comm]

theorem WCovBy.Ioc_subset (h : a ⩿ b) : Ioc a b ⊆ {b} := by
  rw [← Icc_diff_left, h.Icc_eq, diff_singleton_subset_iff]

end PartialOrder

section SemilatticeSup

variable [SemilatticeSup α] {a b c : α}

theorem WCovBy.sup_eq (hac : a ⩿ c) (hbc : b ⩿ c) (hab : a ≠ b) : a ⊔ b = c :=
  (sup_le hac.le hbc.le).eq_of_not_lt fun h =>
    hab.lt_sup_or_lt_sup.elim (fun h' => hac.2 h' h) fun h' => hbc.2 h' h

end SemilatticeSup

section SemilatticeInf

variable [SemilatticeInf α] {a b c : α}

theorem WCovBy.inf_eq (hca : c ⩿ a) (hcb : c ⩿ b) (hab : a ≠ b) : a ⊓ b = c :=
  (le_inf hca.le hcb.le).eq_of_not_gt fun h => hab.inf_lt_or_inf_lt.elim (hca.2 h) (hcb.2 h)

end SemilatticeInf

end WeaklyCovers

section LT

variable [LT α] {a b : α}

/-- `CovBy a b` means that `b` covers `a`: `a < b` and there is no element in between. -/
def CovBy (a b : α) : Prop :=
  a < b ∧ ∀ ⦃c⦄, a < c → ¬c < b

/-- Notation for `CovBy a b`. -/
infixl:50 " ⋖ " => CovBy

theorem CovBy.lt (h : a ⋖ b) : a < b :=
  h.1

/-- If `a < b`, then `b` does not cover `a` iff there's an element in between. -/
theorem not_covBy_iff (h : a < b) : ¬a ⋖ b ↔ ∃ c, a < c ∧ c < b := by
  simp_rw [CovBy, h, true_and_iff, not_forall, exists_prop, not_not]

alias ⟨exists_lt_lt_of_not_covBy, _⟩ := not_covBy_iff

alias LT.lt.exists_lt_lt := exists_lt_lt_of_not_covBy

/-- In a dense order, nothing covers anything. -/
theorem not_covBy [DenselyOrdered α] : ¬a ⋖ b := fun h =>
  let ⟨_, hc⟩ := exists_between h.1
  h.2 hc.1 hc.2

theorem denselyOrdered_iff_forall_not_covBy : DenselyOrdered α ↔ ∀ a b : α, ¬a ⋖ b :=
  ⟨fun h _ _ => @not_covBy _ _ _ _ h, fun h =>
    ⟨fun _ _ hab => exists_lt_lt_of_not_covBy hab <| h _ _⟩⟩

@[deprecated (since := "2024-04-04")]
alias densely_ordered_iff_forall_not_covBy := denselyOrdered_iff_forall_not_covBy

@[simp]
theorem toDual_covBy_toDual_iff : toDual b ⋖ toDual a ↔ a ⋖ b :=
  and_congr_right' <| forall_congr' fun _ => forall_swap

@[simp]
theorem ofDual_covBy_ofDual_iff {a b : αᵒᵈ} : ofDual a ⋖ ofDual b ↔ b ⋖ a :=
  and_congr_right' <| forall_congr' fun _ => forall_swap

alias ⟨_, CovBy.toDual⟩ := toDual_covBy_toDual_iff

alias ⟨_, CovBy.ofDual⟩ := ofDual_covBy_ofDual_iff

end LT

section Preorder

variable [Preorder α] [Preorder β] {a b c : α}

theorem CovBy.le (h : a ⋖ b) : a ≤ b :=
  h.1.le

protected theorem CovBy.ne (h : a ⋖ b) : a ≠ b :=
  h.lt.ne

theorem CovBy.ne' (h : a ⋖ b) : b ≠ a :=
  h.lt.ne'

protected theorem CovBy.wcovBy (h : a ⋖ b) : a ⩿ b :=
  ⟨h.le, h.2⟩

theorem WCovBy.covBy_of_not_le (h : a ⩿ b) (h2 : ¬b ≤ a) : a ⋖ b :=
  ⟨h.le.lt_of_not_le h2, h.2⟩

theorem WCovBy.covBy_of_lt (h : a ⩿ b) (h2 : a < b) : a ⋖ b :=
  ⟨h2, h.2⟩

lemma CovBy.of_le_of_lt (hac : a ⋖ c) (hab : a ≤ b) (hbc : b < c) : b ⋖ c :=
  ⟨hbc, fun _x hbx hxc ↦ hac.2 (hab.trans_lt hbx) hxc⟩

lemma CovBy.of_lt_of_le (hac : a ⋖ c) (hab : a < b) (hbc : b ≤ c) : a ⋖ b :=
  ⟨hab, fun _x hax hxb ↦ hac.2 hax <| hxb.trans_le hbc⟩

theorem not_covBy_of_lt_of_lt (h₁ : a < b) (h₂ : b < c) : ¬a ⋖ c :=
  (not_covBy_iff (h₁.trans h₂)).2 ⟨b, h₁, h₂⟩

theorem covBy_iff_wcovBy_and_lt : a ⋖ b ↔ a ⩿ b ∧ a < b :=
  ⟨fun h => ⟨h.wcovBy, h.lt⟩, fun h => h.1.covBy_of_lt h.2⟩

theorem covBy_iff_wcovBy_and_not_le : a ⋖ b ↔ a ⩿ b ∧ ¬b ≤ a :=
  ⟨fun h => ⟨h.wcovBy, h.lt.not_le⟩, fun h => h.1.covBy_of_not_le h.2⟩

theorem wcovBy_iff_covBy_or_le_and_le : a ⩿ b ↔ a ⋖ b ∨ a ≤ b ∧ b ≤ a :=
  ⟨fun h => or_iff_not_imp_right.mpr fun h' => h.covBy_of_not_le fun hba => h' ⟨h.le, hba⟩,
    fun h' => h'.elim (fun h => h.wcovBy) fun h => h.1.wcovBy_of_le h.2⟩

alias ⟨WCovBy.covBy_or_le_and_le, _⟩ := wcovBy_iff_covBy_or_le_and_le

theorem AntisymmRel.trans_covBy (hab : AntisymmRel (· ≤ ·) a b) (hbc : b ⋖ c) : a ⋖ c :=
  ⟨hab.1.trans_lt hbc.lt, fun _ had hdc => hbc.2 (hab.2.trans_lt had) hdc⟩

theorem covBy_congr_left (hab : AntisymmRel (· ≤ ·) a b) : a ⋖ c ↔ b ⋖ c :=
  ⟨hab.symm.trans_covBy, hab.trans_covBy⟩

theorem CovBy.trans_antisymmRel (hab : a ⋖ b) (hbc : AntisymmRel (· ≤ ·) b c) : a ⋖ c :=
  ⟨hab.lt.trans_le hbc.1, fun _ had hdb => hab.2 had <| hdb.trans_le hbc.2⟩

theorem covBy_congr_right (hab : AntisymmRel (· ≤ ·) a b) : c ⋖ a ↔ c ⋖ b :=
  ⟨fun h => h.trans_antisymmRel hab, fun h => h.trans_antisymmRel hab.symm⟩

instance : IsNonstrictStrictOrder α (· ⩿ ·) (· ⋖ ·) :=
  ⟨fun _ _ =>
    covBy_iff_wcovBy_and_not_le.trans <| and_congr_right fun h => h.wcovBy_iff_le.not.symm⟩

instance CovBy.isIrrefl : IsIrrefl α (· ⋖ ·) :=
  ⟨fun _ ha => ha.ne rfl⟩

theorem CovBy.Ioo_eq (h : a ⋖ b) : Ioo a b = ∅ :=
  h.wcovBy.Ioo_eq

theorem covBy_iff_Ioo_eq : a ⋖ b ↔ a < b ∧ Ioo a b = ∅ :=
  and_congr_right' <| by simp [eq_empty_iff_forall_not_mem]

theorem CovBy.of_image (f : α ↪o β) (h : f a ⋖ f b) : a ⋖ b :=
  ⟨f.lt_iff_lt.mp h.lt, fun _ hac hcb => h.2 (f.lt_iff_lt.mpr hac) (f.lt_iff_lt.mpr hcb)⟩

theorem CovBy.image (f : α ↪o β) (hab : a ⋖ b) (h : (range f).OrdConnected) : f a ⋖ f b :=
  (hab.wcovBy.image f h).covBy_of_lt <| f.strictMono hab.lt

theorem Set.OrdConnected.apply_covBy_apply_iff (f : α ↪o β) (h : (range f).OrdConnected) :
    f a ⋖ f b ↔ a ⋖ b :=
  ⟨CovBy.of_image f, fun hab => hab.image f h⟩

@[simp]
theorem apply_covBy_apply_iff {E : Type*} [EquivLike E α β] [OrderIsoClass E α β] (e : E) :
    e a ⋖ e b ↔ a ⋖ b :=
  (ordConnected_range (e : α ≃o β)).apply_covBy_apply_iff ((e : α ≃o β) : α ↪o β)

theorem covBy_of_eq_or_eq (hab : a < b) (h : ∀ c, a ≤ c → c ≤ b → c = a ∨ c = b) : a ⋖ b :=
  ⟨hab, fun c ha hb => (h c ha.le hb.le).elim ha.ne' hb.ne⟩

<<<<<<< HEAD
theorem OrderIso.map_covBy {α β : Type*} [Preorder α] [Preorder β]
    (f : α ≃o β) {x y : α} (h : x ⋖ y) : f x ⋖ f y := by
  use f.strictMono h.1
  intro a
  rw [← f.apply_symm_apply a, f.lt_iff_lt, f.lt_iff_lt]
  apply h.2

=======
theorem OrderEmbedding.covBy_of_apply {α β : Type*} [Preorder α] [Preorder β]
    (f : α ↪o β) {x y : α} (h : f x ⋖ f y) : x ⋖ y := by
  use f.lt_iff_lt.1 h.1
  intro a
  rw [← f.lt_iff_lt, ← f.lt_iff_lt]
  apply h.2

theorem OrderIso.map_covBy {α β : Type*} [Preorder α] [Preorder β]
    (f : α ≃o β) {x y : α} : f x ⋖ f y ↔ x ⋖ y := by
  use f.toOrderEmbedding.covBy_of_apply
  conv_lhs => rw [← f.symm_apply_apply x, ← f.symm_apply_apply y]
  exact f.symm.toOrderEmbedding.covBy_of_apply

>>>>>>> a9c2d4fb
end Preorder

section PartialOrder

variable [PartialOrder α] {a b c : α}

theorem WCovBy.covBy_of_ne (h : a ⩿ b) (h2 : a ≠ b) : a ⋖ b :=
  ⟨h.le.lt_of_ne h2, h.2⟩

theorem covBy_iff_wcovBy_and_ne : a ⋖ b ↔ a ⩿ b ∧ a ≠ b :=
  ⟨fun h => ⟨h.wcovBy, h.ne⟩, fun h => h.1.covBy_of_ne h.2⟩

theorem wcovBy_iff_covBy_or_eq : a ⩿ b ↔ a ⋖ b ∨ a = b := by
  rw [le_antisymm_iff, wcovBy_iff_covBy_or_le_and_le]

theorem wcovBy_iff_eq_or_covBy : a ⩿ b ↔ a = b ∨ a ⋖ b :=
  wcovBy_iff_covBy_or_eq.trans or_comm

alias ⟨WCovBy.covBy_or_eq, _⟩ := wcovBy_iff_covBy_or_eq

alias ⟨WCovBy.eq_or_covBy, _⟩ := wcovBy_iff_eq_or_covBy

theorem CovBy.eq_or_eq (h : a ⋖ b) (h2 : a ≤ c) (h3 : c ≤ b) : c = a ∨ c = b :=
  h.wcovBy.eq_or_eq h2 h3

/-- An `iff` version of `CovBy.eq_or_eq` and `covBy_of_eq_or_eq`. -/
theorem covBy_iff_lt_and_eq_or_eq : a ⋖ b ↔ a < b ∧ ∀ c, a ≤ c → c ≤ b → c = a ∨ c = b :=
  ⟨fun h => ⟨h.lt, fun _ => h.eq_or_eq⟩, And.rec covBy_of_eq_or_eq⟩

theorem CovBy.Ico_eq (h : a ⋖ b) : Ico a b = {a} := by
  rw [← Ioo_union_left h.lt, h.Ioo_eq, empty_union]

theorem CovBy.Ioc_eq (h : a ⋖ b) : Ioc a b = {b} := by
  rw [← Ioo_union_right h.lt, h.Ioo_eq, empty_union]

theorem CovBy.Icc_eq (h : a ⋖ b) : Icc a b = {a, b} :=
  h.wcovBy.Icc_eq

end PartialOrder

section LinearOrder

variable [LinearOrder α] {a b c : α}

theorem CovBy.Ioi_eq (h : a ⋖ b) : Ioi a = Ici b := by
  rw [← Ioo_union_Ici_eq_Ioi h.lt, h.Ioo_eq, empty_union]

theorem CovBy.Iio_eq (h : a ⋖ b) : Iio b = Iic a := by
  rw [← Iic_union_Ioo_eq_Iio h.lt, h.Ioo_eq, union_empty]

theorem WCovBy.le_of_lt (hab : a ⩿ b) (hcb : c < b) : c ≤ a :=
  not_lt.1 fun hac => hab.2 hac hcb

theorem WCovBy.ge_of_gt (hab : a ⩿ b) (hac : a < c) : b ≤ c :=
  not_lt.1 <| hab.2 hac

theorem CovBy.le_of_lt (hab : a ⋖ b) : c < b → c ≤ a :=
  hab.wcovBy.le_of_lt

theorem CovBy.ge_of_gt (hab : a ⋖ b) : a < c → b ≤ c :=
  hab.wcovBy.ge_of_gt

theorem CovBy.unique_left (ha : a ⋖ c) (hb : b ⋖ c) : a = b :=
  (hb.le_of_lt ha.lt).antisymm <| ha.le_of_lt hb.lt

theorem CovBy.unique_right (hb : a ⋖ b) (hc : a ⋖ c) : b = c :=
  (hb.ge_of_gt hc.lt).antisymm <| hc.ge_of_gt hb.lt

/-- If `a`, `b`, `c` are consecutive and `a < x < c` then `x = b`. -/
theorem CovBy.eq_of_between {x : α} (hab : a ⋖ b) (hbc : b ⋖ c) (hax : a < x) (hxc : x < c) :
    x = b :=
  le_antisymm (le_of_not_lt fun h => hbc.2 h hxc) (le_of_not_lt <| hab.2 hax)

/-- If `a < b` then there exist `a' > a` and `b' < b` such that `Set.Iio a'` is strictly to the left
of `Set.Ioi b'`. -/
lemma LT.lt.exists_disjoint_Iio_Ioi (h : a < b) :
    ∃ a' > a, ∃ b' < b, ∀ x < a', ∀ y > b', x < y := by
  by_cases h' : a ⋖ b
  · exact ⟨b, h, a, h, fun x hx y hy => hx.trans_le <| h'.ge_of_gt hy⟩
  · rcases h.exists_lt_lt h' with ⟨c, ha, hb⟩
    exact ⟨c, ha, c, hb, fun _ h₁ _ => lt_trans h₁⟩

end LinearOrder

namespace Set
variable {s t : Set α} {a : α}

@[simp] lemma wcovBy_insert (x : α) (s : Set α) : s ⩿ insert x s := by
  refine wcovBy_of_eq_or_eq (subset_insert x s) fun t hst h2t => ?_
  by_cases h : x ∈ t
  · exact Or.inr (subset_antisymm h2t <| insert_subset_iff.mpr ⟨h, hst⟩)
  · refine Or.inl (subset_antisymm ?_ hst)
    rwa [← diff_singleton_eq_self h, diff_singleton_subset_iff]

@[simp] lemma sdiff_singleton_wcovBy (s : Set α) (a : α) : s \ {a} ⩿ s := by
  by_cases ha : a ∈ s
  · convert wcovBy_insert a _
    ext
    simp [ha]
  · simp [ha]

@[simp] lemma covBy_insert (ha : a ∉ s) : s ⋖ insert a s :=
  (wcovBy_insert _ _).covBy_of_lt <| ssubset_insert ha

@[simp] lemma sdiff_singleton_covBy (ha : a ∈ s) : s \ {a} ⋖ s :=
  ⟨sdiff_lt (singleton_subset_iff.2 ha) <| singleton_ne_empty _, (sdiff_singleton_wcovBy _ _).2⟩

lemma _root_.CovBy.exists_set_insert (h : s ⋖ t) : ∃ a ∉ s, insert a s = t :=
  let ⟨a, ha, hst⟩ := ssubset_iff_insert.1 h.lt
  ⟨a, ha, (hst.eq_of_not_ssuperset <| h.2 <| ssubset_insert ha).symm⟩

lemma _root_.CovBy.exists_set_sdiff_singleton (h : s ⋖ t) : ∃ a ∈ t, t \ {a} =  s :=
  let ⟨a, ha, hst⟩ := ssubset_iff_sdiff_singleton.1 h.lt
  ⟨a, ha, (hst.eq_of_not_ssubset fun h' ↦ h.2 h' <|
    sdiff_lt (singleton_subset_iff.2 ha) <| singleton_ne_empty _).symm⟩

lemma covBy_iff_exists_insert : s ⋖ t ↔ ∃ a ∉ s, insert a s = t :=
  ⟨CovBy.exists_set_insert, by rintro ⟨a, ha, rfl⟩; exact covBy_insert ha⟩

lemma covBy_iff_exists_sdiff_singleton : s ⋖ t ↔ ∃ a ∈ t, t \ {a} = s :=
  ⟨CovBy.exists_set_sdiff_singleton, by rintro ⟨a, ha, rfl⟩; exact sdiff_singleton_covBy ha⟩

end Set

section Relation

open Relation

lemma wcovBy_eq_reflGen_covBy [PartialOrder α] : ((· : α) ⩿ ·) = ReflGen (· ⋖ ·) := by
  ext x y; simp_rw [wcovBy_iff_eq_or_covBy, @eq_comm _ x, reflGen_iff]

lemma transGen_wcovBy_eq_reflTransGen_covBy [PartialOrder α] :
    TransGen ((· : α) ⩿ ·) = ReflTransGen (· ⋖ ·) := by
  rw [wcovBy_eq_reflGen_covBy, transGen_reflGen]

lemma reflTransGen_wcovBy_eq_reflTransGen_covBy [PartialOrder α] :
    ReflTransGen ((· : α) ⩿ ·) = ReflTransGen (· ⋖ ·) := by
  rw [wcovBy_eq_reflGen_covBy, reflTransGen_reflGen]

end Relation

namespace Prod

variable [PartialOrder α] [PartialOrder β] {a a₁ a₂ : α} {b b₁ b₂ : β} {x y : α × β}

@[simp]
theorem swap_wcovBy_swap : x.swap ⩿ y.swap ↔ x ⩿ y :=
  apply_wcovBy_apply_iff (OrderIso.prodComm : α × β ≃o β × α)

@[simp]
theorem swap_covBy_swap : x.swap ⋖ y.swap ↔ x ⋖ y :=
  apply_covBy_apply_iff (OrderIso.prodComm : α × β ≃o β × α)

theorem fst_eq_or_snd_eq_of_wcovBy : x ⩿ y → x.1 = y.1 ∨ x.2 = y.2 := by
  refine fun h => of_not_not fun hab => ?_
  push_neg at hab
  exact
    h.2 (mk_lt_mk.2 <| Or.inl ⟨hab.1.lt_of_le h.1.1, le_rfl⟩)
      (mk_lt_mk.2 <| Or.inr ⟨le_rfl, hab.2.lt_of_le h.1.2⟩)

theorem _root_.WCovBy.fst (h : x ⩿ y) : x.1 ⩿ y.1 :=
  ⟨h.1.1, fun _ h₁ h₂ => h.2 (mk_lt_mk_iff_left.2 h₁) ⟨⟨h₂.le, h.1.2⟩, fun hc => h₂.not_le hc.1⟩⟩

theorem _root_.WCovBy.snd (h : x ⩿ y) : x.2 ⩿ y.2 :=
  ⟨h.1.2, fun _ h₁ h₂ => h.2 (mk_lt_mk_iff_right.2 h₁) ⟨⟨h.1.1, h₂.le⟩, fun hc => h₂.not_le hc.2⟩⟩

theorem mk_wcovBy_mk_iff_left : (a₁, b) ⩿ (a₂, b) ↔ a₁ ⩿ a₂ := by
  refine ⟨WCovBy.fst, (And.imp mk_le_mk_iff_left.2) fun h c h₁ h₂ => ?_⟩
  have : c.2 = b := h₂.le.2.antisymm h₁.le.2
  rw [← @Prod.mk.eta _ _ c, this, mk_lt_mk_iff_left] at h₁ h₂
  exact h h₁ h₂

theorem mk_wcovBy_mk_iff_right : (a, b₁) ⩿ (a, b₂) ↔ b₁ ⩿ b₂ :=
  swap_wcovBy_swap.trans mk_wcovBy_mk_iff_left

theorem mk_covBy_mk_iff_left : (a₁, b) ⋖ (a₂, b) ↔ a₁ ⋖ a₂ := by
  simp_rw [covBy_iff_wcovBy_and_lt, mk_wcovBy_mk_iff_left, mk_lt_mk_iff_left]

theorem mk_covBy_mk_iff_right : (a, b₁) ⋖ (a, b₂) ↔ b₁ ⋖ b₂ := by
  simp_rw [covBy_iff_wcovBy_and_lt, mk_wcovBy_mk_iff_right, mk_lt_mk_iff_right]

theorem mk_wcovBy_mk_iff : (a₁, b₁) ⩿ (a₂, b₂) ↔ a₁ ⩿ a₂ ∧ b₁ = b₂ ∨ b₁ ⩿ b₂ ∧ a₁ = a₂ := by
  refine ⟨fun h => ?_, ?_⟩
  · obtain rfl | rfl : a₁ = a₂ ∨ b₁ = b₂ := fst_eq_or_snd_eq_of_wcovBy h
    · exact Or.inr ⟨mk_wcovBy_mk_iff_right.1 h, rfl⟩
    · exact Or.inl ⟨mk_wcovBy_mk_iff_left.1 h, rfl⟩
  · rintro (⟨h, rfl⟩ | ⟨h, rfl⟩)
    · exact mk_wcovBy_mk_iff_left.2 h
    · exact mk_wcovBy_mk_iff_right.2 h

theorem mk_covBy_mk_iff : (a₁, b₁) ⋖ (a₂, b₂) ↔ a₁ ⋖ a₂ ∧ b₁ = b₂ ∨ b₁ ⋖ b₂ ∧ a₁ = a₂ := by
  refine ⟨fun h => ?_, ?_⟩
  · obtain rfl | rfl : a₁ = a₂ ∨ b₁ = b₂ := fst_eq_or_snd_eq_of_wcovBy h.wcovBy
    · exact Or.inr ⟨mk_covBy_mk_iff_right.1 h, rfl⟩
    · exact Or.inl ⟨mk_covBy_mk_iff_left.1 h, rfl⟩
  · rintro (⟨h, rfl⟩ | ⟨h, rfl⟩)
    · exact mk_covBy_mk_iff_left.2 h
    · exact mk_covBy_mk_iff_right.2 h

theorem wcovBy_iff : x ⩿ y ↔ x.1 ⩿ y.1 ∧ x.2 = y.2 ∨ x.2 ⩿ y.2 ∧ x.1 = y.1 := by
  cases x
  cases y
  exact mk_wcovBy_mk_iff

theorem covBy_iff : x ⋖ y ↔ x.1 ⋖ y.1 ∧ x.2 = y.2 ∨ x.2 ⋖ y.2 ∧ x.1 = y.1 := by
  cases x
  cases y
  exact mk_covBy_mk_iff

end Prod

namespace WithTop

variable [Preorder α] {a b : α}

@[simp, norm_cast] lemma coe_wcovBy_coe : (a : WithTop α) ⩿ b ↔ a ⩿ b :=
  Set.OrdConnected.apply_wcovBy_apply_iff OrderEmbedding.withTopCoe <| by
    simp [WithTop.range_coe, ordConnected_Iio]

@[simp, norm_cast] lemma coe_covBy_coe : (a : WithTop α) ⋖ b ↔ a ⋖ b :=
  Set.OrdConnected.apply_covBy_apply_iff OrderEmbedding.withTopCoe <| by
    simp [WithTop.range_coe, ordConnected_Iio]

@[simp] lemma coe_covBy_top : (a : WithTop α) ⋖ ⊤ ↔ IsMax a := by
  simp only [covBy_iff_Ioo_eq, ← image_coe_Ioi, coe_lt_top, image_eq_empty,
    true_and, Ioi_eq_empty_iff]

@[simp] lemma coe_wcovBy_top : (a : WithTop α) ⩿ ⊤ ↔ IsMax a := by
  simp only [wcovBy_iff_Ioo_eq, ← image_coe_Ioi, le_top, image_eq_empty, true_and, Ioi_eq_empty_iff]

end WithTop

namespace WithBot

variable [Preorder α] {a b : α}

@[simp, norm_cast] lemma coe_wcovBy_coe : (a : WithBot α) ⩿ b ↔ a ⩿ b :=
  Set.OrdConnected.apply_wcovBy_apply_iff OrderEmbedding.withBotCoe <| by
    simp [WithBot.range_coe, ordConnected_Ioi]

@[simp, norm_cast] lemma coe_covBy_coe : (a : WithBot α) ⋖ b ↔ a ⋖ b :=
  Set.OrdConnected.apply_covBy_apply_iff OrderEmbedding.withBotCoe <| by
    simp [WithBot.range_coe, ordConnected_Ioi]

@[simp] lemma bot_covBy_coe : ⊥ ⋖ (a : WithBot α) ↔ IsMin a := by
  simp only [covBy_iff_Ioo_eq, ← image_coe_Iio, bot_lt_coe, image_eq_empty,
    true_and, Iio_eq_empty_iff]

@[simp] lemma bot_wcovBy_coe : ⊥ ⩿ (a : WithBot α) ↔ IsMin a := by
  simp only [wcovBy_iff_Ioo_eq, ← image_coe_Iio, bot_le, image_eq_empty, true_and, Iio_eq_empty_iff]

end WithBot<|MERGE_RESOLUTION|>--- conflicted
+++ resolved
@@ -127,15 +127,6 @@
 
 alias ⟨_, WCovBy.ofDual⟩ := ofDual_wcovBy_ofDual_iff
 
-<<<<<<< HEAD
-theorem OrderIso.map_wcovBy {α β : Type*} [Preorder α] [Preorder β]
-    (f : α ≃o β) {x y : α} (h : x ⩿ y) : f x ⩿ f y := by
-  use f.monotone h.1
-  intro a
-  rw [← f.apply_symm_apply a, f.lt_iff_lt, f.lt_iff_lt]
-  apply h.2
-
-=======
 theorem OrderEmbedding.wcovBy_of_apply {α β : Type*} [Preorder α] [Preorder β]
     (f : α ↪o β) {x y : α} (h : f x ⩿ f y) : x ⩿ y := by
   use f.le_iff_le.1 h.1
@@ -149,7 +140,6 @@
   conv_lhs => rw [← f.symm_apply_apply x, ← f.symm_apply_apply y]
   exact f.symm.toOrderEmbedding.wcovBy_of_apply
 
->>>>>>> a9c2d4fb
 end Preorder
 
 section PartialOrder
@@ -336,15 +326,6 @@
 theorem covBy_of_eq_or_eq (hab : a < b) (h : ∀ c, a ≤ c → c ≤ b → c = a ∨ c = b) : a ⋖ b :=
   ⟨hab, fun c ha hb => (h c ha.le hb.le).elim ha.ne' hb.ne⟩
 
-<<<<<<< HEAD
-theorem OrderIso.map_covBy {α β : Type*} [Preorder α] [Preorder β]
-    (f : α ≃o β) {x y : α} (h : x ⋖ y) : f x ⋖ f y := by
-  use f.strictMono h.1
-  intro a
-  rw [← f.apply_symm_apply a, f.lt_iff_lt, f.lt_iff_lt]
-  apply h.2
-
-=======
 theorem OrderEmbedding.covBy_of_apply {α β : Type*} [Preorder α] [Preorder β]
     (f : α ↪o β) {x y : α} (h : f x ⋖ f y) : x ⋖ y := by
   use f.lt_iff_lt.1 h.1
@@ -358,7 +339,6 @@
   conv_lhs => rw [← f.symm_apply_apply x, ← f.symm_apply_apply y]
   exact f.symm.toOrderEmbedding.covBy_of_apply
 
->>>>>>> a9c2d4fb
 end Preorder
 
 section PartialOrder
