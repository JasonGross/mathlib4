--- conflicted
+++ resolved
@@ -146,18 +146,6 @@
 then the indexed product of `f i`s maps the indexed product of the filters `l i`
 to the indexed products of their pushforwards under individual `f i`s.
 
-<<<<<<< HEAD
-See also `map_dcomp_pi_finite` for the case of a finite index type.
--/
-theorem map_dcomp_pi {α β : ι → Type*} {f : ∀ i, α i → β i}
-    (hf : ∀ᶠ i in cofinite, Surjective (f i)) (l : ∀ i, Filter (α i)) :
-    map (f _ ∘' ·) (pi l) = pi fun i ↦ map (f i) (l i) := by
-  refine le_antisymm (tendsto_dcomp_pi fun _ ↦ tendsto_map) ?_
-  refine ((hasBasis_pi fun i ↦ (l i).basis_sets).map _).ge_iff.2 ?_
-  rintro ⟨I, s⟩ ⟨hI : I.Finite, hs : ∀ i ∈ I, s i ∈ l i⟩
-  classical
-  rw [← univ_pi_piecewise_univ, dcomp_image_univ_pi]
-=======
 See also `map_piMap_pi_finite` for the case of a finite index type.
 -/
 theorem map_piMap_pi {α β : ι → Type*} {f : ∀ i, α i → β i}
@@ -168,7 +156,6 @@
   rintro ⟨I, s⟩ ⟨hI : I.Finite, hs : ∀ i ∈ I, s i ∈ l i⟩
   classical
   rw [← univ_pi_piecewise_univ, piMap_image_univ_pi]
->>>>>>> 9ea4268c
   refine univ_pi_mem_pi (fun i ↦ ?_) ?_
   · if hi : i ∈ I then
       simpa [hi] using image_mem_map (hs i hi)
@@ -181,21 +168,12 @@
 the indexed product of `f i`s maps the indexed product of the filters `l i`
 to the indexed products of their pushforwards under individual `f i`s.
 
-<<<<<<< HEAD
-See also `map_dcomp_pi` for a more general case.
--/
-theorem map_dcomp_pi_finite {α β : ι → Type*} [Finite ι]
-    (f : ∀ i, α i → β i) (l : ∀ i, Filter (α i)) :
-    map (f _ ∘' ·) (pi l) = pi fun i ↦ map (f i) (l i) :=
-  map_dcomp_pi (by simp) l
-=======
 See also `map_piMap_pi` for a more general case.
 -/
 theorem map_piMap_pi_finite {α β : ι → Type*} [Finite ι]
     (f : ∀ i, α i → β i) (l : ∀ i, Filter (α i)) :
     map (Pi.map f) (pi l) = pi fun i ↦ map (f i) (l i) :=
   map_piMap_pi (by simp) l
->>>>>>> 9ea4268c
 
 end Filter
 
