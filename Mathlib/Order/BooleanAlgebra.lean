/-
Copyright (c) 2017 Johannes Hölzl. All rights reserved.
Released under Apache 2.0 license as described in the file LICENSE.
Authors: Johannes Hölzl, Bryan Gin-ge Chen
-/
import Mathlib.Order.Heyting.Basic

#align_import order.boolean_algebra from "leanprover-community/mathlib"@"9ac7c0c8c4d7a535ec3e5b34b8859aab9233b2f4"

/-!
# (Generalized) Boolean algebras

A Boolean algebra is a bounded distributive lattice with a complement operator. Boolean algebras
generalize the (classical) logic of propositions and the lattice of subsets of a set.

Generalized Boolean algebras may be less familiar, but they are essentially Boolean algebras which
do not necessarily have a top element (`⊤`) (and hence not all elements may have complements). One
example in mathlib is `Finset α`, the type of all finite subsets of an arbitrary
(not-necessarily-finite) type `α`.

`GeneralizedBooleanAlgebra α` is defined to be a distributive lattice with bottom (`⊥`) admitting
a *relative* complement operator, written using "set difference" notation as `x \ y` (`sdiff x y`).
For convenience, the `BooleanAlgebra` type class is defined to extend `GeneralizedBooleanAlgebra`
so that it is also bundled with a `\` operator.

(A terminological point: `x \ y` is the complement of `y` relative to the interval `[⊥, x]`. We do
not yet have relative complements for arbitrary intervals, as we do not even have lattice
intervals.)

## Main declarations

* `GeneralizedBooleanAlgebra`: a type class for generalized Boolean algebras
* `BooleanAlgebra`: a type class for Boolean algebras.
* `Prop.booleanAlgebra`: the Boolean algebra instance on `Prop`

## Implementation notes

The `sup_inf_sdiff` and `inf_inf_sdiff` axioms for the relative complement operator in
`GeneralizedBooleanAlgebra` are taken from
[Wikipedia](https://en.wikipedia.org/wiki/Boolean_algebra_(structure)#Generalizations).

[Stone's paper introducing generalized Boolean algebras][Stone1935] does not define a relative
complement operator `a \ b` for all `a`, `b`. Instead, the postulates there amount to an assumption
that for all `a, b : α` where `a ≤ b`, the equations `x ⊔ a = b` and `x ⊓ a = ⊥` have a solution
`x`. `Disjoint.sdiff_unique` proves that this `x` is in fact `b \ a`.

## References

* <https://en.wikipedia.org/wiki/Boolean_algebra_(structure)#Generalizations>
* [*Postulates for Boolean Algebras and Generalized Boolean Algebras*, M.H. Stone][Stone1935]
* [*Lattice Theory: Foundation*, George Grätzer][Gratzer2011]

## Tags

generalized Boolean algebras, Boolean algebras, lattices, sdiff, compl
-/


open Function OrderDual

universe u v

variable {α : Type u} {β : Type*} {w x y z : α}

/-!
### Generalized Boolean algebras

Some of the lemmas in this section are from:

* [*Lattice Theory: Foundation*, George Grätzer][Gratzer2011]
* <https://ncatlab.org/nlab/show/relative+complement>
* <https://people.math.gatech.edu/~mccuan/courses/4317/symmetricdifference.pdf>

-/


/-- A generalized Boolean algebra is a distributive lattice with `⊥` and a relative complement
operation `\` (called `sdiff`, after "set difference") satisfying `(a ⊓ b) ⊔ (a \ b) = a` and
`(a ⊓ b) ⊓ (a \ b) = ⊥`, i.e. `a \ b` is the complement of `b` in `a`.

This is a generalization of Boolean algebras which applies to `Finset α` for arbitrary
(not-necessarily-`Fintype`) `α`. -/
class GeneralizedBooleanAlgebra (α : Type u) extends DistribLattice α, SDiff α, Bot α where
  /-- For any `a`, `b`, `(a ⊓ b) ⊔ (a / b) = a` -/
  sup_inf_sdiff : ∀ a b : α, a ⊓ b ⊔ a \ b = a
  /-- For any `a`, `b`, `(a ⊓ b) ⊓ (a / b) = ⊥` -/
  inf_inf_sdiff : ∀ a b : α, a ⊓ b ⊓ a \ b = ⊥
#align generalized_boolean_algebra GeneralizedBooleanAlgebra

-- We might want an `IsCompl_of` predicate (for relative complements) generalizing `IsCompl`,
-- however we'd need another type class for lattices with bot, and all the API for that.
section GeneralizedBooleanAlgebra

variable [GeneralizedBooleanAlgebra α]

@[simp]
theorem sup_inf_sdiff (x y : α) : x ⊓ y ⊔ x \ y = x :=
  GeneralizedBooleanAlgebra.sup_inf_sdiff _ _
#align sup_inf_sdiff sup_inf_sdiff

@[simp]
theorem inf_inf_sdiff (x y : α) : x ⊓ y ⊓ x \ y = ⊥ :=
  GeneralizedBooleanAlgebra.inf_inf_sdiff _ _
#align inf_inf_sdiff inf_inf_sdiff

@[simp]
theorem sup_sdiff_inf (x y : α) : x \ y ⊔ x ⊓ y = x := by rw [sup_comm, sup_inf_sdiff]
#align sup_sdiff_inf sup_sdiff_inf

@[simp]
theorem inf_sdiff_inf (x y : α) : x \ y ⊓ (x ⊓ y) = ⊥ := by rw [inf_comm, inf_inf_sdiff]
#align inf_sdiff_inf inf_sdiff_inf

-- see Note [lower instance priority]
instance (priority := 100) GeneralizedBooleanAlgebra.toOrderBot : OrderBot α where
  __ := GeneralizedBooleanAlgebra.toBot
  bot_le a := by
    rw [← inf_inf_sdiff a a, inf_assoc]
    exact inf_le_left
#align generalized_boolean_algebra.to_order_bot GeneralizedBooleanAlgebra.toOrderBot

theorem disjoint_inf_sdiff : Disjoint (x ⊓ y) (x \ y) :=
  disjoint_iff_inf_le.mpr (inf_inf_sdiff x y).le
#align disjoint_inf_sdiff disjoint_inf_sdiff

-- TODO: in distributive lattices, relative complements are unique when they exist
theorem sdiff_unique (s : x ⊓ y ⊔ z = x) (i : x ⊓ y ⊓ z = ⊥) : x \ y = z := by
  conv_rhs at s => rw [← sup_inf_sdiff x y, sup_comm]
  rw [sup_comm] at s
  conv_rhs at i => rw [← inf_inf_sdiff x y, inf_comm]
  rw [inf_comm] at i
  exact (eq_of_inf_eq_sup_eq i s).symm
#align sdiff_unique sdiff_unique

-- Use `sdiff_le`
private theorem sdiff_le' : x \ y ≤ x :=
  calc
    x \ y ≤ x ⊓ y ⊔ x \ y := le_sup_right
    _ = x := sup_inf_sdiff x y

-- Use `sdiff_sup_self`
private theorem sdiff_sup_self' : y \ x ⊔ x = y ⊔ x :=
  calc
    y \ x ⊔ x = y \ x ⊔ (x ⊔ x ⊓ y) := by rw [sup_inf_self]
    _ = y ⊓ x ⊔ y \ x ⊔ x := by ac_rfl
    _ = y ⊔ x := by rw [sup_inf_sdiff]

@[simp]
theorem sdiff_inf_sdiff : x \ y ⊓ y \ x = ⊥ :=
  Eq.symm <|
    calc
      ⊥ = x ⊓ y ⊓ x \ y := by rw [inf_inf_sdiff]
      _ = x ⊓ (y ⊓ x ⊔ y \ x) ⊓ x \ y := by rw [sup_inf_sdiff]
      _ = (x ⊓ (y ⊓ x) ⊔ x ⊓ y \ x) ⊓ x \ y := by rw [inf_sup_left]
      _ = (y ⊓ (x ⊓ x) ⊔ x ⊓ y \ x) ⊓ x \ y := by ac_rfl
      _ = (y ⊓ x ⊔ x ⊓ y \ x) ⊓ x \ y := by rw [inf_idem]
      _ = x ⊓ y ⊓ x \ y ⊔ x ⊓ y \ x ⊓ x \ y := by rw [inf_sup_right, inf_comm x y]
      _ = x ⊓ y \ x ⊓ x \ y := by rw [inf_inf_sdiff, bot_sup_eq]
      _ = x ⊓ x \ y ⊓ y \ x := by ac_rfl
      _ = x \ y ⊓ y \ x := by rw [inf_of_le_right sdiff_le']
#align sdiff_inf_sdiff sdiff_inf_sdiff

theorem disjoint_sdiff_sdiff : Disjoint (x \ y) (y \ x) :=
  disjoint_iff_inf_le.mpr sdiff_inf_sdiff.le
#align disjoint_sdiff_sdiff disjoint_sdiff_sdiff

@[simp]
theorem inf_sdiff_self_right : x ⊓ y \ x = ⊥ :=
  calc
    x ⊓ y \ x = (x ⊓ y ⊔ x \ y) ⊓ y \ x := by rw [sup_inf_sdiff]
    _ = x ⊓ y ⊓ y \ x ⊔ x \ y ⊓ y \ x := by rw [inf_sup_right]
    _ = ⊥ := by rw [inf_comm x y, inf_inf_sdiff, sdiff_inf_sdiff, bot_sup_eq]
#align inf_sdiff_self_right inf_sdiff_self_right

@[simp]
theorem inf_sdiff_self_left : y \ x ⊓ x = ⊥ := by rw [inf_comm, inf_sdiff_self_right]
#align inf_sdiff_self_left inf_sdiff_self_left

-- see Note [lower instance priority]
instance (priority := 100) GeneralizedBooleanAlgebra.toGeneralizedCoheytingAlgebra :
    GeneralizedCoheytingAlgebra α where
  __ := ‹GeneralizedBooleanAlgebra α›
  __ := GeneralizedBooleanAlgebra.toOrderBot
  sdiff := (· \ ·)
  sdiff_le_iff y x z :=
    ⟨fun h =>
      le_of_inf_le_sup_le
        (le_of_eq
          (calc
            y ⊓ y \ x = y \ x := inf_of_le_right sdiff_le'
            _ = x ⊓ y \ x ⊔ z ⊓ y \ x := by
              rw [inf_eq_right.2 h, inf_sdiff_self_right, bot_sup_eq]
            _ = (x ⊔ z) ⊓ y \ x := by rw [← inf_sup_right]))
        (calc
          y ⊔ y \ x = y := sup_of_le_left sdiff_le'
          _ ≤ y ⊔ (x ⊔ z) := le_sup_left
          _ = y \ x ⊔ x ⊔ z := by rw [← sup_assoc, ← @sdiff_sup_self' _ x y]
          _ = x ⊔ z ⊔ y \ x := by ac_rfl),
      fun h =>
      le_of_inf_le_sup_le
        (calc
          y \ x ⊓ x = ⊥ := inf_sdiff_self_left
          _ ≤ z ⊓ x := bot_le)
        (calc
          y \ x ⊔ x = y ⊔ x := sdiff_sup_self'
          _ ≤ x ⊔ z ⊔ x := sup_le_sup_right h x
          _ ≤ z ⊔ x := by rw [sup_assoc, sup_comm, sup_assoc, sup_idem])⟩
#align generalized_boolean_algebra.to_generalized_coheyting_algebra GeneralizedBooleanAlgebra.toGeneralizedCoheytingAlgebra

theorem disjoint_sdiff_self_left : Disjoint (y \ x) x :=
  disjoint_iff_inf_le.mpr inf_sdiff_self_left.le
#align disjoint_sdiff_self_left disjoint_sdiff_self_left

theorem disjoint_sdiff_self_right : Disjoint x (y \ x) :=
  disjoint_iff_inf_le.mpr inf_sdiff_self_right.le
#align disjoint_sdiff_self_right disjoint_sdiff_self_right

lemma le_sdiff : x ≤ y \ z ↔ x ≤ y ∧ Disjoint x z :=
  ⟨fun h ↦ ⟨h.trans sdiff_le, disjoint_sdiff_self_left.mono_left h⟩, fun h ↦
    by rw [← h.2.sdiff_eq_left]; exact sdiff_le_sdiff_right h.1⟩
#align le_sdiff le_sdiff

@[simp] lemma sdiff_eq_left : x \ y = x ↔ Disjoint x y :=
  ⟨fun h ↦ disjoint_sdiff_self_left.mono_left h.ge, Disjoint.sdiff_eq_left⟩
#align sdiff_eq_left sdiff_eq_left

/- TODO: we could make an alternative constructor for `GeneralizedBooleanAlgebra` using
`Disjoint x (y \ x)` and `x ⊔ (y \ x) = y` as axioms. -/
theorem Disjoint.sdiff_eq_of_sup_eq (hi : Disjoint x z) (hs : x ⊔ z = y) : y \ x = z :=
  have h : y ⊓ x = x := inf_eq_right.2 <| le_sup_left.trans hs.le
  sdiff_unique (by rw [h, hs]) (by rw [h, hi.eq_bot])
#align disjoint.sdiff_eq_of_sup_eq Disjoint.sdiff_eq_of_sup_eq

protected theorem Disjoint.sdiff_unique (hd : Disjoint x z) (hz : z ≤ y) (hs : y ≤ x ⊔ z) :
    y \ x = z :=
  sdiff_unique
    (by
      rw [← inf_eq_right] at hs
      rwa [sup_inf_right, inf_sup_right, sup_comm x, inf_sup_self, inf_comm, sup_comm z,
        hs, sup_eq_left])
    (by rw [inf_assoc, hd.eq_bot, inf_bot_eq])
#align disjoint.sdiff_unique Disjoint.sdiff_unique

-- cf. `IsCompl.disjoint_left_iff` and `IsCompl.disjoint_right_iff`
theorem disjoint_sdiff_iff_le (hz : z ≤ y) (hx : x ≤ y) : Disjoint z (y \ x) ↔ z ≤ x :=
  ⟨fun H =>
    le_of_inf_le_sup_le (le_trans H.le_bot bot_le)
      (by
        rw [sup_sdiff_cancel_right hx]
        refine le_trans (sup_le_sup_left sdiff_le z) ?_
        rw [sup_eq_right.2 hz]),
    fun H => disjoint_sdiff_self_right.mono_left H⟩
#align disjoint_sdiff_iff_le disjoint_sdiff_iff_le

-- cf. `IsCompl.le_left_iff` and `IsCompl.le_right_iff`
theorem le_iff_disjoint_sdiff (hz : z ≤ y) (hx : x ≤ y) : z ≤ x ↔ Disjoint z (y \ x) :=
  (disjoint_sdiff_iff_le hz hx).symm
#align le_iff_disjoint_sdiff le_iff_disjoint_sdiff

-- cf. `IsCompl.inf_left_eq_bot_iff` and `IsCompl.inf_right_eq_bot_iff`
theorem inf_sdiff_eq_bot_iff (hz : z ≤ y) (hx : x ≤ y) : z ⊓ y \ x = ⊥ ↔ z ≤ x := by
  rw [← disjoint_iff]
  exact disjoint_sdiff_iff_le hz hx
#align inf_sdiff_eq_bot_iff inf_sdiff_eq_bot_iff

-- cf. `IsCompl.left_le_iff` and `IsCompl.right_le_iff`
theorem le_iff_eq_sup_sdiff (hz : z ≤ y) (hx : x ≤ y) : x ≤ z ↔ y = z ⊔ y \ x :=
  ⟨fun H => by
    apply le_antisymm
    · conv_lhs => rw [← sup_inf_sdiff y x]
      apply sup_le_sup_right
      rwa [inf_eq_right.2 hx]
    · apply le_trans
      · apply sup_le_sup_right hz
      · rw [sup_sdiff_left],
    fun H => by
    conv_lhs at H => rw [← sup_sdiff_cancel_right hx]
    refine le_of_inf_le_sup_le ?_ H.le
    rw [inf_sdiff_self_right]
    exact bot_le⟩
#align le_iff_eq_sup_sdiff le_iff_eq_sup_sdiff

-- cf. `IsCompl.sup_inf`
theorem sdiff_sup : y \ (x ⊔ z) = y \ x ⊓ y \ z :=
  sdiff_unique
    (calc
      y ⊓ (x ⊔ z) ⊔ y \ x ⊓ y \ z = (y ⊓ (x ⊔ z) ⊔ y \ x) ⊓ (y ⊓ (x ⊔ z) ⊔ y \ z) := by
          rw [sup_inf_left]
      _ = (y ⊓ x ⊔ y ⊓ z ⊔ y \ x) ⊓ (y ⊓ x ⊔ y ⊓ z ⊔ y \ z) := by rw [@inf_sup_left _ _ y]
      _ = (y ⊓ z ⊔ (y ⊓ x ⊔ y \ x)) ⊓ (y ⊓ x ⊔ (y ⊓ z ⊔ y \ z)) := by ac_rfl
      _ = (y ⊓ z ⊔ y) ⊓ (y ⊓ x ⊔ y) := by rw [sup_inf_sdiff, sup_inf_sdiff]
      _ = (y ⊔ y ⊓ z) ⊓ (y ⊔ y ⊓ x) := by ac_rfl
      _ = y := by rw [sup_inf_self, sup_inf_self, inf_idem])
    (calc
      y ⊓ (x ⊔ z) ⊓ (y \ x ⊓ y \ z) = (y ⊓ x ⊔ y ⊓ z) ⊓ (y \ x ⊓ y \ z) := by rw [inf_sup_left]
      _ = y ⊓ x ⊓ (y \ x ⊓ y \ z) ⊔ y ⊓ z ⊓ (y \ x ⊓ y \ z) := by rw [inf_sup_right]
      _ = y ⊓ x ⊓ y \ x ⊓ y \ z ⊔ y \ x ⊓ (y \ z ⊓ (y ⊓ z)) := by ac_rfl
      _ = ⊥ := by rw [inf_inf_sdiff, bot_inf_eq, bot_sup_eq, inf_comm (y \ z),
                      inf_inf_sdiff, inf_bot_eq])
#align sdiff_sup sdiff_sup

theorem sdiff_eq_sdiff_iff_inf_eq_inf : y \ x = y \ z ↔ y ⊓ x = y ⊓ z :=
  ⟨fun h => eq_of_inf_eq_sup_eq (by rw [inf_inf_sdiff, h, inf_inf_sdiff])
    (by rw [sup_inf_sdiff, h, sup_inf_sdiff]),
    fun h => by rw [← sdiff_inf_self_right, ← sdiff_inf_self_right z y, inf_comm, h, inf_comm]⟩
#align sdiff_eq_sdiff_iff_inf_eq_inf sdiff_eq_sdiff_iff_inf_eq_inf

theorem sdiff_eq_self_iff_disjoint : x \ y = x ↔ Disjoint y x :=
  calc
    x \ y = x ↔ x \ y = x \ ⊥ := by rw [sdiff_bot]
    _ ↔ x ⊓ y = x ⊓ ⊥ := sdiff_eq_sdiff_iff_inf_eq_inf
    _ ↔ Disjoint y x := by rw [inf_bot_eq, inf_comm, disjoint_iff]
#align sdiff_eq_self_iff_disjoint sdiff_eq_self_iff_disjoint

theorem sdiff_eq_self_iff_disjoint' : x \ y = x ↔ Disjoint x y := by
  rw [sdiff_eq_self_iff_disjoint, disjoint_comm]
#align sdiff_eq_self_iff_disjoint' sdiff_eq_self_iff_disjoint'

theorem sdiff_lt (hx : y ≤ x) (hy : y ≠ ⊥) : x \ y < x := by
  refine sdiff_le.lt_of_ne fun h => hy ?_
  rw [sdiff_eq_self_iff_disjoint', disjoint_iff] at h
  rw [← h, inf_eq_right.mpr hx]
#align sdiff_lt sdiff_lt

@[simp]
theorem le_sdiff_iff : x ≤ y \ x ↔ x = ⊥ :=
  ⟨fun h => disjoint_self.1 (disjoint_sdiff_self_right.mono_right h), fun h => h.le.trans bot_le⟩
#align le_sdiff_iff le_sdiff_iff

@[simp] lemma sdiff_eq_right : x \ y = y ↔ x = ⊥ ∧ y = ⊥ := by
  rw [disjoint_sdiff_self_left.eq_iff]; aesop

lemma sdiff_ne_right : x \ y ≠ y ↔ x ≠ ⊥ ∨ y ≠ ⊥ := sdiff_eq_right.not.trans not_and_or

theorem sdiff_lt_sdiff_right (h : x < y) (hz : z ≤ x) : x \ z < y \ z :=
  (sdiff_le_sdiff_right h.le).lt_of_not_le
    fun h' => h.not_le <| le_sdiff_sup.trans <| sup_le_of_le_sdiff_right h' hz
#align sdiff_lt_sdiff_right sdiff_lt_sdiff_right

theorem sup_inf_inf_sdiff : x ⊓ y ⊓ z ⊔ y \ z = x ⊓ y ⊔ y \ z :=
  calc
    x ⊓ y ⊓ z ⊔ y \ z = x ⊓ (y ⊓ z) ⊔ y \ z := by rw [inf_assoc]
    _ = (x ⊔ y \ z) ⊓ y := by rw [sup_inf_right, sup_inf_sdiff]
    _ = x ⊓ y ⊔ y \ z := by rw [inf_sup_right, inf_sdiff_left]
#align sup_inf_inf_sdiff sup_inf_inf_sdiff

theorem sdiff_sdiff_right : x \ (y \ z) = x \ y ⊔ x ⊓ y ⊓ z := by
  rw [sup_comm, inf_comm, ← inf_assoc, sup_inf_inf_sdiff]
  apply sdiff_unique
  · calc
      x ⊓ y \ z ⊔ (z ⊓ x ⊔ x \ y) = (x ⊔ (z ⊓ x ⊔ x \ y)) ⊓ (y \ z ⊔ (z ⊓ x ⊔ x \ y)) := by
          rw [sup_inf_right]
      _ = (x ⊔ x ⊓ z ⊔ x \ y) ⊓ (y \ z ⊔ (x ⊓ z ⊔ x \ y)) := by ac_rfl
      _ = x ⊓ (y \ z ⊔ x ⊓ z ⊔ x \ y) := by rw [sup_inf_self, sup_sdiff_left, ← sup_assoc]
      _ = x ⊓ (y \ z ⊓ (z ⊔ y) ⊔ x ⊓ (z ⊔ y) ⊔ x \ y) := by
          rw [sup_inf_left, sdiff_sup_self', inf_sup_right, sup_comm y]
      _ = x ⊓ (y \ z ⊔ (x ⊓ z ⊔ x ⊓ y) ⊔ x \ y) := by
          rw [inf_sdiff_sup_right, @inf_sup_left _ _ x z y]
      _ = x ⊓ (y \ z ⊔ (x ⊓ z ⊔ (x ⊓ y ⊔ x \ y))) := by ac_rfl
      _ = x ⊓ (y \ z ⊔ (x ⊔ x ⊓ z)) := by rw [sup_inf_sdiff, sup_comm (x ⊓ z)]
      _ = x := by rw [sup_inf_self, sup_comm, inf_sup_self]
  · calc
      x ⊓ y \ z ⊓ (z ⊓ x ⊔ x \ y) = x ⊓ y \ z ⊓ (z ⊓ x) ⊔ x ⊓ y \ z ⊓ x \ y := by rw [inf_sup_left]
      _ = x ⊓ (y \ z ⊓ z ⊓ x) ⊔ x ⊓ y \ z ⊓ x \ y := by ac_rfl
      _ = x ⊓ y \ z ⊓ x \ y := by rw [inf_sdiff_self_left, bot_inf_eq, inf_bot_eq, bot_sup_eq]
      _ = x ⊓ (y \ z ⊓ y) ⊓ x \ y := by conv_lhs => rw [← inf_sdiff_left]
      _ = x ⊓ (y \ z ⊓ (y ⊓ x \ y)) := by ac_rfl
      _ = ⊥ := by rw [inf_sdiff_self_right, inf_bot_eq, inf_bot_eq]
#align sdiff_sdiff_right sdiff_sdiff_right

theorem sdiff_sdiff_right' : x \ (y \ z) = x \ y ⊔ x ⊓ z :=
  calc
    x \ (y \ z) = x \ y ⊔ x ⊓ y ⊓ z := sdiff_sdiff_right
    _ = z ⊓ x ⊓ y ⊔ x \ y := by ac_rfl
    _ = x \ y ⊔ x ⊓ z := by rw [sup_inf_inf_sdiff, sup_comm, inf_comm]
#align sdiff_sdiff_right' sdiff_sdiff_right'

theorem sdiff_sdiff_eq_sdiff_sup (h : z ≤ x) : x \ (y \ z) = x \ y ⊔ z := by
  rw [sdiff_sdiff_right', inf_eq_right.2 h]
#align sdiff_sdiff_eq_sdiff_sup sdiff_sdiff_eq_sdiff_sup

@[simp]
theorem sdiff_sdiff_right_self : x \ (x \ y) = x ⊓ y := by
  rw [sdiff_sdiff_right, inf_idem, sdiff_self, bot_sup_eq]
#align sdiff_sdiff_right_self sdiff_sdiff_right_self

theorem sdiff_sdiff_eq_self (h : y ≤ x) : x \ (x \ y) = y := by
  rw [sdiff_sdiff_right_self, inf_of_le_right h]
#align sdiff_sdiff_eq_self sdiff_sdiff_eq_self

theorem sdiff_eq_symm (hy : y ≤ x) (h : x \ y = z) : x \ z = y := by
  rw [← h, sdiff_sdiff_eq_self hy]
#align sdiff_eq_symm sdiff_eq_symm

theorem sdiff_eq_comm (hy : y ≤ x) (hz : z ≤ x) : x \ y = z ↔ x \ z = y :=
  ⟨sdiff_eq_symm hy, sdiff_eq_symm hz⟩
#align sdiff_eq_comm sdiff_eq_comm

theorem eq_of_sdiff_eq_sdiff (hxz : x ≤ z) (hyz : y ≤ z) (h : z \ x = z \ y) : x = y := by
  rw [← sdiff_sdiff_eq_self hxz, h, sdiff_sdiff_eq_self hyz]
#align eq_of_sdiff_eq_sdiff eq_of_sdiff_eq_sdiff

theorem sdiff_sdiff_left' : (x \ y) \ z = x \ y ⊓ x \ z := by rw [sdiff_sdiff_left, sdiff_sup]
#align sdiff_sdiff_left' sdiff_sdiff_left'

theorem sdiff_sdiff_sup_sdiff : z \ (x \ y ⊔ y \ x) = z ⊓ (z \ x ⊔ y) ⊓ (z \ y ⊔ x) :=
  calc
    z \ (x \ y ⊔ y \ x) = (z \ x ⊔ z ⊓ x ⊓ y) ⊓ (z \ y ⊔ z ⊓ y ⊓ x) := by
        rw [sdiff_sup, sdiff_sdiff_right, sdiff_sdiff_right]
    _ = z ⊓ (z \ x ⊔ y) ⊓ (z \ y ⊔ z ⊓ y ⊓ x) := by rw [sup_inf_left, sup_comm, sup_inf_sdiff]
    _ = z ⊓ (z \ x ⊔ y) ⊓ (z ⊓ (z \ y ⊔ x)) := by
        rw [sup_inf_left, sup_comm (z \ y), sup_inf_sdiff]
    _ = z ⊓ z ⊓ (z \ x ⊔ y) ⊓ (z \ y ⊔ x) := by ac_rfl
    _ = z ⊓ (z \ x ⊔ y) ⊓ (z \ y ⊔ x) := by rw [inf_idem]
#align sdiff_sdiff_sup_sdiff sdiff_sdiff_sup_sdiff

theorem sdiff_sdiff_sup_sdiff' : z \ (x \ y ⊔ y \ x) = z ⊓ x ⊓ y ⊔ z \ x ⊓ z \ y :=
  calc
    z \ (x \ y ⊔ y \ x) = z \ (x \ y) ⊓ z \ (y \ x) := sdiff_sup
    _ = (z \ x ⊔ z ⊓ x ⊓ y) ⊓ (z \ y ⊔ z ⊓ y ⊓ x) := by rw [sdiff_sdiff_right, sdiff_sdiff_right]
    _ = (z \ x ⊔ z ⊓ y ⊓ x) ⊓ (z \ y ⊔ z ⊓ y ⊓ x) := by ac_rfl
    _ = z \ x ⊓ z \ y ⊔ z ⊓ y ⊓ x := by rw [← sup_inf_right]
    _ = z ⊓ x ⊓ y ⊔ z \ x ⊓ z \ y := by ac_rfl
#align sdiff_sdiff_sup_sdiff' sdiff_sdiff_sup_sdiff'

lemma sdiff_sdiff_sdiff_cancel_left (hca : z ≤ x) : (x \ y) \ (x \ z) = z \ y :=
  sdiff_sdiff_sdiff_le_sdiff.antisymm <|
    (disjoint_sdiff_self_right.mono_left sdiff_le).le_sdiff_of_le_left <| sdiff_le_sdiff_right hca

lemma sdiff_sdiff_sdiff_cancel_right (hcb : z ≤ y) : (x \ z) \ (y \ z) = x \ y := by
  rw [le_antisymm_iff, sdiff_le_comm]
  exact ⟨sdiff_sdiff_sdiff_le_sdiff,
    (disjoint_sdiff_self_left.mono_right sdiff_le).le_sdiff_of_le_left <| sdiff_le_sdiff_left hcb⟩

theorem inf_sdiff : (x ⊓ y) \ z = x \ z ⊓ y \ z :=
  sdiff_unique
    (calc
      x ⊓ y ⊓ z ⊔ x \ z ⊓ y \ z = (x ⊓ y ⊓ z ⊔ x \ z) ⊓ (x ⊓ y ⊓ z ⊔ y \ z) := by rw [sup_inf_left]
      _ = (x ⊓ y ⊓ (z ⊔ x) ⊔ x \ z) ⊓ (x ⊓ y ⊓ z ⊔ y \ z) := by
          rw [sup_inf_right, sup_sdiff_self_right, inf_sup_right, inf_sdiff_sup_right]
      _ = (y ⊓ (x ⊓ (x ⊔ z)) ⊔ x \ z) ⊓ (x ⊓ y ⊓ z ⊔ y \ z) := by ac_rfl
      _ = (y ⊓ x ⊔ x \ z) ⊓ (x ⊓ y ⊔ y \ z) := by rw [inf_sup_self, sup_inf_inf_sdiff]
      _ = x ⊓ y ⊔ x \ z ⊓ y \ z := by rw [inf_comm y, sup_inf_left]
      _ = x ⊓ y := sup_eq_left.2 (inf_le_inf sdiff_le sdiff_le))
    (calc
      x ⊓ y ⊓ z ⊓ (x \ z ⊓ y \ z) = x ⊓ y ⊓ (z ⊓ x \ z) ⊓ y \ z := by ac_rfl
      _ = ⊥ := by rw [inf_sdiff_self_right, inf_bot_eq, bot_inf_eq])
#align inf_sdiff inf_sdiff

theorem inf_sdiff_assoc : (x ⊓ y) \ z = x ⊓ y \ z :=
  sdiff_unique
    (calc
      x ⊓ y ⊓ z ⊔ x ⊓ y \ z = x ⊓ (y ⊓ z) ⊔ x ⊓ y \ z := by rw [inf_assoc]
      _ = x ⊓ (y ⊓ z ⊔ y \ z) := by rw [← inf_sup_left]
      _ = x ⊓ y := by rw [sup_inf_sdiff])
    (calc
      x ⊓ y ⊓ z ⊓ (x ⊓ y \ z) = x ⊓ x ⊓ (y ⊓ z ⊓ y \ z) := by ac_rfl
      _ = ⊥ := by rw [inf_inf_sdiff, inf_bot_eq])
#align inf_sdiff_assoc inf_sdiff_assoc

theorem inf_sdiff_right_comm : x \ z ⊓ y = (x ⊓ y) \ z := by
  rw [inf_comm x, inf_comm, inf_sdiff_assoc]
#align inf_sdiff_right_comm inf_sdiff_right_comm

theorem inf_sdiff_distrib_left (a b c : α) : a ⊓ b \ c = (a ⊓ b) \ (a ⊓ c) := by
  rw [sdiff_inf, sdiff_eq_bot_iff.2 inf_le_left, bot_sup_eq, inf_sdiff_assoc]
#align inf_sdiff_distrib_left inf_sdiff_distrib_left

theorem inf_sdiff_distrib_right (a b c : α) : a \ b ⊓ c = (a ⊓ c) \ (b ⊓ c) := by
  simp_rw [inf_comm _ c, inf_sdiff_distrib_left]
#align inf_sdiff_distrib_right inf_sdiff_distrib_right

theorem disjoint_sdiff_comm : Disjoint (x \ z) y ↔ Disjoint x (y \ z) := by
  simp_rw [disjoint_iff, inf_sdiff_right_comm, inf_sdiff_assoc]
#align disjoint_sdiff_comm disjoint_sdiff_comm

theorem sup_eq_sdiff_sup_sdiff_sup_inf : x ⊔ y = x \ y ⊔ y \ x ⊔ x ⊓ y :=
  Eq.symm <|
    calc
      x \ y ⊔ y \ x ⊔ x ⊓ y = (x \ y ⊔ y \ x ⊔ x) ⊓ (x \ y ⊔ y \ x ⊔ y) := by rw [sup_inf_left]
      _ = (x \ y ⊔ x ⊔ y \ x) ⊓ (x \ y ⊔ (y \ x ⊔ y)) := by ac_rfl
      _ = (x ⊔ y \ x) ⊓ (x \ y ⊔ y) := by rw [sup_sdiff_right, sup_sdiff_right]
      _ = x ⊔ y := by rw [sup_sdiff_self_right, sup_sdiff_self_left, inf_idem]
#align sup_eq_sdiff_sup_sdiff_sup_inf sup_eq_sdiff_sup_sdiff_sup_inf

theorem sup_lt_of_lt_sdiff_left (h : y < z \ x) (hxz : x ≤ z) : x ⊔ y < z := by
  rw [← sup_sdiff_cancel_right hxz]
  refine (sup_le_sup_left h.le _).lt_of_not_le fun h' => h.not_le ?_
  rw [← sdiff_idem]
  exact (sdiff_le_sdiff_of_sup_le_sup_left h').trans sdiff_le
#align sup_lt_of_lt_sdiff_left sup_lt_of_lt_sdiff_left

theorem sup_lt_of_lt_sdiff_right (h : x < z \ y) (hyz : y ≤ z) : x ⊔ y < z := by
  rw [← sdiff_sup_cancel hyz]
  refine (sup_le_sup_right h.le _).lt_of_not_le fun h' => h.not_le ?_
  rw [← sdiff_idem]
  exact (sdiff_le_sdiff_of_sup_le_sup_right h').trans sdiff_le
#align sup_lt_of_lt_sdiff_right sup_lt_of_lt_sdiff_right

instance Prod.instGeneralizedBooleanAlgebra [GeneralizedBooleanAlgebra β] :
    GeneralizedBooleanAlgebra (α × β) where
  sup_inf_sdiff _ _ := Prod.ext (sup_inf_sdiff _ _) (sup_inf_sdiff _ _)
  inf_inf_sdiff _ _ := Prod.ext (inf_inf_sdiff _ _) (inf_inf_sdiff _ _)

-- Porting note:
-- Once `pi_instance` has been ported, this is just `by pi_instance`.
instance Pi.instGeneralizedBooleanAlgebra {ι : Type*} {α : ι → Type*}
    [∀ i, GeneralizedBooleanAlgebra (α i)] : GeneralizedBooleanAlgebra (∀ i, α i) where
  sup_inf_sdiff := fun f g => funext fun a => sup_inf_sdiff (f a) (g a)
  inf_inf_sdiff := fun f g => funext fun a => inf_inf_sdiff (f a) (g a)
#align pi.generalized_boolean_algebra Pi.instGeneralizedBooleanAlgebra

end GeneralizedBooleanAlgebra

/-!
### Boolean algebras
-/


/-- A Boolean algebra is a bounded distributive lattice with a complement operator `ᶜ` such that
`x ⊓ xᶜ = ⊥` and `x ⊔ xᶜ = ⊤`. For convenience, it must also provide a set difference operation `\`
and a Heyting implication `⇨` satisfying `x \ y = x ⊓ yᶜ` and `x ⇨ y = y ⊔ xᶜ`.

This is a generalization of (classical) logic of propositions, or the powerset lattice.

Since `BoundedOrder`, `OrderBot`, and `OrderTop` are mixins that require `LE`
to be present at define-time, the `extends` mechanism does not work with them.
Instead, we extend using the underlying `Bot` and `Top` data typeclasses, and replicate the
order axioms of those classes here. A "forgetful" instance back to `BoundedOrder` is provided.
-/
class BooleanAlgebra (α : Type u) extends
    DistribLattice α, HasCompl α, SDiff α, HImp α, Top α, Bot α where
  /-- The infimum of `x` and `xᶜ` is at most `⊥` -/
  inf_compl_le_bot : ∀ x : α, x ⊓ xᶜ ≤ ⊥
  /-- The supremum of `x` and `xᶜ` is at least `⊤` -/
  top_le_sup_compl : ∀ x : α, ⊤ ≤ x ⊔ xᶜ
  /-- `⊤` is the greatest element -/
  le_top : ∀ a : α, a ≤ ⊤
  /-- `⊥` is the least element -/
  bot_le : ∀ a : α, ⊥ ≤ a
  /-- `x \ y` is equal to `x ⊓ yᶜ` -/
  sdiff := fun x y => x ⊓ yᶜ
  /-- `x ⇨ y` is equal to `y ⊔ xᶜ` -/
  himp := fun x y => y ⊔ xᶜ
  /-- `x \ y` is equal to `x ⊓ yᶜ` -/
  sdiff_eq : ∀ x y : α, x \ y = x ⊓ yᶜ := by aesop
  /-- `x ⇨ y` is equal to `y ⊔ xᶜ` -/
  himp_eq : ∀ x y : α, x ⇨ y = y ⊔ xᶜ := by aesop
#align boolean_algebra BooleanAlgebra

-- see Note [lower instance priority]
instance (priority := 100) BooleanAlgebra.toBoundedOrder [h : BooleanAlgebra α] : BoundedOrder α :=
  { h with }
#align boolean_algebra.to_bounded_order BooleanAlgebra.toBoundedOrder

-- See note [reducible non instances]
/-- A bounded generalized boolean algebra is a boolean algebra. -/
abbrev GeneralizedBooleanAlgebra.toBooleanAlgebra [GeneralizedBooleanAlgebra α] [OrderTop α] :
    BooleanAlgebra α where
  __ := ‹GeneralizedBooleanAlgebra α›
  __ := GeneralizedBooleanAlgebra.toOrderBot
  __ := ‹OrderTop α›
  compl a := ⊤ \ a
  inf_compl_le_bot _ := disjoint_sdiff_self_right.le_bot
  top_le_sup_compl _ := le_sup_sdiff
  sdiff_eq _ _ := by
      -- Porting note: changed `rw` to `erw` here.
      -- https://github.com/leanprover-community/mathlib4/issues/5164
      erw [← inf_sdiff_assoc, inf_top_eq]
#align generalized_boolean_algebra.to_boolean_algebra GeneralizedBooleanAlgebra.toBooleanAlgebra

section BooleanAlgebra

variable [BooleanAlgebra α]

theorem inf_compl_eq_bot' : x ⊓ xᶜ = ⊥ :=
  bot_unique <| BooleanAlgebra.inf_compl_le_bot x
#align inf_compl_eq_bot' inf_compl_eq_bot'

@[simp]
theorem sup_compl_eq_top : x ⊔ xᶜ = ⊤ :=
  top_unique <| BooleanAlgebra.top_le_sup_compl x
#align sup_compl_eq_top sup_compl_eq_top

@[simp]
theorem compl_sup_eq_top : xᶜ ⊔ x = ⊤ := by rw [sup_comm, sup_compl_eq_top]
#align compl_sup_eq_top compl_sup_eq_top

theorem isCompl_compl : IsCompl x xᶜ :=
  IsCompl.of_eq inf_compl_eq_bot' sup_compl_eq_top
#align is_compl_compl isCompl_compl

theorem sdiff_eq : x \ y = x ⊓ yᶜ :=
  BooleanAlgebra.sdiff_eq x y
#align sdiff_eq sdiff_eq

theorem himp_eq : x ⇨ y = y ⊔ xᶜ :=
  BooleanAlgebra.himp_eq x y
#align himp_eq himp_eq

instance (priority := 100) BooleanAlgebra.toComplementedLattice : ComplementedLattice α :=
  ⟨fun x => ⟨xᶜ, isCompl_compl⟩⟩
#align boolean_algebra.to_complemented_lattice BooleanAlgebra.toComplementedLattice

-- see Note [lower instance priority]
instance (priority := 100) BooleanAlgebra.toGeneralizedBooleanAlgebra :
    GeneralizedBooleanAlgebra α where
  __ := ‹BooleanAlgebra α›
  sup_inf_sdiff a b := by rw [sdiff_eq, ← inf_sup_left, sup_compl_eq_top, inf_top_eq]
  inf_inf_sdiff a b := by
    rw [sdiff_eq, ← inf_inf_distrib_left, inf_compl_eq_bot', inf_bot_eq]
#align boolean_algebra.to_generalized_boolean_algebra BooleanAlgebra.toGeneralizedBooleanAlgebra

-- See note [lower instance priority]
instance (priority := 100) BooleanAlgebra.toBiheytingAlgebra : BiheytingAlgebra α where
  __ := ‹BooleanAlgebra α›
  __ := GeneralizedBooleanAlgebra.toGeneralizedCoheytingAlgebra
  hnot := compl
  le_himp_iff a b c := by rw [himp_eq, isCompl_compl.le_sup_right_iff_inf_left_le]
  himp_bot _ := _root_.himp_eq.trans (bot_sup_eq _)
  top_sdiff a := by rw [sdiff_eq, top_inf_eq]; rfl
#align boolean_algebra.to_biheyting_algebra BooleanAlgebra.toBiheytingAlgebra

@[simp]
theorem hnot_eq_compl : ￢x = xᶜ :=
  rfl
#align hnot_eq_compl hnot_eq_compl

/- NOTE: Is this theorem needed at all or can we use `top_sdiff'`. -/
theorem top_sdiff : ⊤ \ x = xᶜ :=
  top_sdiff' x
#align top_sdiff top_sdiff

theorem eq_compl_iff_isCompl : x = yᶜ ↔ IsCompl x y :=
  ⟨fun h => by
    rw [h]
    exact isCompl_compl.symm, IsCompl.eq_compl⟩
#align eq_compl_iff_is_compl eq_compl_iff_isCompl

theorem compl_eq_iff_isCompl : xᶜ = y ↔ IsCompl x y :=
  ⟨fun h => by
    rw [← h]
    exact isCompl_compl, IsCompl.compl_eq⟩
#align compl_eq_iff_is_compl compl_eq_iff_isCompl

theorem compl_eq_comm : xᶜ = y ↔ yᶜ = x := by
  rw [eq_comm, compl_eq_iff_isCompl, eq_compl_iff_isCompl]
#align compl_eq_comm compl_eq_comm

theorem eq_compl_comm : x = yᶜ ↔ y = xᶜ := by
  rw [eq_comm, compl_eq_iff_isCompl, eq_compl_iff_isCompl]
#align eq_compl_comm eq_compl_comm

@[simp]
theorem compl_compl (x : α) : xᶜᶜ = x :=
  (@isCompl_compl _ x _).symm.compl_eq
#align compl_compl compl_compl

theorem compl_comp_compl : compl ∘ compl = @id α :=
  funext compl_compl
#align compl_comp_compl compl_comp_compl

@[simp]
theorem compl_involutive : Function.Involutive (compl : α → α) :=
  compl_compl
#align compl_involutive compl_involutive

theorem compl_bijective : Function.Bijective (compl : α → α) :=
  compl_involutive.bijective
#align compl_bijective compl_bijective

theorem compl_surjective : Function.Surjective (compl : α → α) :=
  compl_involutive.surjective
#align compl_surjective compl_surjective

theorem compl_injective : Function.Injective (compl : α → α) :=
  compl_involutive.injective
#align compl_injective compl_injective

@[simp]
theorem compl_inj_iff : xᶜ = yᶜ ↔ x = y :=
  compl_injective.eq_iff
#align compl_inj_iff compl_inj_iff

theorem IsCompl.compl_eq_iff (h : IsCompl x y) : zᶜ = y ↔ z = x :=
  h.compl_eq ▸ compl_inj_iff
#align is_compl.compl_eq_iff IsCompl.compl_eq_iff

@[simp]
theorem compl_eq_top : xᶜ = ⊤ ↔ x = ⊥ :=
  isCompl_bot_top.compl_eq_iff
#align compl_eq_top compl_eq_top

@[simp]
theorem compl_eq_bot : xᶜ = ⊥ ↔ x = ⊤ :=
  isCompl_top_bot.compl_eq_iff
#align compl_eq_bot compl_eq_bot

@[simp]
theorem compl_inf : (x ⊓ y)ᶜ = xᶜ ⊔ yᶜ :=
  hnot_inf_distrib _ _
#align compl_inf compl_inf

@[simp]
theorem compl_le_compl_iff_le : yᶜ ≤ xᶜ ↔ x ≤ y :=
  ⟨fun h => by have h := compl_le_compl h; simpa using h, compl_le_compl⟩
#align compl_le_compl_iff_le compl_le_compl_iff_le

@[simp] lemma compl_lt_compl_iff_lt : yᶜ < xᶜ ↔ x < y :=
  lt_iff_lt_of_le_iff_le' compl_le_compl_iff_le compl_le_compl_iff_le

theorem compl_le_of_compl_le (h : yᶜ ≤ x) : xᶜ ≤ y := by
  simpa only [compl_compl] using compl_le_compl h
#align compl_le_of_compl_le compl_le_of_compl_le

theorem compl_le_iff_compl_le : xᶜ ≤ y ↔ yᶜ ≤ x :=
  ⟨compl_le_of_compl_le, compl_le_of_compl_le⟩
#align compl_le_iff_compl_le compl_le_iff_compl_le

@[simp] theorem compl_le_self : xᶜ ≤ x ↔ x = ⊤ := by simpa using le_compl_self (a := xᶜ)

@[simp] theorem compl_lt_self [Nontrivial α] : xᶜ < x ↔ x = ⊤ := by
  simpa using lt_compl_self (a := xᶜ)

@[simp]
theorem sdiff_compl : x \ yᶜ = x ⊓ y := by rw [sdiff_eq, compl_compl]
#align sdiff_compl sdiff_compl

instance OrderDual.instBooleanAlgebra : BooleanAlgebra αᵒᵈ where
  __ := instDistribLattice α
  __ := instHeytingAlgebra
  sdiff_eq _ _ := @himp_eq α _ _ _
  himp_eq _ _ := @sdiff_eq α _ _ _
  inf_compl_le_bot a := (@codisjoint_hnot_right _ _ (ofDual a)).top_le
  top_le_sup_compl a := (@disjoint_compl_right _ _ (ofDual a)).le_bot

@[simp]
theorem sup_inf_inf_compl : x ⊓ y ⊔ x ⊓ yᶜ = x := by rw [← sdiff_eq, sup_inf_sdiff _ _]
#align sup_inf_inf_compl sup_inf_inf_compl

theorem compl_sdiff : (x \ y)ᶜ = x ⇨ y := by
  rw [sdiff_eq, himp_eq, compl_inf, compl_compl, sup_comm]
#align compl_sdiff compl_sdiff

@[simp]
theorem compl_himp : (x ⇨ y)ᶜ = x \ y :=
  @compl_sdiff αᵒᵈ _ _ _
#align compl_himp compl_himp

theorem compl_sdiff_compl : xᶜ \ yᶜ = y \ x := by rw [sdiff_compl, sdiff_eq, inf_comm]
#align compl_sdiff_compl compl_sdiff_compl

@[simp]
theorem compl_himp_compl : xᶜ ⇨ yᶜ = y ⇨ x :=
  @compl_sdiff_compl αᵒᵈ _ _ _
#align compl_himp_compl compl_himp_compl

theorem disjoint_compl_left_iff : Disjoint xᶜ y ↔ y ≤ x := by
  rw [← le_compl_iff_disjoint_left, compl_compl]
#align disjoint_compl_left_iff disjoint_compl_left_iff

theorem disjoint_compl_right_iff : Disjoint x yᶜ ↔ x ≤ y := by
  rw [← le_compl_iff_disjoint_right, compl_compl]
#align disjoint_compl_right_iff disjoint_compl_right_iff

theorem codisjoint_himp_self_left : Codisjoint (x ⇨ y) x :=
  @disjoint_sdiff_self_left αᵒᵈ _ _ _
#align codisjoint_himp_self_left codisjoint_himp_self_left

theorem codisjoint_himp_self_right : Codisjoint x (x ⇨ y) :=
  @disjoint_sdiff_self_right αᵒᵈ _ _ _
#align codisjoint_himp_self_right codisjoint_himp_self_right

theorem himp_le : x ⇨ y ≤ z ↔ y ≤ z ∧ Codisjoint x z :=
  (@le_sdiff αᵒᵈ _ _ _ _).trans <| and_congr_right' <| @Codisjoint_comm _ (_) _ _ _
#align himp_le himp_le

@[simp] lemma himp_le_iff : x ⇨ y ≤ x ↔ x = ⊤ :=
  ⟨fun h ↦ codisjoint_self.1 <| codisjoint_himp_self_right.mono_right h, fun h ↦ le_top.trans h.ge⟩

@[simp] lemma himp_eq_left : x ⇨ y = x ↔ x = ⊤ ∧ y = ⊤ := by
  rw [codisjoint_himp_self_left.eq_iff]; aesop

lemma himp_ne_right : x ⇨ y ≠ x ↔ x ≠ ⊤ ∨ y ≠ ⊤ := himp_eq_left.not.trans not_and_or

end BooleanAlgebra

instance Prop.instBooleanAlgebra : BooleanAlgebra Prop where
  __ := Prop.instHeytingAlgebra
  __ := GeneralizedHeytingAlgebra.toDistribLattice
  compl := Not
  himp_eq p q := propext imp_iff_or_not
  inf_compl_le_bot p H := H.2 H.1
  top_le_sup_compl p _ := Classical.em p
#align Prop.boolean_algebra Prop.instBooleanAlgebra

instance Prod.instBooleanAlgebra [BooleanAlgebra α] [BooleanAlgebra β] :
    BooleanAlgebra (α × β) where
  __ := instDistribLattice α β
  __ := instHeytingAlgebra
  himp_eq x y := by ext <;> simp [himp_eq]
  sdiff_eq x y := by ext <;> simp [sdiff_eq]
  inf_compl_le_bot x := by constructor <;> simp
  top_le_sup_compl x := by constructor <;> simp

instance Pi.instBooleanAlgebra {ι : Type u} {α : ι → Type v} [∀ i, BooleanAlgebra (α i)] :
    BooleanAlgebra (∀ i, α i) where
  __ := instDistribLattice
  __ := instHeytingAlgebra
  sdiff_eq _ _ := funext fun _ => sdiff_eq
  himp_eq _ _ := funext fun _ => himp_eq
  inf_compl_le_bot _ _ := BooleanAlgebra.inf_compl_le_bot _
  top_le_sup_compl _ _ := BooleanAlgebra.top_le_sup_compl _
#align pi.boolean_algebra Pi.instBooleanAlgebra

instance Bool.instBooleanAlgebra : BooleanAlgebra Bool where
  __ := instDistribLattice
  __ := linearOrder
  __ := instBoundedOrder
  compl := not
  inf_compl_le_bot a := a.and_not_self.le
  top_le_sup_compl a := a.or_not_self.ge

@[simp]
theorem Bool.sup_eq_bor : (· ⊔ ·) = or :=
  rfl
#align bool.sup_eq_bor Bool.sup_eq_bor

@[simp]
theorem Bool.inf_eq_band : (· ⊓ ·) = and :=
  rfl
#align bool.inf_eq_band Bool.inf_eq_band

@[simp]
theorem Bool.compl_eq_bnot : HasCompl.compl = not :=
  rfl
#align bool.compl_eq_bnot Bool.compl_eq_bnot

section lift

-- See note [reducible non-instances]
/-- Pullback a `GeneralizedBooleanAlgebra` along an injection. -/
protected abbrev Function.Injective.generalizedBooleanAlgebra [Sup α] [Inf α] [Bot α] [SDiff α]
    [GeneralizedBooleanAlgebra β] (f : α → β) (hf : Injective f)
    (map_sup : ∀ a b, f (a ⊔ b) = f a ⊔ f b) (map_inf : ∀ a b, f (a ⊓ b) = f a ⊓ f b)
    (map_bot : f ⊥ = ⊥) (map_sdiff : ∀ a b, f (a \ b) = f a \ f b) :
    GeneralizedBooleanAlgebra α where
  __ := hf.generalizedCoheytingAlgebra f map_sup map_inf map_bot map_sdiff
  __ := hf.distribLattice f map_sup map_inf
  sup_inf_sdiff a b := hf <| by erw [map_sup, map_sdiff, map_inf, sup_inf_sdiff]
  inf_inf_sdiff a b := hf <| by erw [map_inf, map_sdiff, map_inf, inf_inf_sdiff, map_bot]
#align function.injective.generalized_boolean_algebra Function.Injective.generalizedBooleanAlgebra

-- See note [reducible non-instances]
/-- Pullback a `BooleanAlgebra` along an injection. -/
protected abbrev Function.Injective.booleanAlgebra [Sup α] [Inf α] [Top α] [Bot α] [HasCompl α]
    [SDiff α] [BooleanAlgebra β] (f : α → β) (hf : Injective f)
    (map_sup : ∀ a b, f (a ⊔ b) = f a ⊔ f b) (map_inf : ∀ a b, f (a ⊓ b) = f a ⊓ f b)
    (map_top : f ⊤ = ⊤) (map_bot : f ⊥ = ⊥) (map_compl : ∀ a, f aᶜ = (f a)ᶜ)
    (map_sdiff : ∀ a b, f (a \ b) = f a \ f b) : BooleanAlgebra α where
  __ := hf.generalizedBooleanAlgebra f map_sup map_inf map_bot map_sdiff
  compl := compl
  top := ⊤
  le_top a := (@le_top β _ _ _).trans map_top.ge
  bot_le a := map_bot.le.trans bot_le
  inf_compl_le_bot a := ((map_inf _ _).trans <| by rw [map_compl, inf_compl_eq_bot, map_bot]).le
  top_le_sup_compl a := ((map_sup _ _).trans <| by rw [map_compl, sup_compl_eq_top, map_top]).ge
  sdiff_eq a b := by
    refine hf ((map_sdiff _ _).trans (sdiff_eq.trans ?_))
    rw [map_inf, map_compl]
#align function.injective.boolean_algebra Function.Injective.booleanAlgebra

end lift

<<<<<<< HEAD
instance PUnit.instBooleanAlgebra : BooleanAlgebra PUnit := by
  refine'
  { PUnit.instBiheytingAlgebra with
    .. } <;> (intros; trivial)
=======
instance PUnit.instBooleanAlgebra : BooleanAlgebra PUnit where
  __ := PUnit.instBiheytingAlgebra
  le_sup_inf := _
  inf_compl_le_bot _ := trivial
  top_le_sup_compl _ := trivial
>>>>>>> d97a437a

namespace DistribLattice

variable (α : Type*) [DistribLattice α]

/--
An alternative constructor for boolean algebras:
a distributive lattice that is complemented is a boolean algebra.

This is not an instance, because it creates data using choice.
-/
noncomputable
def booleanAlgebraOfComplemented [BoundedOrder α] [ComplementedLattice α] : BooleanAlgebra α where
  __ := (inferInstanceAs (DistribLattice α))
  __ := (inferInstanceAs (BoundedOrder α))
  compl a := Classical.choose <| exists_isCompl a
  inf_compl_le_bot a := (Classical.choose_spec (exists_isCompl a)).disjoint.le_bot
  top_le_sup_compl a := (Classical.choose_spec (exists_isCompl a)).codisjoint.top_le

end DistribLattice<|MERGE_RESOLUTION|>--- conflicted
+++ resolved
@@ -872,18 +872,11 @@
 
 end lift
 
-<<<<<<< HEAD
-instance PUnit.instBooleanAlgebra : BooleanAlgebra PUnit := by
-  refine'
-  { PUnit.instBiheytingAlgebra with
-    .. } <;> (intros; trivial)
-=======
 instance PUnit.instBooleanAlgebra : BooleanAlgebra PUnit where
   __ := PUnit.instBiheytingAlgebra
   le_sup_inf := _
   inf_compl_le_bot _ := trivial
   top_le_sup_compl _ := trivial
->>>>>>> d97a437a
 
 namespace DistribLattice
 
