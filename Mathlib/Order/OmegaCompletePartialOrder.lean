/-
Copyright (c) 2020 Simon Hudon. All rights reserved.
Released under Apache 2.0 license as described in the file LICENSE.
Authors: Simon Hudon, Ira Fesefeldt
-/
import Mathlib.Control.Monad.Basic
import Mathlib.Dynamics.FixedPoints.Basic
import Mathlib.Order.Chain
import Mathlib.Order.ScottContinuity
import Mathlib.Order.Hom.Order
import Mathlib.Order.Iterate
import Mathlib.Order.Part
import Mathlib.Order.ScottContinuity

/-!
# Omega Complete Partial Orders

An omega-complete partial order is a partial order with a supremum
operation on increasing sequences indexed by natural numbers (which we
call `ωSup`). In this sense, it is strictly weaker than join complete
semi-lattices as only ω-sized totally ordered sets have a supremum.

The concept of an omega-complete partial order (ωCPO) is useful for the
formalization of the semantics of programming languages. Its notion of
supremum helps define the meaning of recursive procedures.

## Main definitions

 * class `OmegaCompletePartialOrder`
 * `ite`, `map`, `bind`, `seq` as continuous morphisms

## Instances of `OmegaCompletePartialOrder`

 * `Part`
 * every `CompleteLattice`
 * pi-types
 * product types
 * `OrderHom`
 * `ContinuousHom` (with notation →𝒄)
   * an instance of `OmegaCompletePartialOrder (α →𝒄 β)`
 * `ContinuousHom.ofFun`
 * `ContinuousHom.ofMono`
 * continuous functions:
   * `id`
   * `ite`
   * `const`
   * `Part.bind`
   * `Part.map`
   * `Part.seq`

## References

 * [Chain-complete posets and directed sets with applications][markowsky1976]
 * [Recursive definitions of partial functions and their computations][cadiou1972]
 * [Semantics of Programming Languages: Structures and Techniques][gunter1992]
-/

assert_not_exists OrderedCommMonoid

universe u v
variable {ι : Sort*} {α β γ δ : Type*}

namespace OmegaCompletePartialOrder

/-- A chain is a monotone sequence.

See the definition on page 114 of [gunter1992]. -/
def Chain (α : Type u) [Preorder α] :=
  ℕ →o α

namespace Chain
variable [Preorder α] [Preorder β] [Preorder γ]

instance : FunLike (Chain α) ℕ α := inferInstanceAs <| FunLike (ℕ →o α) ℕ α
instance : OrderHomClass (Chain α) ℕ α := inferInstanceAs <| OrderHomClass (ℕ →o α) ℕ α
instance : CoeFun (Chain α) fun _ => ℕ → α := ⟨DFunLike.coe⟩

instance [Inhabited α] : Inhabited (Chain α) :=
  ⟨⟨default, fun _ _ _ => le_rfl⟩⟩

instance : Membership α (Chain α) :=
  ⟨fun (c : ℕ →o α) a => ∃ i, a = c i⟩

variable (c c' : Chain α)
variable (f : α →o β)
variable (g : β →o γ)

instance : LE (Chain α) where le x y := ∀ i, ∃ j, x i ≤ y j

lemma isChain_range : IsChain (· ≤ ·) (Set.range c) := Monotone.isChain_range (OrderHomClass.mono c)

lemma directed : Directed (· ≤ ·) c := directedOn_range.2 c.isChain_range.directedOn

/-- `map` function for `Chain` -/
-- Porting note: `simps` doesn't work with type synonyms
-- @[simps! (config := .asFn)]
def map : Chain β :=
  f.comp c

@[simp] theorem map_coe : ⇑(map c f) = f ∘ c := rfl

variable {f}

theorem mem_map (x : α) : x ∈ c → f x ∈ Chain.map c f :=
  fun ⟨i, h⟩ => ⟨i, h.symm ▸ rfl⟩

theorem exists_of_mem_map {b : β} : b ∈ c.map f → ∃ a, a ∈ c ∧ f a = b :=
  fun ⟨i, h⟩ => ⟨c i, ⟨i, rfl⟩, h.symm⟩

@[simp]
theorem mem_map_iff {b : β} : b ∈ c.map f ↔ ∃ a, a ∈ c ∧ f a = b :=
  ⟨exists_of_mem_map _, fun h => by
    rcases h with ⟨w, h, h'⟩
    subst b
    apply mem_map c _ h⟩

@[simp]
theorem map_id : c.map OrderHom.id = c :=
  OrderHom.comp_id _

theorem map_comp : (c.map f).map g = c.map (g.comp f) :=
  rfl

@[mono]
theorem map_le_map {g : α →o β} (h : f ≤ g) : c.map f ≤ c.map g :=
  fun i => by simp only [map_coe, Function.comp_apply]; exists i; apply h

/-- `OmegaCompletePartialOrder.Chain.zip` pairs up the elements of two chains
that have the same index. -/
-- Porting note: `simps` doesn't work with type synonyms
-- @[simps!]
def zip (c₀ : Chain α) (c₁ : Chain β) : Chain (α × β) :=
  OrderHom.prod c₀ c₁

@[simp] theorem zip_coe (c₀ : Chain α) (c₁ : Chain β) (n : ℕ) : c₀.zip c₁ n = (c₀ n, c₁ n) := rfl

/-- An example of a `Chain` constructed from an ordered pair. -/
def pair (a b : α) (hab : a ≤ b) : Chain α where
  toFun n := match n with
    | 0 => a
    | _ => b
  monotone' _ _ _ := by aesop

@[simp] lemma pair_zero (a b : α) (hab) : pair a b hab 0 = a := rfl
@[simp] lemma pair_succ (a b : α) (hab) (n : ℕ) : pair a b hab (n + 1) = b := rfl

@[simp] lemma range_pair (a b : α) (hab) : Set.range (pair a b hab) = {a, b} := by
  ext; exact Nat.or_exists_add_one.symm.trans (by aesop)

@[simp] lemma pair_zip_pair (a₁ a₂ : α) (b₁ b₂ : β) (ha hb) :
    (pair a₁ a₂ ha).zip (pair b₁ b₂ hb) = pair (a₁, b₁) (a₂, b₂) (Prod.le_def.2 ⟨ha, hb⟩) := by
  unfold Chain; ext n : 2; cases n <;> rfl

end Chain

end OmegaCompletePartialOrder

open OmegaCompletePartialOrder

-- Porting note: removed "set_option extends_priority 50"

/-- An omega-complete partial order is a partial order with a supremum
operation on increasing sequences indexed by natural numbers (which we
call `ωSup`). In this sense, it is strictly weaker than join complete
semi-lattices as only ω-sized totally ordered sets have a supremum.

See the definition on page 114 of [gunter1992]. -/
class OmegaCompletePartialOrder (α : Type*) extends PartialOrder α where
  /-- The supremum of an increasing sequence -/
  ωSup : Chain α → α
  /-- `ωSup` is an upper bound of the increasing sequence -/
  le_ωSup : ∀ c : Chain α, ∀ i, c i ≤ ωSup c
  /-- `ωSup` is a lower bound of the set of upper bounds of the increasing sequence -/
  ωSup_le : ∀ (c : Chain α) (x), (∀ i, c i ≤ x) → ωSup c ≤ x

namespace OmegaCompletePartialOrder
variable [OmegaCompletePartialOrder α]

/-- Transfer an `OmegaCompletePartialOrder` on `β` to an `OmegaCompletePartialOrder` on `α`
using a strictly monotone function `f : β →o α`, a definition of ωSup and a proof that `f` is
continuous with regard to the provided `ωSup` and the ωCPO on `α`. -/
protected abbrev lift [PartialOrder β] (f : β →o α) (ωSup₀ : Chain β → β)
    (h : ∀ x y, f x ≤ f y → x ≤ y) (h' : ∀ c, f (ωSup₀ c) = ωSup (c.map f)) :
    OmegaCompletePartialOrder β where
  ωSup := ωSup₀
  ωSup_le c x hx := h _ _ (by rw [h']; apply ωSup_le; intro i; apply f.monotone (hx i))
  le_ωSup c i := h _ _ (by rw [h']; apply le_ωSup (c.map f))

theorem le_ωSup_of_le {c : Chain α} {x : α} (i : ℕ) (h : x ≤ c i) : x ≤ ωSup c :=
  le_trans h (le_ωSup c _)

theorem ωSup_total {c : Chain α} {x : α} (h : ∀ i, c i ≤ x ∨ x ≤ c i) : ωSup c ≤ x ∨ x ≤ ωSup c :=
  by_cases
    (fun (this : ∀ i, c i ≤ x) => Or.inl (ωSup_le _ _ this))
    (fun (this : ¬∀ i, c i ≤ x) =>
      have : ∃ i, ¬c i ≤ x := by simp only [not_forall] at this ⊢; assumption
      let ⟨i, hx⟩ := this
      have : x ≤ c i := (h i).resolve_left hx
      Or.inr <| le_ωSup_of_le _ this)

@[mono]
theorem ωSup_le_ωSup_of_le {c₀ c₁ : Chain α} (h : c₀ ≤ c₁) : ωSup c₀ ≤ ωSup c₁ :=
  (ωSup_le _ _) fun i => by
    obtain ⟨_, h⟩ := h i
    exact le_trans h (le_ωSup _ _)

@[simp] theorem ωSup_le_iff {c : Chain α} {x : α} : ωSup c ≤ x ↔ ∀ i, c i ≤ x := by
  constructor <;> intros
  · trans ωSup c
    · exact le_ωSup _ _
    · assumption
  exact ωSup_le _ _ ‹_›

lemma isLUB_range_ωSup (c : Chain α) : IsLUB (Set.range c) (ωSup c) := by
  constructor
  · simp only [upperBounds, Set.mem_range, forall_exists_index, forall_apply_eq_imp_iff,
      Set.mem_setOf_eq]
    exact fun a ↦ le_ωSup c a
  · simp only [lowerBounds, upperBounds, Set.mem_range, forall_exists_index,
      forall_apply_eq_imp_iff, Set.mem_setOf_eq]
    exact fun ⦃a⦄ a_1 ↦ ωSup_le c a a_1

lemma ωSup_eq_of_isLUB {c : Chain α} {a : α} (h : IsLUB (Set.range c) a) : a = ωSup c := by
  rw [le_antisymm_iff]
  simp only [IsLUB, IsLeast, upperBounds, lowerBounds, Set.mem_range, forall_exists_index,
    forall_apply_eq_imp_iff, Set.mem_setOf_eq] at h
  constructor
  · apply h.2
    exact fun a ↦ le_ωSup c a
  · rw [ωSup_le_iff]
    apply h.1

/-- A subset `p : α → Prop` of the type closed under `ωSup` induces an
`OmegaCompletePartialOrder` on the subtype `{a : α // p a}`. -/
def subtype {α : Type*} [OmegaCompletePartialOrder α] (p : α → Prop)
    (hp : ∀ c : Chain α, (∀ i ∈ c, p i) → p (ωSup c)) : OmegaCompletePartialOrder (Subtype p) :=
  OmegaCompletePartialOrder.lift (OrderHom.Subtype.val p)
    (fun c => ⟨ωSup _, hp (c.map (OrderHom.Subtype.val p)) fun _ ⟨n, q⟩ => q.symm ▸ (c n).2⟩)
    (fun _ _ h => h) (fun _ => rfl)

section Continuity

open Chain

variable [OmegaCompletePartialOrder β]
variable [OmegaCompletePartialOrder γ]
variable {f : α → β} {g : β → γ}

/-- A function `f` between `ω`-complete partial orders is `ωScottContinuous` if it is
Scott continuous over chains. -/
def ωScottContinuous (f : α → β) : Prop :=
    ScottContinuousOn (Set.range fun c : Chain α => Set.range c) f

lemma _root_.ScottContinuous.ωScottContinuous (hf : ScottContinuous f) : ωScottContinuous f :=
  hf.scottContinuousOn

lemma ωScottContinuous.monotone (h : ωScottContinuous f) : Monotone f :=
  ScottContinuousOn.monotone _ (fun a b hab => by
    use pair a b hab; exact range_pair a b hab) h

lemma ωScottContinuous.isLUB {c : Chain α} (hf : ωScottContinuous f) :
    IsLUB (Set.range (c.map ⟨f, hf.monotone⟩)) (f (ωSup c)) := by
  simpa [map_coe, OrderHom.coe_mk, Set.range_comp]
    using hf (by simp) (Set.range_nonempty _) (isChain_range c).directedOn (isLUB_range_ωSup c)

lemma ωScottContinuous.id : ωScottContinuous (id : α → α) := ScottContinuousOn.id

lemma ωScottContinuous.map_ωSup (hf : ωScottContinuous f) (c : Chain α) :
    f (ωSup c) = ωSup (c.map ⟨f, hf.monotone⟩) := ωSup_eq_of_isLUB hf.isLUB

<<<<<<< HEAD
=======
/-- `ωScottContinuous f` asserts that `f` is both monotone and distributes over ωSup. -/
>>>>>>> 19f71879
lemma ωScottContinuous_iff_monotone_map_ωSup :
    ωScottContinuous f ↔ ∃ hf : Monotone f, ∀ c : Chain α, f (ωSup c) = ωSup (c.map ⟨f, hf⟩) := by
  refine ⟨fun hf ↦ ⟨hf.monotone, hf.map_ωSup⟩, ?_⟩
  intro hf _ ⟨c, hc⟩ _ _ _ hda
  convert isLUB_range_ωSup (c.map { toFun := f, monotone' := hf.1 })
  · rw [map_coe, OrderHom.coe_mk, ← hc, ← (Set.range_comp f ⇑c)]
  · rw [← hc] at hda
    rw [← hf.2 c, ωSup_eq_of_isLUB hda]

alias ⟨ωScottContinuous.monotone_map_ωSup, ωScottContinuous.of_monotone_map_ωSup⟩ :=
  ωScottContinuous_iff_monotone_map_ωSup

<<<<<<< HEAD
=======
/- A monotone function `f : α →o β` is ωScott continuous if and only if it distributes over ωSup. -/
lemma ωScottContinuous_iff_map_ωSup_of_orderHom {f : α →o β} :
    ωScottContinuous f ↔ ∀ c : Chain α, f (ωSup c) = ωSup (c.map f) := by
  rw [ωScottContinuous_iff_monotone_map_ωSup]
  exact exists_prop_of_true f.monotone'

alias ⟨ωScottContinuous.map_ωSup_of_orderHom, ωScottContinuous.of_map_ωSup_of_orderHom⟩ :=
  ωScottContinuous_iff_map_ωSup_of_orderHom

>>>>>>> 19f71879
lemma ωScottContinuous.comp (hg : ωScottContinuous g) (hf : ωScottContinuous f) :
    ωScottContinuous (g.comp f) :=
  ωScottContinuous.of_monotone_map_ωSup
    ⟨hg.monotone.comp hf.monotone, by simp [hf.map_ωSup, hg.map_ωSup, map_comp]⟩

lemma ωScottContinuous.const {x : β} : ωScottContinuous (Function.const α x) := by
  simp [ωScottContinuous, ScottContinuousOn, Set.range_nonempty]

set_option linter.deprecated false

/-- A monotone function `f : α →o β` is continuous if it distributes over ωSup.

In order to distinguish it from the (more commonly used) continuity from topology
(see `Mathlib/Topology/Basic.lean`), the present definition is often referred to as
"Scott-continuity" (referring to Dana Scott). It corresponds to continuity
in Scott topological spaces (not defined here). -/
@[deprecated ωScottContinuous (since := "2024-05-29")]
def Continuous (f : α →o β) : Prop :=
  ∀ c : Chain α, f (ωSup c) = ωSup (c.map f)

/-- `Continuous' f` asserts that `f` is both monotone and continuous. -/
@[deprecated ωScottContinuous (since := "2024-05-29")]
def Continuous' (f : α → β) : Prop :=
  ∃ hf : Monotone f, Continuous ⟨f, hf⟩

@[deprecated ωScottContinuous.isLUB (since := "2024-05-29")]
lemma isLUB_of_scottContinuous {c : Chain α} {f : α → β} (hf : ScottContinuous f) :
    IsLUB (Set.range (Chain.map c ⟨f, (ScottContinuous.monotone hf)⟩)) (f (ωSup c)) :=
  ωScottContinuous.isLUB hf.scottContinuousOn

@[deprecated ScottContinuous.ωScottContinuous (since := "2024-05-29")]
lemma ScottContinuous.continuous' {f : α → β} (hf : ScottContinuous f) : Continuous' f := by
  constructor
  · intro c
    rw [← (ωSup_eq_of_isLUB (isLUB_of_scottContinuous hf))]
    simp only [OrderHom.coe_mk]

@[deprecated ωScottContinuous.monotone (since := "2024-05-29")]
theorem Continuous'.to_monotone {f : α → β} (hf : Continuous' f) : Monotone f :=
  hf.fst

@[deprecated ωScottContinuous.of_monotone_map_ωSup (since := "2024-05-29")]
theorem Continuous.of_bundled (f : α → β) (hf : Monotone f) (hf' : Continuous ⟨f, hf⟩) :
    Continuous' f :=
  ⟨hf, hf'⟩

@[deprecated ωScottContinuous.of_monotone_map_ωSup (since := "2024-05-29")]
theorem Continuous.of_bundled' (f : α →o β) (hf' : Continuous f) : Continuous' f :=
  ⟨f.mono, hf'⟩

@[deprecated ωScottContinuous_iff_monotone_map_ωSup (since := "2024-05-29")]
theorem Continuous'.to_bundled (f : α → β) (hf : Continuous' f) : Continuous ⟨f, hf.to_monotone⟩ :=
  hf.snd

@[simp, norm_cast, deprecated ωScottContinuous_iff_monotone_map_ωSup (since := "2024-05-29")]
theorem continuous'_coe : ∀ {f : α →o β}, Continuous' f ↔ Continuous f
  | ⟨_, hf⟩ => ⟨fun ⟨_, hc⟩ => hc, fun hc => ⟨hf, hc⟩⟩

variable (f : α →o β) (g : β →o γ)

@[deprecated ωScottContinuous.id (since := "2024-05-29")]
theorem continuous_id : Continuous (@OrderHom.id α _) := by intro c; rw [c.map_id]; rfl

@[deprecated ωScottContinuous.comp (since := "2024-05-29")]
theorem continuous_comp (hfc : Continuous f) (hgc : Continuous g) : Continuous (g.comp f) := by
  dsimp [Continuous] at *; intro
  rw [hfc, hgc, Chain.map_comp]

@[deprecated ωScottContinuous.id (since := "2024-05-29")]
theorem id_continuous' : Continuous' (@id α) :=
  continuous_id.of_bundled' _

@[deprecated ωScottContinuous.const (since := "2024-05-29")]
theorem continuous_const (x : β) : Continuous (OrderHom.const α x) := fun c =>
  eq_of_forall_ge_iff fun z => by rw [ωSup_le_iff, Chain.map_coe, OrderHom.const_coe_coe]; simp

@[deprecated ωScottContinuous.const (since := "2024-05-29")]
theorem const_continuous' (x : β) : Continuous' (Function.const α x) :=
  Continuous.of_bundled' (OrderHom.const α x) (continuous_const x)

end Continuity

end OmegaCompletePartialOrder

namespace Part

open OmegaCompletePartialOrder

theorem eq_of_chain {c : Chain (Part α)} {a b : α} (ha : some a ∈ c) (hb : some b ∈ c) : a = b := by
  cases' ha with i ha; replace ha := ha.symm
  cases' hb with j hb; replace hb := hb.symm
  rw [eq_some_iff] at ha hb
  rcases le_total i j with hij | hji
  · have := c.monotone hij _ ha; apply mem_unique this hb
  · have := c.monotone hji _ hb; apply Eq.symm; apply mem_unique this ha
  -- Porting note: Old proof
  -- wlog h : i ≤ j := le_total i j using a b i j, b a j i
  -- rw [eq_some_iff] at ha hb
  -- have := c.monotone h _ ha; apply mem_unique this hb

open Classical in
/-- The (noncomputable) `ωSup` definition for the `ω`-CPO structure on `Part α`. -/
protected noncomputable def ωSup (c : Chain (Part α)) : Part α :=
  if h : ∃ a, some a ∈ c then some (Classical.choose h) else none

theorem ωSup_eq_some {c : Chain (Part α)} {a : α} (h : some a ∈ c) : Part.ωSup c = some a :=
  have : ∃ a, some a ∈ c := ⟨a, h⟩
  have a' : some (Classical.choose this) ∈ c := Classical.choose_spec this
  calc
    Part.ωSup c = some (Classical.choose this) := dif_pos this
    _ = some a := congr_arg _ (eq_of_chain a' h)

theorem ωSup_eq_none {c : Chain (Part α)} (h : ¬∃ a, some a ∈ c) : Part.ωSup c = none :=
  dif_neg h

theorem mem_chain_of_mem_ωSup {c : Chain (Part α)} {a : α} (h : a ∈ Part.ωSup c) : some a ∈ c := by
  simp only [Part.ωSup] at h; split_ifs at h with h_1
  · have h' := Classical.choose_spec h_1
    rw [← eq_some_iff] at h
    rw [← h]
    exact h'
  · rcases h with ⟨⟨⟩⟩

noncomputable instance omegaCompletePartialOrder :
    OmegaCompletePartialOrder (Part α) where
  ωSup := Part.ωSup
  le_ωSup c i := by
    intro x hx
    rw [← eq_some_iff] at hx ⊢
    rw [ωSup_eq_some]
    rw [← hx]
    exact ⟨i, rfl⟩
  ωSup_le := by
    rintro c x hx a ha
    replace ha := mem_chain_of_mem_ωSup ha
    cases' ha with i ha
    apply hx i
    rw [← ha]
    apply mem_some

section Inst

theorem mem_ωSup (x : α) (c : Chain (Part α)) : x ∈ ωSup c ↔ some x ∈ c := by
  simp only [ωSup, Part.ωSup]
  constructor
  · split_ifs with h
    swap
    · rintro ⟨⟨⟩⟩
    intro h'
    have hh := Classical.choose_spec h
    simp only [mem_some_iff] at h'
    subst x
    exact hh
  · intro h
    have h' : ∃ a : α, some a ∈ c := ⟨_, h⟩
    rw [dif_pos h']
    have hh := Classical.choose_spec h'
    rw [eq_of_chain hh h]
    simp

end Inst

end Part

section Pi

variable {β : α → Type*}

open OmegaCompletePartialOrder OmegaCompletePartialOrder.Chain

instance [∀ a, OmegaCompletePartialOrder (β a)] :
    OmegaCompletePartialOrder (∀ a, β a) where
  ωSup c a := ωSup (c.map (Pi.evalOrderHom a))
  ωSup_le c f hf a :=
    ωSup_le _ _ <| by
      rintro i
      apply hf
  le_ωSup c i x := le_ωSup_of_le _ <| le_rfl

namespace OmegaCompletePartialOrder

variable [∀ x, OmegaCompletePartialOrder <| β x]
variable [OmegaCompletePartialOrder γ]
variable {f : γ → ∀ x, β x}
<<<<<<< HEAD

lemma ωScottContinuous.apply₂ (hf : ωScottContinuous f) (a : α) : ωScottContinuous (f · a) :=
  ωScottContinuous.of_monotone_map_ωSup
    ⟨fun _ _ h ↦ hf.monotone h a, fun c ↦ congr_fun (hf.map_ωSup c) a⟩

lemma ωScottContinuous.of_apply₂ (hf : ∀ a, ωScottContinuous (f · a)) : ωScottContinuous f :=
  ωScottContinuous.of_monotone_map_ωSup
    ⟨fun x y h a ↦ (hf a).monotone h, fun c ↦ by ext a; apply (hf a).map_ωSup c⟩

=======

lemma ωScottContinuous.apply₂ (hf : ωScottContinuous f) (a : α) : ωScottContinuous (f · a) :=
  ωScottContinuous.of_monotone_map_ωSup
    ⟨fun _ _ h ↦ hf.monotone h a, fun c ↦ congr_fun (hf.map_ωSup c) a⟩

lemma ωScottContinuous.of_apply₂ (hf : ∀ a, ωScottContinuous (f · a)) : ωScottContinuous f :=
  ωScottContinuous.of_monotone_map_ωSup
    ⟨fun x y h a ↦ (hf a).monotone h, fun c ↦ by ext a; apply (hf a).map_ωSup c⟩

>>>>>>> 19f71879
lemma ωScottContinuous_iff_apply₂ : ωScottContinuous f ↔ ∀ a, ωScottContinuous (f · a) :=
  ⟨ωScottContinuous.apply₂, ωScottContinuous.of_apply₂⟩

set_option linter.deprecated false

@[deprecated ωScottContinuous.apply₂ (since := "2024-05-29")]
theorem flip₁_continuous' (f : ∀ x : α, γ → β x) (a : α) (hf : Continuous' fun x y => f y x) :
    Continuous' (f a) :=
  Continuous.of_bundled _ (fun _ _ h => hf.to_monotone h a) fun c => congr_fun (hf.to_bundled _ c) a

@[deprecated ωScottContinuous.of_apply₂ (since := "2024-05-29")]
theorem flip₂_continuous' (f : γ → ∀ x, β x) (hf : ∀ x, Continuous' fun g => f g x) :
    Continuous' f :=
  Continuous.of_bundled _ (fun x y h a => (hf a).to_monotone h)
    (by intro c; ext a; apply (hf a).to_bundled _ c)

end OmegaCompletePartialOrder

end Pi

namespace Prod

open OmegaCompletePartialOrder

variable [OmegaCompletePartialOrder α]
variable [OmegaCompletePartialOrder β]
variable [OmegaCompletePartialOrder γ]

/-- The supremum of a chain in the product `ω`-CPO. -/
@[simps]
protected def ωSup (c : Chain (α × β)) : α × β :=
  (ωSup (c.map OrderHom.fst), ωSup (c.map OrderHom.snd))

@[simps! ωSup_fst ωSup_snd]
instance : OmegaCompletePartialOrder (α × β) where
  ωSup := Prod.ωSup
  ωSup_le := fun _ _ h => ⟨ωSup_le _ _ fun i => (h i).1, ωSup_le _ _ fun i => (h i).2⟩
  le_ωSup c i := ⟨le_ωSup (c.map OrderHom.fst) i, le_ωSup (c.map OrderHom.snd) i⟩

theorem ωSup_zip (c₀ : Chain α) (c₁ : Chain β) : ωSup (c₀.zip c₁) = (ωSup c₀, ωSup c₁) := by
  apply eq_of_forall_ge_iff; rintro ⟨z₁, z₂⟩
  simp [ωSup_le_iff, forall_and]

end Prod

open OmegaCompletePartialOrder

namespace CompleteLattice

-- see Note [lower instance priority]
/-- Any complete lattice has an `ω`-CPO structure where the countable supremum is a special case
of arbitrary suprema. -/
instance (priority := 100) [CompleteLattice α] : OmegaCompletePartialOrder α where
  ωSup c := ⨆ i, c i
  ωSup_le := fun ⟨c, _⟩ s hs => by
    simp only [iSup_le_iff, OrderHom.coe_mk] at hs ⊢; intro i; apply hs i
  le_ωSup := fun ⟨c, _⟩ i => by simp only [OrderHom.coe_mk]; apply le_iSup_of_le i; rfl

variable [OmegaCompletePartialOrder α] [CompleteLattice β] {f g : α → β}
<<<<<<< HEAD

open Chain in
lemma ωScottContinuous.prodMk (hf : ωScottContinuous f) (hg : ωScottContinuous g) :
    ωScottContinuous fun x => (f x, g x) := ScottContinuousOn.prodMk (fun a b hab => by
    use pair a b hab; exact range_pair a b hab) hf hg

lemma ωScottContinuous.iSup {f : ι → α → β} (hf : ∀ i, ωScottContinuous (f i)) :
    ωScottContinuous (⨆ i, f i) := by
  refine ωScottContinuous.of_monotone_map_ωSup
    ⟨Monotone.iSup fun i ↦ (hf i).monotone, fun c ↦ eq_of_forall_ge_iff fun a ↦ ?_⟩
  simp (config := { contextual := true }) [ωSup_le_iff, (hf _).map_ωSup, @forall_swap ι]

lemma ωScottContinuous.sSup {s : Set (α → β)} (hs : ∀ f ∈ s, ωScottContinuous f) :
    ωScottContinuous (sSup s) := by
  rw [sSup_eq_iSup]; exact ωScottContinuous.iSup fun f ↦ ωScottContinuous.iSup <| hs f

lemma ωScottContinuous.sup (hf : ωScottContinuous f) (hg : ωScottContinuous g) :
    ωScottContinuous (f ⊔ g) := by
  rw [← sSup_pair]
  apply ωScottContinuous.sSup
  rintro f (rfl | rfl | _) <;> assumption

lemma ωScottContinuous.top : ωScottContinuous (⊤ : α → β) :=
  ωScottContinuous.of_monotone_map_ωSup
    ⟨monotone_const, fun c ↦ eq_of_forall_ge_iff fun a ↦ by simp⟩

lemma ωScottContinuous.bot : ωScottContinuous (⊥ : α → β) := by
  rw [← sSup_empty]; exact ωScottContinuous.sSup (by simp)

=======

-- TODO Prove this result for `ScottContinuousOn` and deduce this as a special case
-- https://github.com/leanprover-community/mathlib4/pull/15412
open Chain in
lemma ωScottContinuous.prodMk (hf : ωScottContinuous f) (hg : ωScottContinuous g) :
    ωScottContinuous fun x => (f x, g x) := ScottContinuousOn.prodMk (fun a b hab => by
  use pair a b hab; exact range_pair a b hab) hf hg

lemma ωScottContinuous.iSup {f : ι → α → β} (hf : ∀ i, ωScottContinuous (f i)) :
    ωScottContinuous (⨆ i, f i) := by
  refine ωScottContinuous.of_monotone_map_ωSup
    ⟨Monotone.iSup fun i ↦ (hf i).monotone, fun c ↦ eq_of_forall_ge_iff fun a ↦ ?_⟩
  simp (config := { contextual := true }) [ωSup_le_iff, (hf _).map_ωSup, @forall_swap ι]

lemma ωScottContinuous.sSup {s : Set (α → β)} (hs : ∀ f ∈ s, ωScottContinuous f) :
    ωScottContinuous (sSup s) := by
  rw [sSup_eq_iSup]; exact ωScottContinuous.iSup fun f ↦ ωScottContinuous.iSup <| hs f

lemma ωScottContinuous.sup (hf : ωScottContinuous f) (hg : ωScottContinuous g) :
    ωScottContinuous (f ⊔ g) := by
  rw [← sSup_pair]
  apply ωScottContinuous.sSup
  rintro f (rfl | rfl | _) <;> assumption

lemma ωScottContinuous.top : ωScottContinuous (⊤ : α → β) :=
  ωScottContinuous.of_monotone_map_ωSup
    ⟨monotone_const, fun c ↦ eq_of_forall_ge_iff fun a ↦ by simp⟩

lemma ωScottContinuous.bot : ωScottContinuous (⊥ : α → β) := by
  rw [← sSup_empty]; exact ωScottContinuous.sSup (by simp)

>>>>>>> 19f71879
set_option linter.deprecated false

@[deprecated ωScottContinuous.sSup (since := "2024-05-29")]
theorem sSup_continuous (s : Set <| α →o β) (hs : ∀ f ∈ s, Continuous f) : Continuous (sSup s) := by
  intro c
  apply eq_of_forall_ge_iff
  intro z
  suffices (∀ f ∈ s, ∀ n, f (c n) ≤ z) ↔ ∀ n, ∀ f ∈ s, f (c n) ≤ z by
    simpa (config := { contextual := true }) [ωSup_le_iff, hs _ _ _] using this
  exact ⟨fun H n f hf => H f hf n, fun H f hf n => H n f hf⟩

@[deprecated ωScottContinuous.iSup (since := "2024-05-29")]
theorem iSup_continuous {ι : Sort*} {f : ι → α →o β} (h : ∀ i, Continuous (f i)) :
    Continuous (⨆ i, f i) :=
  sSup_continuous _ <| Set.forall_mem_range.2 h

@[deprecated ωScottContinuous.sSup (since := "2024-05-29")]
theorem sSup_continuous' (s : Set (α → β)) (hc : ∀ f ∈ s, Continuous' f) :
    Continuous' (sSup s) := by
  lift s to Set (α →o β) using fun f hf => (hc f hf).to_monotone
  simp only [Set.forall_mem_image, continuous'_coe] at hc
  rw [sSup_image]
  norm_cast
  exact iSup_continuous fun f ↦ iSup_continuous fun hf ↦ hc hf

@[deprecated ωScottContinuous.sup (since := "2024-05-29")]
theorem sup_continuous {f g : α →o β} (hf : Continuous f) (hg : Continuous g) :
    Continuous (f ⊔ g) := by
  rw [← sSup_pair]; apply sSup_continuous
  rintro f (rfl | rfl | _) <;> assumption

@[deprecated ωScottContinuous.top (since := "2024-05-29")]
theorem top_continuous : Continuous (⊤ : α →o β) := by
  intro c; apply eq_of_forall_ge_iff; intro z
  simp only [OrderHom.instTopOrderHom_top, OrderHom.const_coe_coe, Function.const, top_le_iff,
    ωSup_le_iff, Chain.map_coe, Function.comp, forall_const]

@[deprecated ωScottContinuous.bot (since := "2024-05-29")]
theorem bot_continuous : Continuous (⊥ : α →o β) := by
  rw [← sSup_empty]
  exact sSup_continuous _ fun f hf => hf.elim

end CompleteLattice

namespace CompleteLattice

variable [OmegaCompletePartialOrder α] [CompleteLinearOrder β] {f g : α → β}

<<<<<<< HEAD
=======
-- TODO Prove this result for `ScottContinuousOn` and deduce this as a special case
-- Also consider if it holds in greater generality (e.g. finite sets)
-- N.B. The Scott Topology coincides with the Upper Topology on a Complete Linear Order
-- `Topology.IsScott.scott_eq_upper_of_completeLinearOrder`
-- We have that the product topology coincides with the upper topology
-- https://github.com/leanprover-community/mathlib4/pull/12133
>>>>>>> 19f71879
lemma ωScottContinuous.inf (hf : ωScottContinuous f) (hg : ωScottContinuous g) :
    ωScottContinuous (f ⊓ g) := by
  refine ωScottContinuous.of_monotone_map_ωSup
    ⟨hf.monotone.inf hg.monotone, fun c ↦ eq_of_forall_ge_iff fun a ↦ ?_⟩
  simp only [Pi.inf_apply, hf.map_ωSup c, hg.map_ωSup c, inf_le_iff, ωSup_le_iff, Chain.map_coe,
    Function.comp, OrderHom.coe_mk, ← forall_or_left, ← forall_or_right]
  exact ⟨fun h _ ↦ h _ _, fun h i j ↦
    (h (max j i)).imp (le_trans <| hf.monotone <| c.mono <| le_max_left _ _)
      (le_trans <| hg.monotone <| c.mono <| le_max_right _ _)⟩

set_option linter.deprecated false

@[deprecated ωScottContinuous.inf (since := "2024-05-29")]
theorem inf_continuous (f g : α →o β) (hf : Continuous f) (hg : Continuous g) :
    Continuous (f ⊓ g) := by
  refine fun c => eq_of_forall_ge_iff fun z => ?_
  simp only [inf_le_iff, hf c, hg c, ωSup_le_iff, ← forall_or_left, ← forall_or_right,
             Chain.map_coe, OrderHom.coe_inf, Pi.inf_apply, Function.comp]
  exact ⟨fun h _ ↦ h _ _, fun h i j ↦
    (h (max j i)).imp (le_trans <| f.mono <| c.mono <| le_max_left _ _)
      (le_trans <| g.mono <| c.mono <| le_max_right _ _)⟩

@[deprecated ωScottContinuous.inf (since := "2024-05-29")]
theorem inf_continuous' {f g : α → β} (hf : Continuous' f) (hg : Continuous' g) :
    Continuous' (f ⊓ g) :=
  ⟨_, inf_continuous _ _ hf.snd hg.snd⟩

end CompleteLattice

namespace OmegaCompletePartialOrder
variable [OmegaCompletePartialOrder α] [OmegaCompletePartialOrder β]
variable [OmegaCompletePartialOrder γ] [OmegaCompletePartialOrder δ]

namespace OrderHom

/-- The `ωSup` operator for monotone functions. -/
@[simps]
protected def ωSup (c : Chain (α →o β)) : α →o β where
  toFun a := ωSup (c.map (OrderHom.apply a))
  monotone' _ _ h := ωSup_le_ωSup_of_le ((Chain.map_le_map _) fun a => a.monotone h)

@[simps! ωSup_coe]
instance omegaCompletePartialOrder : OmegaCompletePartialOrder (α →o β) :=
  OmegaCompletePartialOrder.lift OrderHom.coeFnHom OrderHom.ωSup (fun _ _ h => h) fun _ => rfl

end OrderHom

variable (α β) in
/-- A monotone function on `ω`-continuous partial orders is said to be continuous
if for every chain `c : chain α`, `f (⊔ i, c i) = ⊔ i, f (c i)`.
This is just the bundled version of `OrderHom.continuous`. -/
structure ContinuousHom extends OrderHom α β where
  /-- The underlying function of a `ContinuousHom` is continuous, i.e. it preserves `ωSup` -/
  protected map_ωSup' (c : Chain α) : toFun (ωSup c) = ωSup (c.map toOrderHom)

attribute [nolint docBlame] ContinuousHom.toOrderHom

@[inherit_doc] infixr:25 " →𝒄 " => ContinuousHom -- Input: \r\MIc

instance : FunLike (α →𝒄 β) α β where
  coe f := f.toFun
  coe_injective' := by rintro ⟨⟩ ⟨⟩ h; congr; exact DFunLike.ext' h

instance : OrderHomClass (α →𝒄 β) α β where
  map_rel f _ _ h := f.mono h

-- Porting note: removed to avoid conflict with the generic instance
-- instance : Coe (α →𝒄 β) (α →o β) where coe := ContinuousHom.toOrderHom

instance : PartialOrder (α →𝒄 β) :=
  (PartialOrder.lift fun f => f.toOrderHom.toFun) <| by rintro ⟨⟨⟩⟩ ⟨⟨⟩⟩ h; congr

namespace ContinuousHom

protected lemma ωScottContinuous (f : α →𝒄 β) : ωScottContinuous f :=
<<<<<<< HEAD
  ωScottContinuous.of_monotone_map_ωSup ⟨f.monotone, f.map_ωSup'⟩
=======
  ωScottContinuous.of_map_ωSup_of_orderHom f.map_ωSup'
>>>>>>> 19f71879

-- Not a `simp` lemma because in many cases projection is simpler than a generic coercion
theorem toOrderHom_eq_coe (f : α →𝒄 β) : f.1 = f := rfl

@[simp] theorem coe_mk (f : α →o β) (hf) : ⇑(mk f hf) = f := rfl
<<<<<<< HEAD
=======

>>>>>>> 19f71879
@[simp] theorem coe_toOrderHom (f : α →𝒄 β) : ⇑f.1 = f := rfl

/-- See Note [custom simps projection]. We specify this explicitly because we don't have a DFunLike
instance.
-/
def Simps.apply (h : α →𝒄 β) : α → β :=
  h

initialize_simps_projections ContinuousHom (toFun → apply)

protected theorem congr_fun {f g : α →𝒄 β} (h : f = g) (x : α) : f x = g x :=
  DFunLike.congr_fun h x

protected theorem congr_arg (f : α →𝒄 β) {x y : α} (h : x = y) : f x = f y :=
  congr_arg f h

protected theorem monotone (f : α →𝒄 β) : Monotone f :=
  f.monotone'

@[mono]
theorem apply_mono {f g : α →𝒄 β} {x y : α} (h₁ : f ≤ g) (h₂ : x ≤ y) : f x ≤ g y :=
  OrderHom.apply_mono (show (f : α →o β) ≤ g from h₁) h₂

set_option linter.deprecated false in
@[deprecated (since := "2024-07-27")]
theorem ite_continuous' {p : Prop} [hp : Decidable p] (f g : α → β) (hf : Continuous' f)
    (hg : Continuous' g) : Continuous' fun x => if p then f x else g x := by
  split_ifs <;> simp [*]

theorem ωSup_bind {β γ : Type v} (c : Chain α) (f : α →o Part β) (g : α →o β → Part γ) :
    ωSup (c.map (f.partBind g)) = ωSup (c.map f) >>= ωSup (c.map g) := by
  apply eq_of_forall_ge_iff; intro x
  simp only [ωSup_le_iff, Part.bind_le, Chain.mem_map_iff, and_imp, OrderHom.partBind_coe,
    exists_imp]
  constructor <;> intro h'''
  · intro b hb
    apply ωSup_le _ _ _
    rintro i y hy
    simp only [Part.mem_ωSup] at hb
    rcases hb with ⟨j, hb⟩
    replace hb := hb.symm
    simp only [Part.eq_some_iff, Chain.map_coe, Function.comp_apply, OrderHom.apply_coe] at hy hb
    replace hb : b ∈ f (c (max i j)) := f.mono (c.mono (le_max_right i j)) _ hb
    replace hy : y ∈ g (c (max i j)) b := g.mono (c.mono (le_max_left i j)) _ _ hy
    apply h''' (max i j)
    simp only [exists_prop, Part.bind_eq_bind, Part.mem_bind_iff, Chain.map_coe,
      Function.comp_apply, OrderHom.partBind_coe]
    exact ⟨_, hb, hy⟩
  · intro i
    intro y hy
    simp only [exists_prop, Part.bind_eq_bind, Part.mem_bind_iff, Chain.map_coe,
      Function.comp_apply, OrderHom.partBind_coe] at hy
    rcases hy with ⟨b, hb₀, hb₁⟩
    apply h''' b _
    · apply le_ωSup (c.map g) _ _ _ hb₁
    · apply le_ωSup (c.map f) i _ hb₀

-- TODO: We should move `ωScottContinuous` to the root namespace
lemma ωScottContinuous.bind {β γ} {f : α → Part β} {g : α → β → Part γ} (hf : ωScottContinuous f)
    (hg : ωScottContinuous g) : ωScottContinuous fun x ↦ f x >>= g x :=
  ωScottContinuous.of_monotone_map_ωSup
    ⟨hf.monotone.partBind hg.monotone, fun c ↦ by rw [hf.map_ωSup, hg.map_ωSup, ← ωSup_bind]; rfl⟩

lemma ωScottContinuous.map {β γ} {f : β → γ} {g : α → Part β} (hg : ωScottContinuous g) :
    ωScottContinuous fun x ↦ f <$> g x := by
  simpa only [map_eq_bind_pure_comp] using ωScottContinuous.bind hg ωScottContinuous.const

lemma ωScottContinuous.seq {β γ} {f : α → Part (β → γ)} {g : α → Part β} (hf : ωScottContinuous f)
    (hg : ωScottContinuous g) : ωScottContinuous fun x ↦ f x <*> g x := by
  simp only [seq_eq_bind_map]
  exact ωScottContinuous.bind hf <| ωScottContinuous.of_apply₂ fun _ ↦ ωScottContinuous.map hg

set_option linter.deprecated false

@[deprecated ωScottContinuous.bind (since := "2024-05-29")]
theorem bind_continuous' {β γ : Type v} (f : α → Part β) (g : α → β → Part γ) :
    Continuous' f → Continuous' g → Continuous' fun x => f x >>= g x
  | ⟨hf, hf'⟩, ⟨hg, hg'⟩ =>
    Continuous.of_bundled' (OrderHom.partBind ⟨f, hf⟩ ⟨g, hg⟩)
      (by intro c; rw [ωSup_bind, ← hf', ← hg']; rfl)

@[deprecated ωScottContinuous.map (since := "2024-05-29")]
theorem map_continuous' {β γ : Type v} (f : β → γ) (g : α → Part β) (hg : Continuous' g) :
    Continuous' fun x => f <$> g x := by
  simp only [map_eq_bind_pure_comp]; apply bind_continuous' _ _ hg; apply const_continuous'

@[deprecated ωScottContinuous.seq (since := "2024-05-29")]
theorem seq_continuous' {β γ : Type v} (f : α → Part (β → γ)) (g : α → Part β) (hf : Continuous' f)
    (hg : Continuous' g) : Continuous' fun x => f x <*> g x := by
  simp only [seq_eq_bind_map]
  apply bind_continuous' _ _ hf
  apply OmegaCompletePartialOrder.flip₂_continuous'
  intro
  apply map_continuous' _ _ hg

theorem continuous (F : α →𝒄 β) (C : Chain α) : F (ωSup C) = ωSup (C.map F) :=
  F.ωScottContinuous.map_ωSup _

set_option linter.deprecated true

/-- Construct a continuous function from a bare function, a continuous function, and a proof that
they are equal. -/
-- Porting note: removed `@[reducible]`
@[simps!]
def copy (f : α → β) (g : α →𝒄 β) (h : f = g) : α →𝒄 β where
  toOrderHom := g.1.copy f h
  map_ωSup' := by rw [OrderHom.copy_eq]; exact g.map_ωSup'

-- Porting note: `of_mono` now defeq `mk`

/-- The identity as a continuous function. -/
@[simps!]
def id : α →𝒄 α := ⟨OrderHom.id, ωScottContinuous.id.map_ωSup⟩

/-- The composition of continuous functions. -/
@[simps!]
def comp (f : β →𝒄 γ) (g : α →𝒄 β) : α →𝒄 γ :=
  ⟨.comp f.1 g.1, (f.ωScottContinuous.comp g.ωScottContinuous).map_ωSup⟩

@[ext]
protected theorem ext (f g : α →𝒄 β) (h : ∀ x, f x = g x) : f = g := DFunLike.ext f g h

protected theorem coe_inj (f g : α →𝒄 β) (h : (f : α → β) = g) : f = g :=
  DFunLike.ext' h

@[simp]
theorem comp_id (f : β →𝒄 γ) : f.comp id = f := rfl

@[simp]
theorem id_comp (f : β →𝒄 γ) : id.comp f = f := rfl

@[simp]
theorem comp_assoc (f : γ →𝒄 δ) (g : β →𝒄 γ) (h : α →𝒄 β) : f.comp (g.comp h) = (f.comp g).comp h :=
  rfl

@[simp]
theorem coe_apply (a : α) (f : α →𝒄 β) : (f : α →o β) a = f a :=
  rfl

/-- `Function.const` is a continuous function. -/
@[simps!]
def const (x : β) : α →𝒄 β := ⟨.const _ x, ωScottContinuous.const.map_ωSup⟩

instance [Inhabited β] : Inhabited (α →𝒄 β) :=
  ⟨const default⟩

/-- The map from continuous functions to monotone functions is itself a monotone function. -/
@[simps]
def toMono : (α →𝒄 β) →o α →o β where
  toFun f := f
  monotone' _ _ h := h

/-- When proving that a chain of applications is below a bound `z`, it suffices to consider the
functions and values being selected from the same index in the chains.

This lemma is more specific than necessary, i.e. `c₀` only needs to be a
chain of monotone functions, but it is only used with continuous functions. -/
@[simp]
theorem forall_forall_merge (c₀ : Chain (α →𝒄 β)) (c₁ : Chain α) (z : β) :
    (∀ i j : ℕ, (c₀ i) (c₁ j) ≤ z) ↔ ∀ i : ℕ, (c₀ i) (c₁ i) ≤ z := by
  constructor <;> introv h
  · apply h
  · apply le_trans _ (h (max i j))
    trans c₀ i (c₁ (max i j))
    · apply (c₀ i).monotone
      apply c₁.monotone
      apply le_max_right
    · apply c₀.monotone
      apply le_max_left

@[simp]
theorem forall_forall_merge' (c₀ : Chain (α →𝒄 β)) (c₁ : Chain α) (z : β) :
    (∀ j i : ℕ, (c₀ i) (c₁ j) ≤ z) ↔ ∀ i : ℕ, (c₀ i) (c₁ i) ≤ z := by
  rw [forall_swap, forall_forall_merge]

/-- The `ωSup` operator for continuous functions, which takes the pointwise countable supremum
of the functions in the `ω`-chain. -/
@[simps!]
protected def ωSup (c : Chain (α →𝒄 β)) : α →𝒄 β where
  toOrderHom := ωSup <| c.map toMono
  map_ωSup' c' := eq_of_forall_ge_iff fun a ↦ by simp [(c _).ωScottContinuous.map_ωSup]

@[simps ωSup]
instance : OmegaCompletePartialOrder (α →𝒄 β) :=
  OmegaCompletePartialOrder.lift ContinuousHom.toMono ContinuousHom.ωSup
    (fun _ _ h => h) (fun _ => rfl)

namespace Prod

/-- The application of continuous functions as a continuous function. -/
@[simps]
def apply : (α →𝒄 β) × α →𝒄 β where
  toFun f := f.1 f.2
  monotone' x y h := by
    dsimp
    trans y.fst x.snd <;> [apply h.1; apply y.1.monotone h.2]
  map_ωSup' c := by
    apply le_antisymm
    · apply ωSup_le
      intro i
      dsimp
      rw [(c _).fst.continuous]
      apply ωSup_le
      intro j
      apply le_ωSup_of_le (max i j)
      apply apply_mono
      · exact monotone_fst (OrderHom.mono _ (le_max_left _ _))
      · exact monotone_snd (OrderHom.mono _ (le_max_right _ _))
    · apply ωSup_le
      intro i
      apply le_ωSup_of_le i
      dsimp
      apply OrderHom.mono _
      apply le_ωSup_of_le i
      rfl

end Prod

theorem ωSup_def (c : Chain (α →𝒄 β)) (x : α) : ωSup c x = ContinuousHom.ωSup c x :=
  rfl

theorem ωSup_apply_ωSup (c₀ : Chain (α →𝒄 β)) (c₁ : Chain α) :
    ωSup c₀ (ωSup c₁) = Prod.apply (ωSup (c₀.zip c₁)) := by simp [Prod.apply_apply, Prod.ωSup_zip]

/-- A family of continuous functions yields a continuous family of functions. -/
@[simps]
def flip {α : Type*} (f : α → β →𝒄 γ) : β →𝒄 α → γ where
  toFun x y := f y x
  monotone' x y h a := (f a).monotone h
  map_ωSup' _ := by ext x; change f _ _ = _; rw [(f _).continuous]; rfl

/-- `Part.bind` as a continuous function. -/
@[simps! apply] -- Porting note: removed `(config := { rhsMd := reducible })`
noncomputable def bind {β γ : Type v} (f : α →𝒄 Part β) (g : α →𝒄 β → Part γ) : α →𝒄 Part γ :=
  .mk (OrderHom.partBind f g.toOrderHom) fun c => by
    rw [ωSup_bind, ← f.continuous, g.toOrderHom_eq_coe, ← g.continuous]
    rfl

/-- `Part.map` as a continuous function. -/
@[simps! apply] -- Porting note: removed `(config := { rhsMd := reducible })`
noncomputable def map {β γ : Type v} (f : β → γ) (g : α →𝒄 Part β) : α →𝒄 Part γ :=
  .copy (fun x => f <$> g x) (bind g (const (pure ∘ f))) <| by
    ext1
    simp only [map_eq_bind_pure_comp, bind, coe_mk, OrderHom.partBind_coe, coe_apply,
      coe_toOrderHom, const_apply, Part.bind_eq_bind]

/-- `Part.seq` as a continuous function. -/
@[simps! apply] -- Porting note: removed `(config := { rhsMd := reducible })`
noncomputable def seq {β γ : Type v} (f : α →𝒄 Part (β → γ)) (g : α →𝒄 Part β) : α →𝒄 Part γ :=
  .copy (fun x => f x <*> g x) (bind f <| flip <| _root_.flip map g) <| by
      ext
      simp only [seq_eq_bind_map, Part.bind_eq_bind, Part.mem_bind_iff, flip_apply, _root_.flip,
        map_apply, bind_apply, Part.map_eq_map]

end ContinuousHom

namespace fixedPoints

open Function

/-- Iteration of a function on an initial element interpreted as a chain. -/
def iterateChain (f : α →o α) (x : α) (h : x ≤ f x) : Chain α :=
  ⟨fun n => f^[n] x, f.monotone.monotone_iterate_of_le_map h⟩

variable (f : α →𝒄 α) (x : α)

/-- The supremum of iterating a function on x arbitrary often is a fixed point -/
theorem ωSup_iterate_mem_fixedPoint (h : x ≤ f x) :
    ωSup (iterateChain f x h) ∈ fixedPoints f := by
  rw [mem_fixedPoints, IsFixedPt, f.continuous]
  apply le_antisymm
  · apply ωSup_le
    intro n
    simp only [Chain.map_coe, OrderHomClass.coe_coe, comp_apply]
    have : iterateChain f x h (n.succ) = f (iterateChain f x h n) :=
      Function.iterate_succ_apply' ..
    rw [← this]
    apply le_ωSup
  · apply ωSup_le
    rintro (_ | n)
    · apply le_trans h
      change ((iterateChain f x h).map f) 0 ≤ ωSup ((iterateChain f x h).map (f : α →o α))
      apply le_ωSup
    · have : iterateChain f x h (n.succ) = (iterateChain f x h).map f n :=
        Function.iterate_succ_apply' ..
      rw [this]
      apply le_ωSup

/-- The supremum of iterating a function on x arbitrary often is smaller than any prefixed point.

A prefixed point is a value `a` with `f a ≤ a`. -/
theorem ωSup_iterate_le_prefixedPoint (h : x ≤ f x) {a : α}
    (h_a : f a ≤ a) (h_x_le_a : x ≤ a) :
    ωSup (iterateChain f x h) ≤ a := by
  apply ωSup_le
  intro n
  induction n with
  | zero => exact h_x_le_a
  | succ n h_ind =>
    have : iterateChain f x h (n.succ) = f (iterateChain f x h n) :=
      Function.iterate_succ_apply' ..
    rw [this]
    exact le_trans (f.monotone h_ind) h_a

/-- The supremum of iterating a function on x arbitrary often is smaller than any fixed point. -/
theorem ωSup_iterate_le_fixedPoint (h : x ≤ f x) {a : α}
    (h_a : a ∈ fixedPoints f) (h_x_le_a : x ≤ a) :
    ωSup (iterateChain f x h) ≤ a := by
  rw [mem_fixedPoints] at h_a
  obtain h_a := Eq.le h_a
  exact ωSup_iterate_le_prefixedPoint f x h h_a h_x_le_a

end fixedPoints

end OmegaCompletePartialOrder<|MERGE_RESOLUTION|>--- conflicted
+++ resolved
@@ -268,10 +268,7 @@
 lemma ωScottContinuous.map_ωSup (hf : ωScottContinuous f) (c : Chain α) :
     f (ωSup c) = ωSup (c.map ⟨f, hf.monotone⟩) := ωSup_eq_of_isLUB hf.isLUB
 
-<<<<<<< HEAD
-=======
 /-- `ωScottContinuous f` asserts that `f` is both monotone and distributes over ωSup. -/
->>>>>>> 19f71879
 lemma ωScottContinuous_iff_monotone_map_ωSup :
     ωScottContinuous f ↔ ∃ hf : Monotone f, ∀ c : Chain α, f (ωSup c) = ωSup (c.map ⟨f, hf⟩) := by
   refine ⟨fun hf ↦ ⟨hf.monotone, hf.map_ωSup⟩, ?_⟩
@@ -284,8 +281,6 @@
 alias ⟨ωScottContinuous.monotone_map_ωSup, ωScottContinuous.of_monotone_map_ωSup⟩ :=
   ωScottContinuous_iff_monotone_map_ωSup
 
-<<<<<<< HEAD
-=======
 /- A monotone function `f : α →o β` is ωScott continuous if and only if it distributes over ωSup. -/
 lemma ωScottContinuous_iff_map_ωSup_of_orderHom {f : α →o β} :
     ωScottContinuous f ↔ ∀ c : Chain α, f (ωSup c) = ωSup (c.map f) := by
@@ -295,7 +290,6 @@
 alias ⟨ωScottContinuous.map_ωSup_of_orderHom, ωScottContinuous.of_map_ωSup_of_orderHom⟩ :=
   ωScottContinuous_iff_map_ωSup_of_orderHom
 
->>>>>>> 19f71879
 lemma ωScottContinuous.comp (hg : ωScottContinuous g) (hf : ωScottContinuous f) :
     ωScottContinuous (g.comp f) :=
   ωScottContinuous.of_monotone_map_ωSup
@@ -480,7 +474,6 @@
 variable [∀ x, OmegaCompletePartialOrder <| β x]
 variable [OmegaCompletePartialOrder γ]
 variable {f : γ → ∀ x, β x}
-<<<<<<< HEAD
 
 lemma ωScottContinuous.apply₂ (hf : ωScottContinuous f) (a : α) : ωScottContinuous (f · a) :=
   ωScottContinuous.of_monotone_map_ωSup
@@ -490,17 +483,6 @@
   ωScottContinuous.of_monotone_map_ωSup
     ⟨fun x y h a ↦ (hf a).monotone h, fun c ↦ by ext a; apply (hf a).map_ωSup c⟩
 
-=======
-
-lemma ωScottContinuous.apply₂ (hf : ωScottContinuous f) (a : α) : ωScottContinuous (f · a) :=
-  ωScottContinuous.of_monotone_map_ωSup
-    ⟨fun _ _ h ↦ hf.monotone h a, fun c ↦ congr_fun (hf.map_ωSup c) a⟩
-
-lemma ωScottContinuous.of_apply₂ (hf : ∀ a, ωScottContinuous (f · a)) : ωScottContinuous f :=
-  ωScottContinuous.of_monotone_map_ωSup
-    ⟨fun x y h a ↦ (hf a).monotone h, fun c ↦ by ext a; apply (hf a).map_ωSup c⟩
-
->>>>>>> 19f71879
 lemma ωScottContinuous_iff_apply₂ : ωScottContinuous f ↔ ∀ a, ωScottContinuous (f · a) :=
   ⟨ωScottContinuous.apply₂, ωScottContinuous.of_apply₂⟩
 
@@ -560,37 +542,6 @@
   le_ωSup := fun ⟨c, _⟩ i => by simp only [OrderHom.coe_mk]; apply le_iSup_of_le i; rfl
 
 variable [OmegaCompletePartialOrder α] [CompleteLattice β] {f g : α → β}
-<<<<<<< HEAD
-
-open Chain in
-lemma ωScottContinuous.prodMk (hf : ωScottContinuous f) (hg : ωScottContinuous g) :
-    ωScottContinuous fun x => (f x, g x) := ScottContinuousOn.prodMk (fun a b hab => by
-    use pair a b hab; exact range_pair a b hab) hf hg
-
-lemma ωScottContinuous.iSup {f : ι → α → β} (hf : ∀ i, ωScottContinuous (f i)) :
-    ωScottContinuous (⨆ i, f i) := by
-  refine ωScottContinuous.of_monotone_map_ωSup
-    ⟨Monotone.iSup fun i ↦ (hf i).monotone, fun c ↦ eq_of_forall_ge_iff fun a ↦ ?_⟩
-  simp (config := { contextual := true }) [ωSup_le_iff, (hf _).map_ωSup, @forall_swap ι]
-
-lemma ωScottContinuous.sSup {s : Set (α → β)} (hs : ∀ f ∈ s, ωScottContinuous f) :
-    ωScottContinuous (sSup s) := by
-  rw [sSup_eq_iSup]; exact ωScottContinuous.iSup fun f ↦ ωScottContinuous.iSup <| hs f
-
-lemma ωScottContinuous.sup (hf : ωScottContinuous f) (hg : ωScottContinuous g) :
-    ωScottContinuous (f ⊔ g) := by
-  rw [← sSup_pair]
-  apply ωScottContinuous.sSup
-  rintro f (rfl | rfl | _) <;> assumption
-
-lemma ωScottContinuous.top : ωScottContinuous (⊤ : α → β) :=
-  ωScottContinuous.of_monotone_map_ωSup
-    ⟨monotone_const, fun c ↦ eq_of_forall_ge_iff fun a ↦ by simp⟩
-
-lemma ωScottContinuous.bot : ωScottContinuous (⊥ : α → β) := by
-  rw [← sSup_empty]; exact ωScottContinuous.sSup (by simp)
-
-=======
 
 -- TODO Prove this result for `ScottContinuousOn` and deduce this as a special case
 -- https://github.com/leanprover-community/mathlib4/pull/15412
@@ -622,7 +573,6 @@
 lemma ωScottContinuous.bot : ωScottContinuous (⊥ : α → β) := by
   rw [← sSup_empty]; exact ωScottContinuous.sSup (by simp)
 
->>>>>>> 19f71879
 set_option linter.deprecated false
 
 @[deprecated ωScottContinuous.sSup (since := "2024-05-29")]
@@ -671,15 +621,12 @@
 
 variable [OmegaCompletePartialOrder α] [CompleteLinearOrder β] {f g : α → β}
 
-<<<<<<< HEAD
-=======
 -- TODO Prove this result for `ScottContinuousOn` and deduce this as a special case
 -- Also consider if it holds in greater generality (e.g. finite sets)
 -- N.B. The Scott Topology coincides with the Upper Topology on a Complete Linear Order
 -- `Topology.IsScott.scott_eq_upper_of_completeLinearOrder`
 -- We have that the product topology coincides with the upper topology
 -- https://github.com/leanprover-community/mathlib4/pull/12133
->>>>>>> 19f71879
 lemma ωScottContinuous.inf (hf : ωScottContinuous f) (hg : ωScottContinuous g) :
     ωScottContinuous (f ⊓ g) := by
   refine ωScottContinuous.of_monotone_map_ωSup
@@ -755,20 +702,13 @@
 namespace ContinuousHom
 
 protected lemma ωScottContinuous (f : α →𝒄 β) : ωScottContinuous f :=
-<<<<<<< HEAD
-  ωScottContinuous.of_monotone_map_ωSup ⟨f.monotone, f.map_ωSup'⟩
-=======
   ωScottContinuous.of_map_ωSup_of_orderHom f.map_ωSup'
->>>>>>> 19f71879
 
 -- Not a `simp` lemma because in many cases projection is simpler than a generic coercion
 theorem toOrderHom_eq_coe (f : α →𝒄 β) : f.1 = f := rfl
 
 @[simp] theorem coe_mk (f : α →o β) (hf) : ⇑(mk f hf) = f := rfl
-<<<<<<< HEAD
-=======
-
->>>>>>> 19f71879
+
 @[simp] theorem coe_toOrderHom (f : α →𝒄 β) : ⇑f.1 = f := rfl
 
 /-- See Note [custom simps projection]. We specify this explicitly because we don't have a DFunLike
