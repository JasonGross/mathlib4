--- conflicted
+++ resolved
@@ -57,10 +57,6 @@
 assert_not_exists OrderedCommMonoid
 
 universe u v
-<<<<<<< HEAD
-variable {ι : Sort*} {α β γ δ : Type*}
-=======
->>>>>>> 779a1e4b
 
 open scoped Classical
 
