--- conflicted
+++ resolved
@@ -351,11 +351,7 @@
     f (succ a) = succ (f a) := by
   by_cases h : IsMax a
   · rw [h.succ_eq, (f.isMax_apply.2 h).succ_eq]
-<<<<<<< HEAD
-  · exact (f.map_covBy <| covBy_succ_of_not_isMax h).succ_eq.symm
-=======
   · exact (f.map_covBy.2 <| covBy_succ_of_not_isMax h).succ_eq.symm
->>>>>>> a9c2d4fb
 
 section NoMaxOrder
 
