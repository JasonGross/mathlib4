/-
Copyright (c) 2017 Johannes Hölzl. All rights reserved.
Released under Apache 2.0 license as described in the file LICENSE.
Authors: Johannes Hölzl
-/
import Mathlib.Data.Bool.Set
import Mathlib.Data.Nat.Set
import Mathlib.Data.Set.Prod
import Mathlib.Data.ULift
import Mathlib.Order.Bounds.Basic
import Mathlib.Order.Hom.Set
import Mathlib.Order.SetNotation

/-!
# Theory of complete lattices

## Main definitions

* `sSup` and `sInf` are the supremum and the infimum of a set;
* `iSup (f : ι → α)` and `iInf (f : ι → α)` are indexed supremum and infimum of a function,
  defined as `sSup` and `sInf` of the range of this function;
* class `CompleteLattice`: a bounded lattice such that `sSup s` is always the least upper boundary
  of `s` and `sInf s` is always the greatest lower boundary of `s`;
* class `CompleteLinearOrder`: a linear ordered complete lattice.

## Naming conventions

In lemma names,
* `sSup` is called `sSup`
* `sInf` is called `sInf`
* `⨆ i, s i` is called `iSup`
* `⨅ i, s i` is called `iInf`
* `⨆ i j, s i j` is called `iSup₂`. This is an `iSup` inside an `iSup`.
* `⨅ i j, s i j` is called `iInf₂`. This is an `iInf` inside an `iInf`.
* `⨆ i ∈ s, t i` is called `biSup` for "bounded `iSup`". This is the special case of `iSup₂`
  where `j : i ∈ s`.
* `⨅ i ∈ s, t i` is called `biInf` for "bounded `iInf`". This is the special case of `iInf₂`
  where `j : i ∈ s`.

## Notation

* `⨆ i, f i` : `iSup f`, the supremum of the range of `f`;
* `⨅ i, f i` : `iInf f`, the infimum of the range of `f`.
-/

open Function OrderDual Set

variable {α β β₂ γ : Type*} {ι ι' : Sort*} {κ : ι → Sort*} {κ' : ι' → Sort*}

instance OrderDual.supSet (α) [InfSet α] : SupSet αᵒᵈ :=
  ⟨(sInf : Set α → α)⟩

instance OrderDual.infSet (α) [SupSet α] : InfSet αᵒᵈ :=
  ⟨(sSup : Set α → α)⟩

/-- Note that we rarely use `CompleteSemilatticeSup`
(in fact, any such object is always a `CompleteLattice`, so it's usually best to start there).

Nevertheless it is sometimes a useful intermediate step in constructions.
-/
class CompleteSemilatticeSup (α : Type*) extends PartialOrder α, SupSet α where
  /-- Any element of a set is less than the set supremum. -/
  le_sSup : ∀ s, ∀ a ∈ s, a ≤ sSup s
  /-- Any upper bound is more than the set supremum. -/
  sSup_le : ∀ s a, (∀ b ∈ s, b ≤ a) → sSup s ≤ a

section

variable [CompleteSemilatticeSup α] {s t : Set α} {a b : α}

theorem le_sSup : a ∈ s → a ≤ sSup s :=
  CompleteSemilatticeSup.le_sSup s a

theorem sSup_le : (∀ b ∈ s, b ≤ a) → sSup s ≤ a :=
  CompleteSemilatticeSup.sSup_le s a

theorem isLUB_sSup (s : Set α) : IsLUB s (sSup s) :=
  ⟨fun _ ↦ le_sSup, fun _ ↦ sSup_le⟩

lemma isLUB_iff_sSup_eq : IsLUB s a ↔ sSup s = a :=
  ⟨(isLUB_sSup s).unique, by rintro rfl; exact isLUB_sSup _⟩

alias ⟨IsLUB.sSup_eq, _⟩ := isLUB_iff_sSup_eq

theorem le_sSup_of_le (hb : b ∈ s) (h : a ≤ b) : a ≤ sSup s :=
  le_trans h (le_sSup hb)

@[gcongr]
theorem sSup_le_sSup (h : s ⊆ t) : sSup s ≤ sSup t :=
  (isLUB_sSup s).mono (isLUB_sSup t) h

@[simp]
theorem sSup_le_iff : sSup s ≤ a ↔ ∀ b ∈ s, b ≤ a :=
  isLUB_le_iff (isLUB_sSup s)

theorem le_sSup_iff : a ≤ sSup s ↔ ∀ b ∈ upperBounds s, a ≤ b :=
  ⟨fun h _ hb => le_trans h (sSup_le hb), fun hb => hb _ fun _ => le_sSup⟩

theorem le_iSup_iff {s : ι → α} : a ≤ iSup s ↔ ∀ b, (∀ i, s i ≤ b) → a ≤ b := by
  simp [iSup, le_sSup_iff, upperBounds]

theorem sSup_le_sSup_of_forall_exists_le (h : ∀ x ∈ s, ∃ y ∈ t, x ≤ y) : sSup s ≤ sSup t :=
  le_sSup_iff.2 fun _ hb =>
    sSup_le fun a ha =>
      let ⟨_, hct, hac⟩ := h a ha
      hac.trans (hb hct)

-- We will generalize this to conditionally complete lattices in `csSup_singleton`.
theorem sSup_singleton {a : α} : sSup {a} = a :=
  isLUB_singleton.sSup_eq

end

/-- Note that we rarely use `CompleteSemilatticeInf`
(in fact, any such object is always a `CompleteLattice`, so it's usually best to start there).

Nevertheless it is sometimes a useful intermediate step in constructions.
-/
class CompleteSemilatticeInf (α : Type*) extends PartialOrder α, InfSet α where
  /-- Any element of a set is more than the set infimum. -/
  sInf_le : ∀ s, ∀ a ∈ s, sInf s ≤ a
  /-- Any lower bound is less than the set infimum. -/
  le_sInf : ∀ s a, (∀ b ∈ s, a ≤ b) → a ≤ sInf s

section

variable [CompleteSemilatticeInf α] {s t : Set α} {a b : α}

theorem sInf_le : a ∈ s → sInf s ≤ a :=
  CompleteSemilatticeInf.sInf_le s a

theorem le_sInf : (∀ b ∈ s, a ≤ b) → a ≤ sInf s :=
  CompleteSemilatticeInf.le_sInf s a

theorem isGLB_sInf (s : Set α) : IsGLB s (sInf s) :=
  ⟨fun _ => sInf_le, fun _ => le_sInf⟩

lemma isGLB_iff_sInf_eq : IsGLB s a ↔ sInf s = a :=
  ⟨(isGLB_sInf s).unique, by rintro rfl; exact isGLB_sInf _⟩

alias ⟨IsGLB.sInf_eq, _⟩ := isGLB_iff_sInf_eq

theorem sInf_le_of_le (hb : b ∈ s) (h : b ≤ a) : sInf s ≤ a :=
  le_trans (sInf_le hb) h

@[gcongr]
theorem sInf_le_sInf (h : s ⊆ t) : sInf t ≤ sInf s :=
  (isGLB_sInf s).mono (isGLB_sInf t) h

@[simp]
theorem le_sInf_iff : a ≤ sInf s ↔ ∀ b ∈ s, a ≤ b :=
  le_isGLB_iff (isGLB_sInf s)

theorem sInf_le_iff : sInf s ≤ a ↔ ∀ b ∈ lowerBounds s, b ≤ a :=
  ⟨fun h _ hb => le_trans (le_sInf hb) h, fun hb => hb _ fun _ => sInf_le⟩

theorem iInf_le_iff {s : ι → α} : iInf s ≤ a ↔ ∀ b, (∀ i, b ≤ s i) → b ≤ a := by
  simp [iInf, sInf_le_iff, lowerBounds]

theorem sInf_le_sInf_of_forall_exists_le (h : ∀ x ∈ s, ∃ y ∈ t, y ≤ x) : sInf t ≤ sInf s :=
  le_sInf fun x hx ↦ let ⟨_y, hyt, hyx⟩ := h x hx; sInf_le_of_le hyt hyx

-- We will generalize this to conditionally complete lattices in `csInf_singleton`.
theorem sInf_singleton {a : α} : sInf {a} = a :=
  isGLB_singleton.sInf_eq

end

/-- A complete lattice is a bounded lattice which has suprema and infima for every subset. -/
class CompleteLattice (α : Type*) extends Lattice α, CompleteSemilatticeSup α,
  CompleteSemilatticeInf α, Top α, Bot α where
  /-- Any element is less than the top one. -/
  protected le_top : ∀ x : α, x ≤ ⊤
  /-- Any element is more than the bottom one. -/
  protected bot_le : ∀ x : α, ⊥ ≤ x

-- see Note [lower instance priority]
instance (priority := 100) CompleteLattice.toBoundedOrder [h : CompleteLattice α] :
    BoundedOrder α :=
  { h with }

/-- Create a `CompleteLattice` from a `PartialOrder` and `InfSet`
that returns the greatest lower bound of a set. Usually this constructor provides
poor definitional equalities.  If other fields are known explicitly, they should be
provided; for example, if `inf` is known explicitly, construct the `CompleteLattice`
instance as
```
instance : CompleteLattice my_T where
  inf := better_inf
  le_inf := ...
  inf_le_right := ...
  inf_le_left := ...
  -- don't care to fix sup, sSup, bot, top
  __ := completeLatticeOfInf my_T _
```
-/
def completeLatticeOfInf (α : Type*) [H1 : PartialOrder α] [H2 : InfSet α]
    (isGLB_sInf : ∀ s : Set α, IsGLB s (sInf s)) : CompleteLattice α where
  __ := H1; __ := H2
  bot := sInf univ
  bot_le x := (isGLB_sInf univ).1 trivial
  top := sInf ∅
  le_top a := (isGLB_sInf ∅).2 <| by simp
  sup a b := sInf { x : α | a ≤ x ∧ b ≤ x }
  inf a b := sInf {a, b}
  le_inf a b c hab hac := by
    apply (isGLB_sInf _).2
    simp [*]
  inf_le_right a b := (isGLB_sInf _).1 <| mem_insert_of_mem _ <| mem_singleton _
  inf_le_left a b := (isGLB_sInf _).1 <| mem_insert _ _
  sup_le a b c hac hbc := (isGLB_sInf _).1 <| by simp [*]
  le_sup_left a b := (isGLB_sInf _).2 fun x => And.left
  le_sup_right a b := (isGLB_sInf _).2 fun x => And.right
  le_sInf s a ha := (isGLB_sInf s).2 ha
  sInf_le s a ha := (isGLB_sInf s).1 ha
  sSup s := sInf (upperBounds s)
  le_sSup s a ha := (isGLB_sInf (upperBounds s)).2 fun b hb => hb ha
  sSup_le s a ha := (isGLB_sInf (upperBounds s)).1 ha

/-- Any `CompleteSemilatticeInf` is in fact a `CompleteLattice`.

Note that this construction has bad definitional properties:
see the doc-string on `completeLatticeOfInf`.
-/
def completeLatticeOfCompleteSemilatticeInf (α : Type*) [CompleteSemilatticeInf α] :
    CompleteLattice α :=
  completeLatticeOfInf α fun s => isGLB_sInf s

/-- Create a `CompleteLattice` from a `PartialOrder` and `SupSet`
that returns the least upper bound of a set. Usually this constructor provides
poor definitional equalities.  If other fields are known explicitly, they should be
provided; for example, if `inf` is known explicitly, construct the `CompleteLattice`
instance as
```
instance : CompleteLattice my_T where
  inf := better_inf
  le_inf := ...
  inf_le_right := ...
  inf_le_left := ...
  -- don't care to fix sup, sInf, bot, top
  __ := completeLatticeOfSup my_T _
```
-/
def completeLatticeOfSup (α : Type*) [H1 : PartialOrder α] [H2 : SupSet α]
    (isLUB_sSup : ∀ s : Set α, IsLUB s (sSup s)) : CompleteLattice α where
  __ := H1; __ := H2
  top := sSup univ
  le_top x := (isLUB_sSup univ).1 trivial
  bot := sSup ∅
  bot_le x := (isLUB_sSup ∅).2 <| by simp
  sup a b := sSup {a, b}
  sup_le a b c hac hbc := (isLUB_sSup _).2 (by simp [*])
  le_sup_left a b := (isLUB_sSup _).1 <| mem_insert _ _
  le_sup_right a b := (isLUB_sSup _).1 <| mem_insert_of_mem _ <| mem_singleton _
  inf a b := sSup { x | x ≤ a ∧ x ≤ b }
  le_inf a b c hab hac := (isLUB_sSup _).1 <| by simp [*]
  inf_le_left a b := (isLUB_sSup _).2 fun x => And.left
  inf_le_right a b := (isLUB_sSup _).2 fun x => And.right
  sInf s := sSup (lowerBounds s)
  sSup_le s a ha := (isLUB_sSup s).2 ha
  le_sSup s a ha := (isLUB_sSup s).1 ha
  sInf_le s a ha := (isLUB_sSup (lowerBounds s)).2 fun b hb => hb ha
  le_sInf s a ha := (isLUB_sSup (lowerBounds s)).1 ha

/-- Any `CompleteSemilatticeSup` is in fact a `CompleteLattice`.

Note that this construction has bad definitional properties:
see the doc-string on `completeLatticeOfSup`.
-/
def completeLatticeOfCompleteSemilatticeSup (α : Type*) [CompleteSemilatticeSup α] :
    CompleteLattice α :=
  completeLatticeOfSup α fun s => isLUB_sSup s

-- Porting note: as we cannot rename fields while extending,
-- `CompleteLinearOrder` does not directly extend `LinearOrder`.
-- Instead we add the fields by hand, and write a manual instance.

/-- A complete linear order is a linear order whose lattice structure is complete. -/
class CompleteLinearOrder (α : Type*) extends CompleteLattice α, BiheytingAlgebra α where
  /-- A linear order is total. -/
  le_total (a b : α) : a ≤ b ∨ b ≤ a
  /-- In a linearly ordered type, we assume the order relations are all decidable. -/
  decidableLE : DecidableRel (· ≤ · : α → α → Prop)
  /-- In a linearly ordered type, we assume the order relations are all decidable. -/
  decidableEq : DecidableEq α := @decidableEqOfDecidableLE _ _ decidableLE
  /-- In a linearly ordered type, we assume the order relations are all decidable. -/
  decidableLT : DecidableRel (· < · : α → α → Prop) :=
    @decidableLTOfDecidableLE _ _ decidableLE

instance CompleteLinearOrder.toLinearOrder [i : CompleteLinearOrder α] : LinearOrder α where
  __ := i
  min := Inf.inf
  max := Sup.sup
  min_def a b := by
    split_ifs with h
    · simp [h]
    · simp [(CompleteLinearOrder.le_total a b).resolve_left h]
  max_def a b := by
    split_ifs with h
    · simp [h]
    · simp [(CompleteLinearOrder.le_total a b).resolve_left h]

namespace OrderDual

instance instCompleteLattice [CompleteLattice α] : CompleteLattice αᵒᵈ where
  __ := instBoundedOrder α
  le_sSup := @CompleteLattice.sInf_le α _
  sSup_le := @CompleteLattice.le_sInf α _
  sInf_le := @CompleteLattice.le_sSup α _
  le_sInf := @CompleteLattice.sSup_le α _

instance instCompleteLinearOrder [CompleteLinearOrder α] : CompleteLinearOrder αᵒᵈ where
  __ := instCompleteLattice
  __ := instBiheytingAlgebra
  __ := instLinearOrder α

end OrderDual

open OrderDual

section

variable [CompleteLattice α] {s t : Set α} {a b : α}

@[simp]
theorem toDual_sSup (s : Set α) : toDual (sSup s) = sInf (ofDual ⁻¹' s) :=
  rfl

@[simp]
theorem toDual_sInf (s : Set α) : toDual (sInf s) = sSup (ofDual ⁻¹' s) :=
  rfl

@[simp]
theorem ofDual_sSup (s : Set αᵒᵈ) : ofDual (sSup s) = sInf (toDual ⁻¹' s) :=
  rfl

@[simp]
theorem ofDual_sInf (s : Set αᵒᵈ) : ofDual (sInf s) = sSup (toDual ⁻¹' s) :=
  rfl

@[simp]
theorem toDual_iSup (f : ι → α) : toDual (⨆ i, f i) = ⨅ i, toDual (f i) :=
  rfl

@[simp]
theorem toDual_iInf (f : ι → α) : toDual (⨅ i, f i) = ⨆ i, toDual (f i) :=
  rfl

@[simp]
theorem ofDual_iSup (f : ι → αᵒᵈ) : ofDual (⨆ i, f i) = ⨅ i, ofDual (f i) :=
  rfl

@[simp]
theorem ofDual_iInf (f : ι → αᵒᵈ) : ofDual (⨅ i, f i) = ⨆ i, ofDual (f i) :=
  rfl

theorem sInf_le_sSup (hs : s.Nonempty) : sInf s ≤ sSup s :=
  isGLB_le_isLUB (isGLB_sInf s) (isLUB_sSup s) hs

theorem sSup_union {s t : Set α} : sSup (s ∪ t) = sSup s ⊔ sSup t :=
  ((isLUB_sSup s).union (isLUB_sSup t)).sSup_eq

theorem sInf_union {s t : Set α} : sInf (s ∪ t) = sInf s ⊓ sInf t :=
  ((isGLB_sInf s).union (isGLB_sInf t)).sInf_eq

theorem sSup_inter_le {s t : Set α} : sSup (s ∩ t) ≤ sSup s ⊓ sSup t :=
  sSup_le fun _ hb => le_inf (le_sSup hb.1) (le_sSup hb.2)

theorem le_sInf_inter {s t : Set α} : sInf s ⊔ sInf t ≤ sInf (s ∩ t) :=
  @sSup_inter_le αᵒᵈ _ _ _

@[simp]
theorem sSup_empty : sSup ∅ = (⊥ : α) :=
  (@isLUB_empty α _ _).sSup_eq

@[simp]
theorem sInf_empty : sInf ∅ = (⊤ : α) :=
  (@isGLB_empty α _ _).sInf_eq

@[simp]
theorem sSup_univ : sSup univ = (⊤ : α) :=
  (@isLUB_univ α _ _).sSup_eq

@[simp]
theorem sInf_univ : sInf univ = (⊥ : α) :=
  (@isGLB_univ α _ _).sInf_eq

-- TODO(Jeremy): get this automatically
@[simp]
theorem sSup_insert {a : α} {s : Set α} : sSup (insert a s) = a ⊔ sSup s :=
  ((isLUB_sSup s).insert a).sSup_eq

@[simp]
theorem sInf_insert {a : α} {s : Set α} : sInf (insert a s) = a ⊓ sInf s :=
  ((isGLB_sInf s).insert a).sInf_eq

theorem sSup_le_sSup_of_subset_insert_bot (h : s ⊆ insert ⊥ t) : sSup s ≤ sSup t :=
  (sSup_le_sSup h).trans_eq (sSup_insert.trans (bot_sup_eq _))

theorem sInf_le_sInf_of_subset_insert_top (h : s ⊆ insert ⊤ t) : sInf t ≤ sInf s :=
  (sInf_le_sInf h).trans_eq' (sInf_insert.trans (top_inf_eq _)).symm

@[simp]
theorem sSup_diff_singleton_bot (s : Set α) : sSup (s \ {⊥}) = sSup s :=
  (sSup_le_sSup diff_subset).antisymm <|
    sSup_le_sSup_of_subset_insert_bot <| subset_insert_diff_singleton _ _

@[simp]
theorem sInf_diff_singleton_top (s : Set α) : sInf (s \ {⊤}) = sInf s :=
  @sSup_diff_singleton_bot αᵒᵈ _ s

theorem sSup_pair {a b : α} : sSup {a, b} = a ⊔ b :=
  (@isLUB_pair α _ a b).sSup_eq

theorem sInf_pair {a b : α} : sInf {a, b} = a ⊓ b :=
  (@isGLB_pair α _ a b).sInf_eq

@[simp]
theorem sSup_eq_bot : sSup s = ⊥ ↔ ∀ a ∈ s, a = ⊥ :=
  ⟨fun h _ ha => bot_unique <| h ▸ le_sSup ha, fun h =>
    bot_unique <| sSup_le fun a ha => le_bot_iff.2 <| h a ha⟩

@[simp]
theorem sInf_eq_top : sInf s = ⊤ ↔ ∀ a ∈ s, a = ⊤ :=
  @sSup_eq_bot αᵒᵈ _ _

lemma sSup_eq_bot' [CompleteLattice α] {s : Set α} : sSup s = ⊥ ↔ s = ∅ ∨ s = {⊥} := by
  rw [sSup_eq_bot, ← subset_singleton_iff_eq, subset_singleton_iff]

theorem eq_singleton_bot_of_sSup_eq_bot_of_nonempty {s : Set α} (h_sup : sSup s = ⊥)
    (hne : s.Nonempty) : s = {⊥} := by
  rw [Set.eq_singleton_iff_nonempty_unique_mem]
  rw [sSup_eq_bot] at h_sup
  exact ⟨hne, h_sup⟩

theorem eq_singleton_top_of_sInf_eq_top_of_nonempty : sInf s = ⊤ → s.Nonempty → s = {⊤} :=
  @eq_singleton_bot_of_sSup_eq_bot_of_nonempty αᵒᵈ _ _

/-- Introduction rule to prove that `b` is the supremum of `s`: it suffices to check that `b`
is larger than all elements of `s`, and that this is not the case of any `w < b`.
See `csSup_eq_of_forall_le_of_forall_lt_exists_gt` for a version in conditionally complete
lattices. -/
theorem sSup_eq_of_forall_le_of_forall_lt_exists_gt (h₁ : ∀ a ∈ s, a ≤ b)
    (h₂ : ∀ w, w < b → ∃ a ∈ s, w < a) : sSup s = b :=
  (sSup_le h₁).eq_of_not_lt fun h =>
    let ⟨_, ha, ha'⟩ := h₂ _ h
    ((le_sSup ha).trans_lt ha').false

/-- Introduction rule to prove that `b` is the infimum of `s`: it suffices to check that `b`
is smaller than all elements of `s`, and that this is not the case of any `w > b`.
See `csInf_eq_of_forall_ge_of_forall_gt_exists_lt` for a version in conditionally complete
lattices. -/
theorem sInf_eq_of_forall_ge_of_forall_gt_exists_lt :
    (∀ a ∈ s, b ≤ a) → (∀ w, b < w → ∃ a ∈ s, a < w) → sInf s = b :=
  @sSup_eq_of_forall_le_of_forall_lt_exists_gt αᵒᵈ _ _ _

end

section CompleteLinearOrder

variable [CompleteLinearOrder α] {s t : Set α} {a b : α}

theorem lt_sSup_iff : b < sSup s ↔ ∃ a ∈ s, b < a :=
  lt_isLUB_iff <| isLUB_sSup s

theorem sInf_lt_iff : sInf s < b ↔ ∃ a ∈ s, a < b :=
  isGLB_lt_iff <| isGLB_sInf s

theorem sSup_eq_top : sSup s = ⊤ ↔ ∀ b < ⊤, ∃ a ∈ s, b < a :=
  ⟨fun h _ hb => lt_sSup_iff.1 <| hb.trans_eq h.symm, fun h =>
    top_unique <|
      le_of_not_gt fun h' =>
        let ⟨_, ha, h⟩ := h _ h'
        (h.trans_le <| le_sSup ha).false⟩

theorem sInf_eq_bot : sInf s = ⊥ ↔ ∀ b > ⊥, ∃ a ∈ s, a < b :=
  @sSup_eq_top αᵒᵈ _ _

theorem lt_iSup_iff {f : ι → α} : a < iSup f ↔ ∃ i, a < f i :=
  lt_sSup_iff.trans exists_range_iff

theorem iInf_lt_iff {f : ι → α} : iInf f < a ↔ ∃ i, f i < a :=
  sInf_lt_iff.trans exists_range_iff

end CompleteLinearOrder

/-
### iSup & iInf
-/
section SupSet

variable [SupSet α] {f g : ι → α}

theorem sSup_range : sSup (range f) = iSup f :=
  rfl

theorem sSup_eq_iSup' (s : Set α) : sSup s = ⨆ a : s, (a : α) := by rw [iSup, Subtype.range_coe]

theorem iSup_congr (h : ∀ i, f i = g i) : ⨆ i, f i = ⨆ i, g i :=
  congr_arg _ <| funext h

theorem biSup_congr {p : ι → Prop} (h : ∀ i, p i → f i = g i) :
    ⨆ (i) (_ : p i), f i = ⨆ (i) (_ : p i), g i :=
  iSup_congr fun i ↦ iSup_congr (h i)

theorem biSup_congr' {p : ι → Prop} {f g : (i : ι) → p i → α}
    (h : ∀ i (hi : p i), f i hi = g i hi) :
    ⨆ i, ⨆ (hi : p i), f i hi = ⨆ i, ⨆ (hi : p i), g i hi := by
  congr; ext i; congr; ext hi; exact h i hi

theorem Function.Surjective.iSup_comp {f : ι → ι'} (hf : Surjective f) (g : ι' → α) :
    ⨆ x, g (f x) = ⨆ y, g y := by
  simp only [iSup.eq_1]
  congr
  exact hf.range_comp g

theorem Equiv.iSup_comp {g : ι' → α} (e : ι ≃ ι') : ⨆ x, g (e x) = ⨆ y, g y :=
  e.surjective.iSup_comp _

protected theorem Function.Surjective.iSup_congr {g : ι' → α} (h : ι → ι') (h1 : Surjective h)
    (h2 : ∀ x, g (h x) = f x) : ⨆ x, f x = ⨆ y, g y := by
  convert h1.iSup_comp g
  exact (h2 _).symm

protected theorem Equiv.iSup_congr {g : ι' → α} (e : ι ≃ ι') (h : ∀ x, g (e x) = f x) :
    ⨆ x, f x = ⨆ y, g y :=
  e.surjective.iSup_congr _ h

@[congr]
theorem iSup_congr_Prop {p q : Prop} {f₁ : p → α} {f₂ : q → α} (pq : p ↔ q)
    (f : ∀ x, f₁ (pq.mpr x) = f₂ x) : iSup f₁ = iSup f₂ := by
  obtain rfl := propext pq
  congr with x
  apply f

theorem iSup_plift_up (f : PLift ι → α) : ⨆ i, f (PLift.up i) = ⨆ i, f i :=
  (PLift.up_surjective.iSup_congr _) fun _ => rfl

theorem iSup_plift_down (f : ι → α) : ⨆ i, f (PLift.down i) = ⨆ i, f i :=
  (PLift.down_surjective.iSup_congr _) fun _ => rfl

theorem iSup_range' (g : β → α) (f : ι → β) : ⨆ b : range f, g b = ⨆ i, g (f i) := by
  rw [iSup, iSup, ← image_eq_range, ← range_comp]
  rfl

theorem sSup_image' {s : Set β} {f : β → α} : sSup (f '' s) = ⨆ a : s, f a := by
  rw [iSup, image_eq_range]

end SupSet

section InfSet

variable [InfSet α] {f g : ι → α}

theorem sInf_range : sInf (range f) = iInf f :=
  rfl

theorem sInf_eq_iInf' (s : Set α) : sInf s = ⨅ a : s, (a : α) :=
  @sSup_eq_iSup' αᵒᵈ _ _

theorem iInf_congr (h : ∀ i, f i = g i) : ⨅ i, f i = ⨅ i, g i :=
  congr_arg _ <| funext h

theorem biInf_congr {p : ι → Prop} (h : ∀ i, p i → f i = g i) :
    ⨅ (i) (_ : p i), f i = ⨅ (i) (_ : p i), g i :=
  biSup_congr (α := αᵒᵈ) h

theorem biInf_congr' {p : ι → Prop} {f g : (i : ι) → p i → α}
    (h : ∀ i (hi : p i), f i hi = g i hi) :
    ⨅ i, ⨅ (hi : p i), f i hi = ⨅ i, ⨅ (hi : p i), g i hi := by
  congr; ext i; congr; ext hi; exact h i hi

theorem Function.Surjective.iInf_comp {f : ι → ι'} (hf : Surjective f) (g : ι' → α) :
    ⨅ x, g (f x) = ⨅ y, g y :=
  @Function.Surjective.iSup_comp αᵒᵈ _ _ _ f hf g

theorem Equiv.iInf_comp {g : ι' → α} (e : ι ≃ ι') : ⨅ x, g (e x) = ⨅ y, g y :=
  @Equiv.iSup_comp αᵒᵈ _ _ _ _ e

protected theorem Function.Surjective.iInf_congr {g : ι' → α} (h : ι → ι') (h1 : Surjective h)
    (h2 : ∀ x, g (h x) = f x) : ⨅ x, f x = ⨅ y, g y :=
  @Function.Surjective.iSup_congr αᵒᵈ _ _ _ _ _ h h1 h2

protected theorem Equiv.iInf_congr {g : ι' → α} (e : ι ≃ ι') (h : ∀ x, g (e x) = f x) :
    ⨅ x, f x = ⨅ y, g y :=
  @Equiv.iSup_congr αᵒᵈ _ _ _ _ _ e h

@[congr]
theorem iInf_congr_Prop {p q : Prop} {f₁ : p → α} {f₂ : q → α} (pq : p ↔ q)
    (f : ∀ x, f₁ (pq.mpr x) = f₂ x) : iInf f₁ = iInf f₂ :=
  @iSup_congr_Prop αᵒᵈ _ p q f₁ f₂ pq f

theorem iInf_plift_up (f : PLift ι → α) : ⨅ i, f (PLift.up i) = ⨅ i, f i :=
  (PLift.up_surjective.iInf_congr _) fun _ => rfl

theorem iInf_plift_down (f : ι → α) : ⨅ i, f (PLift.down i) = ⨅ i, f i :=
  (PLift.down_surjective.iInf_congr _) fun _ => rfl

theorem iInf_range' (g : β → α) (f : ι → β) : ⨅ b : range f, g b = ⨅ i, g (f i) :=
  @iSup_range' αᵒᵈ _ _ _ _ _

theorem sInf_image' {s : Set β} {f : β → α} : sInf (f '' s) = ⨅ a : s, f a :=
  @sSup_image' αᵒᵈ _ _ _ _

end InfSet

section

variable [CompleteLattice α] {f g s t : ι → α} {a b : α}

theorem le_iSup (f : ι → α) (i : ι) : f i ≤ iSup f :=
  le_sSup ⟨i, rfl⟩

theorem iInf_le (f : ι → α) (i : ι) : iInf f ≤ f i :=
  sInf_le ⟨i, rfl⟩

theorem le_iSup' (f : ι → α) (i : ι) : f i ≤ iSup f :=
  le_sSup ⟨i, rfl⟩

theorem iInf_le' (f : ι → α) (i : ι) : iInf f ≤ f i :=
  sInf_le ⟨i, rfl⟩

theorem isLUB_iSup : IsLUB (range f) (⨆ j, f j) :=
  isLUB_sSup _

theorem isGLB_iInf : IsGLB (range f) (⨅ j, f j) :=
  isGLB_sInf _

theorem IsLUB.iSup_eq (h : IsLUB (range f) a) : ⨆ j, f j = a :=
  h.sSup_eq

theorem IsGLB.iInf_eq (h : IsGLB (range f) a) : ⨅ j, f j = a :=
  h.sInf_eq

theorem le_iSup_of_le (i : ι) (h : a ≤ f i) : a ≤ iSup f :=
  h.trans <| le_iSup _ i

theorem iInf_le_of_le (i : ι) (h : f i ≤ a) : iInf f ≤ a :=
  (iInf_le _ i).trans h

theorem le_iSup₂ {f : ∀ i, κ i → α} (i : ι) (j : κ i) : f i j ≤ ⨆ (i) (j), f i j :=
  le_iSup_of_le i <| le_iSup (f i) j

theorem iInf₂_le {f : ∀ i, κ i → α} (i : ι) (j : κ i) : ⨅ (i) (j), f i j ≤ f i j :=
  iInf_le_of_le i <| iInf_le (f i) j

theorem le_iSup₂_of_le {f : ∀ i, κ i → α} (i : ι) (j : κ i) (h : a ≤ f i j) :
    a ≤ ⨆ (i) (j), f i j :=
  h.trans <| le_iSup₂ i j

theorem iInf₂_le_of_le {f : ∀ i, κ i → α} (i : ι) (j : κ i) (h : f i j ≤ a) :
    ⨅ (i) (j), f i j ≤ a :=
  (iInf₂_le i j).trans h

theorem iSup_le (h : ∀ i, f i ≤ a) : iSup f ≤ a :=
  sSup_le fun _ ⟨i, Eq⟩ => Eq ▸ h i

theorem le_iInf (h : ∀ i, a ≤ f i) : a ≤ iInf f :=
  le_sInf fun _ ⟨i, Eq⟩ => Eq ▸ h i

theorem iSup₂_le {f : ∀ i, κ i → α} (h : ∀ i j, f i j ≤ a) : ⨆ (i) (j), f i j ≤ a :=
  iSup_le fun i => iSup_le <| h i

theorem le_iInf₂ {f : ∀ i, κ i → α} (h : ∀ i j, a ≤ f i j) : a ≤ ⨅ (i) (j), f i j :=
  le_iInf fun i => le_iInf <| h i

theorem iSup₂_le_iSup (κ : ι → Sort*) (f : ι → α) : ⨆ (i) (_ : κ i), f i ≤ ⨆ i, f i :=
  iSup₂_le fun i _ => le_iSup f i

theorem iInf_le_iInf₂ (κ : ι → Sort*) (f : ι → α) : ⨅ i, f i ≤ ⨅ (i) (_ : κ i), f i :=
  le_iInf₂ fun i _ => iInf_le f i

@[gcongr]
theorem iSup_mono (h : ∀ i, f i ≤ g i) : iSup f ≤ iSup g :=
  iSup_le fun i => le_iSup_of_le i <| h i

@[gcongr]
theorem iInf_mono (h : ∀ i, f i ≤ g i) : iInf f ≤ iInf g :=
  le_iInf fun i => iInf_le_of_le i <| h i

theorem iSup₂_mono {f g : ∀ i, κ i → α} (h : ∀ i j, f i j ≤ g i j) :
    ⨆ (i) (j), f i j ≤ ⨆ (i) (j), g i j :=
  iSup_mono fun i => iSup_mono <| h i

theorem iInf₂_mono {f g : ∀ i, κ i → α} (h : ∀ i j, f i j ≤ g i j) :
    ⨅ (i) (j), f i j ≤ ⨅ (i) (j), g i j :=
  iInf_mono fun i => iInf_mono <| h i

theorem iSup_mono' {g : ι' → α} (h : ∀ i, ∃ i', f i ≤ g i') : iSup f ≤ iSup g :=
  iSup_le fun i => Exists.elim (h i) le_iSup_of_le

theorem iInf_mono' {g : ι' → α} (h : ∀ i', ∃ i, f i ≤ g i') : iInf f ≤ iInf g :=
  le_iInf fun i' => Exists.elim (h i') iInf_le_of_le

theorem iSup₂_mono' {f : ∀ i, κ i → α} {g : ∀ i', κ' i' → α} (h : ∀ i j, ∃ i' j', f i j ≤ g i' j') :
    ⨆ (i) (j), f i j ≤ ⨆ (i) (j), g i j :=
  iSup₂_le fun i j =>
    let ⟨i', j', h⟩ := h i j
    le_iSup₂_of_le i' j' h

theorem iInf₂_mono' {f : ∀ i, κ i → α} {g : ∀ i', κ' i' → α} (h : ∀ i j, ∃ i' j', f i' j' ≤ g i j) :
    ⨅ (i) (j), f i j ≤ ⨅ (i) (j), g i j :=
  le_iInf₂ fun i j =>
    let ⟨i', j', h⟩ := h i j
    iInf₂_le_of_le i' j' h

theorem iSup_const_mono (h : ι → ι') : ⨆ _ : ι, a ≤ ⨆ _ : ι', a :=
  iSup_le <| le_iSup _ ∘ h

theorem iInf_const_mono (h : ι' → ι) : ⨅ _ : ι, a ≤ ⨅ _ : ι', a :=
  le_iInf <| iInf_le _ ∘ h

theorem iSup_iInf_le_iInf_iSup (f : ι → ι' → α) : ⨆ i, ⨅ j, f i j ≤ ⨅ j, ⨆ i, f i j :=
  iSup_le fun i => iInf_mono fun j => le_iSup (fun i => f i j) i

theorem biSup_mono {p q : ι → Prop} (hpq : ∀ i, p i → q i) :
    ⨆ (i) (_ : p i), f i ≤ ⨆ (i) (_ : q i), f i :=
  iSup_mono fun i => iSup_const_mono (hpq i)

theorem biInf_mono {p q : ι → Prop} (hpq : ∀ i, p i → q i) :
    ⨅ (i) (_ : q i), f i ≤ ⨅ (i) (_ : p i), f i :=
  iInf_mono fun i => iInf_const_mono (hpq i)

@[simp]
theorem iSup_le_iff : iSup f ≤ a ↔ ∀ i, f i ≤ a :=
  (isLUB_le_iff isLUB_iSup).trans forall_mem_range

@[simp]
theorem le_iInf_iff : a ≤ iInf f ↔ ∀ i, a ≤ f i :=
  (le_isGLB_iff isGLB_iInf).trans forall_mem_range

theorem iSup₂_le_iff {f : ∀ i, κ i → α} : ⨆ (i) (j), f i j ≤ a ↔ ∀ i j, f i j ≤ a := by
  simp_rw [iSup_le_iff]

theorem le_iInf₂_iff {f : ∀ i, κ i → α} : (a ≤ ⨅ (i) (j), f i j) ↔ ∀ i j, a ≤ f i j := by
  simp_rw [le_iInf_iff]

theorem iSup_lt_iff : iSup f < a ↔ ∃ b, b < a ∧ ∀ i, f i ≤ b :=
  ⟨fun h => ⟨iSup f, h, le_iSup f⟩, fun ⟨_, h, hb⟩ => (iSup_le hb).trans_lt h⟩

theorem lt_iInf_iff : a < iInf f ↔ ∃ b, a < b ∧ ∀ i, b ≤ f i :=
  ⟨fun h => ⟨iInf f, h, iInf_le f⟩, fun ⟨_, h, hb⟩ => h.trans_le <| le_iInf hb⟩

theorem sSup_eq_iSup {s : Set α} : sSup s = ⨆ a ∈ s, a :=
  le_antisymm (sSup_le le_iSup₂) (iSup₂_le fun _ => le_sSup)

theorem sInf_eq_iInf {s : Set α} : sInf s = ⨅ a ∈ s, a :=
  @sSup_eq_iSup αᵒᵈ _ _

theorem Monotone.le_map_iSup [CompleteLattice β] {f : α → β} (hf : Monotone f) :
    ⨆ i, f (s i) ≤ f (iSup s) :=
  iSup_le fun _ => hf <| le_iSup _ _

theorem Antitone.le_map_iInf [CompleteLattice β] {f : α → β} (hf : Antitone f) :
    ⨆ i, f (s i) ≤ f (iInf s) :=
  hf.dual_left.le_map_iSup

theorem Monotone.le_map_iSup₂ [CompleteLattice β] {f : α → β} (hf : Monotone f) (s : ∀ i, κ i → α) :
    ⨆ (i) (j), f (s i j) ≤ f (⨆ (i) (j), s i j) :=
  iSup₂_le fun _ _ => hf <| le_iSup₂ _ _

theorem Antitone.le_map_iInf₂ [CompleteLattice β] {f : α → β} (hf : Antitone f) (s : ∀ i, κ i → α) :
    ⨆ (i) (j), f (s i j) ≤ f (⨅ (i) (j), s i j) :=
  hf.dual_left.le_map_iSup₂ _

theorem Monotone.le_map_sSup [CompleteLattice β] {s : Set α} {f : α → β} (hf : Monotone f) :
    ⨆ a ∈ s, f a ≤ f (sSup s) := by rw [sSup_eq_iSup]; exact hf.le_map_iSup₂ _

theorem Antitone.le_map_sInf [CompleteLattice β] {s : Set α} {f : α → β} (hf : Antitone f) :
    ⨆ a ∈ s, f a ≤ f (sInf s) :=
  hf.dual_left.le_map_sSup

theorem OrderIso.map_iSup [CompleteLattice β] (f : α ≃o β) (x : ι → α) :
    f (⨆ i, x i) = ⨆ i, f (x i) :=
  eq_of_forall_ge_iff <| f.surjective.forall.2
  fun x => by simp only [f.le_iff_le, iSup_le_iff]

theorem OrderIso.map_iInf [CompleteLattice β] (f : α ≃o β) (x : ι → α) :
    f (⨅ i, x i) = ⨅ i, f (x i) :=
  OrderIso.map_iSup f.dual _

theorem OrderIso.map_sSup [CompleteLattice β] (f : α ≃o β) (s : Set α) :
    f (sSup s) = ⨆ a ∈ s, f a := by
  simp only [sSup_eq_iSup, OrderIso.map_iSup]

theorem OrderIso.map_sInf [CompleteLattice β] (f : α ≃o β) (s : Set α) :
    f (sInf s) = ⨅ a ∈ s, f a :=
  OrderIso.map_sSup f.dual _

theorem iSup_comp_le {ι' : Sort*} (f : ι' → α) (g : ι → ι') : ⨆ x, f (g x) ≤ ⨆ y, f y :=
  iSup_mono' fun _ => ⟨_, le_rfl⟩

theorem le_iInf_comp {ι' : Sort*} (f : ι' → α) (g : ι → ι') : ⨅ y, f y ≤ ⨅ x, f (g x) :=
  iInf_mono' fun _ => ⟨_, le_rfl⟩

theorem Monotone.iSup_comp_eq [Preorder β] {f : β → α} (hf : Monotone f) {s : ι → β}
    (hs : ∀ x, ∃ i, x ≤ s i) : ⨆ x, f (s x) = ⨆ y, f y :=
  le_antisymm (iSup_comp_le _ _) (iSup_mono' fun x => (hs x).imp fun _ hi => hf hi)

theorem Monotone.iInf_comp_eq [Preorder β] {f : β → α} (hf : Monotone f) {s : ι → β}
    (hs : ∀ x, ∃ i, s i ≤ x) : ⨅ x, f (s x) = ⨅ y, f y :=
  le_antisymm (iInf_mono' fun x => (hs x).imp fun _ hi => hf hi) (le_iInf_comp _ _)

theorem Antitone.map_iSup_le [CompleteLattice β] {f : α → β} (hf : Antitone f) :
    f (iSup s) ≤ ⨅ i, f (s i) :=
  le_iInf fun _ => hf <| le_iSup _ _

theorem Monotone.map_iInf_le [CompleteLattice β] {f : α → β} (hf : Monotone f) :
    f (iInf s) ≤ ⨅ i, f (s i) :=
  hf.dual_left.map_iSup_le

theorem Antitone.map_iSup₂_le [CompleteLattice β] {f : α → β} (hf : Antitone f) (s : ∀ i, κ i → α) :
    f (⨆ (i) (j), s i j) ≤ ⨅ (i) (j), f (s i j) :=
  hf.dual.le_map_iInf₂ _

theorem Monotone.map_iInf₂_le [CompleteLattice β] {f : α → β} (hf : Monotone f) (s : ∀ i, κ i → α) :
    f (⨅ (i) (j), s i j) ≤ ⨅ (i) (j), f (s i j) :=
  hf.dual.le_map_iSup₂ _

theorem Antitone.map_sSup_le [CompleteLattice β] {s : Set α} {f : α → β} (hf : Antitone f) :
    f (sSup s) ≤ ⨅ a ∈ s, f a := by
  rw [sSup_eq_iSup]
  exact hf.map_iSup₂_le _

theorem Monotone.map_sInf_le [CompleteLattice β] {s : Set α} {f : α → β} (hf : Monotone f) :
    f (sInf s) ≤ ⨅ a ∈ s, f a :=
  hf.dual_left.map_sSup_le

theorem iSup_const_le : ⨆ _ : ι, a ≤ a :=
  iSup_le fun _ => le_rfl

theorem le_iInf_const : a ≤ ⨅ _ : ι, a :=
  le_iInf fun _ => le_rfl

-- We generalize this to conditionally complete lattices in `ciSup_const` and `ciInf_const`.
theorem iSup_const [Nonempty ι] : ⨆ _ : ι, a = a := by rw [iSup, range_const, sSup_singleton]

theorem iInf_const [Nonempty ι] : ⨅ _ : ι, a = a :=
  @iSup_const αᵒᵈ _ _ a _

@[simp]
theorem iSup_bot : (⨆ _ : ι, ⊥ : α) = ⊥ :=
  bot_unique iSup_const_le

@[simp]
theorem iInf_top : (⨅ _ : ι, ⊤ : α) = ⊤ :=
  top_unique le_iInf_const

@[simp]
theorem iSup_eq_bot : iSup s = ⊥ ↔ ∀ i, s i = ⊥ :=
  sSup_eq_bot.trans forall_mem_range

@[simp]
theorem iInf_eq_top : iInf s = ⊤ ↔ ∀ i, s i = ⊤ :=
  sInf_eq_top.trans forall_mem_range

theorem iSup₂_eq_bot {f : ∀ i, κ i → α} : ⨆ (i) (j), f i j = ⊥ ↔ ∀ i j, f i j = ⊥ := by
  simp

theorem iInf₂_eq_top {f : ∀ i, κ i → α} : ⨅ (i) (j), f i j = ⊤ ↔ ∀ i j, f i j = ⊤ := by
  simp

@[simp]
theorem iSup_pos {p : Prop} {f : p → α} (hp : p) : ⨆ h : p, f h = f hp :=
  le_antisymm (iSup_le fun _ => le_rfl) (le_iSup _ _)

@[simp]
theorem iInf_pos {p : Prop} {f : p → α} (hp : p) : ⨅ h : p, f h = f hp :=
  le_antisymm (iInf_le _ _) (le_iInf fun _ => le_rfl)

@[simp]
theorem iSup_neg {p : Prop} {f : p → α} (hp : ¬p) : ⨆ h : p, f h = ⊥ :=
  le_antisymm (iSup_le fun h => (hp h).elim) bot_le

@[simp]
theorem iInf_neg {p : Prop} {f : p → α} (hp : ¬p) : ⨅ h : p, f h = ⊤ :=
  le_antisymm le_top <| le_iInf fun h => (hp h).elim

/-- Introduction rule to prove that `b` is the supremum of `f`: it suffices to check that `b`
is larger than `f i` for all `i`, and that this is not the case of any `w<b`.
See `ciSup_eq_of_forall_le_of_forall_lt_exists_gt` for a version in conditionally complete
lattices. -/
theorem iSup_eq_of_forall_le_of_forall_lt_exists_gt {f : ι → α} (h₁ : ∀ i, f i ≤ b)
    (h₂ : ∀ w, w < b → ∃ i, w < f i) : ⨆ i : ι, f i = b :=
  sSup_eq_of_forall_le_of_forall_lt_exists_gt (forall_mem_range.mpr h₁) fun w hw =>
    exists_range_iff.mpr <| h₂ w hw

/-- Introduction rule to prove that `b` is the infimum of `f`: it suffices to check that `b`
is smaller than `f i` for all `i`, and that this is not the case of any `w>b`.
See `ciInf_eq_of_forall_ge_of_forall_gt_exists_lt` for a version in conditionally complete
lattices. -/
theorem iInf_eq_of_forall_ge_of_forall_gt_exists_lt :
    (∀ i, b ≤ f i) → (∀ w, b < w → ∃ i, f i < w) → ⨅ i, f i = b :=
  @iSup_eq_of_forall_le_of_forall_lt_exists_gt αᵒᵈ _ _ _ _

theorem iSup_eq_dif {p : Prop} [Decidable p] (a : p → α) :
    ⨆ h : p, a h = if h : p then a h else ⊥ := by by_cases h : p <;> simp [h]

theorem iSup_eq_if {p : Prop} [Decidable p] (a : α) : ⨆ _ : p, a = if p then a else ⊥ :=
  iSup_eq_dif fun _ => a

theorem iInf_eq_dif {p : Prop} [Decidable p] (a : p → α) :
    ⨅ h : p, a h = if h : p then a h else ⊤ :=
  @iSup_eq_dif αᵒᵈ _ _ _ _

theorem iInf_eq_if {p : Prop} [Decidable p] (a : α) : ⨅ _ : p, a = if p then a else ⊤ :=
  iInf_eq_dif fun _ => a

theorem iSup_comm {f : ι → ι' → α} : ⨆ (i) (j), f i j = ⨆ (j) (i), f i j :=
  le_antisymm (iSup_le fun i => iSup_mono fun j => le_iSup (fun i => f i j) i)
    (iSup_le fun _ => iSup_mono fun _ => le_iSup _ _)

theorem iInf_comm {f : ι → ι' → α} : ⨅ (i) (j), f i j = ⨅ (j) (i), f i j :=
  @iSup_comm αᵒᵈ _ _ _ _

theorem iSup₂_comm {ι₁ ι₂ : Sort*} {κ₁ : ι₁ → Sort*} {κ₂ : ι₂ → Sort*}
    (f : ∀ i₁, κ₁ i₁ → ∀ i₂, κ₂ i₂ → α) :
    ⨆ (i₁) (j₁) (i₂) (j₂), f i₁ j₁ i₂ j₂ = ⨆ (i₂) (j₂) (i₁) (j₁), f i₁ j₁ i₂ j₂ := by
  simp only [@iSup_comm _ (κ₁ _), @iSup_comm _ ι₁]

theorem iInf₂_comm {ι₁ ι₂ : Sort*} {κ₁ : ι₁ → Sort*} {κ₂ : ι₂ → Sort*}
    (f : ∀ i₁, κ₁ i₁ → ∀ i₂, κ₂ i₂ → α) :
    ⨅ (i₁) (j₁) (i₂) (j₂), f i₁ j₁ i₂ j₂ = ⨅ (i₂) (j₂) (i₁) (j₁), f i₁ j₁ i₂ j₂ := by
  simp only [@iInf_comm _ (κ₁ _), @iInf_comm _ ι₁]

/- TODO: this is strange. In the proof below, we get exactly the desired
   among the equalities, but close does not get it.
begin
  apply @le_antisymm,
    simp, intros,
    begin [smt]
      ematch, ematch, ematch, trace_state, have := le_refl (f i_1 i),
      trace_state, close
    end
end
-/
@[simp]
theorem iSup_iSup_eq_left {b : β} {f : ∀ x : β, x = b → α} : ⨆ x, ⨆ h : x = b, f x h = f b rfl :=
  (@le_iSup₂ _ _ _ _ f b rfl).antisymm'
    (iSup_le fun c =>
      iSup_le <| by
        rintro rfl
        rfl)

@[simp]
theorem iInf_iInf_eq_left {b : β} {f : ∀ x : β, x = b → α} : ⨅ x, ⨅ h : x = b, f x h = f b rfl :=
  @iSup_iSup_eq_left αᵒᵈ _ _ _ _

@[simp]
theorem iSup_iSup_eq_right {b : β} {f : ∀ x : β, b = x → α} : ⨆ x, ⨆ h : b = x, f x h = f b rfl :=
  (le_iSup₂ b rfl).antisymm'
    (iSup₂_le fun c => by
      rintro rfl
      rfl)

@[simp]
theorem iInf_iInf_eq_right {b : β} {f : ∀ x : β, b = x → α} : ⨅ x, ⨅ h : b = x, f x h = f b rfl :=
  @iSup_iSup_eq_right αᵒᵈ _ _ _ _

theorem iSup_subtype {p : ι → Prop} {f : Subtype p → α} : iSup f = ⨆ (i) (h : p i), f ⟨i, h⟩ :=
  le_antisymm (iSup_le fun ⟨i, h⟩ => @le_iSup₂ _ _ p _ (fun i h => f ⟨i, h⟩) i h)
    (iSup₂_le fun _ _ => le_iSup _ _)

theorem iInf_subtype : ∀ {p : ι → Prop} {f : Subtype p → α}, iInf f = ⨅ (i) (h : p i), f ⟨i, h⟩ :=
  @iSup_subtype αᵒᵈ _ _

theorem iSup_subtype' {p : ι → Prop} {f : ∀ i, p i → α} :
    ⨆ (i) (h), f i h = ⨆ x : Subtype p, f x x.property :=
  (@iSup_subtype _ _ _ p fun x => f x.val x.property).symm

theorem iInf_subtype' {p : ι → Prop} {f : ∀ i, p i → α} :
    ⨅ (i) (h : p i), f i h = ⨅ x : Subtype p, f x x.property :=
  (@iInf_subtype _ _ _ p fun x => f x.val x.property).symm

theorem iSup_subtype'' {ι} (s : Set ι) (f : ι → α) : ⨆ i : s, f i = ⨆ (t : ι) (_ : t ∈ s), f t :=
  iSup_subtype

theorem iInf_subtype'' {ι} (s : Set ι) (f : ι → α) : ⨅ i : s, f i = ⨅ (t : ι) (_ : t ∈ s), f t :=
  iInf_subtype

theorem biSup_const {ι : Sort _} {a : α} {s : Set ι} (hs : s.Nonempty) : ⨆ i ∈ s, a = a := by
  haveI : Nonempty s := Set.nonempty_coe_sort.mpr hs
  rw [← iSup_subtype'', iSup_const]

theorem biInf_const {ι : Sort _} {a : α} {s : Set ι} (hs : s.Nonempty) : ⨅ i ∈ s, a = a :=
  @biSup_const αᵒᵈ _ ι _ s hs

theorem iSup_sup_eq : ⨆ x, f x ⊔ g x = (⨆ x, f x) ⊔ ⨆ x, g x :=
  le_antisymm (iSup_le fun _ => sup_le_sup (le_iSup _ _) <| le_iSup _ _)
    (sup_le (iSup_mono fun _ => le_sup_left) <| iSup_mono fun _ => le_sup_right)

theorem iInf_inf_eq : ⨅ x, f x ⊓ g x = (⨅ x, f x) ⊓ ⨅ x, g x :=
  @iSup_sup_eq αᵒᵈ _ _ _ _

lemma Equiv.biSup_comp {ι ι' : Type*} {g : ι' → α} (e : ι ≃ ι') (s : Set ι') :
    ⨆ i ∈ e.symm '' s, g (e i) = ⨆ i ∈ s, g i := by
  simpa only [iSup_subtype'] using (image e.symm s).symm.iSup_comp (g := g ∘ (↑))

lemma Equiv.biInf_comp {ι ι' : Type*} {g : ι' → α} (e : ι ≃ ι') (s : Set ι') :
    ⨅ i ∈ e.symm '' s, g (e i) = ⨅ i ∈ s, g i :=
  e.biSup_comp s (α := αᵒᵈ)

lemma biInf_le {ι : Type*} {s : Set ι} (f : ι → α) {i : ι} (hi : i ∈ s) :
    ⨅ i ∈ s, f i ≤ f i := by
  simpa only [iInf_subtype'] using iInf_le (ι := s) (f := f ∘ (↑)) ⟨i, hi⟩

lemma le_biSup {ι : Type*} {s : Set ι} (f : ι → α) {i : ι} (hi : i ∈ s) :
    f i ≤ ⨆ i ∈ s, f i :=
  biInf_le (α := αᵒᵈ) f hi

/- TODO: here is another example where more flexible pattern matching
   might help.

begin
  apply @le_antisymm,
  safe, pose h := f a ⊓ g a, begin [smt] ematch, ematch  end
end
-/
theorem iSup_sup [Nonempty ι] {f : ι → α} {a : α} : (⨆ x, f x) ⊔ a = ⨆ x, f x ⊔ a := by
  rw [iSup_sup_eq, iSup_const]

theorem iInf_inf [Nonempty ι] {f : ι → α} {a : α} : (⨅ x, f x) ⊓ a = ⨅ x, f x ⊓ a := by
  rw [iInf_inf_eq, iInf_const]

theorem sup_iSup [Nonempty ι] {f : ι → α} {a : α} : (a ⊔ ⨆ x, f x) = ⨆ x, a ⊔ f x := by
  rw [iSup_sup_eq, iSup_const]

theorem inf_iInf [Nonempty ι] {f : ι → α} {a : α} : (a ⊓ ⨅ x, f x) = ⨅ x, a ⊓ f x := by
  rw [iInf_inf_eq, iInf_const]

theorem biSup_sup {p : ι → Prop} {f : ∀ i, p i → α} {a : α} (h : ∃ i, p i) :
    (⨆ (i) (h : p i), f i h) ⊔ a = ⨆ (i) (h : p i), f i h ⊔ a := by
  haveI : Nonempty { i // p i } :=
    let ⟨i, hi⟩ := h
    ⟨⟨i, hi⟩⟩
  rw [iSup_subtype', iSup_subtype', iSup_sup]

theorem sup_biSup {p : ι → Prop} {f : ∀ i, p i → α} {a : α} (h : ∃ i, p i) :
    (a ⊔ ⨆ (i) (h : p i), f i h) = ⨆ (i) (h : p i), a ⊔ f i h := by
  simpa only [sup_comm] using @biSup_sup α _ _ p _ _ h

theorem biInf_inf {p : ι → Prop} {f : ∀ i, p i → α} {a : α} (h : ∃ i, p i) :
    (⨅ (i) (h : p i), f i h) ⊓ a = ⨅ (i) (h : p i), f i h ⊓ a :=
  @biSup_sup αᵒᵈ ι _ p f _ h

theorem inf_biInf {p : ι → Prop} {f : ∀ i, p i → α} {a : α} (h : ∃ i, p i) :
    (a ⊓ ⨅ (i) (h : p i), f i h) = ⨅ (i) (h : p i), a ⊓ f i h :=
  @sup_biSup αᵒᵈ ι _ p f _ h

/-! ### `iSup` and `iInf` under `Prop` -/


theorem iSup_false {s : False → α} : iSup s = ⊥ := by simp

theorem iInf_false {s : False → α} : iInf s = ⊤ := by simp

theorem iSup_true {s : True → α} : iSup s = s trivial :=
  iSup_pos trivial

theorem iInf_true {s : True → α} : iInf s = s trivial :=
  iInf_pos trivial

@[simp]
theorem iSup_exists {p : ι → Prop} {f : Exists p → α} : ⨆ x, f x = ⨆ (i) (h), f ⟨i, h⟩ :=
  le_antisymm (iSup_le fun ⟨i, h⟩ => @le_iSup₂ _ _ _ _ (fun _ _ => _) i h)
    (iSup₂_le fun _ _ => le_iSup _ _)

@[simp]
theorem iInf_exists {p : ι → Prop} {f : Exists p → α} : ⨅ x, f x = ⨅ (i) (h), f ⟨i, h⟩ :=
  @iSup_exists αᵒᵈ _ _ _ _

theorem iSup_and {p q : Prop} {s : p ∧ q → α} : iSup s = ⨆ (h₁) (h₂), s ⟨h₁, h₂⟩ :=
  le_antisymm (iSup_le fun ⟨i, h⟩ => @le_iSup₂ _ _ _ _ (fun _ _ => _) i h)
    (iSup₂_le fun _ _ => le_iSup _ _)

theorem iInf_and {p q : Prop} {s : p ∧ q → α} : iInf s = ⨅ (h₁) (h₂), s ⟨h₁, h₂⟩ :=
  @iSup_and αᵒᵈ _ _ _ _

/-- The symmetric case of `iSup_and`, useful for rewriting into a supremum over a conjunction -/
theorem iSup_and' {p q : Prop} {s : p → q → α} :
    ⨆ (h₁ : p) (h₂ : q), s h₁ h₂ = ⨆ h : p ∧ q, s h.1 h.2 :=
  Eq.symm iSup_and

/-- The symmetric case of `iInf_and`, useful for rewriting into an infimum over a conjunction -/
theorem iInf_and' {p q : Prop} {s : p → q → α} :
    ⨅ (h₁ : p) (h₂ : q), s h₁ h₂ = ⨅ h : p ∧ q, s h.1 h.2 :=
  Eq.symm iInf_and

theorem iSup_or {p q : Prop} {s : p ∨ q → α} :
    ⨆ x, s x = (⨆ i, s (Or.inl i)) ⊔ ⨆ j, s (Or.inr j) :=
  le_antisymm
    (iSup_le fun i =>
      match i with
      | Or.inl _ => le_sup_of_le_left <| le_iSup (fun _ => s _) _
      | Or.inr _ => le_sup_of_le_right <| le_iSup (fun _ => s _) _)
    (sup_le (iSup_comp_le _ _) (iSup_comp_le _ _))

theorem iInf_or {p q : Prop} {s : p ∨ q → α} :
    ⨅ x, s x = (⨅ i, s (Or.inl i)) ⊓ ⨅ j, s (Or.inr j) :=
  @iSup_or αᵒᵈ _ _ _ _

section

variable (p : ι → Prop) [DecidablePred p]

theorem iSup_dite (f : ∀ i, p i → α) (g : ∀ i, ¬p i → α) :
    ⨆ i, (if h : p i then f i h else g i h) = (⨆ (i) (h : p i), f i h) ⊔ ⨆ (i) (h : ¬p i),
    g i h := by
  rw [← iSup_sup_eq]
  congr 1 with i
  split_ifs with h <;> simp [h]

theorem iInf_dite (f : ∀ i, p i → α) (g : ∀ i, ¬p i → α) :
    ⨅ i, (if h : p i then f i h else g i h) = (⨅ (i) (h : p i), f i h) ⊓ ⨅ (i) (h : ¬p i), g i h :=
  iSup_dite p (show ∀ i, p i → αᵒᵈ from f) g

theorem iSup_ite (f g : ι → α) :
    ⨆ i, (if p i then f i else g i) = (⨆ (i) (_ : p i), f i) ⊔ ⨆ (i) (_ : ¬p i), g i :=
  iSup_dite _ _ _

theorem iInf_ite (f g : ι → α) :
    ⨅ i, (if p i then f i else g i) = (⨅ (i) (_ : p i), f i) ⊓ ⨅ (i) (_ : ¬p i), g i :=
  iInf_dite _ _ _

end

theorem iSup_range {g : β → α} {f : ι → β} : ⨆ b ∈ range f, g b = ⨆ i, g (f i) := by
  rw [← iSup_subtype'', iSup_range']

theorem iInf_range : ∀ {g : β → α} {f : ι → β}, ⨅ b ∈ range f, g b = ⨅ i, g (f i) :=
  @iSup_range αᵒᵈ _ _ _

theorem sSup_image {s : Set β} {f : β → α} : sSup (f '' s) = ⨆ a ∈ s, f a := by
  rw [← iSup_subtype'', sSup_image']

theorem sInf_image {s : Set β} {f : β → α} : sInf (f '' s) = ⨅ a ∈ s, f a :=
  @sSup_image αᵒᵈ _ _ _ _

theorem OrderIso.map_sSup_eq_sSup_symm_preimage [CompleteLattice β] (f : α ≃o β) (s : Set α) :
    f (sSup s) = sSup (f.symm ⁻¹' s) := by
  rw [map_sSup, ← sSup_image, f.image_eq_preimage]

theorem OrderIso.map_sInf_eq_sInf_symm_preimage [CompleteLattice β] (f : α ≃o β) (s : Set α) :
    f (sInf s) = sInf (f.symm ⁻¹' s) := by
  rw [map_sInf, ← sInf_image, f.image_eq_preimage]

/-
### iSup and iInf under set constructions
-/
theorem iSup_emptyset {f : β → α} : ⨆ x ∈ (∅ : Set β), f x = ⊥ := by simp

theorem iInf_emptyset {f : β → α} : ⨅ x ∈ (∅ : Set β), f x = ⊤ := by simp

theorem iSup_univ {f : β → α} : ⨆ x ∈ (univ : Set β), f x = ⨆ x, f x := by simp

theorem iInf_univ {f : β → α} : ⨅ x ∈ (univ : Set β), f x = ⨅ x, f x := by simp

theorem iSup_union {f : β → α} {s t : Set β} :
    ⨆ x ∈ s ∪ t, f x = (⨆ x ∈ s, f x) ⊔ ⨆ x ∈ t, f x := by
  simp_rw [mem_union, iSup_or, iSup_sup_eq]

theorem iInf_union {f : β → α} {s t : Set β} : ⨅ x ∈ s ∪ t, f x = (⨅ x ∈ s, f x) ⊓ ⨅ x ∈ t, f x :=
  @iSup_union αᵒᵈ _ _ _ _ _

theorem iSup_split (f : β → α) (p : β → Prop) :
    ⨆ i, f i = (⨆ (i) (_ : p i), f i) ⊔ ⨆ (i) (_ : ¬p i), f i := by
  simpa [Classical.em] using @iSup_union _ _ _ f { i | p i } { i | ¬p i }

theorem iInf_split :
    ∀ (f : β → α) (p : β → Prop), ⨅ i, f i = (⨅ (i) (_ : p i), f i) ⊓ ⨅ (i) (_ : ¬p i), f i :=
  @iSup_split αᵒᵈ _ _

theorem iSup_split_single (f : β → α) (i₀ : β) : ⨆ i, f i = f i₀ ⊔ ⨆ (i) (_ : i ≠ i₀), f i := by
  convert iSup_split f (fun i => i = i₀)
  simp

theorem iInf_split_single (f : β → α) (i₀ : β) : ⨅ i, f i = f i₀ ⊓ ⨅ (i) (_ : i ≠ i₀), f i :=
  @iSup_split_single αᵒᵈ _ _ _ _

theorem iSup_le_iSup_of_subset {f : β → α} {s t : Set β} : s ⊆ t → ⨆ x ∈ s, f x ≤ ⨆ x ∈ t, f x :=
  biSup_mono

theorem iInf_le_iInf_of_subset {f : β → α} {s t : Set β} : s ⊆ t → ⨅ x ∈ t, f x ≤ ⨅ x ∈ s, f x :=
  biInf_mono

theorem iSup_insert {f : β → α} {s : Set β} {b : β} :
    ⨆ x ∈ insert b s, f x = f b ⊔ ⨆ x ∈ s, f x :=
  Eq.trans iSup_union <| congr_arg (fun x => x ⊔ ⨆ x ∈ s, f x) iSup_iSup_eq_left

theorem iInf_insert {f : β → α} {s : Set β} {b : β} :
    ⨅ x ∈ insert b s, f x = f b ⊓ ⨅ x ∈ s, f x :=
  Eq.trans iInf_union <| congr_arg (fun x => x ⊓ ⨅ x ∈ s, f x) iInf_iInf_eq_left

theorem iSup_singleton {f : β → α} {b : β} : ⨆ x ∈ (singleton b : Set β), f x = f b := by simp

theorem iInf_singleton {f : β → α} {b : β} : ⨅ x ∈ (singleton b : Set β), f x = f b := by simp

theorem iSup_pair {f : β → α} {a b : β} : ⨆ x ∈ ({a, b} : Set β), f x = f a ⊔ f b := by
  rw [iSup_insert, iSup_singleton]

theorem iInf_pair {f : β → α} {a b : β} : ⨅ x ∈ ({a, b} : Set β), f x = f a ⊓ f b := by
  rw [iInf_insert, iInf_singleton]

theorem iSup_image {γ} {f : β → γ} {g : γ → α} {t : Set β} :
    ⨆ c ∈ f '' t, g c = ⨆ b ∈ t, g (f b) := by rw [← sSup_image, ← sSup_image, ← image_comp]; rfl

theorem iInf_image :
    ∀ {γ} {f : β → γ} {g : γ → α} {t : Set β}, ⨅ c ∈ f '' t, g c = ⨅ b ∈ t, g (f b) :=
  @iSup_image αᵒᵈ _ _

theorem iSup_extend_bot {e : ι → β} (he : Injective e) (f : ι → α) :
    ⨆ j, extend e f ⊥ j = ⨆ i, f i := by
  rw [iSup_split _ fun j => ∃ i, e i = j]
  simp (config := { contextual := true }) [he.extend_apply, extend_apply', @iSup_comm _ β ι]

theorem iInf_extend_top {e : ι → β} (he : Injective e) (f : ι → α) :
    ⨅ j, extend e f ⊤ j = iInf f :=
  @iSup_extend_bot αᵒᵈ _ _ _ _ he _

/-!
### `iSup` and `iInf` under `Type`
-/


theorem iSup_of_empty' {α ι} [SupSet α] [IsEmpty ι] (f : ι → α) : iSup f = sSup (∅ : Set α) :=
  congr_arg sSup (range_eq_empty f)

theorem iInf_of_isEmpty {α ι} [InfSet α] [IsEmpty ι] (f : ι → α) : iInf f = sInf (∅ : Set α) :=
  congr_arg sInf (range_eq_empty f)

theorem iSup_of_empty [IsEmpty ι] (f : ι → α) : iSup f = ⊥ :=
  (iSup_of_empty' f).trans sSup_empty

theorem iInf_of_empty [IsEmpty ι] (f : ι → α) : iInf f = ⊤ :=
  @iSup_of_empty αᵒᵈ _ _ _ f

theorem iSup_bool_eq {f : Bool → α} : ⨆ b : Bool, f b = f true ⊔ f false := by
  rw [iSup, Bool.range_eq, sSup_pair, sup_comm]

theorem iInf_bool_eq {f : Bool → α} : ⨅ b : Bool, f b = f true ⊓ f false :=
  @iSup_bool_eq αᵒᵈ _ _

theorem sup_eq_iSup (x y : α) : x ⊔ y = ⨆ b : Bool, cond b x y := by
  rw [iSup_bool_eq, Bool.cond_true, Bool.cond_false]

theorem inf_eq_iInf (x y : α) : x ⊓ y = ⨅ b : Bool, cond b x y :=
  @sup_eq_iSup αᵒᵈ _ _ _

theorem isGLB_biInf {s : Set β} {f : β → α} : IsGLB (f '' s) (⨅ x ∈ s, f x) := by
  simpa only [range_comp, Subtype.range_coe, iInf_subtype'] using
    @isGLB_iInf α s _ (f ∘ fun x => (x : β))

theorem isLUB_biSup {s : Set β} {f : β → α} : IsLUB (f '' s) (⨆ x ∈ s, f x) := by
  simpa only [range_comp, Subtype.range_coe, iSup_subtype'] using
    @isLUB_iSup α s _ (f ∘ fun x => (x : β))

theorem iSup_sigma {p : β → Type*} {f : Sigma p → α} : ⨆ x, f x = ⨆ (i) (j), f ⟨i, j⟩ :=
  eq_of_forall_ge_iff fun c => by simp only [iSup_le_iff, Sigma.forall]

theorem iInf_sigma {p : β → Type*} {f : Sigma p → α} : ⨅ x, f x = ⨅ (i) (j), f ⟨i, j⟩ :=
  @iSup_sigma αᵒᵈ _ _ _ _

lemma iSup_sigma' {κ : β → Type*} (f : ∀ i, κ i → α) :
    (⨆ i, ⨆ j, f i j) = ⨆ x : Σ i, κ i, f x.1 x.2 :=
(iSup_sigma (f := fun x ↦ f x.1 x.2)).symm

lemma iInf_sigma' {κ : β → Type*} (f : ∀ i, κ i → α) :
    (⨅ i, ⨅ j, f i j) = ⨅ x : Σ i, κ i, f x.1 x.2 :=
(iInf_sigma (f := fun x ↦ f x.1 x.2)).symm

theorem iSup_prod {f : β × γ → α} : ⨆ x, f x = ⨆ (i) (j), f (i, j) :=
  eq_of_forall_ge_iff fun c => by simp only [iSup_le_iff, Prod.forall]

theorem iInf_prod {f : β × γ → α} : ⨅ x, f x = ⨅ (i) (j), f (i, j) :=
  @iSup_prod αᵒᵈ _ _ _ _

lemma iSup_prod' (f : β → γ → α) : (⨆ i, ⨆ j, f i j) = ⨆ x : β × γ, f x.1 x.2 :=
(iSup_prod (f := fun x ↦ f x.1 x.2)).symm

lemma iInf_prod' (f : β → γ → α) : (⨅ i, ⨅ j, f i j) = ⨅ x : β × γ, f x.1 x.2 :=
(iInf_prod (f := fun x ↦ f x.1 x.2)).symm

theorem biSup_prod {f : β × γ → α} {s : Set β} {t : Set γ} :
    ⨆ x ∈ s ×ˢ t, f x = ⨆ (a ∈ s) (b ∈ t), f (a, b) := by
  simp_rw [iSup_prod, mem_prod, iSup_and]
  exact iSup_congr fun _ => iSup_comm

theorem biInf_prod {f : β × γ → α} {s : Set β} {t : Set γ} :
    ⨅ x ∈ s ×ˢ t, f x = ⨅ (a ∈ s) (b ∈ t), f (a, b) :=
  @biSup_prod αᵒᵈ _ _ _ _ _ _

theorem iSup_sum {f : β ⊕ γ → α} : ⨆ x, f x = (⨆ i, f (Sum.inl i)) ⊔ ⨆ j, f (Sum.inr j) :=
  eq_of_forall_ge_iff fun c => by simp only [sup_le_iff, iSup_le_iff, Sum.forall]

theorem iInf_sum {f : β ⊕ γ → α} : ⨅ x, f x = (⨅ i, f (Sum.inl i)) ⊓ ⨅ j, f (Sum.inr j) :=
  @iSup_sum αᵒᵈ _ _ _ _

theorem iSup_option (f : Option β → α) : ⨆ o, f o = f none ⊔ ⨆ b, f (Option.some b) :=
  eq_of_forall_ge_iff fun c => by simp only [iSup_le_iff, sup_le_iff, Option.forall]

theorem iInf_option (f : Option β → α) : ⨅ o, f o = f none ⊓ ⨅ b, f (Option.some b) :=
  @iSup_option αᵒᵈ _ _ _

/-- A version of `iSup_option` useful for rewriting right-to-left. -/
theorem iSup_option_elim (a : α) (f : β → α) : ⨆ o : Option β, o.elim a f = a ⊔ ⨆ b, f b := by
  simp [iSup_option]

/-- A version of `iInf_option` useful for rewriting right-to-left. -/
theorem iInf_option_elim (a : α) (f : β → α) : ⨅ o : Option β, o.elim a f = a ⊓ ⨅ b, f b :=
  @iSup_option_elim αᵒᵈ _ _ _ _

/-- When taking the supremum of `f : ι → α`, the elements of `ι` on which `f` gives `⊥` can be
dropped, without changing the result. -/
@[simp]
theorem iSup_ne_bot_subtype (f : ι → α) : ⨆ i : { i // f i ≠ ⊥ }, f i = ⨆ i, f i := by
  by_cases htriv : ∀ i, f i = ⊥
  · simp only [iSup_bot, (funext htriv : f = _)]
  refine (iSup_comp_le f _).antisymm (iSup_mono' fun i => ?_)
  by_cases hi : f i = ⊥
  · rw [hi]
    obtain ⟨i₀, hi₀⟩ := not_forall.mp htriv
    exact ⟨⟨i₀, hi₀⟩, bot_le⟩
  · exact ⟨⟨i, hi⟩, rfl.le⟩

/-- When taking the infimum of `f : ι → α`, the elements of `ι` on which `f` gives `⊤` can be
dropped, without changing the result. -/
theorem iInf_ne_top_subtype (f : ι → α) : ⨅ i : { i // f i ≠ ⊤ }, f i = ⨅ i, f i :=
  @iSup_ne_bot_subtype αᵒᵈ ι _ f

theorem sSup_image2 {f : β → γ → α} {s : Set β} {t : Set γ} :
    sSup (image2 f s t) = ⨆ (a ∈ s) (b ∈ t), f a b := by rw [← image_prod, sSup_image, biSup_prod]

theorem sInf_image2 {f : β → γ → α} {s : Set β} {t : Set γ} :
    sInf (image2 f s t) = ⨅ (a ∈ s) (b ∈ t), f a b := by rw [← image_prod, sInf_image, biInf_prod]

/-!
### `iSup` and `iInf` under `ℕ`
-/


theorem iSup_ge_eq_iSup_nat_add (u : ℕ → α) (n : ℕ) : ⨆ i ≥ n, u i = ⨆ i, u (i + n) := by
  apply le_antisymm <;> simp only [iSup_le_iff]
  · refine fun i hi => le_sSup ⟨i - n, ?_⟩
    dsimp only
    rw [Nat.sub_add_cancel hi]
  · exact fun i => le_sSup ⟨i + n, iSup_pos (Nat.le_add_left _ _)⟩

theorem iInf_ge_eq_iInf_nat_add (u : ℕ → α) (n : ℕ) : ⨅ i ≥ n, u i = ⨅ i, u (i + n) :=
  @iSup_ge_eq_iSup_nat_add αᵒᵈ _ _ _

theorem Monotone.iSup_nat_add {f : ℕ → α} (hf : Monotone f) (k : ℕ) : ⨆ n, f (n + k) = ⨆ n, f n :=
  le_antisymm (iSup_le fun i => le_iSup _ (i + k)) <| iSup_mono fun i => hf <| Nat.le_add_right i k

theorem Antitone.iInf_nat_add {f : ℕ → α} (hf : Antitone f) (k : ℕ) : ⨅ n, f (n + k) = ⨅ n, f n :=
  hf.dual_right.iSup_nat_add k

-- Porting note: the linter doesn't like this being marked as `@[simp]`,
-- saying that it doesn't work when called on its LHS.
-- Mysteriously, it *does* work. Nevertheless, per
-- https://leanprover.zulipchat.com/#narrow/stream/287929-mathlib4/topic/complete_lattice.20and.20has_sup/near/316497982
-- "the subterm ?f (i + ?k) produces an ugly higher-order unification problem."
-- @[simp]
theorem iSup_iInf_ge_nat_add (f : ℕ → α) (k : ℕ) :
    ⨆ n, ⨅ i ≥ n, f (i + k) = ⨆ n, ⨅ i ≥ n, f i := by
  have hf : Monotone fun n => ⨅ i ≥ n, f i := fun n m h => biInf_mono fun i => h.trans
  rw [← Monotone.iSup_nat_add hf k]
  · simp_rw [iInf_ge_eq_iInf_nat_add, ← Nat.add_assoc]

-- Porting note: removing `@[simp]`, see discussion on `iSup_iInf_ge_nat_add`.
-- @[simp]
theorem iInf_iSup_ge_nat_add :
    ∀ (f : ℕ → α) (k : ℕ), ⨅ n, ⨆ i ≥ n, f (i + k) = ⨅ n, ⨆ i ≥ n, f i :=
  @iSup_iInf_ge_nat_add αᵒᵈ _

theorem sup_iSup_nat_succ (u : ℕ → α) : (u 0 ⊔ ⨆ i, u (i + 1)) = ⨆ i, u i :=
  calc
    (u 0 ⊔ ⨆ i, u (i + 1)) = ⨆ x ∈ {0} ∪ range Nat.succ, u x := by
      { rw [iSup_union, iSup_singleton, iSup_range] }
    _ = ⨆ i, u i := by rw [Nat.zero_union_range_succ, iSup_univ]

theorem inf_iInf_nat_succ (u : ℕ → α) : (u 0 ⊓ ⨅ i, u (i + 1)) = ⨅ i, u i :=
  @sup_iSup_nat_succ αᵒᵈ _ u

theorem iInf_nat_gt_zero_eq (f : ℕ → α) : ⨅ i > 0, f i = ⨅ i, f (i + 1) := by
  rw [← iInf_range, Nat.range_succ]
  simp

theorem iSup_nat_gt_zero_eq (f : ℕ → α) : ⨆ i > 0, f i = ⨆ i, f (i + 1) :=
  @iInf_nat_gt_zero_eq αᵒᵈ _ f

end

section CompleteLinearOrder

variable [CompleteLinearOrder α]

theorem iSup_eq_top (f : ι → α) : iSup f = ⊤ ↔ ∀ b < ⊤, ∃ i, b < f i := by
  simp only [← sSup_range, sSup_eq_top, Set.exists_range_iff]

theorem iInf_eq_bot (f : ι → α) : iInf f = ⊥ ↔ ∀ b > ⊥, ∃ i, f i < b := by
  simp only [← sInf_range, sInf_eq_bot, Set.exists_range_iff]

end CompleteLinearOrder

/-!
### Instances
-/


instance Prop.instCompleteLattice : CompleteLattice Prop where
  __ := Prop.instBoundedOrder
  __ := Prop.instDistribLattice
  sSup s := ∃ a ∈ s, a
  le_sSup _ a h p := ⟨a, h, p⟩
  sSup_le _ _ h := fun ⟨b, h', p⟩ => h b h' p
  sInf s := ∀ a, a ∈ s → a
  sInf_le _ a h p := p a h
  le_sInf _ _ h p b hb := h b hb p

noncomputable instance Prop.instCompleteLinearOrder : CompleteLinearOrder Prop where
  __ := Prop.instCompleteLattice
  __ := Prop.linearOrder
  __ := BooleanAlgebra.toBiheytingAlgebra

@[simp]
theorem sSup_Prop_eq {s : Set Prop} : sSup s = ∃ p ∈ s, p :=
  rfl

@[simp]
theorem sInf_Prop_eq {s : Set Prop} : sInf s = ∀ p ∈ s, p :=
  rfl

@[simp]
theorem iSup_Prop_eq {p : ι → Prop} : ⨆ i, p i = ∃ i, p i :=
  le_antisymm (fun ⟨_, ⟨i, (eq : p i = _)⟩, hq⟩ => ⟨i, eq.symm ▸ hq⟩) fun ⟨i, hi⟩ =>
    ⟨p i, ⟨i, rfl⟩, hi⟩

@[simp]
theorem iInf_Prop_eq {p : ι → Prop} : ⨅ i, p i = ∀ i, p i :=
  le_antisymm (fun h i => h _ ⟨i, rfl⟩) fun h _ ⟨i, Eq⟩ => Eq ▸ h i

instance Pi.supSet {α : Type*} {β : α → Type*} [∀ i, SupSet (β i)] : SupSet (∀ i, β i) :=
  ⟨fun s i => ⨆ f : s, (f : ∀ i, β i) i⟩

instance Pi.infSet {α : Type*} {β : α → Type*} [∀ i, InfSet (β i)] : InfSet (∀ i, β i) :=
  ⟨fun s i => ⨅ f : s, (f : ∀ i, β i) i⟩

instance Pi.instCompleteLattice {α : Type*} {β : α → Type*} [∀ i, CompleteLattice (β i)] :
    CompleteLattice (∀ i, β i) where
  __ := instBoundedOrder
  le_sSup s f hf := fun i => le_iSup (fun f : s => (f : ∀ i, β i) i) ⟨f, hf⟩
  sInf_le s f hf := fun i => iInf_le (fun f : s => (f : ∀ i, β i) i) ⟨f, hf⟩
  sSup_le _ _ hf := fun i => iSup_le fun g => hf g g.2 i
  le_sInf _ _ hf := fun i => le_iInf fun g => hf g g.2 i

@[simp]
theorem sSup_apply {α : Type*} {β : α → Type*} [∀ i, SupSet (β i)] {s : Set (∀ a, β a)} {a : α} :
    (sSup s) a = ⨆ f : s, (f : ∀ a, β a) a :=
  rfl

@[simp]
theorem sInf_apply {α : Type*} {β : α → Type*} [∀ i, InfSet (β i)] {s : Set (∀ a, β a)} {a : α} :
    sInf s a = ⨅ f : s, (f : ∀ a, β a) a :=
  rfl

@[simp]
theorem iSup_apply {α : Type*} {β : α → Type*} {ι : Sort*} [∀ i, SupSet (β i)] {f : ι → ∀ a, β a}
    {a : α} : (⨆ i, f i) a = ⨆ i, f i a := by
  rw [iSup, sSup_apply, iSup, iSup, ← image_eq_range (fun f : ∀ i, β i => f a) (range f), ←
    range_comp]; rfl

@[simp]
theorem iInf_apply {α : Type*} {β : α → Type*} {ι : Sort*} [∀ i, InfSet (β i)] {f : ι → ∀ a, β a}
    {a : α} : (⨅ i, f i) a = ⨅ i, f i a :=
  @iSup_apply α (fun i => (β i)ᵒᵈ) _ _ _ _

theorem unary_relation_sSup_iff {α : Type*} (s : Set (α → Prop)) {a : α} :
    sSup s a ↔ ∃ r : α → Prop, r ∈ s ∧ r a := by
  rw [sSup_apply]
  simp [← eq_iff_iff]

theorem unary_relation_sInf_iff {α : Type*} (s : Set (α → Prop)) {a : α} :
    sInf s a ↔ ∀ r : α → Prop, r ∈ s → r a := by
  rw [sInf_apply]
  simp [← eq_iff_iff]

theorem binary_relation_sSup_iff {α β : Type*} (s : Set (α → β → Prop)) {a : α} {b : β} :
    sSup s a b ↔ ∃ r : α → β → Prop, r ∈ s ∧ r a b := by
  rw [sSup_apply]
  simp [← eq_iff_iff]

theorem binary_relation_sInf_iff {α β : Type*} (s : Set (α → β → Prop)) {a : α} {b : β} :
    sInf s a b ↔ ∀ r : α → β → Prop, r ∈ s → r a b := by
  rw [sInf_apply]
  simp [← eq_iff_iff]

section CompleteLattice

variable {ι : Sort*} [Preorder α] [CompleteLattice β] {s : Set (α → β)} {f : ι → α → β}

protected lemma Monotone.sSup (hs : ∀ f ∈ s, Monotone f) : Monotone (sSup s) :=
  fun _ _ h ↦ iSup_mono fun f ↦ hs f f.2 h

protected lemma Monotone.sInf (hs : ∀ f ∈ s, Monotone f) : Monotone (sInf s) :=
  fun _ _ h ↦ iInf_mono fun f ↦ hs f f.2 h

protected lemma Antitone.sSup (hs : ∀ f ∈ s, Antitone f) : Antitone (sSup s) :=
  fun _ _ h ↦ iSup_mono fun f ↦ hs f f.2 h

protected lemma Antitone.sInf (hs : ∀ f ∈ s, Antitone f) : Antitone (sInf s) :=
  fun _ _ h ↦ iInf_mono fun f ↦ hs f f.2 h

@[deprecated (since := "2024-05-29")] alias monotone_sSup_of_monotone := Monotone.sSup
@[deprecated (since := "2024-05-29")] alias monotone_sInf_of_monotone := Monotone.sInf

protected lemma Monotone.iSup (hf : ∀ i, Monotone (f i)) : Monotone (⨆ i, f i) :=
  Monotone.sSup (by simpa)
protected lemma Monotone.iInf (hf : ∀ i, Monotone (f i)) : Monotone (⨅ i, f i) :=
  Monotone.sInf (by simpa)
protected lemma Antitone.iSup (hf : ∀ i, Antitone (f i)) : Antitone (⨆ i, f i) :=
  Antitone.sSup (by simpa)
protected lemma Antitone.iInf (hf : ∀ i, Antitone (f i)) : Antitone (⨅ i, f i) :=
  Antitone.sInf (by simpa)

end CompleteLattice

namespace Prod

variable (α β)

instance supSet [SupSet α] [SupSet β] : SupSet (α × β) :=
  ⟨fun s => (sSup (Prod.fst '' s), sSup (Prod.snd '' s))⟩

instance infSet [InfSet α] [InfSet β] : InfSet (α × β) :=
  ⟨fun s => (sInf (Prod.fst '' s), sInf (Prod.snd '' s))⟩

variable {α β}

theorem fst_sInf [InfSet α] [InfSet β] (s : Set (α × β)) : (sInf s).fst = sInf (Prod.fst '' s) :=
  rfl

theorem snd_sInf [InfSet α] [InfSet β] (s : Set (α × β)) : (sInf s).snd = sInf (Prod.snd '' s) :=
  rfl

theorem swap_sInf [InfSet α] [InfSet β] (s : Set (α × β)) : (sInf s).swap = sInf (Prod.swap '' s) :=
<<<<<<< HEAD
  Prod.ext (congr_arg sInf <| image_comp Prod.fst swap s)
    (congr_arg sInf <| image_comp Prod.snd swap s)
#align prod.swap_Inf Prod.swap_sInf
=======
  ext (congr_arg sInf <| image_comp Prod.fst swap s : _)
    (congr_arg sInf <| image_comp Prod.snd swap s : _)
>>>>>>> 2fc87a94

theorem fst_sSup [SupSet α] [SupSet β] (s : Set (α × β)) : (sSup s).fst = sSup (Prod.fst '' s) :=
  rfl

theorem snd_sSup [SupSet α] [SupSet β] (s : Set (α × β)) : (sSup s).snd = sSup (Prod.snd '' s) :=
  rfl

theorem swap_sSup [SupSet α] [SupSet β] (s : Set (α × β)) : (sSup s).swap = sSup (Prod.swap '' s) :=
<<<<<<< HEAD
  Prod.ext (congr_arg sSup <| image_comp Prod.fst swap s)
    (congr_arg sSup <| image_comp Prod.snd swap s)
#align prod.swap_Sup Prod.swap_sSup
=======
  ext (congr_arg sSup <| image_comp Prod.fst swap s : _)
    (congr_arg sSup <| image_comp Prod.snd swap s : _)
>>>>>>> 2fc87a94

theorem fst_iInf [InfSet α] [InfSet β] (f : ι → α × β) : (iInf f).fst = ⨅ i, (f i).fst :=
  congr_arg sInf (range_comp _ _).symm

theorem snd_iInf [InfSet α] [InfSet β] (f : ι → α × β) : (iInf f).snd = ⨅ i, (f i).snd :=
  congr_arg sInf (range_comp _ _).symm

theorem swap_iInf [InfSet α] [InfSet β] (f : ι → α × β) : (iInf f).swap = ⨅ i, (f i).swap := by
  simp_rw [iInf, swap_sInf, ← range_comp, Function.comp]  -- Porting note: need to unfold `∘`

theorem iInf_mk [InfSet α] [InfSet β] (f : ι → α) (g : ι → β) :
    ⨅ i, (f i, g i) = (⨅ i, f i, ⨅ i, g i) :=
  congr_arg₂ Prod.mk (fst_iInf _) (snd_iInf _)

theorem fst_iSup [SupSet α] [SupSet β] (f : ι → α × β) : (iSup f).fst = ⨆ i, (f i).fst :=
  congr_arg sSup (range_comp _ _).symm

theorem snd_iSup [SupSet α] [SupSet β] (f : ι → α × β) : (iSup f).snd = ⨆ i, (f i).snd :=
  congr_arg sSup (range_comp _ _).symm

theorem swap_iSup [SupSet α] [SupSet β] (f : ι → α × β) : (iSup f).swap = ⨆ i, (f i).swap := by
  simp_rw [iSup, swap_sSup, ← range_comp, Function.comp]  -- Porting note: need to unfold `∘`

theorem iSup_mk [SupSet α] [SupSet β] (f : ι → α) (g : ι → β) :
    ⨆ i, (f i, g i) = (⨆ i, f i, ⨆ i, g i) :=
  congr_arg₂ Prod.mk (fst_iSup _) (snd_iSup _)

instance instCompleteLattice [CompleteLattice α] [CompleteLattice β] : CompleteLattice (α × β) where
  __ := instBoundedOrder α β
  le_sSup _ _ hab := ⟨le_sSup <| mem_image_of_mem _ hab, le_sSup <| mem_image_of_mem _ hab⟩
  sSup_le _ _ h :=
    ⟨sSup_le <| forall_mem_image.2 fun p hp => (h p hp).1,
      sSup_le <| forall_mem_image.2 fun p hp => (h p hp).2⟩
  sInf_le _ _ hab := ⟨sInf_le <| mem_image_of_mem _ hab, sInf_le <| mem_image_of_mem _ hab⟩
  le_sInf _ _ h :=
    ⟨le_sInf <| forall_mem_image.2 fun p hp => (h p hp).1,
      le_sInf <| forall_mem_image.2 fun p hp => (h p hp).2⟩

end Prod

lemma sInf_prod [InfSet α] [InfSet β] {s : Set α} {t : Set β} (hs : s.Nonempty) (ht : t.Nonempty) :
    sInf (s ×ˢ t) = (sInf s, sInf t) :=
congr_arg₂ Prod.mk (congr_arg sInf <| fst_image_prod _ ht) (congr_arg sInf <| snd_image_prod hs _)

lemma sSup_prod [SupSet α] [SupSet β] {s : Set α} {t : Set β} (hs : s.Nonempty) (ht : t.Nonempty) :
    sSup (s ×ˢ t) = (sSup s, sSup t) :=
congr_arg₂ Prod.mk (congr_arg sSup <| fst_image_prod _ ht) (congr_arg sSup <| snd_image_prod hs _)

section CompleteLattice

variable [CompleteLattice α] {a : α} {s : Set α}

/-- This is a weaker version of `sup_sInf_eq` -/
theorem sup_sInf_le_iInf_sup : a ⊔ sInf s ≤ ⨅ b ∈ s, a ⊔ b :=
  le_iInf₂ fun _ h => sup_le_sup_left (sInf_le h) _

/-- This is a weaker version of `inf_sSup_eq` -/
theorem iSup_inf_le_inf_sSup : ⨆ b ∈ s, a ⊓ b ≤ a ⊓ sSup s :=
  @sup_sInf_le_iInf_sup αᵒᵈ _ _ _

/-- This is a weaker version of `sInf_sup_eq` -/
theorem sInf_sup_le_iInf_sup : sInf s ⊔ a ≤ ⨅ b ∈ s, b ⊔ a :=
  le_iInf₂ fun _ h => sup_le_sup_right (sInf_le h) _

/-- This is a weaker version of `sSup_inf_eq` -/
theorem iSup_inf_le_sSup_inf : ⨆ b ∈ s, b ⊓ a ≤ sSup s ⊓ a :=
  @sInf_sup_le_iInf_sup αᵒᵈ _ _ _

theorem le_iSup_inf_iSup (f g : ι → α) : ⨆ i, f i ⊓ g i ≤ (⨆ i, f i) ⊓ ⨆ i, g i :=
  le_inf (iSup_mono fun _ => inf_le_left) (iSup_mono fun _ => inf_le_right)

theorem iInf_sup_iInf_le (f g : ι → α) : (⨅ i, f i) ⊔ ⨅ i, g i ≤ ⨅ i, f i ⊔ g i :=
  @le_iSup_inf_iSup αᵒᵈ ι _ f g

theorem disjoint_sSup_left {a : Set α} {b : α} (d : Disjoint (sSup a) b) {i} (hi : i ∈ a) :
    Disjoint i b :=
  disjoint_iff_inf_le.mpr (iSup₂_le_iff.1 (iSup_inf_le_sSup_inf.trans d.le_bot) i hi : _)

theorem disjoint_sSup_right {a : Set α} {b : α} (d : Disjoint b (sSup a)) {i} (hi : i ∈ a) :
    Disjoint b i :=
  disjoint_iff_inf_le.mpr (iSup₂_le_iff.mp (iSup_inf_le_inf_sSup.trans d.le_bot) i hi : _)

end CompleteLattice

-- See note [reducible non-instances]
/-- Pullback a `CompleteLattice` along an injection. -/
protected abbrev Function.Injective.completeLattice [Sup α] [Inf α] [SupSet α] [InfSet α] [Top α]
    [Bot α] [CompleteLattice β] (f : α → β) (hf : Function.Injective f)
    (map_sup : ∀ a b, f (a ⊔ b) = f a ⊔ f b) (map_inf : ∀ a b, f (a ⊓ b) = f a ⊓ f b)
    (map_sSup : ∀ s, f (sSup s) = ⨆ a ∈ s, f a) (map_sInf : ∀ s, f (sInf s) = ⨅ a ∈ s, f a)
    (map_top : f ⊤ = ⊤) (map_bot : f ⊥ = ⊥) : CompleteLattice α where
  -- we cannot use BoundedOrder.lift here as the `LE` instance doesn't exist yet
  __ := hf.lattice f map_sup map_inf
  le_sSup _ a h := (le_iSup₂ a h).trans (map_sSup _).ge
  sSup_le _ _ h := (map_sSup _).trans_le <| iSup₂_le h
  sInf_le _ a h := (map_sInf _).trans_le <| iInf₂_le a h
  le_sInf _ _ h := (le_iInf₂ h).trans (map_sInf _).ge
  top := ⊤
  le_top _ := (@le_top β _ _ _).trans map_top.ge
  bot := ⊥
  bot_le _ := map_bot.le.trans bot_le

namespace ULift

universe v

instance supSet [SupSet α] : SupSet (ULift.{v} α) where sSup s := ULift.up (sSup <| ULift.up ⁻¹' s)

theorem down_sSup [SupSet α] (s : Set (ULift.{v} α)) : (sSup s).down = sSup (ULift.up ⁻¹' s) := rfl
theorem up_sSup [SupSet α] (s : Set α) : up (sSup s) = sSup (ULift.down ⁻¹' s) := rfl

instance infSet [InfSet α] : InfSet (ULift.{v} α) where sInf s := ULift.up (sInf <| ULift.up ⁻¹' s)

theorem down_sInf [InfSet α] (s : Set (ULift.{v} α)) : (sInf s).down = sInf (ULift.up ⁻¹' s) := rfl
theorem up_sInf [InfSet α] (s : Set α) : up (sInf s) = sInf (ULift.down ⁻¹' s) := rfl

theorem down_iSup [SupSet α] (f : ι → ULift.{v} α) : (⨆ i, f i).down = ⨆ i, (f i).down :=
  congr_arg sSup <| (preimage_eq_iff_eq_image ULift.up_bijective).mpr <|
    Eq.symm (range_comp _ _).symm
theorem up_iSup [SupSet α] (f : ι → α) : up (⨆ i, f i) = ⨆ i, up (f i) :=
  congr_arg ULift.up <| (down_iSup _).symm

theorem down_iInf [InfSet α] (f : ι → ULift.{v} α) : (⨅ i, f i).down = ⨅ i, (f i).down :=
  congr_arg sInf <| (preimage_eq_iff_eq_image ULift.up_bijective).mpr <|
    Eq.symm (range_comp _ _).symm
theorem up_iInf [InfSet α] (f : ι → α) : up (⨅ i, f i) = ⨅ i, up (f i) :=
  congr_arg ULift.up <| (down_iInf _).symm

instance instCompleteLattice [CompleteLattice α] : CompleteLattice (ULift.{v} α) :=
  ULift.down_injective.completeLattice _ down_sup down_inf
    (fun s => by rw [sSup_eq_iSup', down_iSup, iSup_subtype''])
    (fun s => by rw [sInf_eq_iInf', down_iInf, iInf_subtype'']) down_top down_bot

end ULift

namespace PUnit

instance instCompleteLinearOrder : CompleteLinearOrder PUnit where
  __ := instBooleanAlgebra
  __ := instLinearOrder
  sSup := fun _ => unit
  sInf := fun _ => unit
  le_sSup := by intros; trivial
  sSup_le := by intros; trivial
  sInf_le := by intros; trivial
  le_sInf := by intros; trivial
  le_himp_iff := by intros; trivial
  himp_bot := by intros; trivial
  sdiff_le_iff := by intros; trivial
  top_sdiff := by intros; trivial

end PUnit<|MERGE_RESOLUTION|>--- conflicted
+++ resolved
@@ -1543,14 +1543,8 @@
   rfl
 
 theorem swap_sInf [InfSet α] [InfSet β] (s : Set (α × β)) : (sInf s).swap = sInf (Prod.swap '' s) :=
-<<<<<<< HEAD
-  Prod.ext (congr_arg sInf <| image_comp Prod.fst swap s)
-    (congr_arg sInf <| image_comp Prod.snd swap s)
-#align prod.swap_Inf Prod.swap_sInf
-=======
   ext (congr_arg sInf <| image_comp Prod.fst swap s : _)
     (congr_arg sInf <| image_comp Prod.snd swap s : _)
->>>>>>> 2fc87a94
 
 theorem fst_sSup [SupSet α] [SupSet β] (s : Set (α × β)) : (sSup s).fst = sSup (Prod.fst '' s) :=
   rfl
@@ -1559,14 +1553,8 @@
   rfl
 
 theorem swap_sSup [SupSet α] [SupSet β] (s : Set (α × β)) : (sSup s).swap = sSup (Prod.swap '' s) :=
-<<<<<<< HEAD
-  Prod.ext (congr_arg sSup <| image_comp Prod.fst swap s)
-    (congr_arg sSup <| image_comp Prod.snd swap s)
-#align prod.swap_Sup Prod.swap_sSup
-=======
   ext (congr_arg sSup <| image_comp Prod.fst swap s : _)
     (congr_arg sSup <| image_comp Prod.snd swap s : _)
->>>>>>> 2fc87a94
 
 theorem fst_iInf [InfSet α] [InfSet β] (f : ι → α × β) : (iInf f).fst = ⨅ i, (f i).fst :=
   congr_arg sInf (range_comp _ _).symm
