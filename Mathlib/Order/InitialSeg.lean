/-
Copyright (c) 2017 Johannes Hölzl. All rights reserved.
Released under Apache 2.0 license as described in the file LICENSE.
Authors: Mario Carneiro, Floris van Doorn, Violeta Hernández Palacios
-/
import Mathlib.Data.Sum.Order
import Mathlib.Logic.Equiv.Set
import Mathlib.Order.RelIso.Set
import Mathlib.Order.WellFounded
/-!
# Initial and principal segments

This file defines initial and principal segments.

## Main definitions

* `InitialSeg r s`: type of order embeddings of `r` into `s` for which the range is an initial
  segment (i.e., if `b` belongs to the range, then any `b' < b` also belongs to the range).
  It is denoted by `r ≼i s`.
* `PrincipalSeg r s`: Type of order embeddings of `r` into `s` for which the range is a principal
  segment, i.e., an interval of the form `(-∞, top)` for some element `top`. It is denoted by
  `r ≺i s`.

The lemmas `Ordinal.type_le_iff` and `Ordinal.type_lt_iff` tell us that `≼i` corresponds to the `≤`
relation on ordinals, while `≺i` corresponds to the `<` relation. This prompts us to think of
`PrincipalSeg` as a "strict" version of `InitialSeg`.

## Notations

These notations belong to the `InitialSeg` locale.

* `r ≼i s`: the type of initial segment embeddings of `r` into `s`.
* `r ≺i s`: the type of principal segment embeddings of `r` into `s`.
* `α ≤i β` is an abbreviation for `(· < ·) ≼i (· < ·)`.
* `α <i β` is an abbreviation for `(· < ·) ≺i (· < ·)`.
-/


/-!
### Initial segments

Order embeddings whose range is an initial segment of `s` (i.e., if `b` belongs to the range, then
any `b' < b` also belongs to the range). The type of these embeddings from `r` to `s` is called
`InitialSeg r s`, and denoted by `r ≼i s`.
-/

variable {α : Type*} {β : Type*} {γ : Type*} {r : α → α → Prop} {s : β → β → Prop}
  {t : γ → γ → Prop}

open Function

/-- If `r` is a relation on `α` and `s` in a relation on `β`, then `f : r ≼i s` is an order
embedding whose range is an initial segment. That is, whenever `b < f a` in `β` then `b` is in the
range of `f`. -/
structure InitialSeg {α β : Type*} (r : α → α → Prop) (s : β → β → Prop) extends r ↪r s where
  /-- The order embedding is an initial segment -/
  mem_range_of_rel' : ∀ a b, s b (toRelEmbedding a) → b ∈ Set.range toRelEmbedding

-- Porting note: Deleted `scoped[InitialSeg]`
@[inherit_doc]
infixl:25 " ≼i " => InitialSeg

/-- An `InitialSeg` between the `<` relations of two types. -/
notation:25 α:24 " ≤i " β:25 => @InitialSeg α β (· < ·) (· < ·)

namespace InitialSeg

instance : Coe (r ≼i s) (r ↪r s) :=
  ⟨InitialSeg.toRelEmbedding⟩

instance : FunLike (r ≼i s) α β where
  coe f := f.toFun
  coe_injective' := by
    rintro ⟨f, hf⟩ ⟨g, hg⟩ h
    congr with x
    exact congr_fun h x

instance : EmbeddingLike (r ≼i s) α β where
  injective' f := f.inj'

<<<<<<< HEAD
instance : RelHomClass (r ≼i s) r s where
  map_rel f := f.map_rel_iff.2
=======
/-- An initial segment embedding between the `<` relations of two partial orders is an order
embedding. -/
def toOrderEmbedding [PartialOrder α] [PartialOrder β] (f : α ≤i β) : α ↪o β :=
  f.orderEmbeddingOfLTEmbedding

@[simp]
theorem toOrderEmbedding_apply [PartialOrder α] [PartialOrder β] (f : α ≤i β) (x : α) :
    f.toOrderEmbedding x = f x :=
  rfl

@[simp]
theorem coe_toOrderEmbedding [PartialOrder α] [PartialOrder β] (f : α ≤i β) :
    (f.toOrderEmbedding : α → β) = f :=
  rfl

instance [PartialOrder α] [PartialOrder β] : OrderHomClass (α ≤i β) α β where
  map_rel f := f.toOrderEmbedding.map_rel_iff.2
>>>>>>> 061a5b19

@[ext] lemma ext {f g : r ≼i s} (h : ∀ x, f x = g x) : f = g :=
  DFunLike.ext f g h

@[simp]
theorem coe_coe_fn (f : r ≼i s) : ((f : r ↪r s) : α → β) = f :=
  rfl

theorem mem_range_of_rel (f : r ≼i s) {a : α} {b : β} : s b (f a) → b ∈ Set.range f :=
  f.mem_range_of_rel' _ _

@[deprecated mem_range_of_rel (since := "2024-09-21")]
alias init := mem_range_of_rel

theorem map_rel_iff {a b : α} (f : r ≼i s) : s (f a) (f b) ↔ r a b :=
  f.map_rel_iff'

theorem inj (f : r ≼i s) {a b : α} : f a = f b ↔ a = b :=
  f.toRelEmbedding.inj

theorem exists_eq_iff_rel (f : r ≼i s) {a : α} {b : β} : s b (f a) ↔ ∃ a', f a' = b ∧ r a' a :=
  ⟨fun h => by
    rcases f.mem_range_of_rel h with ⟨a', rfl⟩
    exact ⟨a', rfl, f.map_rel_iff.1 h⟩,
    fun ⟨a', e, h⟩ => e ▸ f.map_rel_iff.2 h⟩

@[deprecated exists_eq_iff_rel (since := "2024-09-21")]
alias init_iff := exists_eq_iff_rel

/-- An order isomorphism is an initial segment -/
def ofIso (f : r ≃r s) : r ≼i s :=
  ⟨f, fun _ b _ => ⟨f.symm b, RelIso.apply_symm_apply f _⟩⟩

/-- The identity function shows that `≼i` is reflexive -/
@[refl]
protected def refl (r : α → α → Prop) : r ≼i r :=
  ⟨RelEmbedding.refl _, fun _ _ _ => ⟨_, rfl⟩⟩

instance (r : α → α → Prop) : Inhabited (r ≼i r) :=
  ⟨InitialSeg.refl r⟩

/-- Composition of functions shows that `≼i` is transitive -/
@[trans]
protected def trans (f : r ≼i s) (g : s ≼i t) : r ≼i t :=
  ⟨f.1.trans g.1, fun a c h => by
    simp only [RelEmbedding.coe_trans, coe_coe_fn, comp_apply] at h ⊢
    rcases g.2 _ _ h with ⟨b, rfl⟩; have h := g.map_rel_iff.1 h
    rcases f.2 _ _ h with ⟨a', rfl⟩; exact ⟨a', rfl⟩⟩

@[simp]
theorem refl_apply (x : α) : InitialSeg.refl r x = x :=
  rfl

@[simp]
theorem trans_apply (f : r ≼i s) (g : s ≼i t) (a : α) : (f.trans g) a = g (f a) :=
  rfl

instance subsingleton_of_trichotomous_of_irrefl [IsTrichotomous β s] [IsIrrefl β s]
    [IsWellFounded α r] : Subsingleton (r ≼i s) where
  allEq f g := by
    ext a
    refine IsWellFounded.induction r a fun b IH =>
      extensional_of_trichotomous_of_irrefl s fun x => ?_
    rw [f.exists_eq_iff_rel, g.exists_eq_iff_rel]
    exact exists_congr fun x => and_congr_left fun hx => IH _ hx ▸ Iff.rfl

instance [IsWellOrder β s] : Subsingleton (r ≼i s) :=
  ⟨fun a => have := a.isWellFounded; Subsingleton.elim a⟩

protected theorem eq [IsWellOrder β s] (f g : r ≼i s) (a) : f a = g a := by
  rw [Subsingleton.elim f g]

theorem Antisymm.aux [IsWellOrder α r] (f : r ≼i s) (g : s ≼i r) : LeftInverse g f :=
  InitialSeg.eq (f.trans g) (InitialSeg.refl _)

/-- If we have order embeddings between `α` and `β` whose images are initial segments, and `β`
is a well-order then `α` and `β` are order-isomorphic. -/
def antisymm [IsWellOrder β s] (f : r ≼i s) (g : s ≼i r) : r ≃r s :=
  haveI := f.toRelEmbedding.isWellOrder
  ⟨⟨f, g, Antisymm.aux f g, Antisymm.aux g f⟩, f.map_rel_iff'⟩

@[simp]
theorem antisymm_toFun [IsWellOrder β s] (f : r ≼i s) (g : s ≼i r) : (antisymm f g : α → β) = f :=
  rfl

@[simp]
theorem antisymm_symm [IsWellOrder α r] [IsWellOrder β s] (f : r ≼i s) (g : s ≼i r) :
    (antisymm f g).symm = antisymm g f :=
  RelIso.coe_fn_injective rfl

theorem eq_or_principal [IsWellOrder β s] (f : r ≼i s) :
    Surjective f ∨ ∃ b, ∀ x, x ∈ Set.range f ↔ s x b := by
  apply or_iff_not_imp_right.2
  intro h b
  push_neg at h
  apply IsWellFounded.induction s b
  intro x IH
  obtain ⟨y, ⟨hy, hs⟩ | ⟨hy, hs⟩⟩ := h x
  · obtain (rfl | h) := (trichotomous y x).resolve_left hs
    · exact hy
    · obtain ⟨z, rfl⟩ := hy
      exact f.mem_range_of_rel h
  · obtain ⟨z, rfl⟩ := IH y hs
    cases hy (Set.mem_range_self z)

/-- Restrict the codomain of an initial segment -/
def codRestrict (p : Set β) (f : r ≼i s) (H : ∀ a, f a ∈ p) : r ≼i Subrel s p :=
  ⟨RelEmbedding.codRestrict p f H, fun a ⟨b, m⟩ h =>
    let ⟨a', e⟩ := f.mem_range_of_rel h
    ⟨a', by subst e; rfl⟩⟩

@[simp]
theorem codRestrict_apply (p) (f : r ≼i s) (H a) : codRestrict p f H a = ⟨f a, H a⟩ :=
  rfl

/-- Initial segment from an empty type. -/
def ofIsEmpty (r : α → α → Prop) (s : β → β → Prop) [IsEmpty α] : r ≼i s :=
  ⟨RelEmbedding.ofIsEmpty r s, isEmptyElim⟩

/-- Initial segment embedding of an order `r` into the disjoint union of `r` and `s`. -/
def leAdd (r : α → α → Prop) (s : β → β → Prop) : r ≼i Sum.Lex r s :=
  ⟨⟨⟨Sum.inl, fun _ _ => Sum.inl.inj⟩, Sum.lex_inl_inl⟩, fun a b => by
    cases b <;> [exact fun _ => ⟨_, rfl⟩; exact False.elim ∘ Sum.lex_inr_inl]⟩

@[simp]
theorem leAdd_apply (r : α → α → Prop) (s : β → β → Prop) (a) : leAdd r s a = Sum.inl a :=
  rfl

protected theorem acc (f : r ≼i s) (a : α) : Acc r a ↔ Acc s (f a) :=
  ⟨by
    refine fun h => Acc.recOn h fun a _ ha => Acc.intro _ fun b hb => ?_
    obtain ⟨a', rfl⟩ := f.mem_range_of_rel hb
    exact ha _ (f.map_rel_iff.mp hb), f.toRelEmbedding.acc a⟩

end InitialSeg

/-!
### Principal segments

Order embeddings whose range is a principal segment of `s` (i.e., an interval of the form
`(-∞, top)` for some element `top` of `β`). The type of these embeddings from `r` to `s` is called
`PrincipalSeg r s`, and denoted by `r ≺i s`. Principal segments are in particular initial
segments.
-/


/-- If `r` is a relation on `α` and `s` in a relation on `β`, then `f : r ≺i s` is an order
embedding whose range is an open interval `(-∞, top)` for some element `top` of `β`. Such order
embeddings are called principal segments -/
structure PrincipalSeg {α β : Type*} (r : α → α → Prop) (s : β → β → Prop) extends r ↪r s where
  /-- The supremum of the principal segment -/
  top : β
  /-- The range of the order embedding is the set of elements `b` such that `s b top` -/
  mem_range_iff_rel' : ∀ b, b ∈ Set.range toRelEmbedding ↔ s b top

-- Porting note: deleted `scoped[InitialSeg]`
@[inherit_doc]
infixl:25 " ≺i " => PrincipalSeg

/-- A `PrincipalSeg` between the `<` relations of two types. -/
notation:25 α:24 " <i " β:25 => @PrincipalSeg α β (· < ·) (· < ·)

namespace PrincipalSeg

instance : CoeOut (r ≺i s) (r ↪r s) :=
  ⟨PrincipalSeg.toRelEmbedding⟩

instance : CoeFun (r ≺i s) fun _ => α → β :=
  ⟨fun f => f⟩

instance [IsIrrefl β s] [IsTrichotomous β s] : FunLike (r ≺i s) α β where
  coe f := f.toFun
  coe_injective' := by
    rintro ⟨f, a, hf⟩ ⟨g, b, hg⟩ h
    cases (DFunLike.coe_injective h : f = g)
    congr
    refine extensional_of_trichotomous_of_irrefl s fun x ↦ ?_
    rw [← hf, hg]

instance [IsIrrefl β s] [IsTrichotomous β s] : EmbeddingLike (r ≺i s) α β where
  injective' f := f.inj'

instance [IsIrrefl β s] [IsTrichotomous β s] : RelHomClass (r ≺i s) r s where
  map_rel f := f.map_rel_iff.2

@[simp]
theorem coe_fn_mk (f : r ↪r s) (t o) : (@PrincipalSeg.mk _ _ r s f t o : α → β) = f :=
  rfl

theorem mem_range_iff_rel (f : r ≺i s) : ∀ {b : β}, b ∈ Set.range f ↔ s b f.top :=
  f.mem_range_iff_rel' _

@[deprecated mem_range_iff_rel (since := "2024-10-07")]
theorem down (f : r ≺i s) : ∀ {b : β}, s b f.top ↔ ∃ a, f a = b :=
  f.mem_range_iff_rel.symm

theorem lt_top (f : r ≺i s) (a : α) : s (f a) f.top :=
  f.mem_range_iff_rel.1 ⟨_, rfl⟩

theorem mem_range_of_rel_top (f : r ≺i s) {b : β} (h : s b f.top) : b ∈ Set.range f :=
  f.mem_range_iff_rel.2 h

theorem mem_range_of_rel [IsTrans β s] (f : r ≺i s) {a : α} {b : β} (h : s b (f a)) :
    b ∈ Set.range f :=
  f.mem_range_of_rel_top <| _root_.trans h <| f.lt_top _

@[deprecated mem_range_of_rel (since := "2024-09-21")]
alias init := mem_range_of_rel

/-- A principal segment is in particular an initial segment. -/
instance hasCoeInitialSeg [IsTrans β s] : Coe (r ≺i s) (r ≼i s) :=
  ⟨fun f => ⟨f.toRelEmbedding, fun _ _ => f.mem_range_of_rel⟩⟩

theorem coe_coe_fn' [IsTrans β s] (f : r ≺i s) : ((f : r ≼i s) : α → β) = f :=
  rfl

theorem exists_eq_iff_rel [IsTrans β s] (f : r ≺i s) {a : α} {b : β} :
    s b (f a) ↔ ∃ a', f a' = b ∧ r a' a :=
  @InitialSeg.exists_eq_iff_rel α β r s f a b

@[deprecated exists_eq_iff_rel (since := "2024-09-21")]
alias init_iff := exists_eq_iff_rel

/-- A principal segment is the same as a non-surjective initial segment. -/
noncomputable def _root_.InitialSeg.toPrincipalSeg [IsWellOrder β s] (f : r ≼i s)
    (hf : ¬ Surjective f) : r ≺i s :=
  ⟨f, _, Classical.choose_spec (f.eq_or_principal.resolve_left hf)⟩

@[simp]
theorem _root_.InitialSeg.toPrincipalSeg_apply [IsWellOrder β s] (f : r ≼i s)
    (hf : ¬ Surjective f) (x : α) : f.toPrincipalSeg hf x = f x :=
  rfl

theorem irrefl {r : α → α → Prop} [IsWellOrder α r] (f : r ≺i r) : False := by
  have h := f.lt_top f.top
  rw [show f f.top = f.top from InitialSeg.eq (↑f) (InitialSeg.refl r) f.top] at h
  exact _root_.irrefl _ h

instance (r : α → α → Prop) [IsWellOrder α r] : IsEmpty (r ≺i r) :=
  ⟨fun f => f.irrefl⟩

/-- Composition of a principal segment with an initial segment, as a principal segment -/
def ltLe (f : r ≺i s) (g : s ≼i t) : r ≺i t :=
  ⟨@RelEmbedding.trans _ _ _ r s t f g, g f.top, fun a => by
    simp [g.exists_eq_iff_rel, ← PrincipalSeg.mem_range_iff_rel, exists_swap, ← exists_and_left]⟩

@[simp]
theorem lt_le_apply (f : r ≺i s) (g : s ≼i t) (a : α) : (f.ltLe g) a = g (f a) :=
  RelEmbedding.trans_apply _ _ _

@[simp]
theorem lt_le_top (f : r ≺i s) (g : s ≼i t) : (f.ltLe g).top = g f.top :=
  rfl

/-- Composition of two principal segments as a principal segment -/
@[trans]
protected def trans [IsTrans γ t] (f : r ≺i s) (g : s ≺i t) : r ≺i t :=
  ltLe f g

@[simp]
theorem trans_apply [IsTrans γ t] (f : r ≺i s) (g : s ≺i t) (a : α) : (f.trans g) a = g (f a) :=
  lt_le_apply _ _ _

@[simp]
theorem trans_top [IsTrans γ t] (f : r ≺i s) (g : s ≺i t) : (f.trans g).top = g f.top :=
  rfl

/-- Composition of an order isomorphism with a principal segment, as a principal segment -/
def equivLT (f : r ≃r s) (g : s ≺i t) : r ≺i t :=
  ⟨@RelEmbedding.trans _ _ _ r s t f g, g.top, fun c =>
    suffices (∃ a, g a = c) ↔ ∃ a, g (f a) = c by simp [← PrincipalSeg.mem_range_iff_rel]
    ⟨fun ⟨b, h⟩ => ⟨f.symm b, by simp only [h, RelIso.apply_symm_apply]⟩,
      fun ⟨a, h⟩ => ⟨f a, h⟩⟩⟩

/-- Composition of a principal segment with an order isomorphism, as a principal segment -/
def ltEquiv {r : α → α → Prop} {s : β → β → Prop} {t : γ → γ → Prop} (f : r ≺i s) (g : s ≃r t) :
    r ≺i t :=
  ⟨@RelEmbedding.trans _ _ _ r s t f g, g f.top, by
    intro x
    rw [← g.apply_symm_apply x, g.map_rel_iff, ← f.mem_range_iff_rel]
    exact exists_congr <| fun _ ↦ ⟨fun h => g.toEquiv.bijective.1 h, congr_arg g⟩⟩

@[simp]
theorem equivLT_apply (f : r ≃r s) (g : s ≺i t) (a : α) : (equivLT f g) a = g (f a) :=
  RelEmbedding.trans_apply _ _ _

@[simp]
theorem equivLT_top (f : r ≃r s) (g : s ≺i t) : (equivLT f g).top = g.top :=
  rfl

/-- Given a well order `s`, there is a most one principal segment embedding of `r` into `s`. -/
instance [IsWellOrder β s] : Subsingleton (r ≺i s) where
  allEq f g := DFunLike.ext f g ((f : r ≼i s).eq g)

theorem top_eq [IsWellOrder γ t] (e : r ≃r s) (f : r ≺i t) (g : s ≺i t) : f.top = g.top := by
  rw [Subsingleton.elim f (PrincipalSeg.equivLT e g)]; rfl

theorem top_rel_top {r : α → α → Prop} {s : β → β → Prop} {t : γ → γ → Prop} [IsWellOrder γ t]
    (f : r ≺i s) (g : s ≺i t) (h : r ≺i t) : t h.top g.top := by
  rw [Subsingleton.elim h (f.trans g)]
  apply PrincipalSeg.lt_top

@[deprecated top_rel_top (since := "2024-10-10")]
alias topLTTop := top_rel_top

/-- Any element of a well order yields a principal segment -/
def ofElement {α : Type*} (r : α → α → Prop) (a : α) : Subrel r { b | r b a } ≺i r :=
  ⟨Subrel.relEmbedding _ _, a, fun _ => ⟨fun ⟨⟨_, h⟩, rfl⟩ => h, fun h => ⟨⟨_, h⟩, rfl⟩⟩⟩

-- This lemma was always bad, but the linter only noticed after lean4#2644
@[simp, nolint simpNF]
theorem ofElement_apply {α : Type*} (r : α → α → Prop) (a : α) (b) : ofElement r a b = b.1 :=
  rfl

@[simp]
theorem ofElement_top {α : Type*} (r : α → α → Prop) (a : α) : (ofElement r a).top = a :=
  rfl

/-- For any principal segment `r ≺i s`, there is a `Subrel` of `s` order isomorphic to `r`. -/
@[simps! symm_apply]
noncomputable def subrelIso (f : r ≺i s) : Subrel s {b | s b f.top} ≃r r :=
  RelIso.symm
  { toEquiv := ((Equiv.ofInjective f f.injective).trans (Equiv.setCongr
      (funext fun _ ↦ propext f.mem_range_iff_rel))),
    map_rel_iff' := f.map_rel_iff }

-- This lemma was always bad, but the linter only noticed after lean4#2644
attribute [nolint simpNF] PrincipalSeg.subrelIso_symm_apply

-- This lemma was always bad, but the linter only noticed after lean4#2644
@[simp, nolint simpNF]
theorem apply_subrelIso (f : r ≺i s) (b : {b | s b f.top}) :
    f (f.subrelIso b) = b :=
  Equiv.apply_ofInjective_symm f.injective _

-- This lemma was always bad, but the linter only noticed after lean4#2644
@[simp, nolint simpNF]
theorem subrelIso_apply (f : r ≺i s) (a : α) : f.subrelIso ⟨f a, f.lt_top a⟩ = a :=
  Equiv.ofInjective_symm_apply f.injective _

/-- Restrict the codomain of a principal segment -/
def codRestrict (p : Set β) (f : r ≺i s) (H : ∀ a, f a ∈ p) (H₂ : f.top ∈ p) : r ≺i Subrel s p :=
  ⟨RelEmbedding.codRestrict p f H, ⟨f.top, H₂⟩, fun ⟨_, _⟩ => by simp [← f.mem_range_iff_rel]⟩

@[simp]
theorem codRestrict_apply (p) (f : r ≺i s) (H H₂ a) : codRestrict p f H H₂ a = ⟨f a, H a⟩ :=
  rfl

@[simp]
theorem codRestrict_top (p) (f : r ≺i s) (H H₂) : (codRestrict p f H H₂).top = ⟨f.top, H₂⟩ :=
  rfl

/-- Principal segment from an empty type into a type with a minimal element. -/
def ofIsEmpty (r : α → α → Prop) [IsEmpty α] {b : β} (H : ∀ b', ¬s b' b) : r ≺i s :=
  { RelEmbedding.ofIsEmpty r s with
    top := b
    mem_range_iff_rel' := by simp [H] }

@[simp]
theorem ofIsEmpty_top (r : α → α → Prop) [IsEmpty α] {b : β} (H : ∀ b', ¬s b' b) :
    (ofIsEmpty r H).top = b :=
  rfl

/-- Principal segment from the empty relation on `PEmpty` to the empty relation on `PUnit`. -/
abbrev pemptyToPunit : @EmptyRelation PEmpty ≺i @EmptyRelation PUnit :=
  (@ofIsEmpty _ _ EmptyRelation _ _ PUnit.unit) fun _ => not_false

protected theorem acc [IsTrans β s] (f : r ≺i s) (a : α) : Acc r a ↔ Acc s (f a) :=
  (f : r ≼i s).acc a

end PrincipalSeg

/-- A relation is well-founded iff every principal segment of it is well-founded.

In this lemma we use `Subrel` to indicate its principal segments because it's usually more
convenient to use.
-/
theorem wellFounded_iff_wellFounded_subrel {β : Type*} {s : β → β → Prop} [IsTrans β s] :
    WellFounded s ↔ ∀ b, WellFounded (Subrel s { b' | s b' b }) := by
  refine
    ⟨fun wf b => ⟨fun b' => ((PrincipalSeg.ofElement _ b).acc b').mpr (wf.apply b')⟩, fun wf =>
      ⟨fun b => Acc.intro _ fun b' hb' => ?_⟩⟩
  let f := PrincipalSeg.ofElement s b
  obtain ⟨b', rfl⟩ := f.mem_range_of_rel_top ((PrincipalSeg.ofElement_top s b).symm ▸ hb')
  exact (f.acc b').mp ((wf b).apply b')

theorem wellFounded_iff_principalSeg.{u} {β : Type u} {s : β → β → Prop} [IsTrans β s] :
    WellFounded s ↔ ∀ (α : Type u) (r : α → α → Prop) (_ : r ≺i s), WellFounded r :=
  ⟨fun wf _ _ f => RelHomClass.wellFounded f.toRelEmbedding wf, fun h =>
    wellFounded_iff_wellFounded_subrel.mpr fun b => h _ _ (PrincipalSeg.ofElement s b)⟩

/-! ### Properties of initial and principal segments -/


namespace InitialSeg

/-- To an initial segment taking values in a well order, one can associate either a principal
segment (if the range is not everything, hence one can take as top the minimum of the complement
of the range) or an order isomorphism (if the range is everything). -/
noncomputable def ltOrEq [IsWellOrder β s] (f : r ≼i s) : (r ≺i s) ⊕ (r ≃r s) := by
  by_cases h : Surjective f
  · exact Sum.inr (RelIso.ofSurjective f h)
  · exact Sum.inl (f.toPrincipalSeg h)

theorem ltOrEq_apply_left [IsWellOrder β s] (f : r ≼i s) (g : r ≺i s) (a : α) : g a = f a :=
  @InitialSeg.eq α β r s _ g f a

theorem ltOrEq_apply_right [IsWellOrder β s] (f : r ≼i s) (g : r ≃r s) (a : α) : g a = f a :=
  InitialSeg.eq (InitialSeg.ofIso g) f a

/-- Composition of an initial segment taking values in a well order and a principal segment. -/
noncomputable def leLT [IsWellOrder β s] [IsTrans γ t] (f : r ≼i s) (g : s ≺i t) : r ≺i t :=
  match f.ltOrEq with
  | Sum.inl f' => f'.trans g
  | Sum.inr f' => PrincipalSeg.equivLT f' g

@[simp]
theorem leLT_apply [IsWellOrder β s] [IsTrans γ t] (f : r ≼i s) (g : s ≺i t) (a : α) :
    (f.leLT g) a = g (f a) := by
  rw [InitialSeg.leLT]
  obtain f' | f' := f.ltOrEq
  · rw [PrincipalSeg.trans_apply, f.ltOrEq_apply_left]
  · rw [PrincipalSeg.equivLT_apply, f.ltOrEq_apply_right]

end InitialSeg

namespace RelEmbedding

/-- Given an order embedding into a well order, collapse the order embedding by filling the
gaps, to obtain an initial segment. Here, we construct the collapsed order embedding pointwise,
but the proof of the fact that it is an initial segment will be given in `collapse`. -/
noncomputable def collapseF [IsWellOrder β s] (f : r ↪r s) : ∀ a, { b // ¬s (f a) b } :=
  (RelEmbedding.wellFounded f <| IsWellFounded.wf).fix fun a IH => by
    let S := { b | ∀ a h, s (IH a h).1 b }
    have : f a ∈ S := fun a' h =>
      ((trichotomous _ _).resolve_left fun h' =>
            (IH a' h).2 <| _root_.trans (f.map_rel_iff.2 h) h').resolve_left
        fun h' => (IH a' h).2 <| h' ▸ f.map_rel_iff.2 h
    exact ⟨_, IsWellFounded.wf.not_lt_min _ ⟨_, this⟩ this⟩

theorem collapseF.lt [IsWellOrder β s] (f : r ↪r s) {a : α} :
    ∀ {a'}, r a' a → s (collapseF f a').1 (collapseF f a).1 := @fun a => by
  revert a
  show (collapseF f a).1 ∈ { b | ∀ (a') (_ : r a' a), s (collapseF f a').1 b }
  unfold collapseF; rw [WellFounded.fix_eq]
  dsimp only
  apply WellFounded.min_mem _ _

theorem collapseF.not_lt [IsWellOrder β s] (f : r ↪r s) (a : α) {b}
    (h : ∀ a' (_ : r a' a), s (collapseF f a').1 b) : ¬s b (collapseF f a).1 := by
  unfold collapseF; rw [WellFounded.fix_eq]
  dsimp only
  exact WellFounded.not_lt_min _ _ _ h

/-- Construct an initial segment from an order embedding into a well order, by collapsing it
to fill the gaps. -/
noncomputable def collapse [IsWellOrder β s] (f : r ↪r s) : r ≼i s :=
  haveI := RelEmbedding.isWellOrder f
  ⟨RelEmbedding.ofMonotone (fun a => (collapseF f a).1) fun a b => collapseF.lt f, fun a b =>
    Acc.recOn (IsWellFounded.wf.apply b : Acc s b)
      (fun b _ _ a h => by
        rcases (@IsWellFounded.wf _ r).has_min { a | ¬s (collapseF f a).1 b }
          ⟨_, asymm h⟩ with ⟨m, hm, hm'⟩
        refine ⟨m, ((@trichotomous _ s _ _ _).resolve_left hm).resolve_right
          (collapseF.not_lt f _ fun a' h' => ?_)⟩
        by_contra hn
        exact hm' _ hn h')
      a⟩

theorem collapse_apply [IsWellOrder β s] (f : r ↪r s) (a) : collapse f a = (collapseF f a).1 :=
  rfl

end RelEmbedding

/-- For any two well orders, one is an initial segment of the other. -/
noncomputable def InitialSeg.total (r s) [IsWellOrder α r] [IsWellOrder β s] :
    (r ≼i s) ⊕ (s ≼i r) :=
  match (leAdd r s).ltOrEq, (RelEmbedding.sumLexInr r s).collapse.ltOrEq with
  | Sum.inl f, Sum.inr g => Sum.inl <| f.ltEquiv g.symm
  | Sum.inr f, Sum.inl g => Sum.inr <| g.ltEquiv f.symm
  | Sum.inr f, Sum.inr g => Sum.inl <| InitialSeg.ofIso (f.trans g.symm)
  | Sum.inl f, Sum.inl g => Classical.choice <| by
      obtain h | h | h := trichotomous_of (Sum.Lex r s) f.top g.top
      · exact ⟨Sum.inl <| (f.codRestrict {x | Sum.Lex r s x g.top}
          (fun a => _root_.trans (f.lt_top a) h) h).ltEquiv g.subrelIso⟩
      · let f := f.subrelIso
        rw [h] at f
        exact ⟨Sum.inl <| InitialSeg.ofIso (f.symm.trans g.subrelIso)⟩
      · exact ⟨Sum.inr <| (g.codRestrict {x | Sum.Lex r s x f.top}
          (fun a => _root_.trans (g.lt_top a) h) h).ltEquiv f.subrelIso⟩

attribute [nolint simpNF] PrincipalSeg.ofElement_apply PrincipalSeg.subrelIso_symm_apply
  PrincipalSeg.apply_subrelIso PrincipalSeg.subrelIso_apply

/-! ### Initial or principal segments with `<` -/

namespace InitialSeg

variable [PartialOrder β] {a a' : α} {b : β}

theorem mem_range_of_le [Preorder α] (f : α ≤i β) (h : b ≤ f a) : b ∈ Set.range f := by
  obtain rfl | hb := h.eq_or_lt
  exacts [⟨a, rfl⟩, f.mem_range_of_rel hb]

-- TODO: this would follow immediately if we had a `RelEmbeddingClass`
@[simp]
theorem le_iff_le [PartialOrder α] (f : α ≤i β) : f a ≤ f a' ↔ a ≤ a' :=
  f.toOrderEmbedding.le_iff_le

-- TODO: this would follow immediately if we had a `RelEmbeddingClass`
@[simp]
theorem lt_iff_lt [PartialOrder α] (f : α ≤i β) : f a < f a' ↔ a < a' :=
  f.toOrderEmbedding.lt_iff_lt

theorem monotone [PartialOrder α] (f : α ≤i β) : Monotone f :=
  f.toOrderEmbedding.monotone

theorem strictMono [PartialOrder α] (f : α ≤i β) : StrictMono f :=
  f.toOrderEmbedding.strictMono

theorem le_apply_iff [LinearOrder α] (f : α ≤i β) : b ≤ f a ↔ ∃ c ≤ a, f c = b := by
  constructor
  · intro h
    obtain ⟨c, hc⟩ := f.mem_range_of_le h
    refine ⟨c, ?_, hc⟩
    rwa [← hc, f.le_iff_le] at h
  · rintro ⟨c, hc, rfl⟩
    exact f.monotone hc

theorem lt_apply_iff [LinearOrder α] (f : α ≤i β) : b < f a ↔ ∃ a' < a, f a' = b := by
  constructor
  · intro h
    obtain ⟨c, hc⟩ := f.mem_range_of_rel h
    refine ⟨c, ?_, hc⟩
    rwa [← hc, f.lt_iff_lt] at h
  · rintro ⟨c, hc, rfl⟩
    exact f.strictMono hc

end InitialSeg

namespace PrincipalSeg

variable [PartialOrder β] {a a' : α} {b : β}

theorem mem_range_of_le [Preorder α] (f : α <i β) (h : b ≤ f a) : b ∈ Set.range f :=
  (f : α ≤i β).mem_range_of_le h

-- TODO: this would follow immediately if we had a `RelEmbeddingClass`
@[simp]
theorem le_iff_le [PartialOrder α] (f : α <i β) : f a ≤ f a' ↔ a ≤ a' :=
  (f : α ≤i β).le_iff_le

-- TODO: this would follow immediately if we had a `RelEmbeddingClass`
@[simp]
theorem lt_iff_lt [PartialOrder α] (f : α <i β) : f a < f a' ↔ a < a' :=
  (f : α ≤i β).lt_iff_lt

theorem monotone [PartialOrder α] (f : α <i β) : Monotone f :=
  (f : α ≤i β).monotone

theorem strictMono [PartialOrder α] (f : α <i β) : StrictMono f :=
  (f : α ≤i β).strictMono

theorem le_apply_iff [LinearOrder α] (f : α <i β) : b ≤ f a ↔ ∃ c ≤ a, f c = b :=
  (f : α ≤i β).le_apply_iff

theorem lt_apply_iff [LinearOrder α] (f : α <i β) : b < f a ↔ ∃ a' < a, f a' = b :=
  (f : α ≤i β).lt_apply_iff

end PrincipalSeg<|MERGE_RESOLUTION|>--- conflicted
+++ resolved
@@ -78,10 +78,9 @@
 instance : EmbeddingLike (r ≼i s) α β where
   injective' f := f.inj'
 
-<<<<<<< HEAD
 instance : RelHomClass (r ≼i s) r s where
   map_rel f := f.map_rel_iff.2
-=======
+
 /-- An initial segment embedding between the `<` relations of two partial orders is an order
 embedding. -/
 def toOrderEmbedding [PartialOrder α] [PartialOrder β] (f : α ≤i β) : α ↪o β :=
@@ -99,7 +98,6 @@
 
 instance [PartialOrder α] [PartialOrder β] : OrderHomClass (α ≤i β) α β where
   map_rel f := f.toOrderEmbedding.map_rel_iff.2
->>>>>>> 061a5b19
 
 @[ext] lemma ext {f g : r ≼i s} (h : ∀ x, f x = g x) : f = g :=
   DFunLike.ext f g h
