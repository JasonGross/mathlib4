/-
Copyright (c) 2017 Scott Morrison. All rights reserved.
Released under Apache 2.0 license as described in the file LICENSE.
Authors: Stephen Morgan, Scott Morrison, Johannes Hölzl
-/
import Mathlib.CategoryTheory.EpiMono
import Mathlib.CategoryTheory.Functor.FullyFaithful
import Mathlib.Tactic.PPWithUniv
import Mathlib.Data.Set.Defs

/-!
# The category `Type`.

In this section we set up the theory so that Lean's types and functions between them
can be viewed as a `LargeCategory` in our framework.

Lean can not transparently view a function as a morphism in this category, and needs a hint in
order to be able to type check. We provide the abbreviation `asHom f` to guide type checking,
as well as a corresponding notation `↾ f`. (Entered as `\upr `.)

We provide various simplification lemmas for functors and natural transformations valued in `Type`.

We define `uliftFunctor`, from `Type u` to `Type (max u v)`, and show that it is fully faithful
(but not, of course, essentially surjective).

We prove some basic facts about the category `Type`:
*  epimorphisms are surjections and monomorphisms are injections,
* `Iso` is both `Iso` and `Equiv` to `Equiv` (at least within a fixed universe),
* every type level `IsLawfulFunctor` gives a categorical functor `Type ⥤ Type`
  (the corresponding fact about monads is in `Mathlib/CategoryTheory/Monad/Types.lean`).
-/


namespace CategoryTheory

-- morphism levels before object levels. See note [CategoryTheory universes].
universe v v' w u u'

/- The `@[to_additive]` attribute is just a hint that expressions involving this instance can
  still be additivized. -/
@[to_additive existing CategoryTheory.types]
instance types : LargeCategory (Type u) where
  Hom a b := a → b
  id a := id
  comp f g := g ∘ f

theorem types_hom {α β : Type u} : (α ⟶ β) = (α → β) :=
  rfl

-- porting note (#10688): this lemma was not here in Lean 3. Lean 3 `ext` would solve this goal
-- because of its "if all else fails, apply all `ext` lemmas" policy,
-- which apparently we want to move away from.
@[ext] theorem types_ext {α β : Type u} (f g : α ⟶ β) (h : ∀ a : α, f a = g a) : f = g := by
  funext x
  exact h x

theorem types_id (X : Type u) : 𝟙 X = id :=
  rfl

theorem types_comp {X Y Z : Type u} (f : X ⟶ Y) (g : Y ⟶ Z) : f ≫ g = g ∘ f :=
  rfl

@[simp]
theorem types_id_apply (X : Type u) (x : X) : (𝟙 X : X → X) x = x :=
  rfl

@[simp]
theorem types_comp_apply {X Y Z : Type u} (f : X ⟶ Y) (g : Y ⟶ Z) (x : X) : (f ≫ g) x = g (f x) :=
  rfl

@[simp]
theorem hom_inv_id_apply {X Y : Type u} (f : X ≅ Y) (x : X) : f.inv (f.hom x) = x :=
  congr_fun f.hom_inv_id x

@[simp]
theorem inv_hom_id_apply {X Y : Type u} (f : X ≅ Y) (y : Y) : f.hom (f.inv y) = y :=
  congr_fun f.inv_hom_id y

-- Unfortunately without this wrapper we can't use `CategoryTheory` idioms, such as `IsIso f`.
/-- `asHom f` helps Lean type check a function as a morphism in the category `Type`. -/
abbrev asHom {α β : Type u} (f : α → β) : α ⟶ β :=
  f

@[inherit_doc]
scoped notation "↾" f:200 => CategoryTheory.asHom f

section

-- We verify the expected type checking behaviour of `asHom`
variable (α β γ : Type u) (f : α → β) (g : β → γ)

example : α → γ :=
  ↾f ≫ ↾g

example [IsIso (↾f)] : Mono (↾f) := by infer_instance

example [IsIso (↾f)] : ↾f ≫ inv (↾f) = 𝟙 α := by simp

end

namespace Functor

variable {J : Type u} [Category.{v} J]

/-- The sections of a functor `F : J ⥤ Type` are
the choices of a point `u j : F.obj j` for each `j`,
such that `F.map f (u j) = u j'` for every morphism `f : j ⟶ j'`.

We later use these to define limits in `Type` and in many concrete categories.
-/
def sections (F : J ⥤ Type w) : Set (∀ j, F.obj j) :=
  { u | ∀ {j j'} (f : j ⟶ j'), F.map f (u j) = u j' }

@[simp]
lemma sections_property {F : J ⥤ Type w} (s : (F.sections : Type _))
    {j j' : J} (f : j ⟶ j') : F.map f (s.val j) = s.val j' :=
  s.property f

lemma sections_ext_iff {F : J ⥤ Type w} {x y : F.sections} : x = y ↔ ∀ j, x.val j = y.val j :=
  Subtype.ext_iff.trans Function.funext_iff

variable (J)

/-- The functor which sends a functor to types to its sections. -/
@[simps]
def sectionsFunctor : (J ⥤ Type w) ⥤ Type max u w where
  obj F := F.sections
  map {F G} φ x := ⟨fun j => φ.app j (x.1 j), fun {j j'} f =>
    (congr_fun (φ.naturality f) (x.1 j)).symm.trans (by simp [x.2 f])⟩

end Functor

namespace FunctorToTypes

variable {C : Type u} [Category.{v} C] (F G H : C ⥤ Type w) {X Y Z : C}
variable (σ : F ⟶ G) (τ : G ⟶ H)

@[simp]
theorem map_comp_apply (f : X ⟶ Y) (g : Y ⟶ Z) (a : F.obj X) :
    (F.map (f ≫ g)) a = (F.map g) ((F.map f) a) := by simp [types_comp]

@[simp]
theorem map_id_apply (a : F.obj X) : (F.map (𝟙 X)) a = a := by simp [types_id]

theorem naturality (f : X ⟶ Y) (x : F.obj X) : σ.app Y ((F.map f) x) = (G.map f) (σ.app X x) :=
  congr_fun (σ.naturality f) x

@[simp]
theorem comp (x : F.obj X) : (σ ≫ τ).app X x = τ.app X (σ.app X x) :=
  rfl

@[simp]
theorem eqToHom_map_comp_apply (p : X = Y) (q : Y = Z) (x : F.obj X) :
    F.map (eqToHom q) (F.map (eqToHom p) x) = F.map (eqToHom <| p.trans q) x := by
  aesop_cat

variable {D : Type u'} [𝒟 : Category.{u'} D] (I J : D ⥤ C) (ρ : I ⟶ J) {W : D}

@[simp]
theorem hcomp (x : (I ⋙ F).obj W) : (ρ ◫ σ).app W x = (G.map (ρ.app W)) (σ.app (I.obj W) x) :=
  rfl

@[simp]
theorem map_inv_map_hom_apply (f : X ≅ Y) (x : F.obj X) : F.map f.inv (F.map f.hom x) = x :=
  congr_fun (F.mapIso f).hom_inv_id x

@[simp]
theorem map_hom_map_inv_apply (f : X ≅ Y) (y : F.obj Y) : F.map f.hom (F.map f.inv y) = y :=
  congr_fun (F.mapIso f).inv_hom_id y

@[simp]
theorem hom_inv_id_app_apply (α : F ≅ G) (X) (x) : α.inv.app X (α.hom.app X x) = x :=
  congr_fun (α.hom_inv_id_app X) x

@[simp]
theorem inv_hom_id_app_apply (α : F ≅ G) (X) (x) : α.hom.app X (α.inv.app X x) = x :=
  congr_fun (α.inv_hom_id_app X) x

end FunctorToTypes

/-- The isomorphism between a `Type` which has been `ULift`ed to the same universe,
and the original type.
-/
def uliftTrivial (V : Type u) : ULift.{u} V ≅ V where
  hom a := a.1
  inv a := .up a

/-- The functor embedding `Type u` into `Type (max u v)`.
Write this as `uliftFunctor.{5, 2}` to get `Type 2 ⥤ Type 5`.
-/
@[pp_with_univ]
def uliftFunctor : Type u ⥤ Type max u v where
  obj X := ULift.{v} X
  map {X} {Y} f := fun x : ULift.{v} X => ULift.up (f x.down)

@[simp]
theorem uliftFunctor_obj {X : Type u} : uliftFunctor.obj.{v} X = ULift.{v} X :=
  rfl

@[simp]
theorem uliftFunctor_map {X Y : Type u} (f : X ⟶ Y) (x : ULift.{v} X) :
    uliftFunctor.map f x = ULift.up (f x.down) :=
  rfl

<<<<<<< HEAD
instance uliftFunctorFull : Functor.Full.{u} uliftFunctor where
  preimage f x := (f (ULift.up x)).down
#align category_theory.ulift_functor_full CategoryTheory.uliftFunctorFull
=======
instance uliftFunctor_full : Functor.Full.{u} uliftFunctor where
  map_surjective f := ⟨fun x => (f (ULift.up x)).down, rfl⟩
>>>>>>> 59de845a

instance uliftFunctor_faithful : uliftFunctor.Faithful where
  map_injective {_X} {_Y} f g p :=
    funext fun x =>
      congr_arg ULift.down (congr_fun p (ULift.up x) : ULift.up (f x) = ULift.up (g x))

/-- The functor embedding `Type u` into `Type u` via `ULift` is isomorphic to the identity functor.
 -/
def uliftFunctorTrivial : uliftFunctor.{u, u} ≅ 𝟭 _ :=
  NatIso.ofComponents uliftTrivial

-- TODO We should connect this to a general story about concrete categories
-- whose forgetful functor is representable.
/-- Any term `x` of a type `X` corresponds to a morphism `PUnit ⟶ X`. -/
def homOfElement {X : Type u} (x : X) : PUnit ⟶ X := fun _ => x

theorem homOfElement_eq_iff {X : Type u} (x y : X) : homOfElement x = homOfElement y ↔ x = y :=
  ⟨fun H => congr_fun H PUnit.unit, by aesop⟩

/-- A morphism in `Type` is a monomorphism if and only if it is injective.

See <https://stacks.math.columbia.edu/tag/003C>.
-/
theorem mono_iff_injective {X Y : Type u} (f : X ⟶ Y) : Mono f ↔ Function.Injective f := by
  constructor
  · intro H x x' h
    rw [← homOfElement_eq_iff] at h ⊢
    exact (cancel_mono f).mp h
  · exact fun H => ⟨fun g g' h => H.comp_left h⟩

theorem injective_of_mono {X Y : Type u} (f : X ⟶ Y) [hf : Mono f] : Function.Injective f :=
  (mono_iff_injective f).1 hf

/-- A morphism in `Type` is an epimorphism if and only if it is surjective.

See <https://stacks.math.columbia.edu/tag/003C>.
-/
theorem epi_iff_surjective {X Y : Type u} (f : X ⟶ Y) : Epi f ↔ Function.Surjective f := by
  constructor
  · rintro ⟨H⟩
    refine Function.surjective_of_right_cancellable_Prop fun g₁ g₂ hg => ?_
    rw [← Equiv.ulift.symm.injective.comp_left.eq_iff]
    apply H
    change ULift.up ∘ g₁ ∘ f = ULift.up ∘ g₂ ∘ f
    rw [hg]
  · exact fun H => ⟨fun g g' h => H.injective_comp_right h⟩

theorem surjective_of_epi {X Y : Type u} (f : X ⟶ Y) [hf : Epi f] : Function.Surjective f :=
  (epi_iff_surjective f).1 hf

section

/-- `ofTypeFunctor m` converts from Lean's `Type`-based `Category` to `CategoryTheory`. This
allows us to use these functors in category theory. -/
def ofTypeFunctor (m : Type u → Type v) [_root_.Functor m] [LawfulFunctor m] : Type u ⥤ Type v where
  obj := m
  map f := Functor.map f
  map_id := fun α => by funext X; apply id_map  /- Porting note: original proof is via
  `fun α => _root_.Functor.map_id` but I cannot get Lean to find this. Reproduced its
  original proof -/
  map_comp f g := funext fun a => LawfulFunctor.comp_map f g _

variable (m : Type u → Type v) [_root_.Functor m] [LawfulFunctor m]

@[simp]
theorem ofTypeFunctor_obj : (ofTypeFunctor m).obj = m :=
  rfl

@[simp]
theorem ofTypeFunctor_map {α β} (f : α → β) :
    (ofTypeFunctor m).map f = (Functor.map f : m α → m β) :=
  rfl

end

end CategoryTheory

-- Isomorphisms in Type and equivalences.
namespace Equiv

universe u

variable {X Y : Type u}

/-- Any equivalence between types in the same universe gives
a categorical isomorphism between those types.
-/
def toIso (e : X ≃ Y) : X ≅ Y where
  hom := e.toFun
  inv := e.invFun
  hom_inv_id := funext e.left_inv
  inv_hom_id := funext e.right_inv

@[simp]
theorem toIso_hom {e : X ≃ Y} : e.toIso.hom = e :=
  rfl

@[simp]
theorem toIso_inv {e : X ≃ Y} : e.toIso.inv = e.symm :=
  rfl

end Equiv

universe u

namespace CategoryTheory.Iso

open CategoryTheory

variable {X Y : Type u}

/-- Any isomorphism between types gives an equivalence. -/
def toEquiv (i : X ≅ Y) : X ≃ Y where
  toFun := i.hom
  invFun := i.inv
  left_inv x := congr_fun i.hom_inv_id x
  right_inv y := congr_fun i.inv_hom_id y

@[simp]
theorem toEquiv_fun (i : X ≅ Y) : (i.toEquiv : X → Y) = i.hom :=
  rfl

@[simp]
theorem toEquiv_symm_fun (i : X ≅ Y) : (i.toEquiv.symm : Y → X) = i.inv :=
  rfl

@[simp]
theorem toEquiv_id (X : Type u) : (Iso.refl X).toEquiv = Equiv.refl X :=
  rfl

@[simp]
theorem toEquiv_comp {X Y Z : Type u} (f : X ≅ Y) (g : Y ≅ Z) :
    (f ≪≫ g).toEquiv = f.toEquiv.trans g.toEquiv :=
  rfl

end CategoryTheory.Iso

namespace CategoryTheory

/-- A morphism in `Type u` is an isomorphism if and only if it is bijective. -/
theorem isIso_iff_bijective {X Y : Type u} (f : X ⟶ Y) : IsIso f ↔ Function.Bijective f :=
  Iff.intro (fun _ => (asIso f : X ≅ Y).toEquiv.bijective) fun b =>
    (Equiv.ofBijective f b).toIso.isIso_hom

instance : SplitEpiCategory (Type u) where
  isSplitEpi_of_epi f hf :=
    IsSplitEpi.mk' <|
      { section_ := Function.surjInv <| (epi_iff_surjective f).1 hf
        id := funext <| Function.rightInverse_surjInv <| (epi_iff_surjective f).1 hf }

end CategoryTheory

-- We prove `equivIsoIso` and then use that to sneakily construct `equivEquivIso`.
-- (In this order the proofs are handled by `aesop_cat`.)
/-- Equivalences (between types in the same universe) are the same as (isomorphic to) isomorphisms
of types. -/
@[simps]
def equivIsoIso {X Y : Type u} : X ≃ Y ≅ X ≅ Y where
  hom e := e.toIso
  inv i := i.toEquiv

/-- Equivalences (between types in the same universe) are the same as (equivalent to) isomorphisms
of types. -/
def equivEquivIso {X Y : Type u} : X ≃ Y ≃ (X ≅ Y) :=
  equivIsoIso.toEquiv

@[simp]
theorem equivEquivIso_hom {X Y : Type u} (e : X ≃ Y) : equivEquivIso e = e.toIso :=
  rfl

@[simp]
theorem equivEquivIso_inv {X Y : Type u} (e : X ≅ Y) : equivEquivIso.symm e = e.toEquiv :=
  rfl<|MERGE_RESOLUTION|>--- conflicted
+++ resolved
@@ -202,14 +202,8 @@
     uliftFunctor.map f x = ULift.up (f x.down) :=
   rfl
 
-<<<<<<< HEAD
-instance uliftFunctorFull : Functor.Full.{u} uliftFunctor where
-  preimage f x := (f (ULift.up x)).down
-#align category_theory.ulift_functor_full CategoryTheory.uliftFunctorFull
-=======
 instance uliftFunctor_full : Functor.Full.{u} uliftFunctor where
   map_surjective f := ⟨fun x => (f (ULift.up x)).down, rfl⟩
->>>>>>> 59de845a
 
 instance uliftFunctor_faithful : uliftFunctor.Faithful where
   map_injective {_X} {_Y} f g p :=
