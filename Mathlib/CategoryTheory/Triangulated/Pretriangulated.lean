--- conflicted
+++ resolved
@@ -123,13 +123,8 @@
   contractible_distinguished : ∀ X : C, contractibleTriangle X ∈ distinguishedTriangles
   /-- any morphism `X ⟶ Y` is part of a distinguished triangle `X ⟶ Y ⟶ Z ⟶ X⟦1⟧` -/
   distinguished_cocone_triangle :
-<<<<<<< HEAD
     ∀ {X Y : C} (f : X ⟶ Y),
-      ∃ (Z : C)(g : Y ⟶ Z)(h : Z ⟶ X⟦(1 : ℤ)⟧), Triangle.mk f g h ∈ distinguishedTriangles
-=======
-    ∀ (X Y : C) (f : X ⟶ Y),
       ∃ (Z : C) (g : Y ⟶ Z) (h : Z ⟶ X⟦(1 : ℤ)⟧), Triangle.mk f g h ∈ distinguishedTriangles
->>>>>>> f16a4091
   /-- a triangle is distinguished iff it is so after rotating it -/
   rotate_distinguished_triangle :
     ∀ T : Triangle C, T ∈ distinguishedTriangles ↔ T.rotate ∈ distinguishedTriangles
