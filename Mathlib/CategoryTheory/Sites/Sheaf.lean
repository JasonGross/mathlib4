/-
Copyright (c) 2020 Kevin Buzzard, Bhavik Mehta. All rights reserved.
Released under Apache 2.0 license as described in the file LICENSE.
Authors: Kevin Buzzard, Bhavik Mehta
-/
import Mathlib.CategoryTheory.Limits.Preserves.Shapes.Equalizers
import Mathlib.CategoryTheory.Limits.Preserves.Shapes.Products
import Mathlib.CategoryTheory.Limits.Yoneda
import Mathlib.CategoryTheory.Preadditive.FunctorCategory
import Mathlib.CategoryTheory.Sites.SheafOfTypes
import Mathlib.CategoryTheory.Sites.EqualizerSheafCondition

#align_import category_theory.sites.sheaf from "leanprover-community/mathlib"@"2efd2423f8d25fa57cf7a179f5d8652ab4d0df44"

/-!
# Sheaves taking values in a category

If C is a category with a Grothendieck topology, we define the notion of a sheaf taking values in
an arbitrary category `A`. We follow the definition in https://stacks.math.columbia.edu/tag/00VR,
noting that the presheaf of sets "defined above" can be seen in the comments between tags 00VQ and
00VR on the page <https://stacks.math.columbia.edu/tag/00VL>. The advantage of this definition is
that we need no assumptions whatsoever on `A` other than the assumption that the morphisms in `C`
and `A` live in the same universe.

* An `A`-valued presheaf `P : Cᵒᵖ ⥤ A` is defined to be a sheaf (for the topology `J`) iff for
  every `E : A`, the type-valued presheaves of sets given by sending `U : Cᵒᵖ` to `Hom_{A}(E, P U)`
  are all sheaves of sets, see `CategoryTheory.Presheaf.IsSheaf`.
* When `A = Type`, this recovers the basic definition of sheaves of sets, see
  `CategoryTheory.isSheaf_iff_isSheaf_of_type`.
* A alternate definition in terms of limits, unconditionally equivalent to the original one:
  see `CategoryTheory.Presheaf.isSheaf_iff_isLimit`.
* An alternate definition when `C` is small, has pullbacks and `A` has products is given by an
  equalizer condition `CategoryTheory.Presheaf.IsSheaf'`. This is equivalent to the earlier
  definition, shown in `CategoryTheory.Presheaf.isSheaf_iff_isSheaf'`.
* When `A = Type`, this is *definitionally* equal to the equalizer condition for presieves in
  `CategoryTheory.Sites.SheafOfTypes`.
* When `A` has limits and there is a functor `s : A ⥤ Type` which is faithful, reflects isomorphisms
  and preserves limits, then `P : Cᵒᵖ ⥤ A` is a sheaf iff the underlying presheaf of types
  `P ⋙ s : Cᵒᵖ ⥤ Type` is a sheaf (`CategoryTheory.Presheaf.isSheaf_iff_isSheaf_forget`).
  Cf https://stacks.math.columbia.edu/tag/0073, which is a weaker version of this statement (it's
  only over spaces, not sites) and https://stacks.math.columbia.edu/tag/00YR (a), which
  additionally assumes filtered colimits.

## Implementation notes

Occasionally we need to take a limit in `A` of a collection of morphisms of `C` indexed
by a collection of objects in `C`. This turns out to force the morphisms of `A` to be
in a sufficiently large universe. Rather than use `UnivLE` we prove some results for
a category `A'` instead, whose morphism universe of `A'` is defined to be `max u₁ v₁`, where
`u₁, v₁` are the universes for `C`. Perhaps after we get better at handling universe
inequalities this can be changed.

-/


universe w v₁ v₂ v₃ u₁ u₂ u₃

noncomputable section

namespace CategoryTheory

open Opposite CategoryTheory Category Limits Sieve

namespace Presheaf

variable {C : Type u₁} [Category.{v₁} C]
variable {A : Type u₂} [Category.{v₂} A]
variable (J : GrothendieckTopology C)

-- We follow https://stacks.math.columbia.edu/tag/00VL definition 00VR
/-- A sheaf of A is a presheaf P : Cᵒᵖ => A such that for every E : A, the
presheaf of types given by sending U : C to Hom_{A}(E, P U) is a sheaf of types.

https://stacks.math.columbia.edu/tag/00VR
-/
def IsSheaf (P : Cᵒᵖ ⥤ A) : Prop :=
  ∀ E : A, Presieve.IsSheaf J (P ⋙ coyoneda.obj (op E))
#align category_theory.presheaf.is_sheaf CategoryTheory.Presheaf.IsSheaf

section LimitSheafCondition

open Presieve Presieve.FamilyOfElements Limits

variable (P : Cᵒᵖ ⥤ A) {X : C} (S : Sieve X) (R : Presieve X) (E : Aᵒᵖ)

/-- Given a sieve `S` on `X : C`, a presheaf `P : Cᵒᵖ ⥤ A`, and an object `E` of `A`,
    the cones over the natural diagram `S.arrows.diagram.op ⋙ P` associated to `S` and `P`
    with cone point `E` are in 1-1 correspondence with sieve_compatible family of elements
    for the sieve `S` and the presheaf of types `Hom (E, P -)`. -/
@[simps]
def conesEquivSieveCompatibleFamily :
    (S.arrows.diagram.op ⋙ P).cones.obj E ≃
      { x : FamilyOfElements (P ⋙ coyoneda.obj E) (S : Presieve X) // x.SieveCompatible } where
  toFun π :=
    ⟨fun Y f h => π.app (op ⟨Over.mk f, h⟩), fun X Y f g hf => by
      apply (id_comp _).symm.trans
      dsimp
      exact π.naturality (Quiver.Hom.op (Over.homMk _ (by rfl)))⟩
  invFun x :=
    { app := fun f => x.1 f.unop.1.hom f.unop.2
      naturality := fun f f' g => by
        refine Eq.trans ?_ (x.2 f.unop.1.hom g.unop.left f.unop.2)
        dsimp
        rw [id_comp]
        convert rfl
        rw [Over.w] }
  left_inv π := rfl
  right_inv x := rfl
#align category_theory.presheaf.cones_equiv_sieve_compatible_family CategoryTheory.Presheaf.conesEquivSieveCompatibleFamily

-- These lemmas have always been bad (#7657), but leanprover/lean4#2644 made `simp` start noticing
attribute [nolint simpNF] CategoryTheory.Presheaf.conesEquivSieveCompatibleFamily_apply_coe
  CategoryTheory.Presheaf.conesEquivSieveCompatibleFamily_symm_apply_app

variable {P S E} {x : FamilyOfElements (P ⋙ coyoneda.obj E) S.arrows} (hx : SieveCompatible x)

/-- The cone corresponding to a sieve_compatible family of elements, dot notation enabled. -/
@[simp]
def _root_.CategoryTheory.Presieve.FamilyOfElements.SieveCompatible.cone :
    Cone (S.arrows.diagram.op ⋙ P) where
  pt := E.unop
  π := (conesEquivSieveCompatibleFamily P S E).invFun ⟨x, hx⟩
#align category_theory.presieve.family_of_elements.sieve_compatible.cone CategoryTheory.Presieve.FamilyOfElements.SieveCompatible.cone

/-- Cone morphisms from the cone corresponding to a sieve_compatible family to the natural
    cone associated to a sieve `S` and a presheaf `P` are in 1-1 correspondence with amalgamations
    of the family. -/
def homEquivAmalgamation :
    (hx.cone ⟶ P.mapCone S.arrows.cocone.op) ≃ { t // x.IsAmalgamation t } where
  toFun l := ⟨l.hom, fun _ f hf => l.w (op ⟨Over.mk f, hf⟩)⟩
  invFun t := ⟨t.1, fun f => t.2 f.unop.1.hom f.unop.2⟩
  left_inv _ := rfl
  right_inv _ := rfl
#align category_theory.presheaf.hom_equiv_amalgamation CategoryTheory.Presheaf.homEquivAmalgamation

variable (P S)

/-- Given sieve `S` and presheaf `P : Cᵒᵖ ⥤ A`, their natural associated cone is a limit cone
    iff `Hom (E, P -)` is a sheaf of types for the sieve `S` and all `E : A`. -/
theorem isLimit_iff_isSheafFor :
    Nonempty (IsLimit (P.mapCone S.arrows.cocone.op)) ↔
      ∀ E : Aᵒᵖ, IsSheafFor (P ⋙ coyoneda.obj E) S.arrows := by
  dsimp [IsSheafFor]; simp_rw [compatible_iff_sieveCompatible]
  rw [((Cone.isLimitEquivIsTerminal _).trans (isTerminalEquivUnique _ _)).nonempty_congr]
  rw [Classical.nonempty_pi]; constructor
  · intro hu E x hx
    specialize hu hx.cone
    erw [(homEquivAmalgamation hx).uniqueCongr.nonempty_congr] at hu
    exact (unique_subtype_iff_exists_unique _).1 hu
  · rintro h ⟨E, π⟩
    let eqv := conesEquivSieveCompatibleFamily P S (op E)
    rw [← eqv.left_inv π]
    erw [(homEquivAmalgamation (eqv π).2).uniqueCongr.nonempty_congr]
    rw [unique_subtype_iff_exists_unique]
    exact h _ _ (eqv π).2
#align category_theory.presheaf.is_limit_iff_is_sheaf_for CategoryTheory.Presheaf.isLimit_iff_isSheafFor

/-- Given sieve `S` and presheaf `P : Cᵒᵖ ⥤ A`, their natural associated cone admits at most one
    morphism from every cone in the same category (i.e. over the same diagram),
    iff `Hom (E, P -)`is separated for the sieve `S` and all `E : A`. -/
theorem subsingleton_iff_isSeparatedFor :
    (∀ c, Subsingleton (c ⟶ P.mapCone S.arrows.cocone.op)) ↔
      ∀ E : Aᵒᵖ, IsSeparatedFor (P ⋙ coyoneda.obj E) S.arrows := by
  constructor
  · intro hs E x t₁ t₂ h₁ h₂
    have hx := is_compatible_of_exists_amalgamation x ⟨t₁, h₁⟩
    rw [compatible_iff_sieveCompatible] at hx
    specialize hs hx.cone
    rcases hs with ⟨hs⟩
    simpa only [Subtype.mk.injEq] using (show Subtype.mk t₁ h₁ = ⟨t₂, h₂⟩ from
      (homEquivAmalgamation hx).symm.injective (hs _ _))
  · rintro h ⟨E, π⟩
    let eqv := conesEquivSieveCompatibleFamily P S (op E)
    constructor
    rw [← eqv.left_inv π]
    intro f₁ f₂
    let eqv' := homEquivAmalgamation (eqv π).2
    apply eqv'.injective
    ext
    apply h _ (eqv π).1 <;> exact (eqv' _).2
#align category_theory.presheaf.subsingleton_iff_is_separated_for CategoryTheory.Presheaf.subsingleton_iff_isSeparatedFor

/-- A presheaf `P` is a sheaf for the Grothendieck topology `J` iff for every covering sieve
    `S` of `J`, the natural cone associated to `P` and `S` is a limit cone. -/
theorem isSheaf_iff_isLimit :
    IsSheaf J P ↔
      ∀ ⦃X : C⦄ (S : Sieve X), S ∈ J X → Nonempty (IsLimit (P.mapCone S.arrows.cocone.op)) :=
  ⟨fun h _ S hS => (isLimit_iff_isSheafFor P S).2 fun E => h E.unop S hS, fun h E _ S hS =>
    (isLimit_iff_isSheafFor P S).1 (h S hS) (op E)⟩
#align category_theory.presheaf.is_sheaf_iff_is_limit CategoryTheory.Presheaf.isSheaf_iff_isLimit

/-- A presheaf `P` is separated for the Grothendieck topology `J` iff for every covering sieve
    `S` of `J`, the natural cone associated to `P` and `S` admits at most one morphism from every
    cone in the same category. -/
theorem isSeparated_iff_subsingleton :
    (∀ E : A, IsSeparated J (P ⋙ coyoneda.obj (op E))) ↔
      ∀ ⦃X : C⦄ (S : Sieve X), S ∈ J X → ∀ c, Subsingleton (c ⟶ P.mapCone S.arrows.cocone.op) :=
  ⟨fun h _ S hS => (subsingleton_iff_isSeparatedFor P S).2 fun E => h E.unop S hS, fun h E _ S hS =>
    (subsingleton_iff_isSeparatedFor P S).1 (h S hS) (op E)⟩
#align category_theory.presheaf.is_separated_iff_subsingleton CategoryTheory.Presheaf.isSeparated_iff_subsingleton

/-- Given presieve `R` and presheaf `P : Cᵒᵖ ⥤ A`, the natural cone associated to `P` and
    the sieve `Sieve.generate R` generated by `R` is a limit cone iff `Hom (E, P -)` is a
    sheaf of types for the presieve `R` and all `E : A`. -/
theorem isLimit_iff_isSheafFor_presieve :
    Nonempty (IsLimit (P.mapCone (generate R).arrows.cocone.op)) ↔
      ∀ E : Aᵒᵖ, IsSheafFor (P ⋙ coyoneda.obj E) R :=
  (isLimit_iff_isSheafFor P _).trans (forall_congr' fun _ => (isSheafFor_iff_generate _).symm)
#align category_theory.presheaf.is_limit_iff_is_sheaf_for_presieve CategoryTheory.Presheaf.isLimit_iff_isSheafFor_presieve

/-- A presheaf `P` is a sheaf for the Grothendieck topology generated by a pretopology `K`
    iff for every covering presieve `R` of `K`, the natural cone associated to `P` and
    `Sieve.generate R` is a limit cone. -/
theorem isSheaf_iff_isLimit_pretopology [HasPullbacks C] (K : Pretopology C) :
    IsSheaf (K.toGrothendieck C) P ↔
      ∀ ⦃X : C⦄ (R : Presieve X),
        R ∈ K X → Nonempty (IsLimit (P.mapCone (generate R).arrows.cocone.op)) := by
  dsimp [IsSheaf]
  simp_rw [isSheaf_pretopology]
  exact
    ⟨fun h X R hR => (isLimit_iff_isSheafFor_presieve P R).2 fun E => h E.unop R hR,
      fun h E X R hR => (isLimit_iff_isSheafFor_presieve P R).1 (h R hR) (op E)⟩
#align category_theory.presheaf.is_sheaf_iff_is_limit_pretopology CategoryTheory.Presheaf.isSheaf_iff_isLimit_pretopology

end LimitSheafCondition

variable {J}

/-- This is a wrapper around `Presieve.IsSheafFor.amalgamate` to be used below.
  If `P`s a sheaf, `S` is a cover of `X`, and `x` is a collection of morphisms from `E`
  to `P` evaluated at terms in the cover which are compatible, then we can amalgamate
  the `x`s to obtain a single morphism `E ⟶ P.obj (op X)`. -/
def IsSheaf.amalgamate {A : Type u₂} [Category.{v₂} A] {E : A} {X : C} {P : Cᵒᵖ ⥤ A}
    (hP : Presheaf.IsSheaf J P) (S : J.Cover X) (x : ∀ I : S.Arrow, E ⟶ P.obj (op I.Y))
    (hx : ∀ I : S.Relation, x I.fst ≫ P.map I.g₁.op = x I.snd ≫ P.map I.g₂.op) : E ⟶ P.obj (op X) :=
  (hP _ _ S.condition).amalgamate (fun Y f hf => x ⟨Y, f, hf⟩) fun Y₁ Y₂ Z g₁ g₂ f₁ f₂ h₁ h₂ w =>
    hx ⟨Y₁, Y₂, Z, g₁, g₂, f₁, f₂, h₁, h₂, w⟩
#align category_theory.presheaf.is_sheaf.amalgamate CategoryTheory.Presheaf.IsSheaf.amalgamate

@[reassoc (attr := simp)]
theorem IsSheaf.amalgamate_map {A : Type u₂} [Category.{v₂} A] {E : A} {X : C} {P : Cᵒᵖ ⥤ A}
    (hP : Presheaf.IsSheaf J P) (S : J.Cover X) (x : ∀ I : S.Arrow, E ⟶ P.obj (op I.Y))
    (hx : ∀ I : S.Relation, x I.fst ≫ P.map I.g₁.op = x I.snd ≫ P.map I.g₂.op) (I : S.Arrow) :
    hP.amalgamate S x hx ≫ P.map I.f.op = x _ := by
  rcases I with ⟨Y, f, hf⟩
  apply
    @Presieve.IsSheafFor.valid_glue _ _ _ _ _ _ (hP _ _ S.condition) (fun Y f hf => x ⟨Y, f, hf⟩)
      (fun Y₁ Y₂ Z g₁ g₂ f₁ f₂ h₁ h₂ w => hx ⟨Y₁, Y₂, Z, g₁, g₂, f₁, f₂, h₁, h₂, w⟩) f hf
#align category_theory.presheaf.is_sheaf.amalgamate_map CategoryTheory.Presheaf.IsSheaf.amalgamate_map

theorem IsSheaf.hom_ext {A : Type u₂} [Category.{v₂} A] {E : A} {X : C} {P : Cᵒᵖ ⥤ A}
    (hP : Presheaf.IsSheaf J P) (S : J.Cover X) (e₁ e₂ : E ⟶ P.obj (op X))
    (h : ∀ I : S.Arrow, e₁ ≫ P.map I.f.op = e₂ ≫ P.map I.f.op) : e₁ = e₂ :=
  (hP _ _ S.condition).isSeparatedFor.ext fun Y f hf => h ⟨Y, f, hf⟩
#align category_theory.presheaf.is_sheaf.hom_ext CategoryTheory.Presheaf.IsSheaf.hom_ext

lemma IsSheaf.hom_ext_ofArrows
    {P : Cᵒᵖ ⥤ A} (hP : Presheaf.IsSheaf J P) {I : Type*} {S : C} {X : I → C}
    (f : ∀ i, X i ⟶ S) (hf : Sieve.ofArrows _ f ∈ J S) {E : A}
    {x y : E ⟶ P.obj (op S)} (h : ∀ i, x ≫ P.map (f i).op = y ≫ P.map (f i).op) :
    x = y := by
  apply hP.hom_ext ⟨_, hf⟩
  rintro ⟨Z, _, _, g, _, ⟨i⟩, rfl⟩
  dsimp
  rw [P.map_comp, reassoc_of% (h i)]

section

variable {P : Cᵒᵖ ⥤ A} (hP : Presheaf.IsSheaf J P) {I : Type*} {S : C} {X : I → C}
  (f : ∀ i, X i ⟶ S) (hf : Sieve.ofArrows _ f ∈ J S) {E : A}
  (x : ∀ i, E ⟶ P.obj (op (X i)))
  (hx : ∀ ⦃W : C⦄ ⦃i j : I⦄ (a : W ⟶ X i) (b : W ⟶ X j),
    a ≫ f i = b ≫ f j → x i ≫ P.map a.op = x j ≫ P.map b.op)

lemma IsSheaf.exists_unique_amalgamation_ofArrows :
    ∃! (g : E ⟶ P.obj (op S)), ∀ (i : I), g ≫ P.map (f i).op = x i :=
  (Presieve.isSheafFor_arrows_iff _ _).1
    ((Presieve.isSheafFor_iff_generate _).2 (hP E _ hf)) x (fun _ _ _ _ _ w => hx _ _ w)

/-- If `P : Cᵒᵖ ⥤ A` is a sheaf and `f i : X i ⟶ S` is a covering family, then
a morphism `E ⟶ P.obj (op S)` can be constructed from a compatible family of
morphisms `x : E ⟶ P.obj (op (X i))`. -/
def IsSheaf.amalgamateOfArrows : E ⟶ P.obj (op S) :=
  (hP.exists_unique_amalgamation_ofArrows f hf x hx).choose

@[reassoc (attr := simp)]
lemma IsSheaf.amalgamateOfArrows_map (i : I) :
    hP.amalgamateOfArrows f hf x hx ≫ P.map (f i).op = x i :=
  (hP.exists_unique_amalgamation_ofArrows f hf x hx).choose_spec.1 i

end

theorem isSheaf_of_iso_iff {P P' : Cᵒᵖ ⥤ A} (e : P ≅ P') : IsSheaf J P ↔ IsSheaf J P' :=
  forall_congr' fun _ =>
    ⟨Presieve.isSheaf_iso J (isoWhiskerRight e _),
      Presieve.isSheaf_iso J (isoWhiskerRight e.symm _)⟩
#align category_theory.presheaf.is_sheaf_of_iso_iff CategoryTheory.Presheaf.isSheaf_of_iso_iff

variable (J)

theorem isSheaf_of_isTerminal {X : A} (hX : IsTerminal X) :
    Presheaf.IsSheaf J ((CategoryTheory.Functor.const _).obj X) := fun _ _ _ _ _ _ =>
  ⟨hX.from _, fun _ _ _ => hX.hom_ext _ _, fun _ _ => hX.hom_ext _ _⟩
#align category_theory.presheaf.is_sheaf_of_is_terminal CategoryTheory.Presheaf.isSheaf_of_isTerminal

end Presheaf

variable {C : Type u₁} [Category.{v₁} C]
variable (J : GrothendieckTopology C)
variable (A : Type u₂) [Category.{v₂} A]

/-- The category of sheaves taking values in `A` on a grothendieck topology. -/
structure Sheaf where
  /-- the underlying presheaf -/
  val : Cᵒᵖ ⥤ A
  /-- the condition that the presheaf is a sheaf -/
  cond : Presheaf.IsSheaf J val
set_option linter.uppercaseLean3 false in
#align category_theory.Sheaf CategoryTheory.Sheaf

namespace Sheaf

variable {J A}

/-- Morphisms between sheaves are just morphisms of presheaves. -/
@[ext]
structure Hom (X Y : Sheaf J A) where
  /-- a morphism between the underlying presheaves -/
  val : X.val ⟶ Y.val
set_option linter.uppercaseLean3 false in
#align category_theory.Sheaf.hom CategoryTheory.Sheaf.Hom

@[simps id_val comp_val]
instance instCategorySheaf : Category (Sheaf J A) where
  Hom := Hom
  id _ := ⟨𝟙 _⟩
  comp f g := ⟨f.val ≫ g.val⟩
  id_comp _ := Hom.ext _ _ <| id_comp _
  comp_id _ := Hom.ext _ _ <| comp_id _
  assoc _ _ _ := Hom.ext _ _ <| assoc _ _ _

-- Let's make the inhabited linter happy.../sips
instance (X : Sheaf J A) : Inhabited (Hom X X) :=
  ⟨𝟙 X⟩

-- Porting note: added because `Sheaf.Hom.ext` was not triggered automatically
@[ext]
lemma hom_ext {X Y : Sheaf J A} (x y : X ⟶ Y) (h : x.val = y.val) : x = y :=
  Sheaf.Hom.ext _ _ h

/-- The bijection `(X ⟶ Y) ≃ (X.val ⟶ Y.val)` when `X` and `Y` are sheaves. -/
@[simps]
def homEquiv {X Y : Sheaf J A} : (X ⟶ Y) ≃ (X.val ⟶ Y.val) where
  toFun f := f.val
  invFun f := ⟨f⟩
  left_inv _ := rfl
  right_inv _ := rfl

end Sheaf

/-- The inclusion functor from sheaves to presheaves. -/
@[simps]
def sheafToPresheaf : Sheaf J A ⥤ Cᵒᵖ ⥤ A where
  obj := Sheaf.val
  map f := f.val
  map_id _ := rfl
  map_comp _ _ := rfl
set_option linter.uppercaseLean3 false in
#align category_theory.Sheaf_to_presheaf CategoryTheory.sheafToPresheaf

/-- The sections of a sheaf (i.e. evaluation as a presheaf on `C`). -/
abbrev sheafSections : Cᵒᵖ ⥤ Sheaf J A ⥤ A := (sheafToPresheaf J A).flip

instance : (sheafToPresheaf J A).Full where map_surjective f := ⟨⟨f⟩, rfl⟩

instance : (sheafToPresheaf J A).Faithful where

/-- This is stated as a lemma to prevent class search from forming a loop since a sheaf morphism is
monic if and only if it is monic as a presheaf morphism (under suitable assumption). -/
theorem Sheaf.Hom.mono_of_presheaf_mono {F G : Sheaf J A} (f : F ⟶ G) [h : Mono f.1] : Mono f :=
  (sheafToPresheaf J A).mono_of_mono_map h
set_option linter.uppercaseLean3 false in
#align category_theory.Sheaf.hom.mono_of_presheaf_mono CategoryTheory.Sheaf.Hom.mono_of_presheaf_mono

instance Sheaf.Hom.epi_of_presheaf_epi {F G : Sheaf J A} (f : F ⟶ G) [h : Epi f.1] : Epi f :=
  (sheafToPresheaf J A).epi_of_epi_map h
set_option linter.uppercaseLean3 false in
#align category_theory.Sheaf.hom.epi_of_presheaf_epi CategoryTheory.Sheaf.Hom.epi_of_presheaf_epi

/-- The sheaf of sections guaranteed by the sheaf condition. -/
@[simps]
def sheafOver {A : Type u₂} [Category.{v₂} A] {J : GrothendieckTopology C} (ℱ : Sheaf J A) (E : A) :
    SheafOfTypes J :=
  ⟨ℱ.val ⋙ coyoneda.obj (op E), ℱ.cond E⟩
#align category_theory.sheaf_over CategoryTheory.sheafOver

theorem isSheaf_iff_isSheaf_of_type (P : Cᵒᵖ ⥤ Type w) :
    Presheaf.IsSheaf J P ↔ Presieve.IsSheaf J P := by
  constructor
  · intro hP
    refine Presieve.isSheaf_iso J ?_ (hP PUnit)
    exact isoWhiskerLeft _ Coyoneda.punitIso ≪≫ P.rightUnitor
  · intro hP X Y S hS z hz
    refine ⟨fun x => (hP S hS).amalgamate (fun Z f hf => z f hf x) ?_, ?_, ?_⟩
    · intro Y₁ Y₂ Z g₁ g₂ f₁ f₂ hf₁ hf₂ h
      exact congr_fun (hz g₁ g₂ hf₁ hf₂ h) x
    · intro Z f hf
      funext x
      apply Presieve.IsSheafFor.valid_glue
    · intro y hy
      funext x
      apply (hP S hS).isSeparatedFor.ext
      intro Y' f hf
      rw [Presieve.IsSheafFor.valid_glue _ _ _ hf, ← hy _ hf]
      rfl
#align category_theory.is_sheaf_iff_is_sheaf_of_type CategoryTheory.isSheaf_iff_isSheaf_of_type

/-- The category of sheaves taking values in Type is the same as the category of set-valued sheaves.
-/
@[simps]
def sheafEquivSheafOfTypes : Sheaf J (Type w) ≌ SheafOfTypes J where
  functor :=
    { obj := fun S => ⟨S.val, (isSheaf_iff_isSheaf_of_type _ _).1 S.2⟩
      map := fun f => ⟨f.val⟩ }
  inverse :=
    { obj := fun S => ⟨S.val, (isSheaf_iff_isSheaf_of_type _ _).2 S.2⟩
      map := fun f => ⟨f.val⟩ }
  unitIso := NatIso.ofComponents fun X => Iso.refl _
  counitIso := NatIso.ofComponents fun X => Iso.refl _
set_option linter.uppercaseLean3 false in
#align category_theory.Sheaf_equiv_SheafOfTypes CategoryTheory.sheafEquivSheafOfTypes

instance : Inhabited (Sheaf (⊥ : GrothendieckTopology C) (Type w)) :=
  ⟨(sheafEquivSheafOfTypes _).inverse.obj default⟩

variable {J} {A}

/-- If the empty sieve is a cover of `X`, then `F(X)` is terminal. -/
def Sheaf.isTerminalOfBotCover (F : Sheaf J A) (X : C) (H : ⊥ ∈ J X) :
    IsTerminal (F.1.obj (op X)) := by
  refine @IsTerminal.ofUnique _ _ _ ?_
  intro Y
  choose t h using F.2 Y _ H (by tauto) (by tauto)
  exact ⟨⟨t⟩, fun a => h.2 a (by tauto)⟩
set_option linter.uppercaseLean3 false in
#align category_theory.Sheaf.is_terminal_of_bot_cover CategoryTheory.Sheaf.isTerminalOfBotCover

section Preadditive

open Preadditive

variable [Preadditive A] {P Q : Sheaf J A}

instance sheafHomHasZSMul : SMul ℤ (P ⟶ Q) where
  smul n f :=
    Sheaf.Hom.mk
      { app := fun U => n • f.1.app U
        naturality := fun U V i => by
          induction' n using Int.induction_on with n ih n ih
          · simp only [zero_smul, comp_zero, zero_comp]
          · simpa only [add_zsmul, one_zsmul, comp_add, NatTrans.naturality, add_comp,
              add_left_inj]
          · simpa only [sub_smul, one_zsmul, comp_sub, NatTrans.naturality, sub_comp,
              sub_left_inj] using ih }
set_option linter.uppercaseLean3 false in
#align category_theory.Sheaf_hom_has_zsmul CategoryTheory.sheafHomHasZSMul

instance : Sub (P ⟶ Q) where sub f g := Sheaf.Hom.mk <| f.1 - g.1

instance : Neg (P ⟶ Q) where neg f := Sheaf.Hom.mk <| -f.1

instance sheafHomHasNSMul : SMul ℕ (P ⟶ Q) where
  smul n f :=
    Sheaf.Hom.mk
      { app := fun U => n • f.1.app U
        naturality := fun U V i => by
          induction' n with n ih
          · simp only [zero_smul, comp_zero, zero_comp, Nat.zero_eq]
          · simp only [Nat.succ_eq_add_one, add_smul, ih, one_nsmul, comp_add,
              NatTrans.naturality, add_comp] }
set_option linter.uppercaseLean3 false in
#align category_theory.Sheaf_hom_has_nsmul CategoryTheory.sheafHomHasNSMul

instance : Zero (P ⟶ Q) where zero := Sheaf.Hom.mk 0

instance : Add (P ⟶ Q) where add f g := Sheaf.Hom.mk <| f.1 + g.1

@[simp]
theorem Sheaf.Hom.add_app (f g : P ⟶ Q) (U) : (f + g).1.app U = f.1.app U + g.1.app U :=
  rfl
set_option linter.uppercaseLean3 false in
#align category_theory.Sheaf.hom.add_app CategoryTheory.Sheaf.Hom.add_app

instance Sheaf.Hom.addCommGroup : AddCommGroup (P ⟶ Q) :=
  Function.Injective.addCommGroup (fun f : Sheaf.Hom P Q => f.1)
    (fun _ _ h => Sheaf.Hom.ext _ _ h) rfl (fun _ _ => rfl) (fun _ => rfl) (fun _ _ => rfl)
    (fun _ _ => by aesop_cat) (fun _ _ => by aesop_cat)

instance : Preadditive (Sheaf J A) where
  homGroup P Q := Sheaf.Hom.addCommGroup

end Preadditive

end CategoryTheory

namespace CategoryTheory

open Opposite CategoryTheory Category Limits Sieve

namespace Presheaf

-- Under here is the equalizer story, which is equivalent if A has products (and doesn't
-- make sense otherwise). It's described in https://stacks.math.columbia.edu/tag/00VL,
-- between 00VQ and 00VR.
variable {C : Type u₁} [Category.{v₁} C]

-- `A` is a general category; `A'` is a variant where the morphisms live in a large enough
-- universe to guarantee that we can take limits in A of things coming from C.
-- I would have liked to use something like `UnivLE.{max v₁ u₁, v₂}` as a hypothesis on
-- `A`'s morphism universe rather than introducing `A'` but I can't get it to work.
-- So, for now, results which need max v₁ u₁ ≤ v₂ are just stated for `A'` and `P' : Cᵒᵖ ⥤ A'`
-- instead.
variable {A : Type u₂} [Category.{v₂} A]
variable {A' : Type u₂} [Category.{max v₁ u₁} A']
variable {B : Type u₃} [Category.{v₃} B]
variable (J : GrothendieckTopology C)
variable {U : C} (R : Presieve U)
variable (P : Cᵒᵖ ⥤ A) (P' : Cᵒᵖ ⥤ A')

section MultiequalizerConditions

/-- When `P` is a sheaf and `S` is a cover, the associated multifork is a limit. -/
def isLimitOfIsSheaf {X : C} (S : J.Cover X) (hP : IsSheaf J P) : IsLimit (S.multifork P) where
  lift := fun E : Multifork _ => hP.amalgamate S (fun I => E.ι _) fun I => E.condition _
  fac := by
    rintro (E : Multifork _) (a | b)
    · apply hP.amalgamate_map
    · rw [← E.w (WalkingMulticospan.Hom.fst b),
        ← (S.multifork P).w (WalkingMulticospan.Hom.fst b), ← assoc]
      congr 1
      apply hP.amalgamate_map
  uniq := by
    rintro (E : Multifork _) m hm
    apply hP.hom_ext S
    intro I
    erw [hm (WalkingMulticospan.left I)]
    symm
    apply hP.amalgamate_map
#align category_theory.presheaf.is_limit_of_is_sheaf CategoryTheory.Presheaf.isLimitOfIsSheaf

theorem isSheaf_iff_multifork :
    IsSheaf J P ↔ ∀ (X : C) (S : J.Cover X), Nonempty (IsLimit (S.multifork P)) := by
  refine ⟨fun hP X S => ⟨isLimitOfIsSheaf _ _ _ hP⟩, ?_⟩
  intro h E X S hS x hx
  let T : J.Cover X := ⟨S, hS⟩
  obtain ⟨hh⟩ := h _ T
  let K : Multifork (T.index P) := Multifork.ofι _ E (fun I => x I.f I.hf) fun I => hx _ _ _ _ I.w
  use hh.lift K
  dsimp; constructor
  · intro Y f hf
    apply hh.fac K (WalkingMulticospan.left ⟨Y, f, hf⟩)
  · intro e he
    apply hh.uniq K
    rintro (a | b)
    · apply he
    · rw [← K.w (WalkingMulticospan.Hom.fst b), ←
        (T.multifork P).w (WalkingMulticospan.Hom.fst b), ← assoc]
      congr 1
      apply he
#align category_theory.presheaf.is_sheaf_iff_multifork CategoryTheory.Presheaf.isSheaf_iff_multifork

theorem isSheaf_iff_multiequalizer [∀ (X : C) (S : J.Cover X), HasMultiequalizer (S.index P)] :
    IsSheaf J P ↔ ∀ (X : C) (S : J.Cover X), IsIso (S.toMultiequalizer P) := by
  rw [isSheaf_iff_multifork]
  refine forall₂_congr fun X S => ⟨?_, ?_⟩
  · rintro ⟨h⟩
    let e : P.obj (op X) ≅ multiequalizer (S.index P) :=
      h.conePointUniqueUpToIso (limit.isLimit _)
    exact (inferInstance : IsIso e.hom)
  · intro h
    refine ⟨IsLimit.ofIsoLimit (limit.isLimit _) (Cones.ext ?_ ?_)⟩
    · apply (@asIso _ _ _ _ _ h).symm
    · intro a
      symm
      erw [IsIso.inv_comp_eq]
      dsimp
      simp
#align category_theory.presheaf.is_sheaf_iff_multiequalizer CategoryTheory.Presheaf.isSheaf_iff_multiequalizer

end MultiequalizerConditions

section

variable [HasProducts.{max u₁ v₁} A]
variable [HasProducts.{max u₁ v₁} A']

/--
The middle object of the fork diagram given in Equation (3) of [MM92], as well as the fork diagram
of <https://stacks.math.columbia.edu/tag/00VM>.
-/
def firstObj : A :=
  ∏ fun f : ΣV, { f : V ⟶ U // R f } => P.obj (op f.1)
#align category_theory.presheaf.first_obj CategoryTheory.Presheaf.firstObj

/--
The left morphism of the fork diagram given in Equation (3) of [MM92], as well as the fork diagram
of <https://stacks.math.columbia.edu/tag/00VM>.
-/
def forkMap : P.obj (op U) ⟶ firstObj R P :=
  Pi.lift fun f => P.map f.2.1.op
#align category_theory.presheaf.fork_map CategoryTheory.Presheaf.forkMap

variable [HasPullbacks C]

/-- The rightmost object of the fork diagram of https://stacks.math.columbia.edu/tag/00VM, which
contains the data used to check a family of elements for a presieve is compatible.
-/
def secondObj : A :=
  ∏ fun fg : (ΣV, { f : V ⟶ U // R f }) × ΣW, { g : W ⟶ U // R g } =>
    P.obj (op (pullback fg.1.2.1 fg.2.2.1))
#align category_theory.presheaf.second_obj CategoryTheory.Presheaf.secondObj

/-- The map `pr₀*` of <https://stacks.math.columbia.edu/tag/00VM>. -/
def firstMap : firstObj R P ⟶ secondObj R P :=
  Pi.lift fun _ => Pi.π _ _ ≫ P.map pullback.fst.op
#align category_theory.presheaf.first_map CategoryTheory.Presheaf.firstMap

/-- The map `pr₁*` of <https://stacks.math.columbia.edu/tag/00VM>. -/
def secondMap : firstObj R P ⟶ secondObj R P :=
  Pi.lift fun _ => Pi.π _ _ ≫ P.map pullback.snd.op
#align category_theory.presheaf.second_map CategoryTheory.Presheaf.secondMap

theorem w : forkMap R P ≫ firstMap R P = forkMap R P ≫ secondMap R P := by
  apply limit.hom_ext
  rintro ⟨⟨Y, f, hf⟩, ⟨Z, g, hg⟩⟩
  simp only [firstMap, secondMap, forkMap, limit.lift_π, limit.lift_π_assoc, assoc, Fan.mk_π_app,
    Subtype.coe_mk]
  rw [← P.map_comp, ← op_comp, pullback.condition]
  simp
#align category_theory.presheaf.w CategoryTheory.Presheaf.w

/-- An alternative definition of the sheaf condition in terms of equalizers. This is shown to be
equivalent in `CategoryTheory.Presheaf.isSheaf_iff_isSheaf'`.
-/
def IsSheaf' (P : Cᵒᵖ ⥤ A) : Prop :=
  ∀ (U : C) (R : Presieve U) (_ : generate R ∈ J U), Nonempty (IsLimit (Fork.ofι _ (w R P)))
#align category_theory.presheaf.is_sheaf' CategoryTheory.Presheaf.IsSheaf'

-- Again I wonder whether `UnivLE` can somehow be used to allow `s` to take
-- values in a more general universe.
/-- (Implementation). An auxiliary lemma to convert between sheaf conditions. -/
def isSheafForIsSheafFor' (P : Cᵒᵖ ⥤ A) (s : A ⥤ Type max v₁ u₁)
    [∀ J, PreservesLimitsOfShape (Discrete.{max v₁ u₁} J) s] (U : C) (R : Presieve U) :
    IsLimit (s.mapCone (Fork.ofι _ (w R P))) ≃
      IsLimit (Fork.ofι _ (Equalizer.Presieve.w (P ⋙ s) R)) := by
  apply Equiv.trans (isLimitMapConeForkEquiv _ _) _
  apply (IsLimit.postcomposeHomEquiv _ _).symm.trans (IsLimit.equivIsoLimit _)
  · apply NatIso.ofComponents _ _
    · rintro (_ | _)
      · apply PreservesProduct.iso s
      · apply PreservesProduct.iso s
    · rintro _ _ (_ | _)
      · refine' limit.hom_ext (fun j => _)
        dsimp [Equalizer.Presieve.firstMap, firstMap]
        simp only [limit.lift_π, map_lift_piComparison, assoc, Fan.mk_π_app, Functor.map_comp]
        rw [piComparison_comp_π_assoc]
      · refine' limit.hom_ext (fun j => _)
        dsimp [Equalizer.Presieve.secondMap, secondMap]
        simp only [limit.lift_π, map_lift_piComparison, assoc, Fan.mk_π_app, Functor.map_comp]
        rw [piComparison_comp_π_assoc]
      · dsimp
        simp
  · refine' Fork.ext (Iso.refl _) _
    dsimp [Equalizer.forkMap, forkMap]
    simp [Fork.ι]
#align category_theory.presheaf.is_sheaf_for_is_sheaf_for' CategoryTheory.Presheaf.isSheafForIsSheafFor'

-- Remark : this lemma uses `A'` not `A`; `A'` is `A` but with a universe
-- restriction. Can it be generalised?
/-- The equalizer definition of a sheaf given by `isSheaf'` is equivalent to `isSheaf`. -/
theorem isSheaf_iff_isSheaf' : IsSheaf J P' ↔ IsSheaf' J P' := by
  constructor
  · intro h U R hR
    refine ⟨?_⟩
    apply coyonedaJointlyReflectsLimits
    intro X
    have q : Presieve.IsSheafFor (P' ⋙ coyoneda.obj X) _ := h X.unop _ hR
    rw [← Presieve.isSheafFor_iff_generate] at q
    rw [Equalizer.Presieve.sheaf_condition] at q
    replace q := Classical.choice q
    apply (isSheafForIsSheafFor' _ _ _ _).symm q
  · intro h U X S hS
    rw [Equalizer.Presieve.sheaf_condition]
    refine ⟨?_⟩
<<<<<<< HEAD
    refine' isSheafForIsSheafFor' _ _ _ _ _
=======
    refine isSheafForIsSheafFor' _ _ _ _ ?_
>>>>>>> 20c42930
    letI := preservesSmallestLimitsOfPreservesLimits (coyoneda.obj (op U))
    apply isLimitOfPreserves
    apply Classical.choice (h _ S.arrows _)
    simpa
#align category_theory.presheaf.is_sheaf_iff_is_sheaf' CategoryTheory.Presheaf.isSheaf_iff_isSheaf'

end

section Concrete

theorem isSheaf_of_isSheaf_comp (s : A ⥤ B) [ReflectsLimitsOfSize.{v₁, max v₁ u₁} s]
    (h : IsSheaf J (P ⋙ s)) : IsSheaf J P := by
  rw [isSheaf_iff_isLimit] at h ⊢
  exact fun X S hS ↦ (h S hS).map fun t ↦ isLimitOfReflects s t

theorem isSheaf_comp_of_isSheaf (s : A ⥤ B) [PreservesLimitsOfSize.{v₁, max v₁ u₁} s]
    (h : IsSheaf J P) : IsSheaf J (P ⋙ s) := by
  rw [isSheaf_iff_isLimit] at h ⊢
  apply fun X S hS ↦ (h S hS).map fun t ↦ isLimitOfPreserves s t

theorem isSheaf_iff_isSheaf_comp (s : A ⥤ B) [HasLimitsOfSize.{v₁, max v₁ u₁} A]
    [PreservesLimitsOfSize.{v₁, max v₁ u₁} s] [s.ReflectsIsomorphisms] :
    IsSheaf J P ↔ IsSheaf J (P ⋙ s) := by
  letI : ReflectsLimitsOfSize s := reflectsLimitsOfReflectsIsomorphisms
  exact ⟨isSheaf_comp_of_isSheaf J P s, isSheaf_of_isSheaf_comp J P s⟩

/--
For a concrete category `(A, s)` where the forgetful functor `s : A ⥤ Type v` preserves limits and
reflects isomorphisms, and `A` has limits, an `A`-valued presheaf `P : Cᵒᵖ ⥤ A` is a sheaf iff its
underlying `Type`-valued presheaf `P ⋙ s : Cᵒᵖ ⥤ Type` is a sheaf.

Note this lemma applies for "algebraic" categories, eg groups, abelian groups and rings, but not
for the category of topological spaces, topological rings, etc since reflecting isomorphisms doesn't
hold.
-/
theorem isSheaf_iff_isSheaf_forget (s : A' ⥤ Type max v₁ u₁) [HasLimits A'] [PreservesLimits s]
    [s.ReflectsIsomorphisms] : IsSheaf J P' ↔ IsSheaf J (P' ⋙ s) := by
  have : HasLimitsOfSize.{v₁, max v₁ u₁} A' := hasLimitsOfSizeShrink.{_, _, u₁, 0} A'
  have : PreservesLimitsOfSize.{v₁, max v₁ u₁} s := preservesLimitsOfSizeShrink.{_, 0, _, u₁} s
  apply isSheaf_iff_isSheaf_comp
#align category_theory.presheaf.is_sheaf_iff_is_sheaf_forget CategoryTheory.Presheaf.isSheaf_iff_isSheaf_forget

end Concrete

end Presheaf

end CategoryTheory<|MERGE_RESOLUTION|>--- conflicted
+++ resolved
@@ -692,11 +692,7 @@
   · intro h U X S hS
     rw [Equalizer.Presieve.sheaf_condition]
     refine ⟨?_⟩
-<<<<<<< HEAD
-    refine' isSheafForIsSheafFor' _ _ _ _ _
-=======
     refine isSheafForIsSheafFor' _ _ _ _ ?_
->>>>>>> 20c42930
     letI := preservesSmallestLimitsOfPreservesLimits (coyoneda.obj (op U))
     apply isLimitOfPreserves
     apply Classical.choice (h _ S.arrows _)
