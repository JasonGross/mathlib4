/-
Copyright (c) 2023 Scott Morrison. All rights reserved.
Released under Apache 2.0 license as described in the file LICENSE.
Authors: Scott Morrison
-/
import Mathlib.Logic.UnivLE
import Mathlib.CategoryTheory.EssentialImage
import Mathlib.CategoryTheory.Types

/-!
# Universe inequalities and essential surjectivity of `uliftFunctor`.

We show `UnivLE.{max u v, v} ↔ EssSurj (uliftFunctor.{u, v} : Type v ⥤ Type max u v)`.
-/

open CategoryTheory

universe u v

noncomputable section

<<<<<<< HEAD
theorem UnivLE.ofEssSurj.{u, v} (w : (uliftFunctor.{u, v} : Type v ⥤ Type max u v).EssSurj) :
=======
theorem UnivLE.ofEssSurj (w : (uliftFunctor.{u, v} : Type v ⥤ Type max u v).EssSurj) :
>>>>>>> 59de845a
    UnivLE.{max u v, v} :=
  fun α ↦ by
    obtain ⟨a', ⟨m⟩⟩ := w.mem_essImage α
    exact ⟨a', ⟨(Iso.toEquiv m).symm.trans Equiv.ulift⟩⟩

instance EssSurj.ofUnivLE [UnivLE.{max u v, v}] :
    (uliftFunctor.{u, v} : Type v ⥤ Type max u v).EssSurj where
  mem_essImage α :=
    ⟨Shrink α, ⟨Equiv.toIso (Equiv.ulift.trans (equivShrink α).symm)⟩⟩

<<<<<<< HEAD
theorem UnivLE_iff_essSurj.{u, v} :
    UnivLE.{max u v, v} ↔ (uliftFunctor.{u, v} : Type v ⥤ Type max u v).EssSurj :=
  ⟨fun _ => inferInstance, fun w => UnivLE.ofEssSurj w⟩

instance [UnivLE.{max u v, v}] : uliftFunctor.{u, v}.IsEquivalence :=
  Functor.IsEquivalence.ofFullyFaithfullyEssSurj uliftFunctor
=======
theorem UnivLE_iff_essSurj :
    UnivLE.{max u v, v} ↔ (uliftFunctor.{u, v} : Type v ⥤ Type max u v).EssSurj :=
  ⟨fun _ => inferInstance, fun w => UnivLE.ofEssSurj w⟩

instance [UnivLE.{max u v, v}] : uliftFunctor.{u, v}.IsEquivalence where
>>>>>>> 59de845a

def UnivLE.witness [UnivLE.{max u v, v}] : Type u ⥤ Type v :=
  uliftFunctor.{v, u} ⋙ (uliftFunctor.{u, v}).inv

instance [UnivLE.{max u v, v}] : UnivLE.witness.{u, v}.Faithful :=
  inferInstanceAs <| Functor.Faithful (_ ⋙ _)

instance [UnivLE.{max u v, v}] : UnivLE.witness.{u, v}.Full :=
  inferInstanceAs <| Functor.Full (_ ⋙ _)<|MERGE_RESOLUTION|>--- conflicted
+++ resolved
@@ -19,11 +19,7 @@
 
 noncomputable section
 
-<<<<<<< HEAD
-theorem UnivLE.ofEssSurj.{u, v} (w : (uliftFunctor.{u, v} : Type v ⥤ Type max u v).EssSurj) :
-=======
 theorem UnivLE.ofEssSurj (w : (uliftFunctor.{u, v} : Type v ⥤ Type max u v).EssSurj) :
->>>>>>> 59de845a
     UnivLE.{max u v, v} :=
   fun α ↦ by
     obtain ⟨a', ⟨m⟩⟩ := w.mem_essImage α
@@ -34,20 +30,11 @@
   mem_essImage α :=
     ⟨Shrink α, ⟨Equiv.toIso (Equiv.ulift.trans (equivShrink α).symm)⟩⟩
 
-<<<<<<< HEAD
-theorem UnivLE_iff_essSurj.{u, v} :
-    UnivLE.{max u v, v} ↔ (uliftFunctor.{u, v} : Type v ⥤ Type max u v).EssSurj :=
-  ⟨fun _ => inferInstance, fun w => UnivLE.ofEssSurj w⟩
-
-instance [UnivLE.{max u v, v}] : uliftFunctor.{u, v}.IsEquivalence :=
-  Functor.IsEquivalence.ofFullyFaithfullyEssSurj uliftFunctor
-=======
 theorem UnivLE_iff_essSurj :
     UnivLE.{max u v, v} ↔ (uliftFunctor.{u, v} : Type v ⥤ Type max u v).EssSurj :=
   ⟨fun _ => inferInstance, fun w => UnivLE.ofEssSurj w⟩
 
 instance [UnivLE.{max u v, v}] : uliftFunctor.{u, v}.IsEquivalence where
->>>>>>> 59de845a
 
 def UnivLE.witness [UnivLE.{max u v, v}] : Type u ⥤ Type v :=
   uliftFunctor.{v, u} ⋙ (uliftFunctor.{u, v}).inv
