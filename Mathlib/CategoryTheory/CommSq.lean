--- conflicted
+++ resolved
@@ -76,34 +76,10 @@
   ⟨by rw [Iso.comp_inv_eq, Category.assoc, Iso.eq_inv_comp, p.w]⟩
 
 theorem horiz_inv {f : W ≅ X} {i : Y ≅ Z} (p : CommSq f.hom g h i.hom) :
-<<<<<<< HEAD
-<<<<<<< HEAD
-<<<<<<< HEAD
-=======
->>>>>>> 5b96848c
     CommSq f.inv h g i.inv :=
   flip (vert_inv (flip p))
 
 /-- The horizontal composition of two commutative squares as below is a commutative square.
-<<<<<<< HEAD
-<<<<<<< HEAD
-=======
-    CommSq f.inv h g i.inv := flip (vert_inv (flip p))
-=======
-    CommSq f.inv h g i.inv :=
-  flip (vert_inv (flip p))
->>>>>>> a435f4ca4f (formatting)
-
-<<<<<<< HEAD
-/-- The composite of two commutative squares as below is commutative.
->>>>>>> 6117a97cf0 (horizontal inv)
-=======
-/-- The composite of two commutative squares as below is a commutative square.
->>>>>>> 48ef93f625 (comment fix)
-=======
->>>>>>> 53312b2607 (comment fix)
-=======
->>>>>>> 5b96848c
 ```
   W ---f---> X ---f'--> X'
   |          |          |
@@ -114,64 +90,10 @@
 
 ```
 -/
-<<<<<<< HEAD
-<<<<<<< HEAD
-<<<<<<< HEAD
-<<<<<<< HEAD
 lemma horiz_comp {W X X' Y Z Z' : C} {f : W ⟶ X} {f' : X ⟶ X'} {g : W ⟶ Y} {h : X ⟶ Z}
     {h' : X' ⟶ Z'} {i : Y ⟶ Z} {i' : Z ⟶ Z'} (hsq₁ : CommSq f g h i) (hsq₂ : CommSq f' h h' i') :
     CommSq (f ≫ f') g h' (i ≫ i') :=
   ⟨by rw [← Category.assoc, Category.assoc, ← hsq₁.w, hsq₂.w, Category.assoc]⟩
-=======
-lemma CommSq_comp {W X X' Y Z Z' : C} {f : W ⟶ X} {f' : X ⟶ X'} {g : W ⟶ Y} {h : X ⟶ Z}
-    {h' : X' ⟶ Z'} {i : Y ⟶ Z} {i' : Z ⟶ Z'} (hsq₁ : CommSq f g h i) (hsq₂ : CommSq f' h h' i') :
-    CommSq (f ≫ f') g h' (i ≫ i') :=
-  ⟨by rw [←Category.assoc, Category.assoc, ← hsq₁.w, hsq₂.w, Category.assoc]⟩
->>>>>>> 7729a41ede (fixing linter complaints)
-
-<<<<<<< HEAD
-/-- The vertical composition of two commutative squares as below is a commutative square.
-```
-  W ---f---> X
-  |          |
-  g          h
-  |          |
-  v          v
-  Y ---i---> Z
-  |          |
-  g'         h'
-  |          |
-  v          v
-  Y'---i'--> Z'
-
-```
--/
-lemma vert_comp {W X Y Y' Z Z' : C} {f : W ⟶ X} {g : W ⟶ Y} {g' : Y ⟶ Y'} {h : X ⟶ Z}
-    {h' : Z ⟶ Z'} {i : Y ⟶ Z} {i' : Y' ⟶ Z'} (hsq₁ : CommSq f g h i) (hsq₂ : CommSq i g' h' i') :
-    CommSq f (g ≫ g') (h ≫ h') i' :=
-  flip (horiz_comp (flip hsq₁) (flip hsq₂))
-=======
-/-- If the vertical morphisms of a commutative square are isomorphism, then we
-  also get a commutative square by replacing them with there inverses -/
-lemma CommSq_of_CommSq_of_vertical_isos (f : W ⟶ X) (i : Y ⟶ Z) (g : W ≅ Y) (h : X ≅ Z)
-    (hcomm : CommSq f g.hom h.hom i) : CommSq i g.inv h.inv f :=
-  ⟨by rw [Iso.comp_inv_eq, Category.assoc, Iso.eq_inv_comp]; exact hcomm.w.symm⟩
->>>>>>> cc0484c5ae (proof golf)
-=======
-lemma comp {W X X' Y Z Z' : C} {f : W ⟶ X} {f' : X ⟶ X'} {g : W ⟶ Y} {h : X ⟶ Z}
-=======
-lemma horiz_comp {W X X' Y Z Z' : C} {f : W ⟶ X} {f' : X ⟶ X'} {g : W ⟶ Y} {h : X ⟶ Z}
->>>>>>> fec997ca37 (vertical composition)
-    {h' : X' ⟶ Z'} {i : Y ⟶ Z} {i' : Z ⟶ Z'} (hsq₁ : CommSq f g h i) (hsq₂ : CommSq f' h h' i') :
-    CommSq (f ≫ f') g h' (i ≫ i') :=
-  ⟨by rw [← Category.assoc, Category.assoc, ← hsq₁.w, hsq₂.w, Category.assoc]⟩
->>>>>>> 6117a97cf0 (horizontal inv)
-=======
-lemma horiz_comp {W X X' Y Z Z' : C} {f : W ⟶ X} {f' : X ⟶ X'} {g : W ⟶ Y} {h : X ⟶ Z}
-    {h' : X' ⟶ Z'} {i : Y ⟶ Z} {i' : Z ⟶ Z'} (hsq₁ : CommSq f g h i) (hsq₂ : CommSq f' h h' i') :
-    CommSq (f ≫ f') g h' (i ≫ i') :=
-  ⟨by rw [← Category.assoc, Category.assoc, ← hsq₁.w, hsq₂.w, Category.assoc]⟩
->>>>>>> 5b96848c
 
 /-- The vertical composition of two commutative squares as below is a commutative square.
 ```
