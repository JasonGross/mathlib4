/-
Copyright (c) 2017 Kim Morrison. All rights reserved.
Released under Apache 2.0 license as described in the file LICENSE.
Authors: Stephen Morgan, Kim Morrison
-/
import Mathlib.CategoryTheory.Functor.Const
import Mathlib.CategoryTheory.Opposites
import Mathlib.Data.Prod.Basic

/-!
# Cartesian products of categories

We define the category instance on `C × D` when `C` and `D` are categories.

We define:
* `sectl C Z` : the functor `C ⥤ C × D` given by `X ↦ ⟨X, Z⟩`
* `sectr Z D` : the functor `D ⥤ C × D` given by `Y ↦ ⟨Z, Y⟩`
* `fst`       : the functor `⟨X, Y⟩ ↦ X`
* `snd`       : the functor `⟨X, Y⟩ ↦ Y`
* `swap`      : the functor `C × D ⥤ D × C` given by `⟨X, Y⟩ ↦ ⟨Y, X⟩`
    (and the fact this is an equivalence)

We further define `evaluation : C ⥤ (C ⥤ D) ⥤ D` and `evaluationUncurried : C × (C ⥤ D) ⥤ D`,
and products of functors and natural transformations, written `F.prod G` and `α.prod β`.
-/


namespace CategoryTheory

-- declare the `v`'s first; see `CategoryTheory.Category` for an explanation
universe v₁ v₂ v₃ v₄ u₁ u₂ u₃ u₄

section

variable (C : Type u₁) [Category.{v₁} C] (D : Type u₂) [Category.{v₂} D]

-- the generates simp lemmas like `id_fst` and `comp_snd`
/-- `prod C D` gives the cartesian product of two categories.

See <https://stacks.math.columbia.edu/tag/001K>.
-/
@[simps (config := { notRecursive := [] }) Hom id_fst id_snd comp_fst comp_snd]
instance prod : Category.{max v₁ v₂} (C × D) where
  Hom X Y := (X.1 ⟶ Y.1) × (X.2 ⟶ Y.2)
  id X := ⟨𝟙 X.1, 𝟙 X.2⟩
  comp f g := (f.1 ≫ g.1, f.2 ≫ g.2)

/-- Two rfl lemmas that cannot be generated by `@[simps]`. -/
@[simp]
theorem prod_id (X : C) (Y : D) : 𝟙 (X, Y) = (𝟙 X, 𝟙 Y) :=
  rfl

@[simp]
theorem prod_comp {P Q R : C} {S T U : D} (f : (P, S) ⟶ (Q, T)) (g : (Q, T) ⟶ (R, U)) :
    f ≫ g = (f.1 ≫ g.1, f.2 ≫ g.2) :=
  rfl

theorem isIso_prod_iff {P Q : C} {S T : D} {f : (P, S) ⟶ (Q, T)} :
    IsIso f ↔ IsIso f.1 ∧ IsIso f.2 := by
  constructor
  · rintro ⟨g, hfg, hgf⟩
    simp? at hfg hgf says simp only [prod_Hom, prod_comp, prod_id, Prod.mk.injEq] at hfg hgf
    rcases hfg with ⟨hfg₁, hfg₂⟩
    rcases hgf with ⟨hgf₁, hgf₂⟩
    exact ⟨⟨⟨g.1, hfg₁, hgf₁⟩⟩, ⟨⟨g.2, hfg₂, hgf₂⟩⟩⟩
  · rintro ⟨⟨g₁, hfg₁, hgf₁⟩, ⟨g₂, hfg₂, hgf₂⟩⟩
    dsimp at hfg₁ hgf₁ hfg₂ hgf₂
    refine ⟨⟨(g₁, g₂), ?_, ?_⟩⟩
    repeat { simp; constructor; assumption; assumption }

section

variable {C D}

/-- The isomorphism between `(X.1, X.2)` and `X`. -/
@[simps]
def prod.etaIso (X : C × D) : (X.1, X.2) ≅ X where
  hom := (𝟙 _, 𝟙 _)
  inv := (𝟙 _, 𝟙 _)

/-- Construct an isomorphism in `C × D` out of two isomorphisms in `C` and `D`. -/
@[simps]
def Iso.prod {P Q : C} {S T : D} (f : P ≅ Q) (g : S ≅ T) : (P, S) ≅ (Q, T) where
  hom := (f.hom, g.hom)
  inv := (f.inv, g.inv)

end

end

section

variable (C : Type u₁) [Category.{v₁} C] (D : Type u₁) [Category.{v₁} D]

/-- `Category.uniformProd C D` is an additional instance specialised so both factors have the same
universe levels. This helps typeclass resolution.
-/
instance uniformProd : Category (C × D) :=
  CategoryTheory.prod C D

end

-- Next we define the natural functors into and out of product categories. For now this doesn't
-- address the universal properties.
namespace Prod

/-- `sectl C Z` is the functor `C ⥤ C × D` given by `X ↦ (X, Z)`. -/
@[simps]
def sectl (C : Type u₁) [Category.{v₁} C] {D : Type u₂} [Category.{v₂} D] (Z : D) : C ⥤ C × D where
  obj X := (X, Z)
  map f := (f, 𝟙 Z)

/-- `sectr Z D` is the functor `D ⥤ C × D` given by `Y ↦ (Z, Y)` . -/
@[simps]
def sectr {C : Type u₁} [Category.{v₁} C] (Z : C) (D : Type u₂) [Category.{v₂} D] : D ⥤ C × D where
  obj X := (Z, X)
  map f := (𝟙 Z, f)

variable (C : Type u₁) [Category.{v₁} C] (D : Type u₂) [Category.{v₂} D]

/-- `fst` is the functor `(X, Y) ↦ X`. -/
@[simps]
def fst : C × D ⥤ C where
  obj X := X.1
  map f := f.1

/-- `snd` is the functor `(X, Y) ↦ Y`. -/
@[simps]
def snd : C × D ⥤ D where
  obj X := X.2
  map f := f.2

/-- The functor swapping the factors of a cartesian product of categories, `C × D ⥤ D × C`. -/
@[simps]
def swap : C × D ⥤ D × C where
  obj X := (X.2, X.1)
  map f := (f.2, f.1)

/-- Swapping the factors of a cartesian product of categories twice is naturally isomorphic
to the identity functor.
-/
@[simps]
def symmetry : swap C D ⋙ swap D C ≅ 𝟭 (C × D) where
  hom := { app := fun X => 𝟙 X }
  inv := { app := fun X => 𝟙 X }

/-- The equivalence, given by swapping factors, between `C × D` and `D × C`.
-/
@[simps]
def braiding : C × D ≌ D × C where
  functor := swap C D
  inverse := swap D C
  unitIso := Iso.refl _
  counitIso := Iso.refl _

instance swapIsEquivalence : (swap C D).IsEquivalence :=
  (by infer_instance : (braiding C D).functor.IsEquivalence)

end Prod

section

variable (C : Type u₁) [Category.{v₁} C] (D : Type u₂) [Category.{v₂} D]

/-- The "evaluation at `X`" functor, such that
`(evaluation.obj X).obj F = F.obj X`,
which is functorial in both `X` and `F`.
-/
@[simps]
def evaluation : C ⥤ (C ⥤ D) ⥤ D where
  obj X :=
    { obj := fun F => F.obj X
      map := fun α => α.app X }
  map {_} {_} f :=
    { app := fun F => F.map f
      naturality := fun {_} {_} α => Eq.symm (α.naturality f) }

/-- The "evaluation of `F` at `X`" functor,
as a functor `C × (C ⥤ D) ⥤ D`.
-/
@[simps]
def evaluationUncurried : C × (C ⥤ D) ⥤ D where
  obj p := p.2.obj p.1
  map := fun {x} {y} f => x.2.map f.1 ≫ f.2.app y.1
  map_comp := fun {X} {Y} {Z} f g => by
    cases g; cases f; cases Z; cases Y; cases X
    simp only [prod_comp, NatTrans.comp_app, Functor.map_comp, Category.assoc]
    rw [← NatTrans.comp_app, NatTrans.naturality, NatTrans.comp_app, Category.assoc,
      NatTrans.naturality]

variable {C}

/-- The constant functor followed by the evaluation functor is just the identity. -/
@[simps!]
def Functor.constCompEvaluationObj (X : C) : Functor.const C ⋙ (evaluation C D).obj X ≅ 𝟭 D :=
  NatIso.ofComponents fun _ => Iso.refl _

end

variable {A : Type u₁} [Category.{v₁} A] {B : Type u₂} [Category.{v₂} B] {C : Type u₃}
  [Category.{v₃} C] {D : Type u₄} [Category.{v₄} D]

namespace Functor

/-- The cartesian product of two functors. -/
@[simps]
def prod (F : A ⥤ B) (G : C ⥤ D) : A × C ⥤ B × D where
  obj X := (F.obj X.1, G.obj X.2)
  map f := (F.map f.1, G.map f.2)

/- Because of limitations in Lean 3's handling of notations, we do not setup a notation `F × G`.
   You can use `F.prod G` as a "poor man's infix", or just write `functor.prod F G`. -/
/-- Similar to `prod`, but both functors start from the same category `A` -/
@[simps]
def prod' (F : A ⥤ B) (G : A ⥤ C) : A ⥤ B × C where
  obj a := (F.obj a, G.obj a)
  map f := (F.map f, G.map f)

/-- The product `F.prod' G` followed by projection on the first component is isomorphic to `F` -/
@[simps!]
def prod'CompFst (F : A ⥤ B) (G : A ⥤ C) : F.prod' G ⋙ CategoryTheory.Prod.fst B C ≅ F :=
  NatIso.ofComponents fun _ => Iso.refl _

/-- The product `F.prod' G` followed by projection on the second component is isomorphic to `G` -/
@[simps!]
def prod'CompSnd (F : A ⥤ B) (G : A ⥤ C) : F.prod' G ⋙ CategoryTheory.Prod.snd B C ≅ G :=
  NatIso.ofComponents fun _ => Iso.refl _

section

variable (C)

/-- The diagonal functor. -/
def diag : C ⥤ C × C :=
  (𝟭 C).prod' (𝟭 C)

@[simp]
theorem diag_obj (X : C) : (diag C).obj X = (X, X) :=
  rfl

@[simp]
theorem diag_map {X Y : C} (f : X ⟶ Y) : (diag C).map f = (f, f) :=
  rfl

end

end Functor

namespace NatTrans

/-- The cartesian product of two natural transformations. -/
@[simps]
def prod {F G : A ⥤ B} {H I : C ⥤ D} (α : F ⟶ G) (β : H ⟶ I) : F.prod H ⟶ G.prod I where
  app X := (α.app X.1, β.app X.2)
  naturality {X} {Y} f := by
    cases X; cases Y
    simp only [Functor.prod_map, prod_comp]
    rw [Prod.mk.inj_iff]
    constructor
    repeat {rw [naturality]}

/- Again, it is inadvisable in Lean 3 to setup a notation `α × β`;
   use instead `α.prod β` or `NatTrans.prod α β`. -/
end NatTrans

/-- The cartesian product functor between functor categories -/
@[simps]
def prodFunctor : (A ⥤ B) × (C ⥤ D) ⥤ A × C ⥤ B × D where
  obj FG := FG.1.prod FG.2
  map nm := NatTrans.prod nm.1 nm.2

namespace NatIso

/-- The cartesian product of two natural isomorphisms. -/
@[simps]
def prod {F F' : A ⥤ B} {G G' : C ⥤ D} (e₁ : F ≅ F') (e₂ : G ≅ G') :
    F.prod G ≅ F'.prod G' where
  hom := NatTrans.prod e₁.hom e₂.hom
  inv := NatTrans.prod e₁.inv e₂.inv

end NatIso

namespace Equivalence

/-- The cartesian product of two equivalences of categories. -/
@[simps]
def prod (E₁ : A ≌ B) (E₂ : C ≌ D) : A × C ≌ B × D where
  functor := E₁.functor.prod E₂.functor
  inverse := E₁.inverse.prod E₂.inverse
  unitIso := NatIso.prod E₁.unitIso E₂.unitIso
  counitIso := NatIso.prod E₁.counitIso E₂.counitIso

end Equivalence

/-- `F.flip` composed with evaluation is the same as evaluating `F`. -/
@[simps!]
def flipCompEvaluation (F : A ⥤ B ⥤ C) (a) : F.flip ⋙ (evaluation _ _).obj a ≅ F.obj a :=
<<<<<<< HEAD
  NatIso.ofComponents fun _ => eqToIso rfl
=======
  NatIso.ofComponents fun b => Iso.refl _

theorem flip_comp_evaluation (F : A ⥤ B ⥤ C) (a) : F.flip ⋙ (evaluation _ _).obj a = F.obj a :=
  rfl

/-- `F` composed with evaluation is the same as evaluating `F.flip`. -/
@[simps!]
def compEvaluation (F : A ⥤ B ⥤ C) (b) : F ⋙ (evaluation _ _).obj b ≅ F.flip.obj b :=
  NatIso.ofComponents fun a => Iso.refl _

theorem comp_evaluation (F : A ⥤ B ⥤ C) (b) : F ⋙ (evaluation _ _).obj b = F.flip.obj b :=
  rfl
>>>>>>> e553fb08

variable (A B C)

/-- The forward direction for `functorProdFunctorEquiv` -/
@[simps]
def prodFunctorToFunctorProd : (A ⥤ B) × (A ⥤ C) ⥤ A ⥤ B × C where
  obj F := F.1.prod' F.2
  map f := { app := fun X => (f.1.app X, f.2.app X) }

/-- The backward direction for `functorProdFunctorEquiv` -/
@[simps]
def functorProdToProdFunctor : (A ⥤ B × C) ⥤ (A ⥤ B) × (A ⥤ C) where
  obj F := ⟨F ⋙ CategoryTheory.Prod.fst B C, F ⋙ CategoryTheory.Prod.snd B C⟩
  map α :=
    ⟨{  app := fun X => (α.app X).1
        naturality := fun X Y f => by
          simp only [Functor.comp_map, Prod.fst_map, ← prod_comp_fst, α.naturality] },
      { app := fun X => (α.app X).2
        naturality := fun X Y f => by
          simp only [Functor.comp_map, Prod.snd_map, ← prod_comp_snd, α.naturality] }⟩

/-- The unit isomorphism for `functorProdFunctorEquiv` -/
@[simps!]
def functorProdFunctorEquivUnitIso :
    𝟭 _ ≅ prodFunctorToFunctorProd A B C ⋙ functorProdToProdFunctor A B C :=
  NatIso.ofComponents fun F =>
    (((Functor.prod'CompFst F.fst F.snd).prod (Functor.prod'CompSnd F.fst F.snd)).trans
      (prod.etaIso F)).symm

/-- The counit isomorphism for `functorProdFunctorEquiv` -/
@[simps!]
def functorProdFunctorEquivCounitIso :
    functorProdToProdFunctor A B C ⋙ prodFunctorToFunctorProd A B C ≅ 𝟭 _ :=
  NatIso.ofComponents fun F => NatIso.ofComponents fun X => prod.etaIso (F.obj X)

/-- The equivalence of categories between `(A ⥤ B) × (A ⥤ C)` and `A ⥤ (B × C)` -/
@[simps]
def functorProdFunctorEquiv : (A ⥤ B) × (A ⥤ C) ≌ A ⥤ B × C :=
  { functor := prodFunctorToFunctorProd A B C,
    inverse := functorProdToProdFunctor A B C,
    unitIso := functorProdFunctorEquivUnitIso A B C,
    counitIso := functorProdFunctorEquivCounitIso A B C, }

section Opposite

open Opposite

/-- The equivalence between the opposite of a product and the product of the opposites. -/
@[simps]
def prodOpEquiv : (C × D)ᵒᵖ ≌ Cᵒᵖ × Dᵒᵖ where
  functor :=
    { obj := fun X ↦ ⟨op X.unop.1, op X.unop.2⟩,
      map := fun f ↦ ⟨f.unop.1.op, f.unop.2.op⟩ }
  inverse :=
    { obj := fun ⟨X,Y⟩ ↦ op ⟨X.unop, Y.unop⟩,
      map := fun ⟨f,g⟩ ↦ op ⟨f.unop, g.unop⟩ }
  unitIso := Iso.refl _
  counitIso := Iso.refl _
  functor_unitIso_comp := fun ⟨X, Y⟩ => by
    dsimp
    ext <;> apply Category.id_comp

end Opposite

end CategoryTheory<|MERGE_RESOLUTION|>--- conflicted
+++ resolved
@@ -295,22 +295,7 @@
 /-- `F.flip` composed with evaluation is the same as evaluating `F`. -/
 @[simps!]
 def flipCompEvaluation (F : A ⥤ B ⥤ C) (a) : F.flip ⋙ (evaluation _ _).obj a ≅ F.obj a :=
-<<<<<<< HEAD
   NatIso.ofComponents fun _ => eqToIso rfl
-=======
-  NatIso.ofComponents fun b => Iso.refl _
-
-theorem flip_comp_evaluation (F : A ⥤ B ⥤ C) (a) : F.flip ⋙ (evaluation _ _).obj a = F.obj a :=
-  rfl
-
-/-- `F` composed with evaluation is the same as evaluating `F.flip`. -/
-@[simps!]
-def compEvaluation (F : A ⥤ B ⥤ C) (b) : F ⋙ (evaluation _ _).obj b ≅ F.flip.obj b :=
-  NatIso.ofComponents fun a => Iso.refl _
-
-theorem comp_evaluation (F : A ⥤ B ⥤ C) (b) : F ⋙ (evaluation _ _).obj b = F.flip.obj b :=
-  rfl
->>>>>>> e553fb08
 
 variable (A B C)
 
