--- conflicted
+++ resolved
@@ -96,12 +96,6 @@
 instance compPreservesFiniteProducts (F : C ⥤ D) (G : D ⥤ E)
     [PreservesFiniteProducts F] [PreservesFiniteProducts G] :
     PreservesFiniteProducts (F ⋙ G) where
-<<<<<<< HEAD
-  preserves _ _ := by infer_instance
-
-noncomputable instance (F : C ⥤ D) [PreservesFiniteLimits F] : PreservesFiniteProducts F where
-  preserves _ _ := by infer_instance
-=======
   preserves _ _ := inferInstance
 
 noncomputable instance (F : C ⥤ D) [PreservesFiniteLimits F] : PreservesFiniteProducts F where
@@ -177,7 +171,6 @@
 
 noncomputable instance (F : C ⥤ D) [ReflectsFiniteLimits F] : ReflectsFiniteProducts F where
   reflects _ _ := inferInstance
->>>>>>> 59de845a
 
 /-- A functor is said to preserve finite colimits, if it preserves all colimits of
 shape `J`, where `J : Type` is a finite category.
@@ -329,12 +322,4 @@
 noncomputable instance (F : C ⥤ D) [ReflectsFiniteColimits F] : ReflectsFiniteCoproducts F where
   reflects _ _ := inferInstance
 
-instance compPreservesFiniteCoproducts (F : C ⥤ D) (G : D ⥤ E)
-    [PreservesFiniteCoproducts F] [PreservesFiniteCoproducts G] :
-    PreservesFiniteCoproducts (F ⋙ G) where
-  preserves _ _ := by infer_instance
-
-noncomputable instance (F : C ⥤ D) [PreservesFiniteColimits F] : PreservesFiniteCoproducts F where
-  preserves _ _ := by infer_instance
-
 end CategoryTheory.Limits