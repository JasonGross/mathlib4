--- conflicted
+++ resolved
@@ -170,11 +170,7 @@
   id := id
   comp := comp
 
-<<<<<<< HEAD
-instance {J} {j : J} [ConditionallyCompleteLinearOrderBot J] [WellFoundedLT J] [SuccOrder J]
-=======
 instance {J} {j : J} [PartialOrder J] [OrderBot J] [WellFoundedLT J] [SuccOrder J]
->>>>>>> 970d241d
     {iter₁ iter₂ : Iteration ε j} :
     Subsingleton (iter₁ ⟶ iter₂) where
   allEq f g := by
@@ -182,16 +178,6 @@
     suffices ∀ i hi, f.natTrans.app ⟨i, hi⟩ = g.natTrans.app ⟨i, hi⟩ by
       ext ⟨i, hi⟩ : 2
       apply this
-<<<<<<< HEAD
-    refine fun i => SuccOrder.prelimitRecOn i ?_ ?_ <;>
-    intro j H IH hj
-    · simp [Hom.natTrans_app_succ, IH, (Order.lt_succ_of_not_isMax H).trans_le hj]
-    · obtain rfl | h_bot := eq_or_ne j ⊥
-      · simp only [natTrans_app_zero]
-      · apply (iter₁.isColimit j (Order.isSuccLimit_iff.2 ⟨h_bot, H⟩) hj).hom_ext
-        rintro ⟨k, hk⟩
-        simp [IH k hk]
-=======
     intro i
     induction i using SuccOrder.limitRecOn with
     | hm j H =>
@@ -205,7 +191,6 @@
       apply fun hj ↦ (iter₁.isColimit j H hj).hom_ext ?_
       rintro ⟨k, hk⟩
       simp [IH k hk]
->>>>>>> 970d241d
 
 end Hom
 
