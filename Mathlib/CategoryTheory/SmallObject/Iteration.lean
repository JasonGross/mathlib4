--- conflicted
+++ resolved
@@ -121,11 +121,7 @@
 
 end
 
-<<<<<<< HEAD
-variable [OrderBot J] [SuccOrder J] (iter₁ iter₂ iter₃ : Φ.Iteration ε j)
-=======
-variable (iter₁ iter₂ : Φ.Iteration ε j)
->>>>>>> 557ff74a
+variable [OrderBot J] [SuccOrder J] (iter₁ iter₂ : Φ.Iteration ε j)
 
 /-- A morphism between two objects `iter₁` and `iter₂` in the
 category `Φ.Iteration ε j` of `j`th iterations of a functor `Φ`
