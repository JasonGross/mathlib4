/-
Copyright (c) 2020 Kim Morrison. All rights reserved.
Released under Apache 2.0 license as described in the file LICENSE.
Authors: Kim Morrison
-/
import Mathlib.CategoryTheory.Monoidal.Braided.Basic
import Mathlib.CategoryTheory.Monoidal.Mon_

/-!
# The category of commutative monoids in a braided monoidal category.
-/


universe v₁ v₂ u₁ u₂ u

open CategoryTheory MonoidalCategory Mon_Class

variable (C : Type u₁) [Category.{v₁} C] [MonoidalCategory.{v₁} C] [BraidedCategory.{v₁} C]

/-- A commutative monoid object internal to a monoidal category.
-/
structure CommMon_ extends Mon_ C where
  mul_comm : (β_ X X).hom ≫ μ = μ := by aesop_cat

attribute [reassoc (attr := simp)] CommMon_.mul_comm

namespace CommMon_

/-- The trivial commutative monoid object. We later show this is initial in `CommMon_ C`.
-/
@[simps!]
def trivial : CommMon_ C :=
  { Mon_.trivial C with mul_comm := by dsimp; rw [braiding_leftUnitor, unitors_equal] }

instance : Inhabited (CommMon_ C) :=
  ⟨trivial C⟩

variable {C}
variable {M : CommMon_ C}

instance : Category (CommMon_ C) :=
  InducedCategory.category CommMon_.toMon_

@[simp]
theorem id_hom (A : CommMon_ C) : Mon_Hom.hom (𝟙 A) = 𝟙 A.X :=
  rfl

@[simp]
theorem comp_hom {R S T : CommMon_ C} (f : R ⟶ S) (g : S ⟶ T) :
    Mon_Hom.hom (f ≫ g) = f.hom ≫ g.hom :=
  rfl

<<<<<<< HEAD
-- Porting note (#5229): added because `Mon_Hom.ext` is not triggered automatically
-- for morphisms in `CommMon_ C`
=======
>>>>>>> 1ef8dd30
@[ext]
lemma hom_ext {A B : CommMon_ C} (f g : A ⟶ B) (h : f.hom = g.hom) : f = g :=
  Mon_Hom.ext h

-- Porting note (#10688): the following two lemmas `id'` and `comp'`
-- have been added to ease automation;
@[simp]
lemma id' (A : CommMon_ C) : (𝟙 A : A.toMon_ ⟶ A.toMon_) = 𝟙 (A.toMon_) := rfl

@[simp]
lemma comp' {A₁ A₂ A₃ : CommMon_ C} (f : A₁ ⟶ A₂) (g : A₂ ⟶ A₃) :
    ((f ≫ g : A₁ ⟶ A₃) : A₁.toMon_ ⟶ A₃.toMon_) = @CategoryStruct.comp (Mon_ C) _ _ _ _ f g := rfl

section

variable (C)

/-- The forgetful functor from commutative monoid objects to monoid objects. -/
def forget₂Mon_ : CommMon_ C ⥤ Mon_ C :=
  inducedFunctor CommMon_.toMon_

instance (A : CommMon_ C) : Mon_Class ((forget₂Mon_ C).obj A).X :=
  inferInstanceAs <| Mon_Class A.X

-- Porting note: no delta derive handler, see https://github.com/leanprover-community/mathlib4/issues/5020
instance : (forget₂Mon_ C).Full := InducedCategory.full _
instance : (forget₂Mon_ C).Faithful := InducedCategory.faithful _

@[simp]
theorem forget₂_Mon_obj_one (A : CommMon_ C) : η[((forget₂Mon_ C).obj A).X] = η[A.X] :=
  rfl

@[simp]
theorem forget₂_Mon_obj_mul (A : CommMon_ C) : μ[((forget₂Mon_ C).obj A).X] = μ[A.X] :=
  rfl

@[simp]
theorem forget₂_Mon_map_hom {A B : CommMon_ C} (f : A ⟶ B) : ((forget₂Mon_ C).map f).hom = f.hom :=
  rfl

end

instance uniqueHomFromTrivial (A : CommMon_ C) : Unique (trivial C ⟶ A) :=
  Mon_.uniqueHomFromTrivial A.toMon_

open CategoryTheory.Limits

instance : HasInitial (CommMon_ C) :=
  hasInitial_of_unique (trivial C)

end CommMon_

namespace CategoryTheory.LaxBraidedFunctor

variable {C} {D : Type u₂} [Category.{v₂} D] [MonoidalCategory.{v₂} D] [BraidedCategory.{v₂} D]

/-- A lax braided functor takes commutative monoid objects to commutative monoid objects.

That is, a lax braided functor `F : C ⥤ D` induces a functor `CommMon_ C ⥤ CommMon_ D`.
-/
@[simps!]
def mapCommMon (F : LaxBraidedFunctor C D) : CommMon_ C ⥤ CommMon_ D where
  obj A :=
    { F.toLaxMonoidalFunctor.mapMon.obj A.toMon_ with
      mul_comm := by
        dsimp
        have := F.braided
        slice_lhs 1 2 => rw [← this]
        slice_lhs 2 3 => rw [← CategoryTheory.Functor.map_comp, A.mul_comm] }
  map f := F.toLaxMonoidalFunctor.mapMon.map f

variable (C) (D)

-- Porting note (#10688): added @[simps] to ease automation
/-- `mapCommMon` is functorial in the lax braided functor. -/
@[simps]
def mapCommMonFunctor : LaxBraidedFunctor C D ⥤ CommMon_ C ⥤ CommMon_ D where
  obj := mapCommMon
  map α :=
    { app := fun A => { hom := α.app A.X }
      naturality := by intros; ext; simp }

end CategoryTheory.LaxBraidedFunctor

namespace CommMon_

open CategoryTheory.LaxBraidedFunctor

namespace EquivLaxBraidedFunctorPUnit

/-- Implementation of `CommMon_.equivLaxBraidedFunctorPUnit`. -/
@[simps]
def laxBraidedToCommMon : LaxBraidedFunctor (Discrete PUnit.{u + 1}) C ⥤ CommMon_ C where
  obj F := (F.mapCommMon : CommMon_ _ ⥤ CommMon_ C).obj (trivial (Discrete PUnit.{u+1}))
  map α := ((mapCommMonFunctor (Discrete PUnit.{u+1}) C).map α).app _

/-- Implementation of `CommMon_.equivLaxBraidedFunctorPunit`. -/
@[simps]
def commMonToLaxBraided : CommMon_ C ⥤ LaxBraidedFunctor (Discrete PUnit.{u + 1}) C where
  obj A :=
    { obj := fun _ => A.X
      map := fun _ => 𝟙 _
      «ε» := η
      «μ» := fun _ _ => μ
      map_id := fun _ => rfl
      map_comp := fun _ _ => (Category.id_comp (𝟙 A.X)).symm }
  map f :=
    { app := fun _ => f.hom
      naturality := fun _ _ _ => by dsimp; rw [Category.id_comp, Category.comp_id]
      unit := Mon_Hom.one_hom f
      tensor := fun _ _ => Mon_Hom.mul_hom f }

/-- Implementation of `CommMon_.equivLaxBraidedFunctorPUnit`. -/
@[simps!]
def unitIso :
    𝟭 (LaxBraidedFunctor (Discrete PUnit.{u + 1}) C) ≅
      laxBraidedToCommMon C ⋙ commMonToLaxBraided C :=
  NatIso.ofComponents
    (fun F =>
      LaxBraidedFunctor.mkIso
        (MonoidalNatIso.ofComponents
          (fun _ => F.toLaxMonoidalFunctor.toFunctor.mapIso (eqToIso (by ext)))
          (by rintro ⟨⟩ ⟨⟩ f; aesop_cat) (by aesop_cat) (by aesop_cat)))

theorem counitIso_one (F : CommMon_ C) :
    η[((commMonToLaxBraided C ⋙ laxBraidedToCommMon C).obj F).X] = η ≫ 𝟙 F.X := rfl

theorem counitIso_one_mul (F : CommMon_ C) :
    μ[((commMonToLaxBraided C ⋙ laxBraidedToCommMon C).obj F).X] = μ ≫ 𝟙 F.X := rfl

attribute [local simp] counitIso_one counitIso_one_mul in
/-- Implementation of `CommMon_.equivLaxBraidedFunctorPUnit`. -/
@[simps!]
def counitIso : commMonToLaxBraided C ⋙ laxBraidedToCommMon C ≅ 𝟭 (CommMon_ C) :=
  NatIso.ofComponents
    (fun F =>
      { hom := { hom := 𝟙 _ }
        inv := { hom := 𝟙 _ } })

end EquivLaxBraidedFunctorPUnit

open EquivLaxBraidedFunctorPUnit

/-- Commutative monoid objects in `C` are "just" braided lax monoidal functors from the trivial
braided monoidal category to `C`.
-/
@[simps]
def equivLaxBraidedFunctorPUnit : LaxBraidedFunctor (Discrete PUnit.{u + 1}) C ≌ CommMon_ C where
  functor := laxBraidedToCommMon C
  inverse := commMonToLaxBraided C
  unitIso := unitIso C
  counitIso := counitIso C

end CommMon_<|MERGE_RESOLUTION|>--- conflicted
+++ resolved
@@ -50,11 +50,6 @@
     Mon_Hom.hom (f ≫ g) = f.hom ≫ g.hom :=
   rfl
 
-<<<<<<< HEAD
--- Porting note (#5229): added because `Mon_Hom.ext` is not triggered automatically
--- for morphisms in `CommMon_ C`
-=======
->>>>>>> 1ef8dd30
 @[ext]
 lemma hom_ext {A B : CommMon_ C} (f g : A ⟶ B) (h : f.hom = g.hom) : f = g :=
   Mon_Hom.ext h
