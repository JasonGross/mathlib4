/-
Copyright (c) 2021 Markus Himmel. All rights reserved.
Released under Apache 2.0 license as described in the file LICENSE.
Authors: Markus Himmel
-/
import Mathlib.CategoryTheory.Monoidal.Functor

/-!
# The free monoidal category over a type

Given a type `C`, the free monoidal category over `C` has as objects formal expressions built from
(formal) tensor products of terms of `C` and a formal unit. Its morphisms are compositions and
tensor products of identities, unitors and associators.

In this file, we construct the free monoidal category and prove that it is a monoidal category. If
`D` is a monoidal category, we construct the functor `FreeMonoidalCategory C ⥤ D` associated to
a function `C → D`.

The free monoidal category has two important properties: it is a groupoid and it is thin. The former
is obvious from the construction, and the latter is what is commonly known as the monoidal coherence
theorem. Both of these properties are proved in the file `Coherence.lean`.

-/


universe v' u u'

namespace CategoryTheory

open MonoidalCategory

variable {C : Type u}

section

variable (C)

/--
Given a type `C`, the free monoidal category over `C` has as objects formal expressions built from
(formal) tensor products of terms of `C` and a formal unit. Its morphisms are compositions and
tensor products of identities, unitors and associators.
-/
inductive FreeMonoidalCategory : Type u
  | of : C → FreeMonoidalCategory
  | unit : FreeMonoidalCategory
  | tensor : FreeMonoidalCategory → FreeMonoidalCategory → FreeMonoidalCategory
  deriving Inhabited

end

local notation "F" => FreeMonoidalCategory

namespace FreeMonoidalCategory

attribute [nolint simpNF] unit.sizeOf_spec tensor.injEq tensor.sizeOf_spec

/-- Formal compositions and tensor products of identities, unitors and associators. The morphisms
    of the free monoidal category are obtained as a quotient of these formal morphisms by the
    relations defining a monoidal category. -/
-- Porting note(#5171): linter not ported yet
-- @[nolint has_nonempty_instance]
inductive Hom : F C → F C → Type u
  | id (X) : Hom X X
  | α_hom (X Y Z : F C) : Hom ((X.tensor Y).tensor Z) (X.tensor (Y.tensor Z))
  | α_inv (X Y Z : F C) : Hom (X.tensor (Y.tensor Z)) ((X.tensor Y).tensor Z)
  | l_hom (X) : Hom (unit.tensor X) X
  | l_inv (X) : Hom X (unit.tensor X)
  | ρ_hom (X : F C) : Hom (X.tensor unit) X
  | ρ_inv (X : F C) : Hom X (X.tensor unit)
  | comp {X Y Z} (f : Hom X Y) (g : Hom Y Z) : Hom X Z
  | whiskerLeft (X : F C) {Y₁ Y₂} (f : Hom Y₁ Y₂) : Hom (X.tensor Y₁) (X.tensor Y₂)
  | whiskerRight {X₁ X₂} (f : Hom X₁ X₂) (Y : F C) : Hom (X₁.tensor Y) (X₂.tensor Y)
  | tensor {W X Y Z} (f : Hom W Y) (g : Hom X Z) : Hom (W.tensor X) (Y.tensor Z)

local infixr:10 " ⟶ᵐ " => Hom

/-- The morphisms of the free monoidal category satisfy 21 relations ensuring that the resulting
    category is in fact a category and that it is monoidal. -/
inductive HomEquiv : ∀ {X Y : F C}, (X ⟶ᵐ Y) → (X ⟶ᵐ Y) → Prop
  | refl {X Y} (f : X ⟶ᵐ Y) : HomEquiv f f
  | symm {X Y} (f g : X ⟶ᵐ Y) : HomEquiv f g → HomEquiv g f
  | trans {X Y} {f g h : X ⟶ᵐ Y} : HomEquiv f g → HomEquiv g h → HomEquiv f h
  | comp {X Y Z} {f f' : X ⟶ᵐ Y} {g g' : Y ⟶ᵐ Z} :
      HomEquiv f f' → HomEquiv g g' → HomEquiv (f.comp g) (f'.comp g')
  | whiskerLeft (X) {Y Z} (f f' : Y ⟶ᵐ Z) :
      HomEquiv f f' → HomEquiv (f.whiskerLeft X) (f'.whiskerLeft X)
  | whiskerRight {Y Z} (f f' : Y ⟶ᵐ Z) (X) :
      HomEquiv f f' → HomEquiv (f.whiskerRight X) (f'.whiskerRight X)
  | tensor {W X Y Z} {f f' : W ⟶ᵐ X} {g g' : Y ⟶ᵐ Z} :
      HomEquiv f f' → HomEquiv g g' → HomEquiv (f.tensor g) (f'.tensor g')
  | tensorHom_def {X₁ Y₁ X₂ Y₂} (f : X₁ ⟶ᵐ Y₁) (g : X₂ ⟶ᵐ Y₂) :
      HomEquiv (f.tensor g) ((f.whiskerRight X₂).comp (g.whiskerLeft Y₁))
  | comp_id {X Y} (f : X ⟶ᵐ Y) : HomEquiv (f.comp (Hom.id _)) f
  | id_comp {X Y} (f : X ⟶ᵐ Y) : HomEquiv ((Hom.id _).comp f) f
  | assoc {X Y U V : F C} (f : X ⟶ᵐ U) (g : U ⟶ᵐ V) (h : V ⟶ᵐ Y) :
      HomEquiv ((f.comp g).comp h) (f.comp (g.comp h))
  | tensor_id {X Y} : HomEquiv ((Hom.id X).tensor (Hom.id Y)) (Hom.id _)
  | tensor_comp {X₁ Y₁ Z₁ X₂ Y₂ Z₂ : F C} (f₁ : X₁ ⟶ᵐ Y₁) (f₂ : X₂ ⟶ᵐ Y₂) (g₁ : Y₁ ⟶ᵐ Z₁)
      (g₂ : Y₂ ⟶ᵐ Z₂) :
    HomEquiv ((f₁.comp g₁).tensor (f₂.comp g₂)) ((f₁.tensor f₂).comp (g₁.tensor g₂))
  | whiskerLeft_id (X Y) : HomEquiv ((Hom.id Y).whiskerLeft X) (Hom.id (X.tensor Y))
  | id_whiskerRight (X Y) : HomEquiv ((Hom.id X).whiskerRight Y) (Hom.id (X.tensor Y))
  | α_hom_inv {X Y Z} : HomEquiv ((Hom.α_hom X Y Z).comp (Hom.α_inv X Y Z)) (Hom.id _)
  | α_inv_hom {X Y Z} : HomEquiv ((Hom.α_inv X Y Z).comp (Hom.α_hom X Y Z)) (Hom.id _)
  | associator_naturality {X₁ X₂ X₃ Y₁ Y₂ Y₃} (f₁ : X₁ ⟶ᵐ Y₁) (f₂ : X₂ ⟶ᵐ Y₂) (f₃ : X₃ ⟶ᵐ Y₃) :
      HomEquiv (((f₁.tensor f₂).tensor f₃).comp (Hom.α_hom Y₁ Y₂ Y₃))
        ((Hom.α_hom X₁ X₂ X₃).comp (f₁.tensor (f₂.tensor f₃)))
  | ρ_hom_inv {X} : HomEquiv ((Hom.ρ_hom X).comp (Hom.ρ_inv X)) (Hom.id _)
  | ρ_inv_hom {X} : HomEquiv ((Hom.ρ_inv X).comp (Hom.ρ_hom X)) (Hom.id _)
  | ρ_naturality {X Y} (f : X ⟶ᵐ Y) :
      HomEquiv ((f.whiskerRight unit).comp (Hom.ρ_hom Y)) ((Hom.ρ_hom X).comp f)
  | l_hom_inv {X} : HomEquiv ((Hom.l_hom X).comp (Hom.l_inv X)) (Hom.id _)
  | l_inv_hom {X} : HomEquiv ((Hom.l_inv X).comp (Hom.l_hom X)) (Hom.id _)
  | l_naturality {X Y} (f : X ⟶ᵐ Y) :
      HomEquiv ((f.whiskerLeft unit).comp (Hom.l_hom Y)) ((Hom.l_hom X).comp f)
  | pentagon {W X Y Z} :
      HomEquiv
        (((Hom.α_hom W X Y).whiskerRight Z).comp
          ((Hom.α_hom W (X.tensor Y) Z).comp ((Hom.α_hom X Y Z).whiskerLeft W)))
        ((Hom.α_hom (W.tensor X) Y Z).comp (Hom.α_hom W X (Y.tensor Z)))
  | triangle {X Y} :
      HomEquiv ((Hom.α_hom X unit Y).comp ((Hom.l_hom Y).whiskerLeft X))
        ((Hom.ρ_hom X).whiskerRight Y)

/-- We say that two formal morphisms in the free monoidal category are equivalent if they become
    equal if we apply the relations that are true in a monoidal category. Note that we will prove
    that there is only one equivalence class -- this is the monoidal coherence theorem. -/
def setoidHom (X Y : F C) : Setoid (X ⟶ᵐ Y) :=
  ⟨HomEquiv,
    ⟨fun f => HomEquiv.refl f, @fun f g => HomEquiv.symm f g, @fun _ _ _ hfg hgh =>
      HomEquiv.trans hfg hgh⟩⟩

attribute [instance] setoidHom

section

open FreeMonoidalCategory.HomEquiv

instance categoryFreeMonoidalCategory : Category.{u} (F C) where
  Hom X Y := Quotient (FreeMonoidalCategory.setoidHom X Y)
  id X := ⟦Hom.id X⟧
  comp := Quotient.map₂ Hom.comp (fun _ _ hf _ _ hg ↦ HomEquiv.comp hf hg)
  id_comp := by
    rintro X Y ⟨f⟩
    exact Quotient.sound (id_comp f)
  comp_id := by
    rintro X Y ⟨f⟩
    exact Quotient.sound (comp_id f)
  assoc := by
    rintro W X Y Z ⟨f⟩ ⟨g⟩ ⟨h⟩
    exact Quotient.sound (assoc f g h)

instance : MonoidalCategory (F C) where
  tensorObj X Y := FreeMonoidalCategory.tensor X Y
  tensorHom := Quotient.map₂ Hom.tensor (fun _ _ hf _ _ hg ↦ HomEquiv.tensor hf hg)
  whiskerLeft X _ _ f := Quot.map (fun f ↦ Hom.whiskerLeft X f) (fun f f' ↦ .whiskerLeft X f f') f
  whiskerRight f Y := Quot.map (fun f ↦ Hom.whiskerRight f Y) (fun f f' ↦ .whiskerRight f f' Y) f
  tensorHom_def := by
    rintro W X Y Z ⟨f⟩ ⟨g⟩
    exact Quotient.sound (tensorHom_def _ _)
  tensor_id _ _ := Quot.sound tensor_id
  tensor_comp := @fun X₁ Y₁ Z₁ X₂ Y₂ Z₂ => by
    rintro ⟨f₁⟩ ⟨f₂⟩ ⟨g₁⟩ ⟨g₂⟩
    exact Quotient.sound (tensor_comp _ _ _ _)
  whiskerLeft_id X Y := Quot.sound (HomEquiv.whiskerLeft_id X Y)
  id_whiskerRight X Y := Quot.sound (HomEquiv.id_whiskerRight X Y)
  tensorUnit := FreeMonoidalCategory.unit
  associator X Y Z :=
    ⟨⟦Hom.α_hom X Y Z⟧, ⟦Hom.α_inv X Y Z⟧, Quotient.sound α_hom_inv, Quotient.sound α_inv_hom⟩
  associator_naturality := @fun X₁ X₂ X₃ Y₁ Y₂ Y₃ => by
    rintro ⟨f₁⟩ ⟨f₂⟩ ⟨f₃⟩
    exact Quotient.sound (associator_naturality _ _ _)
  leftUnitor X := ⟨⟦Hom.l_hom X⟧, ⟦Hom.l_inv X⟧, Quotient.sound l_hom_inv, Quotient.sound l_inv_hom⟩
  leftUnitor_naturality := @fun X Y => by
    rintro ⟨f⟩
    exact Quotient.sound (l_naturality _)
  rightUnitor X :=
    ⟨⟦Hom.ρ_hom X⟧, ⟦Hom.ρ_inv X⟧, Quotient.sound ρ_hom_inv, Quotient.sound ρ_inv_hom⟩
  rightUnitor_naturality := @fun X Y => by
    rintro ⟨f⟩
    exact Quotient.sound (ρ_naturality _)
  pentagon _ _ _ _ := Quotient.sound pentagon
  triangle _ _ := Quotient.sound triangle

@[simp]
theorem mk_comp {X Y Z : F C} (f : X ⟶ᵐ Y) (g : Y ⟶ᵐ Z) :
    ⟦f.comp g⟧ = @CategoryStruct.comp (F C) _ _ _ _ ⟦f⟧ ⟦g⟧ :=
  rfl

@[simp]
theorem mk_tensor {X₁ Y₁ X₂ Y₂ : F C} (f : X₁ ⟶ᵐ Y₁) (g : X₂ ⟶ᵐ Y₂) :
    ⟦f.tensor g⟧ = @MonoidalCategory.tensorHom (F C) _ _ _ _ _ _ ⟦f⟧ ⟦g⟧ :=
  rfl

@[simp]
theorem mk_whiskerLeft (X : F C) {Y₁ Y₂ : F C} (f : Y₁ ⟶ᵐ Y₂) :
    ⟦f.whiskerLeft X⟧ = MonoidalCategory.whiskerLeft (C := F C) (X := X) (f := ⟦f⟧) :=
  rfl

@[simp]
theorem mk_whiskerRight {X₁ X₂ : F C} (f : X₁ ⟶ᵐ X₂) (Y : F C) :
    ⟦f.whiskerRight Y⟧ = MonoidalCategory.whiskerRight (C := F C) (f := ⟦f⟧) (Y := Y) :=
  rfl

@[simp]
theorem mk_id {X : F C} : ⟦Hom.id X⟧ = 𝟙 X :=
  rfl

@[simp]
theorem mk_α_hom {X Y Z : F C} : ⟦Hom.α_hom X Y Z⟧ = (α_ X Y Z).hom :=
  rfl

@[simp]
theorem mk_α_inv {X Y Z : F C} : ⟦Hom.α_inv X Y Z⟧ = (α_ X Y Z).inv :=
  rfl

@[simp]
theorem mk_ρ_hom {X : F C} : ⟦Hom.ρ_hom X⟧ = (ρ_ X).hom :=
  rfl

@[simp]
theorem mk_ρ_inv {X : F C} : ⟦Hom.ρ_inv X⟧ = (ρ_ X).inv :=
  rfl

@[simp]
theorem mk_l_hom {X : F C} : ⟦Hom.l_hom X⟧ = (λ_ X).hom :=
  rfl

@[simp]
theorem mk_l_inv {X : F C} : ⟦Hom.l_inv X⟧ = (λ_ X).inv :=
  rfl

@[simp]
theorem tensor_eq_tensor {X Y : F C} : X.tensor Y = X ⊗ Y :=
  rfl

@[simp]
theorem unit_eq_unit : FreeMonoidalCategory.unit = 𝟙_ (F C) :=
  rfl

/-- The abbreviation for `⟦f⟧`. -/
/- This is useful since the notation `⟦f⟧` often behaves like an element of the quotient set,
but not like a morphism. This is why we need weird `@CategoryStruct.comp (F C) ...` in the
statement in `mk_comp` above. -/
abbrev homMk {X Y : F C} (f : X ⟶ᵐ Y) : X ⟶ Y := ⟦f⟧

theorem Hom.inductionOn {motive : {X Y : F C} → (X ⟶ Y) → Prop} {X Y : F C} (t : X ⟶ Y)
    (id : (X : F C) → motive (𝟙 X))
    (α_hom : (X Y Z : F C) → motive (α_ X Y Z).hom)
    (α_inv : (X Y Z : F C) → motive (α_ X Y Z).inv)
    (l_hom : (X : F C) → motive (λ_ X).hom)
    (l_inv : (X : F C) → motive (λ_ X).inv)
    (ρ_hom : (X : F C) → motive (ρ_ X).hom)
    (ρ_inv : (X : F C) → motive (ρ_ X).inv)
    (comp : {X Y Z : F C} → (f : X ⟶ Y) → (g : Y ⟶ Z) → motive f → motive g → motive (f ≫ g))
    (whiskerLeft : (X : F C) → {Y Z : F C} → (f : Y ⟶ Z) → motive f → motive (X ◁ f))
    (whiskerRight : {X Y : F C} → (f : X ⟶ Y) → (Z : F C) → motive f → motive (f ▷ Z)) :
    motive t := by
  apply Quotient.inductionOn
  intro f
  induction f with
  | id X => exact id X
  | α_hom X Y Z => exact α_hom X Y Z
  | α_inv X Y Z => exact α_inv X Y Z
  | l_hom X => exact l_hom X
  | l_inv X => exact l_inv X
  | ρ_hom X => exact ρ_hom X
  | ρ_inv X => exact ρ_inv X
  | comp f g hf hg => exact comp _ _ (hf ⟦f⟧) (hg ⟦g⟧)
  | whiskerLeft X f hf => exact whiskerLeft X _ (hf ⟦f⟧)
  | whiskerRight f X hf => exact whiskerRight _ X (hf ⟦f⟧)
  | @tensor W X Y Z f g hf hg =>
      have : homMk f ⊗ homMk g = homMk f ▷ X ≫ Y ◁ homMk g :=
        Quotient.sound (HomEquiv.tensorHom_def f g)
      change motive (homMk f ⊗ homMk g)
      rw [this]
      exact comp _ _ (whiskerRight _ _ (hf ⟦f⟧)) (whiskerLeft _ _ (hg ⟦g⟧))

section Functor

variable {D : Type u'} [Category.{v'} D] [MonoidalCategory D] (f : C → D)

/-- Auxiliary definition for `free_monoidal_category.project`. -/
def projectObj : F C → D
  | FreeMonoidalCategory.of X => f X
  | FreeMonoidalCategory.unit => 𝟙_ D
  | FreeMonoidalCategory.tensor X Y => projectObj X ⊗ projectObj Y

section


open Hom

/-- Auxiliary definition for `FreeMonoidalCategory.project`. -/
-- Porting note: here `@[simp]` generates a panic in
-- _private.Lean.Meta.Match.MatchEqs.0.Lean.Meta.Match.SimpH.substRHS
def projectMapAux : ∀ {X Y : F C}, (X ⟶ᵐ Y) → (projectObj f X ⟶ projectObj f Y)
  | _, _, Hom.id _ => 𝟙 _
  | _, _, α_hom _ _ _ => (α_ _ _ _).hom
  | _, _, α_inv _ _ _ => (α_ _ _ _).inv
  | _, _, l_hom _ => (λ_ _).hom
  | _, _, l_inv _ => (λ_ _).inv
  | _, _, ρ_hom _ => (ρ_ _).hom
  | _, _, ρ_inv _ => (ρ_ _).inv
  | _, _, Hom.comp f g => projectMapAux f ≫ projectMapAux g
  | _, _, Hom.whiskerLeft X p => projectObj f X ◁ projectMapAux p
  | _, _, Hom.whiskerRight p X => projectMapAux p ▷ projectObj f X
  | _, _, Hom.tensor f g => projectMapAux f ⊗ projectMapAux g

-- Porting note: this declaration generates the same panic.
/-- Auxiliary definition for `FreeMonoidalCategory.project`. -/
def projectMap (X Y : F C) : (X ⟶ Y) → (projectObj f X ⟶ projectObj f Y) :=
  Quotient.lift (projectMapAux f) <| by
    intro f g h
    induction h with
    | refl => rfl
    | symm _ _ _ hfg' => exact hfg'.symm
    | trans _ _ hfg hgh => exact hfg.trans hgh
    | comp _ _ hf hg => dsimp only [projectMapAux]; rw [hf, hg]
    | whiskerLeft _ _ _ _ hf => dsimp only [projectMapAux, projectObj]; rw [hf]
    | whiskerRight _ _ _ _ hf => dsimp only [projectMapAux, projectObj]; rw [hf]
    | tensor _ _ hfg hfg' => dsimp only [projectMapAux]; rw [hfg, hfg']
    | tensorHom_def _ _ =>
        dsimp only [projectMapAux, projectObj]; rw [MonoidalCategory.tensorHom_def]
    | comp_id => dsimp only [projectMapAux]; rw [Category.comp_id]
    | id_comp => dsimp only [projectMapAux]; rw [Category.id_comp]
    | assoc => dsimp only [projectMapAux]; rw [Category.assoc]
    | tensor_id => dsimp only [projectMapAux]; rw [MonoidalCategory.tensor_id]; rfl
    | tensor_comp => dsimp only [projectMapAux]; rw [MonoidalCategory.tensor_comp]
    | whiskerLeft_id =>
        dsimp only [projectMapAux, projectObj]
        rw [MonoidalCategory.whiskerLeft_id]
    | id_whiskerRight =>
        dsimp only [projectMapAux, projectObj]
        rw [MonoidalCategory.id_whiskerRight]
    | α_hom_inv => dsimp only [projectMapAux]; rw [Iso.hom_inv_id]
    | α_inv_hom => dsimp only [projectMapAux]; rw [Iso.inv_hom_id]
    | associator_naturality =>
        dsimp only [projectMapAux]; rw [MonoidalCategory.associator_naturality]
    | ρ_hom_inv => dsimp only [projectMapAux]; rw [Iso.hom_inv_id]
    | ρ_inv_hom => dsimp only [projectMapAux]; rw [Iso.inv_hom_id]
    | ρ_naturality =>
        dsimp only [projectMapAux, projectObj]
        rw [MonoidalCategory.rightUnitor_naturality]
    | l_hom_inv => dsimp only [projectMapAux]; rw [Iso.hom_inv_id]
    | l_inv_hom => dsimp only [projectMapAux]; rw [Iso.inv_hom_id]
    | l_naturality =>
        dsimp only [projectMapAux, projectObj]
        rw [MonoidalCategory.leftUnitor_naturality]
    | pentagon =>
        dsimp only [projectMapAux, projectObj]
        rw [MonoidalCategory.pentagon]
    | triangle =>
        dsimp only [projectMapAux, projectObj]
        rw [MonoidalCategory.triangle]

end

/-- If `D` is a monoidal category and we have a function `C → D`, then we have a
monoidal functor from the free monoidal category over `C` to the category `D`. -/
def project : F C ⥤ D where
  obj := projectObj f
  map := projectMap f _ _
  map_comp := by rintro _ _ _ ⟨_⟩ ⟨_⟩; rfl

instance : (project f).Monoidal :=
  Functor.CoreMonoidal.toMonoidal
    { εIso := Iso.refl _
      μIso := fun _ _ ↦ Iso.refl _
  -- Porting note: `μIso_hom_natural_left` was proved in mathlib3 by tidy, using induction.
  -- We probably don't expect `aesop_cat` to handle this yet, see https://leanprover.zulipchat.com/#narrow/stream/287929-mathlib4/topic/Aesop.20and.20cases
  -- In any case I don't understand why we need to specify `using Quotient.recOn`.
<<<<<<< HEAD
      μIso_hom_natural_left := fun f _ => by
        induction f using Quotient.recOn
        all_goals aesop
      μIso_hom_natural_right := fun _ f => by
        induction f using Quotient.recOn
        all_goals aesop }
=======
  map_comp := by rintro _ _ _ ⟨_⟩ ⟨_⟩; rfl
  ε := 𝟙 _
  μ _ _ := 𝟙 _
  μ_natural_left := fun f _ => by
    induction' f using Quotient.recOn
    · dsimp
      simp only [Category.comp_id, Category.id_comp]
      rw [← tensorHom_id, ← tensorHom_id]
      rfl
    · rfl
  μ_natural_right := fun _ f => by
    induction' f using Quotient.recOn
    · dsimp
      simp only [Category.comp_id, Category.id_comp]
      rw [← id_tensorHom, ← id_tensorHom]
      rfl
    · rfl
>>>>>>> b31ce5b8

end Functor

end

end FreeMonoidalCategory

end CategoryTheory<|MERGE_RESOLUTION|>--- conflicted
+++ resolved
@@ -370,32 +370,12 @@
   -- Porting note: `μIso_hom_natural_left` was proved in mathlib3 by tidy, using induction.
   -- We probably don't expect `aesop_cat` to handle this yet, see https://leanprover.zulipchat.com/#narrow/stream/287929-mathlib4/topic/Aesop.20and.20cases
   -- In any case I don't understand why we need to specify `using Quotient.recOn`.
-<<<<<<< HEAD
       μIso_hom_natural_left := fun f _ => by
         induction f using Quotient.recOn
         all_goals aesop
       μIso_hom_natural_right := fun _ f => by
         induction f using Quotient.recOn
         all_goals aesop }
-=======
-  map_comp := by rintro _ _ _ ⟨_⟩ ⟨_⟩; rfl
-  ε := 𝟙 _
-  μ _ _ := 𝟙 _
-  μ_natural_left := fun f _ => by
-    induction' f using Quotient.recOn
-    · dsimp
-      simp only [Category.comp_id, Category.id_comp]
-      rw [← tensorHom_id, ← tensorHom_id]
-      rfl
-    · rfl
-  μ_natural_right := fun _ f => by
-    induction' f using Quotient.recOn
-    · dsimp
-      simp only [Category.comp_id, Category.id_comp]
-      rw [← id_tensorHom, ← id_tensorHom]
-      rfl
-    · rfl
->>>>>>> b31ce5b8
 
 end Functor
 
