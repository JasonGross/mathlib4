--- conflicted
+++ resolved
@@ -118,25 +118,12 @@
   ε := 𝟙 _
   μ X Y := 𝟙 _
 
-<<<<<<< HEAD
-#align category_theory.monoidal_category.full_monoidal_subcategory.map CategoryTheory.MonoidalCategory.fullMonoidalSubcategory.map
-
-instance fullMonoidalSubcategory.mapFull (h : ∀ ⦃X⦄, P X → P' X) :
-    (fullMonoidalSubcategory.map h).Full where
-  preimage f := f
-#align category_theory.monoidal_category.full_monoidal_subcategory.map_full CategoryTheory.MonoidalCategory.fullMonoidalSubcategory.mapFull
-
-instance fullMonoidalSubcategory.map_faithful (h : ∀ ⦃X⦄, P X → P' X) :
-    (fullMonoidalSubcategory.map h).Faithful where
-#align category_theory.monoidal_category.full_monoidal_subcategory.map_faithful CategoryTheory.MonoidalCategory.fullMonoidalSubcategory.map_faithful
-=======
 instance fullMonoidalSubcategory.map_full (h : ∀ ⦃X⦄, P X → P' X) :
     (fullMonoidalSubcategory.map h).Full where
   map_surjective f := ⟨f, rfl⟩
 
 instance fullMonoidalSubcategory.map_faithful (h : ∀ ⦃X⦄, P X → P' X) :
     (fullMonoidalSubcategory.map h).Faithful where
->>>>>>> 59de845a
 
 section Braided
 
@@ -176,12 +163,7 @@
 
 instance fullBraidedSubcategory.mapFull (h : ∀ ⦃X⦄, P X → P' X) :
     (fullBraidedSubcategory.map h).Full :=
-<<<<<<< HEAD
-  fullMonoidalSubcategory.mapFull h
-#align category_theory.monoidal_category.full_braided_subcategory.map_full CategoryTheory.MonoidalCategory.fullBraidedSubcategory.mapFull
-=======
   fullMonoidalSubcategory.map_full h
->>>>>>> 59de845a
 
 instance fullBraidedSubcategory.map_faithful (h : ∀ ⦃X⦄, P X → P' X) :
     (fullBraidedSubcategory.map h).Faithful :=
