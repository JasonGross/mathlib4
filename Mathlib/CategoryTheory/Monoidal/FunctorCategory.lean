/-
Copyright (c) 2020 Scott Morrison. All rights reserved.
Released under Apache 2.0 license as described in the file LICENSE.
Authors: Scott Morrison
-/
import Mathlib.CategoryTheory.Monoidal.Braided
import Mathlib.CategoryTheory.Functor.Category
import Mathlib.CategoryTheory.Functor.Const

#align_import category_theory.monoidal.functor_category from "leanprover-community/mathlib"@"73dd4b5411ec8fafb18a9d77c9c826907730af80"

/-!
# Monoidal structure on `C ⥤ D` when `D` is monoidal.

When `C` is any category, and `D` is a monoidal category,
there is a natural "pointwise" monoidal structure on `C ⥤ D`.

The initial intended application is tensor product of presheaves.
-/


universe v₁ v₂ u₁ u₂

open CategoryTheory

open CategoryTheory.MonoidalCategory

namespace CategoryTheory.Monoidal

variable {C : Type u₁} [Category.{v₁} C]

variable {D : Type u₂} [Category.{v₂} D] [MonoidalCategory.{v₂} D]

namespace FunctorCategory

variable (F G F' G' : C ⥤ D)

/-- (An auxiliary definition for `functorCategoryMonoidal`.)
Tensor product of functors `C ⥤ D`, when `D` is monoidal.
 -/
@[simps]
def tensorObj : C ⥤ D where
  obj X := F.obj X ⊗ G.obj X
  map f := F.map f ⊗ G.map f
#align category_theory.monoidal.functor_category.tensor_obj CategoryTheory.Monoidal.FunctorCategory.tensorObj

variable {F G F' G'}

variable (α : F ⟶ G) (β : F' ⟶ G')

/-- (An auxiliary definition for `functorCategoryMonoidal`.)
Tensor product of natural transformations into `D`, when `D` is monoidal.
-/
@[simps]
def tensorHom : tensorObj F F' ⟶ tensorObj G G' where
  app X := α.app X ⊗ β.app X
  naturality X Y f := by dsimp; rw [← tensor_comp, α.naturality, β.naturality, tensor_comp]
#align category_theory.monoidal.functor_category.tensor_hom CategoryTheory.Monoidal.FunctorCategory.tensorHom

/-- (An auxiliary definition for `functorCategoryMonoidal`.) -/
@[simps]
def whiskerLeft (F) (β : F' ⟶ G') : tensorObj F F' ⟶ tensorObj F G' where
  app X := F.obj X ◁ β.app X
  naturality X Y f := by
    simp only [← id_tensorHom]
    apply (tensorHom (𝟙 F) β).naturality

/-- (An auxiliary definition for `functorCategoryMonoidal`.) -/
@[simps]
def whiskerRight (F') : tensorObj F F' ⟶ tensorObj G F' where
  app X := α.app X ▷ F'.obj X
  naturality X Y f := by
    simp only [← tensorHom_id]
    apply (tensorHom α (𝟙 F')).naturality

end FunctorCategory

open CategoryTheory.Monoidal.FunctorCategory

<<<<<<< HEAD
attribute [local simp] tensorHom_def
=======
attribute [local simp] id_tensorHom tensorHom_id in
>>>>>>> 4d359a9b

/-- When `C` is any category, and `D` is a monoidal category,
the functor category `C ⥤ D` has a natural pointwise monoidal structure,
where `(F ⊗ G).obj X = F.obj X ⊗ G.obj X`.
-/
instance functorCategoryMonoidalStruct : MonoidalCategoryStruct (C ⥤ D) where
  tensorObj F G := tensorObj F G
  tensorHom α β := tensorHom α β
  whiskerLeft F _ _ α := FunctorCategory.whiskerLeft F α
  whiskerRight α F := FunctorCategory.whiskerRight α F
  tensorUnit := (CategoryTheory.Functor.const C).obj (𝟙_ D)
  leftUnitor F := NatIso.ofComponents fun X => λ_ (F.obj X)
  rightUnitor F := NatIso.ofComponents fun X => ρ_ (F.obj X)
  associator F G H := NatIso.ofComponents fun X => α_ (F.obj X) (G.obj X) (H.obj X)

@[simp]
theorem tensorUnit_obj {X} : (𝟙_ (C ⥤ D)).obj X = 𝟙_ D :=
  rfl
#align category_theory.monoidal.tensor_unit_obj CategoryTheory.Monoidal.tensorUnit_obj

@[simp]
theorem tensorUnit_map {X Y} {f : X ⟶ Y} : (𝟙_ (C ⥤ D)).map f = 𝟙 (𝟙_ D) :=
  rfl
#align category_theory.monoidal.tensor_unit_map CategoryTheory.Monoidal.tensorUnit_map

@[simp]
theorem tensorObj_obj {F G : C ⥤ D} {X} : (F ⊗ G).obj X = F.obj X ⊗ G.obj X :=
  rfl
#align category_theory.monoidal.tensor_obj_obj CategoryTheory.Monoidal.tensorObj_obj

@[simp]
theorem tensorObj_map {F G : C ⥤ D} {X Y} {f : X ⟶ Y} : (F ⊗ G).map f = F.map f ⊗ G.map f :=
  rfl
#align category_theory.monoidal.tensor_obj_map CategoryTheory.Monoidal.tensorObj_map

@[simp]
theorem tensorHom_app {F G F' G' : C ⥤ D} {α : F ⟶ G} {β : F' ⟶ G'} {X} :
    (α ⊗ β).app X = α.app X ⊗ β.app X :=
  rfl
#align category_theory.monoidal.tensor_hom_app CategoryTheory.Monoidal.tensorHom_app

@[simp]
theorem whiskerLeft_app {F F' G' : C ⥤ D} {β : F' ⟶ G'} {X} :
    (F ◁ β).app X = F.obj X ◁ β.app X :=
  rfl

@[simp]
theorem whiskerRight_app {F G F' : C ⥤ D} {α : F ⟶ G} {X} :
    (α ▷ F').app X = α.app X ▷ F'.obj X :=
  rfl

@[simp]
theorem leftUnitor_hom_app {F : C ⥤ D} {X} :
    ((λ_ F).hom : 𝟙_ _ ⊗ F ⟶ F).app X = (λ_ (F.obj X)).hom :=
  rfl
#align category_theory.monoidal.left_unitor_hom_app CategoryTheory.Monoidal.leftUnitor_hom_app

@[simp]
theorem leftUnitor_inv_app {F : C ⥤ D} {X} :
    ((λ_ F).inv : F ⟶ 𝟙_ _ ⊗ F).app X = (λ_ (F.obj X)).inv :=
  rfl
#align category_theory.monoidal.left_unitor_inv_app CategoryTheory.Monoidal.leftUnitor_inv_app

@[simp]
theorem rightUnitor_hom_app {F : C ⥤ D} {X} :
    ((ρ_ F).hom : F ⊗ 𝟙_ _ ⟶ F).app X = (ρ_ (F.obj X)).hom :=
  rfl
#align category_theory.monoidal.right_unitor_hom_app CategoryTheory.Monoidal.rightUnitor_hom_app

@[simp]
theorem rightUnitor_inv_app {F : C ⥤ D} {X} :
    ((ρ_ F).inv : F ⟶ F ⊗ 𝟙_ _).app X = (ρ_ (F.obj X)).inv :=
  rfl
#align category_theory.monoidal.right_unitor_inv_app CategoryTheory.Monoidal.rightUnitor_inv_app

@[simp]
theorem associator_hom_app {F G H : C ⥤ D} {X} :
    ((α_ F G H).hom : (F ⊗ G) ⊗ H ⟶ F ⊗ G ⊗ H).app X = (α_ (F.obj X) (G.obj X) (H.obj X)).hom :=
  rfl
#align category_theory.monoidal.associator_hom_app CategoryTheory.Monoidal.associator_hom_app

@[simp]
theorem associator_inv_app {F G H : C ⥤ D} {X} :
    ((α_ F G H).inv : F ⊗ G ⊗ H ⟶ (F ⊗ G) ⊗ H).app X = (α_ (F.obj X) (G.obj X) (H.obj X)).inv :=
  rfl
#align category_theory.monoidal.associator_inv_app CategoryTheory.Monoidal.associator_inv_app

attribute [local simp] id_tensorHom tensorHom_id in

/-- When `C` is any category, and `D` is a monoidal category,
the functor category `C ⥤ D` has a natural pointwise monoidal structure,
where `(F ⊗ G).obj X = F.obj X ⊗ G.obj X`.
-/
instance functorCategoryMonoidal : MonoidalCategory (C ⥤ D) where
  tensorHom_def := by intros; ext; simp [tensorHom_def]
  whisker_exchange := by intros; ext; simp [whisker_exchange]
  pentagon F G H K := by ext X; dsimp; rw [pentagon]
#align category_theory.monoidal.functor_category_monoidal CategoryTheory.Monoidal.functorCategoryMonoidal

section BraidedCategory

open CategoryTheory.BraidedCategory

variable [BraidedCategory.{v₂} D]

/-- When `C` is any category, and `D` is a braided monoidal category,
the natural pointwise monoidal structure on the functor category `C ⥤ D`
is also braided.
-/
instance functorCategoryBraided : BraidedCategory (C ⥤ D) where
  braiding F G := NatIso.ofComponents (fun X ↦ β_ _ _) (by simp [whisker_exchange])
  hexagon_forward F G H := by ext X; apply hexagon_forward
  hexagon_reverse F G H := by ext X; apply hexagon_reverse
#align category_theory.monoidal.functor_category_braided CategoryTheory.Monoidal.functorCategoryBraided

example : BraidedCategory (C ⥤ D) :=
  CategoryTheory.Monoidal.functorCategoryBraided

end BraidedCategory

section SymmetricCategory

open CategoryTheory.SymmetricCategory

variable [SymmetricCategory.{v₂} D]

/-- When `C` is any category, and `D` is a symmetric monoidal category,
the natural pointwise monoidal structure on the functor category `C ⥤ D`
is also symmetric.
-/
instance functorCategorySymmetric : SymmetricCategory (C ⥤ D) where
  symmetry F G := by ext X; apply symmetry
#align category_theory.monoidal.functor_category_symmetric CategoryTheory.Monoidal.functorCategorySymmetric

end SymmetricCategory

end CategoryTheory.Monoidal<|MERGE_RESOLUTION|>--- conflicted
+++ resolved
@@ -77,11 +77,7 @@
 
 open CategoryTheory.Monoidal.FunctorCategory
 
-<<<<<<< HEAD
 attribute [local simp] tensorHom_def
-=======
-attribute [local simp] id_tensorHom tensorHom_id in
->>>>>>> 4d359a9b
 
 /-- When `C` is any category, and `D` is a monoidal category,
 the functor category `C ⥤ D` has a natural pointwise monoidal structure,
