/-
Copyright (c) 2024 Lean FRO LLC. All rights reserved.
Released under Apache 2.0 license as described in the file LICENSE.
Authors: Kim Morrison
-/
import Mathlib.CategoryTheory.Monoidal.Bimon_
import Mathlib.CategoryTheory.Monoidal.Conv

/-!
# The category of Hopf monoids in a braided monoidal category.


## TODO

* Show that in a cartesian monoidal category Hopf monoids are exactly group objects.
* Show that `Hopf_ (ModuleCat R) ≌ HopfAlgebraCat R`.
-/

noncomputable section

universe v₁ v₂ u₁ u₂ u

open CategoryTheory MonoidalCategory Mon_Class

variable (C : Type u₁) [Category.{v₁} C] [MonoidalCategory.{v₁} C] [BraidedCategory C]

/--
A Hopf monoid in a braided category `C` is a bimonoid object in `C` equipped with an antipode.
-/
structure Hopf_ where
  /-- The underlying bimonoid of a Hopf monoid. -/
  X : Bimon_ C
  /-- The antipode is an endomorphism of the underlying object of the Hopf monoid. -/
  antipode : X.X.X ⟶ X.X.X
  antipode_left : X.comul.hom ≫ (antipode ▷ X.X.X) ≫ μ[X.X.X] = X.counit.hom ≫ η[X.X.X]
  antipode_right : X.comul.hom ≫ (X.X.X ◁ antipode) ≫ μ[X.X.X] = X.counit.hom ≫ η[X.X.X]

attribute [reassoc (attr := simp)] Hopf_.antipode_left Hopf_.antipode_right

namespace Hopf_

/--
Morphisms of Hopf monoids are just morphisms of the underlying bimonoids.
In fact they automatically intertwine the antipodes, proved below.
-/
instance : Category (Hopf_ C) := inferInstanceAs <| Category (InducedCategory (Bimon_ C) Hopf_.X)

variable {C}

/-- Morphisms of Hopf monoids intertwine the antipodes. -/
theorem hom_antipode {A B : Hopf_ C} (f : A ⟶ B) :
    f.hom.hom ≫ B.antipode = A.antipode ≫ f.hom.hom := by
  -- We show these elements are equal by exhibiting an element in the convolution algebra
  -- between `A` (as a comonoid) and `B` (as a monoid),
  -- such that the LHS is a left inverse, and the RHS is a right inverse.
  apply left_inv_eq_right_inv
    (M := Conv ((Bimon_.toComon_ C).obj A.X) B.X.X)
    (a := f.hom.hom)
  · erw [Conv.mul_eq, Conv.one_eq]
    simp only [Bimon_.toComon__obj_X, Bimon_.toComon__obj_comul, comp_whiskerRight, Category.assoc,
      Bimon_.toComon__obj_counit]
    slice_lhs 3 4 =>
      rw [← whisker_exchange]
    slice_lhs 2 3 =>
      rw [← tensorHom_def]
    slice_lhs 1 2 =>
      rw [← Bimon_.hom_comul_hom f]
    slice_lhs 2 4 =>
      rw [B.antipode_left]
    slice_lhs 1 2 =>
      rw [Bimon_.hom_counit_hom f]
  · erw [Conv.mul_eq, Conv.one_eq]
    simp only [Bimon_.toComon__obj_X, Bimon_.toComon__obj_comul, MonoidalCategory.whiskerLeft_comp,
      Category.assoc, Bimon_.toComon__obj_counit]
    slice_lhs 2 3 =>
      rw [← whisker_exchange]
    slice_lhs 3 4 =>
      rw [← tensorHom_def]
    slice_lhs 3 4 =>
      rw [← f.hom.mul_hom]
    slice_lhs 1 3 =>
      rw [A.antipode_right]
    slice_lhs 2 3 =>
      rw [f.hom.one_hom]

@[reassoc (attr := simp)]
theorem one_antipode (A : Hopf_ C) : η[A.X.X.X] ≫ A.antipode = η[A.X.X.X] := by
  have := (rfl : η[A.X.X.X] ≫ A.X.comul.hom ≫ (A.antipode ▷ A.X.X.X) ≫ μ[A.X.X.X] = _)
  conv at this =>
    rhs
    rw [A.antipode_left]
  rw [A.X.one_comul_assoc, tensorHom_def, Category.assoc, whisker_exchange_assoc] at this
  simpa [unitors_inv_equal]

@[reassoc (attr := simp)]
theorem antipode_counit (A : Hopf_ C) : A.antipode ≫ A.X.counit.hom = A.X.counit.hom := by
  have := (rfl : A.X.comul.hom ≫ (A.antipode ▷ A.X.X.X) ≫ μ[A.X.X.X] ≫ A.X.counit.hom = _)
  conv at this =>
    rhs
    rw [A.antipode_left_assoc]
  rw [A.X.mul_counit, tensorHom_def', Category.assoc, ← whisker_exchange_assoc] at this
  simpa [unitors_equal]

/-!
## The antipode is an antihomomorphism with respect to both the monoid and comonoid structures.
-/

theorem antipode_comul₁ (A : Hopf_ C) :
    A.X.comul.hom ≫
      A.antipode ▷ A.X.X.X ≫
      A.X.comul.hom ▷ A.X.X.X ≫
      (α_ A.X.X.X A.X.X.X A.X.X.X).hom ≫
      A.X.X.X ◁ A.X.X.X ◁ A.X.comul.hom ≫
      A.X.X.X ◁ (α_ A.X.X.X A.X.X.X A.X.X.X).inv ≫
      A.X.X.X ◁ (β_ A.X.X.X A.X.X.X).hom ▷ A.X.X.X ≫
      A.X.X.X ◁ (α_ A.X.X.X A.X.X.X A.X.X.X).hom ≫
      (α_ A.X.X.X A.X.X.X (A.X.X.X ⊗ A.X.X.X)).inv ≫
      (μ[A.X.X.X] ⊗ μ[A.X.X.X]) =
    A.X.counit.hom ≫ (λ_ (𝟙_ C)).inv ≫ (η[A.X.X.X] ⊗ η[A.X.X.X]) := by
  dsimp
  slice_lhs 3 5 =>
    rw [← associator_naturality_right, ← Category.assoc, ← tensorHom_def]
  slice_lhs 3 9 =>
    erw [Bimon_.compatibility]
  slice_lhs 1 3 =>
    erw [A.antipode_left]
  simp

/--
Auxiliary calculation for `antipode_comul`.
This calculation calls for some ASCII art out of This Week's Finds.

   |   |
   n   n
  | \ / |
  |  /  |
  | / \ |
  | | S S
  | | \ /
  | |  /
  | | / \
  \ / \ /
   v   v
    \ /
     v
     |

We move the left antipode up through the crossing,
the right antipode down through the crossing,
the right multiplication down across the strand,
reassociate the comultiplications,
then use `antipode_right` then `antipode_left` to simplify.
-/
theorem antipode_comul₂ (A : Hopf_ C) :
    A.X.comul.hom ≫
      A.X.comul.hom ▷ A.X.X.X ≫
      (α_ A.X.X.X A.X.X.X A.X.X.X).hom ≫
      A.X.X.X ◁ A.X.X.X ◁ A.X.comul.hom ≫
      A.X.X.X ◁ A.X.X.X ◁ (β_ A.X.X.X A.X.X.X).hom ≫
      A.X.X.X ◁ A.X.X.X ◁ (A.antipode ⊗ A.antipode) ≫
      A.X.X.X ◁ (α_ A.X.X.X A.X.X.X A.X.X.X).inv ≫
      A.X.X.X ◁ (β_ A.X.X.X A.X.X.X).hom ▷ A.X.X.X ≫
      A.X.X.X ◁ (α_ A.X.X.X A.X.X.X A.X.X.X).hom ≫
      (α_ A.X.X.X A.X.X.X (A.X.X.X ⊗ A.X.X.X)).inv ≫
      (μ[A.X.X.X] ⊗ μ[A.X.X.X]) =
    A.X.counit.hom ≫ (λ_ (𝟙_ C)).inv ≫ (η[A.X.X.X] ⊗ η[A.X.X.X]) := by
  -- We should write a version of `slice_lhs` that zooms through whiskerings.
  slice_lhs 6 6 =>
    simp only [tensorHom_def', MonoidalCategory.whiskerLeft_comp]
  slice_lhs 7 8 =>
    rw [← MonoidalCategory.whiskerLeft_comp, associator_inv_naturality_middle,
      MonoidalCategory.whiskerLeft_comp]
  slice_lhs 8 9 =>
    rw [← MonoidalCategory.whiskerLeft_comp, ← comp_whiskerRight,
      BraidedCategory.braiding_naturality_right,
      comp_whiskerRight, MonoidalCategory.whiskerLeft_comp]
  slice_lhs 9 10 =>
    rw [← MonoidalCategory.whiskerLeft_comp,
      associator_naturality_left,
      MonoidalCategory.whiskerLeft_comp]
  slice_lhs 5 6 =>
    rw [← MonoidalCategory.whiskerLeft_comp, ← MonoidalCategory.whiskerLeft_comp,
      ← BraidedCategory.braiding_naturality_left,
      MonoidalCategory.whiskerLeft_comp, MonoidalCategory.whiskerLeft_comp]
  slice_lhs 11 12 =>
    rw [tensorHom_def', ← Category.assoc, ← associator_inv_naturality_right]
  slice_lhs 10 11 =>
    rw [← MonoidalCategory.whiskerLeft_comp, ← whisker_exchange,
      MonoidalCategory.whiskerLeft_comp]
  slice_lhs 6 10 =>
    simp only [← MonoidalCategory.whiskerLeft_comp]
    rw [← BraidedCategory.hexagon_reverse_assoc, Iso.inv_hom_id_assoc,
      ← BraidedCategory.braiding_naturality_left]
    simp only [MonoidalCategory.whiskerLeft_comp]
  rw [Bimon_.comul_assoc_flip_hom_assoc, Iso.inv_hom_id_assoc]
  slice_lhs 2 3 =>
    simp only [← MonoidalCategory.whiskerLeft_comp]
    rw [Bimon_.comul_assoc_hom]
    simp only [MonoidalCategory.whiskerLeft_comp]
  slice_lhs 3 7 =>
    simp only [← MonoidalCategory.whiskerLeft_comp]
    rw [← associator_naturality_middle_assoc, Iso.hom_inv_id_assoc]
    simp only [← comp_whiskerRight]
    rw [antipode_right]
    simp only [comp_whiskerRight]
    simp only [MonoidalCategory.whiskerLeft_comp]
  slice_lhs 2 3 =>
    simp only [← MonoidalCategory.whiskerLeft_comp]
    rw [Bimon_.counit_comul_hom]
    simp only [MonoidalCategory.whiskerLeft_comp]
  slice_lhs 3 4 =>
    simp only [← MonoidalCategory.whiskerLeft_comp]
    rw [BraidedCategory.braiding_naturality_left]
    simp only [MonoidalCategory.whiskerLeft_comp]
  slice_lhs 4 5 =>
    simp only [← MonoidalCategory.whiskerLeft_comp]
    rw [whisker_exchange]
    simp only [MonoidalCategory.whiskerLeft_comp]
  slice_lhs 5 7 =>
    rw [associator_inv_naturality_right_assoc, whisker_exchange]
  simp only [Mon_.monMonoidalStruct_tensorObj_X, Mon_.monMonoidalStruct_tensorUnit_X,
    braiding_tensorUnit_left, MonoidalCategory.whiskerLeft_comp, whiskerLeft_rightUnitor_inv,
    MonoidalCategory.whiskerRight_id, whiskerLeft_rightUnitor, Category.assoc, Iso.hom_inv_id_assoc,
    Iso.inv_hom_id_assoc, whiskerLeft_inv_hom_assoc, antipode_right_assoc]
  rw [rightUnitor_inv_naturality_assoc, tensorHom_def]
  monoidal

theorem antipode_comul (A : Hopf_ C) :
    A.antipode ≫ A.X.comul.hom = A.X.comul.hom ≫ (β_ _ _).hom ≫ (A.antipode ⊗ A.antipode) := by
  -- Again, it is a "left inverse equals right inverse" argument in the convolution monoid.
  apply left_inv_eq_right_inv
    (M := Conv ((Bimon_.toComon_ C).obj A.X) (A.X.X ⊗ A.X.X))
    (a := A.X.comul.hom)
  · erw [Conv.mul_eq, Conv.one_eq]
    simp only [Bimon_.toComon__obj_X, Mon_.monMonoidalStruct_tensorObj_X, Bimon_.toComon__obj_comul,
      comp_whiskerRight, tensor_whiskerLeft, instTensorObj_mul, Category.assoc,
      Bimon_.toComon__obj_counit, instTensorObj_one]
    simp only [tensor_μ]
    simp only [Category.assoc, Iso.inv_hom_id_assoc]
    exact antipode_comul₁ A
  · erw [Conv.mul_eq, Conv.one_eq]
    simp only [Bimon_.toComon__obj_X, Mon_.monMonoidalStruct_tensorObj_X, Bimon_.toComon__obj_comul,
      MonoidalCategory.whiskerLeft_comp, tensor_whiskerLeft, Category.assoc, Iso.inv_hom_id_assoc,
      instTensorObj_mul, Bimon_.toComon__obj_counit, instTensorObj_one]
    simp only [tensor_μ]
    simp only [Category.assoc, Iso.inv_hom_id_assoc]
    exact antipode_comul₂ A

theorem mul_antipode₁ (A : Hopf_ C) :
    (A.X.comul.hom ⊗ A.X.comul.hom) ≫
      (α_ A.X.X.X A.X.X.X (A.X.X.X ⊗ A.X.X.X)).hom ≫
      A.X.X.X ◁ (α_ A.X.X.X A.X.X.X A.X.X.X).inv ≫
      A.X.X.X ◁ (β_ A.X.X.X A.X.X.X).hom ▷ A.X.X.X ≫
      (α_ A.X.X.X (A.X.X.X ⊗ A.X.X.X) A.X.X.X).inv ≫
      (α_ A.X.X.X A.X.X.X A.X.X.X).inv ▷ A.X.X.X ≫
      μ[A.X.X.X] ▷ A.X.X.X ▷ A.X.X.X ≫
      A.antipode ▷ A.X.X.X ▷ A.X.X.X ≫
      (α_ A.X.X.X A.X.X.X A.X.X.X).hom ≫
      A.X.X.X ◁ μ[A.X.X.X] ≫
      μ[A.X.X.X] =
    (A.X.counit.hom ⊗ A.X.counit.hom) ≫ (λ_ (𝟙_ C)).hom ≫ η[A.X.X.X] := by
  slice_lhs 8 9 =>
    rw [associator_naturality_left]
  slice_lhs 9 10 =>
    rw [← whisker_exchange]
  slice_lhs 7 8 =>
    rw [associator_naturality_left]
  slice_lhs 8 9 =>
    rw [← tensorHom_def]
  simp only [Mon_.monMonoidalStruct_tensorObj_X, Category.assoc, pentagon_inv_inv_hom_hom_inv_assoc]
  slice_lhs 1 7 =>
    erw [Bimon_.compatibility]
  slice_lhs 2 4 =>
    rw [antipode_left]
  simp


/--
Auxiliary calculation for `mul_antipode`.

       |
       n
      /  \
     |   n
     |  / \
     |  S S
     |  \ /
     n   /
    / \ / \
    |  /  |
    \ / \ /
     v   v
     |   |

We move the leftmost multiplication up, so we can reassociate.
We then move the rightmost comultiplication under the strand,
and simplify using `antipode_right`.
-/
theorem mul_antipode₂ (A : Hopf_ C) :
    (A.X.comul.hom ⊗ A.X.comul.hom) ≫
      (α_ A.X.X.X A.X.X.X (A.X.X.X ⊗ A.X.X.X)).hom ≫
      A.X.X.X ◁ (α_ A.X.X.X A.X.X.X A.X.X.X).inv ≫
      A.X.X.X ◁ (β_ A.X.X.X A.X.X.X).hom ▷ A.X.X.X ≫
      (α_ A.X.X.X (A.X.X.X ⊗ A.X.X.X) A.X.X.X).inv ≫
      (α_ A.X.X.X A.X.X.X A.X.X.X).inv ▷ A.X.X.X ≫
      μ[A.X.X.X] ▷ A.X.X.X ▷ A.X.X.X ≫
      (α_ A.X.X.X A.X.X.X A.X.X.X).hom ≫
      A.X.X.X ◁ (β_ A.X.X.X A.X.X.X).hom ≫
      A.X.X.X ◁ (A.antipode ⊗ A.antipode) ≫
      A.X.X.X ◁ μ[A.X.X.X] ≫ μ[A.X.X.X] =
    (A.X.counit.hom ⊗ A.X.counit.hom) ≫ (λ_ (𝟙_ C)).hom ≫ η[A.X.X.X] := by
  slice_lhs 7 8 =>
    rw [associator_naturality_left]
  slice_lhs 8 9 =>
    rw [← whisker_exchange]
  slice_lhs 9 10 =>
    rw [← whisker_exchange]
  slice_lhs 11 12 =>
    rw [Mon_Class.mul_assoc_flip]
  slice_lhs 10 11 =>
    rw [associator_inv_naturality_left]
  slice_lhs 11 12 =>
    simp only [← comp_whiskerRight]
    rw [Mon_Class.mul_assoc]
    simp only [comp_whiskerRight]
  rw [tensorHom_def]
  rw [tensor_whiskerLeft]
  rw [pentagon_inv_inv_hom_hom_inv_assoc]
  slice_lhs 7 8 =>
    rw [Iso.inv_hom_id]
  rw [Category.id_comp]
  slice_lhs 5 7 =>
    simp only [← MonoidalCategory.whiskerLeft_comp]
    rw [← BraidedCategory.hexagon_forward]
    simp only [MonoidalCategory.whiskerLeft_comp]
  simp only [Mon_.monMonoidalStruct_tensorObj_X, tensor_whiskerLeft,
    MonoidalCategory.whiskerLeft_comp, Category.assoc,
    whiskerLeft_inv_hom, Category.comp_id, whiskerLeft_hom_inv_assoc, Iso.inv_hom_id_assoc,
    pentagon_inv_inv_hom_inv_inv, whisker_assoc, Mon_Class.mul_assoc]
  slice_lhs 4 5 =>
    simp only [← MonoidalCategory.whiskerLeft_comp]
    rw [Iso.inv_hom_id]
    simp only [MonoidalCategory.whiskerLeft_comp]
  rw [MonoidalCategory.whiskerLeft_id, Category.id_comp]
  slice_lhs 3 4 =>
    simp only [← MonoidalCategory.whiskerLeft_comp]
    rw [BraidedCategory.braiding_naturality_right]
    simp only [MonoidalCategory.whiskerLeft_comp]
  rw [tensorHom_def']
  simp only [MonoidalCategory.whiskerLeft_comp]
  slice_lhs 5 6 =>
    simp only [← MonoidalCategory.whiskerLeft_comp]
    rw [← associator_naturality_right]
    simp only [MonoidalCategory.whiskerLeft_comp]
  slice_lhs 4 5 =>
    simp only [← MonoidalCategory.whiskerLeft_comp]
    rw [← whisker_exchange]
    simp only [MonoidalCategory.whiskerLeft_comp]
  slice_lhs 5 9 =>
    simp only [← MonoidalCategory.whiskerLeft_comp]
    rw [associator_inv_naturality_middle_assoc, Iso.hom_inv_id_assoc]
    simp only [← comp_whiskerRight]
    rw [antipode_right]
    simp only [comp_whiskerRight]
    simp only [MonoidalCategory.whiskerLeft_comp]
  slice_lhs 6 7 =>
    simp only [← MonoidalCategory.whiskerLeft_comp]
    rw [one_mul']
    simp only [MonoidalCategory.whiskerLeft_comp]
  slice_lhs 3 4 =>
    simp only [← MonoidalCategory.whiskerLeft_comp]
    rw [← BraidedCategory.braiding_naturality_left]
    simp only [MonoidalCategory.whiskerLeft_comp]
  slice_lhs 4 5 =>
    simp only [← MonoidalCategory.whiskerLeft_comp]
    rw [← BraidedCategory.braiding_naturality_right]
    simp only [MonoidalCategory.whiskerLeft_comp]
  rw [← associator_naturality_middle_assoc]
  simp only [Mon_.monMonoidalStruct_tensorUnit_X, braiding_tensorUnit_right,
    MonoidalCategory.whiskerLeft_comp]
  slice_lhs 6 7 =>
    simp only [← MonoidalCategory.whiskerLeft_comp]
    rw [Iso.inv_hom_id]
    simp only [MonoidalCategory.whiskerLeft_comp]
  simp only [MonoidalCategory.whiskerLeft_id, Category.id_comp]
  slice_lhs 5 6 =>
    rw [whiskerLeft_rightUnitor, Category.assoc, ← rightUnitor_naturality]
  rw [associator_inv_naturality_right_assoc, Iso.hom_inv_id_assoc]
  slice_lhs 3 4 =>
    rw [whisker_exchange]
  slice_lhs 1 3 =>
    simp only [← comp_whiskerRight]
    rw [antipode_right]
    simp only [comp_whiskerRight]
  slice_lhs 2 3 =>
    rw [← whisker_exchange]
  slice_lhs 1 2 =>
    dsimp
    rw [← tensorHom_def]
  slice_lhs 2 3 =>
    rw [rightUnitor_naturality]
<<<<<<< HEAD
  simp only [Mon_.monMonoidalStruct_tensorUnit_X]
  coherence
=======
  simp only [Mon_.tensorUnit_X]
  monoidal
>>>>>>> 652d1bd7

theorem mul_antipode (A : Hopf_ C) :
    μ[A.X.X.X] ≫ A.antipode = (A.antipode ⊗ A.antipode) ≫ (β_ _ _).hom ≫ μ[A.X.X.X] := by
  -- Again, it is a "left inverse equals right inverse" argument in the convolution monoid.
  apply left_inv_eq_right_inv
    (M := Conv (((Bimon_.toComon_ C).obj A.X) ⊗ ((Bimon_.toComon_ C).obj A.X)) A.X.X)
    (a := μ[A.X.X.X])
  · -- Unfold the algebra structure in the convolution monoid,
    -- then `simp?, simp only [tensor_μ], simp?`.
    erw [Conv.mul_eq, Conv.one_eq]
    simp only [Comon_.monoidal_tensorObj_X, Bimon_.toComon__obj_X, Comon_.monoidal_tensorObj_comul,
      Bimon_.toComon__obj_comul, whiskerRight_tensor, comp_whiskerRight, Category.assoc,
      Comon_.monoidal_tensorObj_counit, Bimon_.toComon__obj_counit]
    simp only [tensor_μ]
    simp only [unop_comp, unop_tensorObj, unop_inv_associator, unop_whiskerLeft,
      unop_hom_associator, unop_whiskerRight, unop_hom_braiding, Category.assoc,
      pentagon_hom_inv_inv_inv_inv_assoc]
    exact mul_antipode₁ A
  · erw [Conv.mul_eq, Conv.one_eq]
    simp only [Comon_.monoidal_tensorObj_X, Bimon_.toComon__obj_X, Comon_.monoidal_tensorObj_comul,
      Bimon_.toComon__obj_comul, whiskerRight_tensor, BraidedCategory.braiding_naturality_assoc,
      MonoidalCategory.whiskerLeft_comp, Category.assoc, Comon_.monoidal_tensorObj_counit,
      Bimon_.toComon__obj_counit]
    simp only [tensor_μ]
    simp only [unop_comp, unop_tensorObj, unop_inv_associator, unop_whiskerLeft,
      unop_hom_associator, unop_whiskerRight, unop_hom_braiding, Category.assoc,
      pentagon_hom_inv_inv_inv_inv_assoc]
    exact mul_antipode₂ A

/--
In a commutative Hopf algebra, the antipode squares to the identity.
-/
theorem antipode_antipode (A : Hopf_ C) (comm : (β_ _ _).hom ≫ μ[A.X.X.X] = μ[A.X.X.X]) :
    A.antipode ≫ A.antipode = 𝟙 A.X.X.X := by
  -- Again, it is a "left inverse equals right inverse" argument in the convolution monoid.
  apply left_inv_eq_right_inv
    (M := Conv ((Bimon_.toComon_ C).obj A.X) A.X.X)
    (a := A.antipode)
  · -- Unfold the algebra structure in the convolution monoid,
    -- then `simp?`.
    erw [Conv.mul_eq, Conv.one_eq]
    simp only [Bimon_.toComon__obj_X, Bimon_.toComon__obj_comul, comp_whiskerRight, Category.assoc,
      Bimon_.toComon__obj_counit]
    rw [← comm, ← tensorHom_def_assoc, ← mul_antipode]
    simp
  · erw [Conv.mul_eq, Conv.one_eq]
    simp

end Hopf_

end<|MERGE_RESOLUTION|>--- conflicted
+++ resolved
@@ -399,13 +399,8 @@
     rw [← tensorHom_def]
   slice_lhs 2 3 =>
     rw [rightUnitor_naturality]
-<<<<<<< HEAD
   simp only [Mon_.monMonoidalStruct_tensorUnit_X]
-  coherence
-=======
-  simp only [Mon_.tensorUnit_X]
   monoidal
->>>>>>> 652d1bd7
 
 theorem mul_antipode (A : Hopf_ C) :
     μ[A.X.X.X] ≫ A.antipode = (A.antipode ⊗ A.antipode) ≫ (β_ _ _).hom ≫ μ[A.X.X.X] := by
