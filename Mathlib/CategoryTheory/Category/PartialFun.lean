--- conflicted
+++ resolved
@@ -151,22 +151,12 @@
       fun {X Y} f ↦ Pointed.Hom.ext <| funext fun a ↦ by
         obtain _ | ⟨a, ha⟩ := a
         · exact f.map_point.symm
-<<<<<<< HEAD
-        classical
-        simp [Option.casesOn'_eq_elim, -Option.elim,
-          @Part.elim_toOption _ _ _ (Classical.propDecidable _), ha]
-        split_ifs with h
-        · simpa [eq_comm] using h
-        · simp
-#align PartialFun_equiv_Pointed partialFunEquivPointed
-=======
         simp_all [Option.casesOn'_eq_elim, Part.elim_toOption]
   functor_unitIso_comp X := by
     ext (_ | x)
     · rfl
     · simp
       rfl
->>>>>>> a60b09cd
 
 /-- Forgetting that maps are total and making them total again by adding a point is the same as just
 adding a point. -/
