/-
Copyright (c) 2022 Andrew Yang. All rights reserved.
Released under Apache 2.0 license as described in the file LICENSE.
Authors: Andrew Yang
-/
import Mathlib.CategoryTheory.Comma.Arrow
import Mathlib.CategoryTheory.ConcreteCategory.Basic
import Mathlib.CategoryTheory.Limits.Shapes.CommSq
import Mathlib.CategoryTheory.Limits.Shapes.Diagonal

#align_import category_theory.morphism_property from "leanprover-community/mathlib"@"7f963633766aaa3ebc8253100a5229dd463040c7"

/-!
# Properties of morphisms

We provide the basic framework for talking about properties of morphisms.
The following meta-properties are defined

* `RespectsIso`: `P` respects isomorphisms if `P f → P (e ≫ f)` and `P f → P (f ≫ e)`, where
  `e` is an isomorphism.
* `StableUnderComposition`: `P` is stable under composition if `P f → P g → P (f ≫ g)`.
* `StableUnderBaseChange`: `P` is stable under base change if in all pullback
  squares, the left map satisfies `P` if the right map satisfies it.
* `StableUnderCobaseChange`: `P` is stable under cobase change if in all pushout
  squares, the right map satisfies `P` if the left map satisfies it.

-/

universe v v₁ v₂ u u₁ u₂ u₃

open CategoryTheory CategoryTheory.Limits Opposite

noncomputable section

namespace CategoryTheory

variable (C : Type u) [Category.{v} C] {D : Type*} [Category D]

/-- A `MorphismProperty C` is a class of morphisms between objects in `C`. -/
def MorphismProperty :=
  ∀ ⦃X Y : C⦄ (_ : X ⟶ Y), Prop
#align category_theory.morphism_property CategoryTheory.MorphismProperty

instance : CompleteLattice (MorphismProperty C) := by
  dsimp only [MorphismProperty]
  infer_instance

instance : Inhabited (MorphismProperty C) :=
  ⟨⊤⟩

lemma MorphismProperty.top_eq : (⊤ : MorphismProperty C) = fun _ _ _ => True := rfl

variable {C}

namespace MorphismProperty

@[ext]
lemma ext (W W' : MorphismProperty C) (h : ∀ ⦃X Y : C⦄ (f : X ⟶ Y), W f ↔ W' f) :
    W = W' := by
  funext X Y f
  rw [h]

lemma top_apply {X Y : C} (f : X ⟶ Y) : (⊤ : MorphismProperty C) f := by
  simp only [top_eq]

instance : HasSubset (MorphismProperty C) :=
  ⟨fun P₁ P₂ => ∀ ⦃X Y : C⦄ (f : X ⟶ Y) (_ : P₁ f), P₂ f⟩

instance : IsTrans (MorphismProperty C) (· ⊆ ·) :=
  ⟨fun _ _ _ h₁₂ h₂₃ _ _ _ h => h₂₃ _ (h₁₂ _ h)⟩

instance : Inter (MorphismProperty C) :=
  ⟨fun P₁ P₂ _ _ f => P₁ f ∧ P₂ f⟩

lemma subset_iff_le (P Q : MorphismProperty C) : P ⊆ Q ↔ P ≤ Q := Iff.rfl

instance : IsAntisymm (MorphismProperty C) (· ⊆ ·) :=
  ⟨fun P Q => by simpa only [subset_iff_le] using le_antisymm⟩

instance : IsRefl (MorphismProperty C) (· ⊆ ·) :=
  ⟨fun P => by simpa only [subset_iff_le] using le_refl P⟩

/-- The morphism property in `Cᵒᵖ` associated to a morphism property in `C` -/
@[simp]
def op (P : MorphismProperty C) : MorphismProperty Cᵒᵖ := fun _ _ f => P f.unop
#align category_theory.morphism_property.op CategoryTheory.MorphismProperty.op

/-- The morphism property in `C` associated to a morphism property in `Cᵒᵖ` -/
@[simp]
def unop (P : MorphismProperty Cᵒᵖ) : MorphismProperty C := fun _ _ f => P f.op
#align category_theory.morphism_property.unop CategoryTheory.MorphismProperty.unop

theorem unop_op (P : MorphismProperty C) : P.op.unop = P :=
  rfl
#align category_theory.morphism_property.unop_op CategoryTheory.MorphismProperty.unop_op

theorem op_unop (P : MorphismProperty Cᵒᵖ) : P.unop.op = P :=
  rfl
#align category_theory.morphism_property.op_unop CategoryTheory.MorphismProperty.op_unop

/-- The inverse image of a `MorphismProperty D` by a functor `C ⥤ D` -/
def inverseImage (P : MorphismProperty D) (F : C ⥤ D) : MorphismProperty C := fun _ _ f =>
  P (F.map f)
#align category_theory.morphism_property.inverse_image CategoryTheory.MorphismProperty.inverseImage

/-- The image (up to isomorphisms) of a `MorphismProperty C` by a functor `C ⥤ D` -/
def map (P : MorphismProperty C) (F : C ⥤ D) : MorphismProperty D := fun _ _ f =>
  ∃ (X' Y' : C)  (f' : X' ⟶ Y') (_ : P f'), Nonempty (Arrow.mk (F.map f') ≅ Arrow.mk f)

lemma map_mem_map (P : MorphismProperty C) (F : C ⥤ D) {X Y : C} (f : X ⟶ Y) (hf : P f) :
    (P.map F) (F.map f) := ⟨X, Y, f, hf, ⟨Iso.refl _⟩⟩

lemma monotone_map (P Q : MorphismProperty C) (F : C ⥤ D) (h : P ⊆ Q) :
    P.map F ⊆ Q.map F := by
  intro X Y f ⟨X', Y', f', hf', ⟨e⟩⟩
  exact ⟨X', Y', f', h _ hf', ⟨e⟩⟩

/-- A morphism property `RespectsIso` if it still holds when composed with an isomorphism -/
def RespectsIso (P : MorphismProperty C) : Prop :=
  (∀ {X Y Z} (e : X ≅ Y) (f : Y ⟶ Z), P f → P (e.hom ≫ f)) ∧
    ∀ {X Y Z} (e : Y ≅ Z) (f : X ⟶ Y), P f → P (f ≫ e.hom)
#align category_theory.morphism_property.respects_iso CategoryTheory.MorphismProperty.RespectsIso

theorem RespectsIso.op {P : MorphismProperty C} (h : RespectsIso P) : RespectsIso P.op :=
  ⟨fun e f hf => h.2 e.unop f.unop hf, fun e f hf => h.1 e.unop f.unop hf⟩
#align category_theory.morphism_property.respects_iso.op CategoryTheory.MorphismProperty.RespectsIso.op

theorem RespectsIso.unop {P : MorphismProperty Cᵒᵖ} (h : RespectsIso P) : RespectsIso P.unop :=
  ⟨fun e f hf => h.2 e.op f.op hf, fun e f hf => h.1 e.op f.op hf⟩
#align category_theory.morphism_property.respects_iso.unop CategoryTheory.MorphismProperty.RespectsIso.unop

/-- The closure by isomorphisms of a `MorphismProperty` -/
def isoClosure (P : MorphismProperty C) : MorphismProperty C :=
  fun _ _ f => ∃ (Y₁ Y₂ : C) (f' : Y₁ ⟶ Y₂) (_ : P f'), Nonempty (Arrow.mk f' ≅ Arrow.mk f)

lemma subset_isoClosure (P : MorphismProperty C) : P ⊆ P.isoClosure :=
  fun _ _ f hf => ⟨_, _, f, hf, ⟨Iso.refl _⟩⟩

lemma isoClosure_respectsIso (P : MorphismProperty C) :
    RespectsIso P.isoClosure :=
  ⟨fun e f ⟨_, _, f', hf', ⟨iso⟩⟩ =>
    ⟨_, _, f', hf', ⟨Arrow.isoMk (asIso iso.hom.left ≪≫ e.symm)
      (asIso iso.hom.right) (by simp)⟩⟩,
  fun e f ⟨_, _, f', hf', ⟨iso⟩⟩ =>
    ⟨_, _, f', hf', ⟨Arrow.isoMk (asIso iso.hom.left)
      (asIso iso.hom.right ≪≫ e) (by simp)⟩⟩⟩

lemma monotone_isoClosure (P Q : MorphismProperty C) (h : P ⊆ Q) :
    P.isoClosure ⊆ Q.isoClosure := by
  intro X Y f ⟨X', Y', f', hf', ⟨e⟩⟩
  exact ⟨X', Y', f', h _ hf', ⟨e⟩⟩

/-- A morphism property is `StableUnderComposition` if the composition of two such morphisms
still falls in the class. -/
def StableUnderComposition (P : MorphismProperty C) : Prop :=
  ∀ ⦃X Y Z⦄ (f : X ⟶ Y) (g : Y ⟶ Z), P f → P g → P (f ≫ g)
#align category_theory.morphism_property.stable_under_composition CategoryTheory.MorphismProperty.StableUnderComposition

theorem StableUnderComposition.op {P : MorphismProperty C} (h : StableUnderComposition P) :
    StableUnderComposition P.op := fun _ _ _ f g hf hg => h g.unop f.unop hg hf
#align category_theory.morphism_property.stable_under_composition.op CategoryTheory.MorphismProperty.StableUnderComposition.op

theorem StableUnderComposition.unop {P : MorphismProperty Cᵒᵖ} (h : StableUnderComposition P) :
    StableUnderComposition P.unop := fun _ _ _ f g hf hg => h g.op f.op hg hf
#align category_theory.morphism_property.stable_under_composition.unop CategoryTheory.MorphismProperty.StableUnderComposition.unop

/-- A morphism property is `StableUnderInverse` if the inverse of a morphism satisfying
the property still falls in the class. -/
def StableUnderInverse (P : MorphismProperty C) : Prop :=
  ∀ ⦃X Y⦄ (e : X ≅ Y), P e.hom → P e.inv
#align category_theory.morphism_property.stable_under_inverse CategoryTheory.MorphismProperty.StableUnderInverse

theorem StableUnderInverse.op {P : MorphismProperty C} (h : StableUnderInverse P) :
    StableUnderInverse P.op := fun _ _ e he => h e.unop he
#align category_theory.morphism_property.stable_under_inverse.op CategoryTheory.MorphismProperty.StableUnderInverse.op

theorem StableUnderInverse.unop {P : MorphismProperty Cᵒᵖ} (h : StableUnderInverse P) :
    StableUnderInverse P.unop := fun _ _ e he => h e.op he
#align category_theory.morphism_property.stable_under_inverse.unop CategoryTheory.MorphismProperty.StableUnderInverse.unop

/-- A morphism property is `StableUnderBaseChange` if the base change of such a morphism
still falls in the class. -/
def StableUnderBaseChange (P : MorphismProperty C) : Prop :=
  ∀ ⦃X Y Y' S : C⦄ ⦃f : X ⟶ S⦄ ⦃g : Y ⟶ S⦄ ⦃f' : Y' ⟶ Y⦄ ⦃g' : Y' ⟶ X⦄ (_ : IsPullback f' g' g f)
    (_ : P g), P g'
#align category_theory.morphism_property.stable_under_base_change CategoryTheory.MorphismProperty.StableUnderBaseChange

/-- A morphism property is `StableUnderCobaseChange` if the cobase change of such a morphism
still falls in the class. -/
def StableUnderCobaseChange (P : MorphismProperty C) : Prop :=
  ∀ ⦃A A' B B' : C⦄ ⦃f : A ⟶ A'⦄ ⦃g : A ⟶ B⦄ ⦃f' : B ⟶ B'⦄ ⦃g' : A' ⟶ B'⦄ (_ : IsPushout g f f' g')
    (_ : P f), P f'
#align category_theory.morphism_property.stable_under_cobase_change CategoryTheory.MorphismProperty.StableUnderCobaseChange

theorem StableUnderComposition.respectsIso {P : MorphismProperty C} (hP : StableUnderComposition P)
    (hP' : ∀ {X Y} (e : X ≅ Y), P e.hom) : RespectsIso P :=
  ⟨fun e _ hf => hP _ _ (hP' e) hf, fun e _ hf => hP _ _ hf (hP' e)⟩
#align category_theory.morphism_property.stable_under_composition.respects_iso CategoryTheory.MorphismProperty.StableUnderComposition.respectsIso

theorem RespectsIso.cancel_left_isIso {P : MorphismProperty C} (hP : RespectsIso P) {X Y Z : C}
    (f : X ⟶ Y) (g : Y ⟶ Z) [IsIso f] : P (f ≫ g) ↔ P g :=
  ⟨fun h => by simpa using hP.1 (asIso f).symm (f ≫ g) h, hP.1 (asIso f) g⟩
#align category_theory.morphism_property.respects_iso.cancel_left_is_iso CategoryTheory.MorphismProperty.RespectsIso.cancel_left_isIso

theorem RespectsIso.cancel_right_isIso {P : MorphismProperty C} (hP : RespectsIso P) {X Y Z : C}
    (f : X ⟶ Y) (g : Y ⟶ Z) [IsIso g] : P (f ≫ g) ↔ P f :=
  ⟨fun h => by simpa using hP.2 (asIso g).symm (f ≫ g) h, hP.2 (asIso g) f⟩
#align category_theory.morphism_property.respects_iso.cancel_right_is_iso CategoryTheory.MorphismProperty.RespectsIso.cancel_right_isIso

theorem RespectsIso.arrow_iso_iff {P : MorphismProperty C} (hP : RespectsIso P) {f g : Arrow C}
    (e : f ≅ g) : P f.hom ↔ P g.hom := by
  rw [← Arrow.inv_left_hom_right e.hom, hP.cancel_left_isIso, hP.cancel_right_isIso]
#align category_theory.morphism_property.respects_iso.arrow_iso_iff CategoryTheory.MorphismProperty.RespectsIso.arrow_iso_iff

theorem RespectsIso.arrow_mk_iso_iff {P : MorphismProperty C} (hP : RespectsIso P) {W X Y Z : C}
    {f : W ⟶ X} {g : Y ⟶ Z} (e : Arrow.mk f ≅ Arrow.mk g) : P f ↔ P g :=
  hP.arrow_iso_iff e
#align category_theory.morphism_property.respects_iso.arrow_mk_iso_iff CategoryTheory.MorphismProperty.RespectsIso.arrow_mk_iso_iff

theorem RespectsIso.of_respects_arrow_iso (P : MorphismProperty C)
    (hP : ∀ (f g : Arrow C) (_ : f ≅ g) (_ : P f.hom), P g.hom) : RespectsIso P := by
  constructor
  · intro X Y Z e f hf
    refine' hP (Arrow.mk f) (Arrow.mk (e.hom ≫ f)) (Arrow.isoMk e.symm (Iso.refl _) _) hf
    dsimp
    simp only [Iso.inv_hom_id_assoc, Category.comp_id]
  · intro X Y Z e f hf
    refine' hP (Arrow.mk f) (Arrow.mk (f ≫ e.hom)) (Arrow.isoMk (Iso.refl _) e _) hf
    dsimp
    simp only [Category.id_comp]
#align category_theory.morphism_property.respects_iso.of_respects_arrow_iso CategoryTheory.MorphismProperty.RespectsIso.of_respects_arrow_iso

lemma RespectsIso.isoClosure_eq {P : MorphismProperty C} (hP : P.RespectsIso) :
    P.isoClosure = P := by
  refine' le_antisymm _ (P.subset_isoClosure)
  intro X Y f ⟨X', Y', f', hf', ⟨e⟩⟩
  exact (hP.arrow_mk_iso_iff e).1 hf'

@[simp]
lemma isoClosure_isoClosure (P : MorphismProperty C) :
    P.isoClosure.isoClosure = P.isoClosure :=
  P.isoClosure_respectsIso.isoClosure_eq

theorem StableUnderBaseChange.mk {P : MorphismProperty C} [HasPullbacks C] (hP₁ : RespectsIso P)
    (hP₂ : ∀ (X Y S : C) (f : X ⟶ S) (g : Y ⟶ S) (_ : P g), P (pullback.fst : pullback f g ⟶ X)) :
    StableUnderBaseChange P := fun X Y Y' S f g f' g' sq hg => by
  let e := sq.flip.isoPullback
  rw [← hP₁.cancel_left_isIso e.inv, sq.flip.isoPullback_inv_fst]
  exact hP₂ _ _ _ f g hg
#align category_theory.morphism_property.stable_under_base_change.mk CategoryTheory.MorphismProperty.StableUnderBaseChange.mk

theorem StableUnderBaseChange.respectsIso {P : MorphismProperty C} (hP : StableUnderBaseChange P) :
    RespectsIso P := by
  apply RespectsIso.of_respects_arrow_iso
  intro f g e
  exact hP (IsPullback.of_horiz_isIso (CommSq.mk e.inv.w))
#align category_theory.morphism_property.stable_under_base_change.respects_iso CategoryTheory.MorphismProperty.StableUnderBaseChange.respectsIso

theorem StableUnderBaseChange.fst {P : MorphismProperty C} (hP : StableUnderBaseChange P)
    {X Y S : C} (f : X ⟶ S) (g : Y ⟶ S) [HasPullback f g] (H : P g) :
    P (pullback.fst : pullback f g ⟶ X) :=
  hP (IsPullback.of_hasPullback f g).flip H
#align category_theory.morphism_property.stable_under_base_change.fst CategoryTheory.MorphismProperty.StableUnderBaseChange.fst

theorem StableUnderBaseChange.snd {P : MorphismProperty C} (hP : StableUnderBaseChange P)
    {X Y S : C} (f : X ⟶ S) (g : Y ⟶ S) [HasPullback f g] (H : P f) :
    P (pullback.snd : pullback f g ⟶ Y) :=
  hP (IsPullback.of_hasPullback f g) H
#align category_theory.morphism_property.stable_under_base_change.snd CategoryTheory.MorphismProperty.StableUnderBaseChange.snd

theorem StableUnderBaseChange.baseChange_obj [HasPullbacks C] {P : MorphismProperty C}
    (hP : StableUnderBaseChange P) {S S' : C} (f : S' ⟶ S) (X : Over S) (H : P X.hom) :
    P ((baseChange f).obj X).hom :=
  hP.snd X.hom f H
#align category_theory.morphism_property.stable_under_base_change.base_change_obj CategoryTheory.MorphismProperty.StableUnderBaseChange.baseChange_obj

theorem StableUnderBaseChange.baseChange_map [HasPullbacks C] {P : MorphismProperty C}
    (hP : StableUnderBaseChange P) {S S' : C} (f : S' ⟶ S) {X Y : Over S} (g : X ⟶ Y)
    (H : P g.left) : P ((baseChange f).map g).left := by
  let e :=
    pullbackRightPullbackFstIso Y.hom f g.left ≪≫
      pullback.congrHom (g.w.trans (Category.comp_id _)) rfl
  have : e.inv ≫ pullback.snd = ((baseChange f).map g).left := by
    ext <;> dsimp [e] <;> simp
  rw [← this, hP.respectsIso.cancel_left_isIso]
  exact hP.snd _ _ H
#align category_theory.morphism_property.stable_under_base_change.base_change_map CategoryTheory.MorphismProperty.StableUnderBaseChange.baseChange_map

theorem StableUnderBaseChange.pullback_map [HasPullbacks C] {P : MorphismProperty C}
    (hP : StableUnderBaseChange P) (hP' : StableUnderComposition P) {S X X' Y Y' : C} {f : X ⟶ S}
    {g : Y ⟶ S} {f' : X' ⟶ S} {g' : Y' ⟶ S} {i₁ : X ⟶ X'} {i₂ : Y ⟶ Y'} (h₁ : P i₁) (h₂ : P i₂)
    (e₁ : f = i₁ ≫ f') (e₂ : g = i₂ ≫ g') :
    P (pullback.map f g f' g' i₁ i₂ (𝟙 _) ((Category.comp_id _).trans e₁)
        ((Category.comp_id _).trans e₂)) := by
  have :
    pullback.map f g f' g' i₁ i₂ (𝟙 _) ((Category.comp_id _).trans e₁)
        ((Category.comp_id _).trans e₂) =
      ((pullbackSymmetry _ _).hom ≫
          ((baseChange _).map (Over.homMk _ e₂.symm : Over.mk g ⟶ Over.mk g')).left) ≫
        (pullbackSymmetry _ _).hom ≫
          ((baseChange g').map (Over.homMk _ e₁.symm : Over.mk f ⟶ Over.mk f')).left :=
    by ext <;> dsimp <;> simp
  rw [this]
  apply hP' <;> rw [hP.respectsIso.cancel_left_isIso]
  exacts [hP.baseChange_map _ (Over.homMk _ e₂.symm : Over.mk g ⟶ Over.mk g') h₂,
    hP.baseChange_map _ (Over.homMk _ e₁.symm : Over.mk f ⟶ Over.mk f') h₁]
#align category_theory.morphism_property.stable_under_base_change.pullback_map CategoryTheory.MorphismProperty.StableUnderBaseChange.pullback_map

theorem StableUnderCobaseChange.mk {P : MorphismProperty C} [HasPushouts C] (hP₁ : RespectsIso P)
    (hP₂ : ∀ (A B A' : C) (f : A ⟶ A') (g : A ⟶ B) (_ : P f), P (pushout.inr : B ⟶ pushout f g)) :
    StableUnderCobaseChange P := fun A A' B B' f g f' g' sq hf => by
  let e := sq.flip.isoPushout
  rw [← hP₁.cancel_right_isIso _ e.hom, sq.flip.inr_isoPushout_hom]
  exact hP₂ _ _ _ f g hf
#align category_theory.morphism_property.stable_under_cobase_change.mk CategoryTheory.MorphismProperty.StableUnderCobaseChange.mk

theorem StableUnderCobaseChange.respectsIso {P : MorphismProperty C}
    (hP : StableUnderCobaseChange P) : RespectsIso P :=
  RespectsIso.of_respects_arrow_iso _ fun _ _ e => hP (IsPushout.of_horiz_isIso (CommSq.mk e.hom.w))
#align category_theory.morphism_property.stable_under_cobase_change.respects_iso CategoryTheory.MorphismProperty.StableUnderCobaseChange.respectsIso

theorem StableUnderCobaseChange.inl {P : MorphismProperty C} (hP : StableUnderCobaseChange P)
    {A B A' : C} (f : A ⟶ A') (g : A ⟶ B) [HasPushout f g] (H : P g) :
    P (pushout.inl : A' ⟶ pushout f g) :=
  hP (IsPushout.of_hasPushout f g) H
#align category_theory.morphism_property.stable_under_cobase_change.inl CategoryTheory.MorphismProperty.StableUnderCobaseChange.inl

theorem StableUnderCobaseChange.inr {P : MorphismProperty C} (hP : StableUnderCobaseChange P)
    {A B A' : C} (f : A ⟶ A') (g : A ⟶ B) [HasPushout f g] (H : P f) :
    P (pushout.inr : B ⟶ pushout f g) :=
  hP (IsPushout.of_hasPushout f g).flip H
#align category_theory.morphism_property.stable_under_cobase_change.inr CategoryTheory.MorphismProperty.StableUnderCobaseChange.inr

theorem StableUnderCobaseChange.op {P : MorphismProperty C} (hP : StableUnderCobaseChange P) :
    StableUnderBaseChange P.op := fun _ _ _ _ _ _ _ _ sq hg => hP sq.unop hg
#align category_theory.morphism_property.stable_under_cobase_change.op CategoryTheory.MorphismProperty.StableUnderCobaseChange.op

theorem StableUnderCobaseChange.unop {P : MorphismProperty Cᵒᵖ} (hP : StableUnderCobaseChange P) :
    StableUnderBaseChange P.unop := fun _ _ _ _ _ _ _ _ sq hg => hP sq.op hg
#align category_theory.morphism_property.stable_under_cobase_change.unop CategoryTheory.MorphismProperty.StableUnderCobaseChange.unop

theorem StableUnderBaseChange.op {P : MorphismProperty C} (hP : StableUnderBaseChange P) :
    StableUnderCobaseChange P.op := fun _ _ _ _ _ _ _ _ sq hf => hP sq.unop hf
#align category_theory.morphism_property.stable_under_base_change.op CategoryTheory.MorphismProperty.StableUnderBaseChange.op

theorem StableUnderBaseChange.unop {P : MorphismProperty Cᵒᵖ} (hP : StableUnderBaseChange P) :
    StableUnderCobaseChange P.unop := fun _ _ _ _ _ _ _ _ sq hf => hP sq.op hf
#align category_theory.morphism_property.stable_under_base_change.unop CategoryTheory.MorphismProperty.StableUnderBaseChange.unop

/-- If `P : MorphismProperty C` and `F : C ⥤ D`, then
`P.IsInvertedBy F` means that all morphisms in `P` are mapped by `F`
to isomorphisms in `D`. -/
def IsInvertedBy (P : MorphismProperty C) (F : C ⥤ D) : Prop :=
  ∀ ⦃X Y : C⦄ (f : X ⟶ Y) (_ : P f), IsIso (F.map f)
#align category_theory.morphism_property.is_inverted_by CategoryTheory.MorphismProperty.IsInvertedBy

namespace IsInvertedBy

lemma of_subset (P Q : MorphismProperty C) (F : C ⥤ D) (hQ : Q.IsInvertedBy F) (h : P ⊆ Q) :
    P.IsInvertedBy F :=
  fun _ _ _ hf => hQ _ (h _ hf)

theorem of_comp {C₁ C₂ C₃ : Type*} [Category C₁] [Category C₂] [Category C₃]
    (W : MorphismProperty C₁) (F : C₁ ⥤ C₂) (hF : W.IsInvertedBy F) (G : C₂ ⥤ C₃) :
    W.IsInvertedBy (F ⋙ G) := fun X Y f hf => by
  haveI := hF f hf
  dsimp
  infer_instance
#align category_theory.morphism_property.is_inverted_by.of_comp CategoryTheory.MorphismProperty.IsInvertedBy.of_comp

theorem op {W : MorphismProperty C} {L : C ⥤ D} (h : W.IsInvertedBy L) : W.op.IsInvertedBy L.op :=
  fun X Y f hf => by
  haveI := h f.unop hf
  dsimp
  infer_instance
#align category_theory.morphism_property.is_inverted_by.op CategoryTheory.MorphismProperty.IsInvertedBy.op

theorem rightOp {W : MorphismProperty C} {L : Cᵒᵖ ⥤ D} (h : W.op.IsInvertedBy L) :
    W.IsInvertedBy L.rightOp := fun X Y f hf => by
  haveI := h f.op hf
  dsimp
  infer_instance
#align category_theory.morphism_property.is_inverted_by.right_op CategoryTheory.MorphismProperty.IsInvertedBy.rightOp

theorem leftOp {W : MorphismProperty C} {L : C ⥤ Dᵒᵖ} (h : W.IsInvertedBy L) :
    W.op.IsInvertedBy L.leftOp := fun X Y f hf => by
  haveI := h f.unop hf
  dsimp
  infer_instance
#align category_theory.morphism_property.is_inverted_by.left_op CategoryTheory.MorphismProperty.IsInvertedBy.leftOp

theorem unop {W : MorphismProperty C} {L : Cᵒᵖ ⥤ Dᵒᵖ} (h : W.op.IsInvertedBy L) :
    W.IsInvertedBy L.unop := fun X Y f hf => by
  haveI := h f.op hf
  dsimp
  infer_instance
#align category_theory.morphism_property.is_inverted_by.unop CategoryTheory.MorphismProperty.IsInvertedBy.unop

end IsInvertedBy

/-- Given `app : Π X, F₁.obj X ⟶ F₂.obj X` where `F₁` and `F₂` are two functors,
this is the `morphism_property C` satisfied by the morphisms in `C` with respect
to whom `app` is natural. -/
@[simp]
def naturalityProperty {F₁ F₂ : C ⥤ D} (app : ∀ X, F₁.obj X ⟶ F₂.obj X) : MorphismProperty C :=
  fun X Y f => F₁.map f ≫ app Y = app X ≫ F₂.map f
#align category_theory.morphism_property.naturality_property CategoryTheory.MorphismProperty.naturalityProperty

namespace naturalityProperty

theorem stableUnderComposition {F₁ F₂ : C ⥤ D} (app : ∀ X, F₁.obj X ⟶ F₂.obj X) :
    (naturalityProperty app).StableUnderComposition := fun X Y Z f g hf hg => by
  simp only [naturalityProperty] at hf hg ⊢
  simp only [Functor.map_comp, Category.assoc, hg]
  slice_lhs 1 2 => rw [hf]
  rw [Category.assoc]
#align category_theory.morphism_property.naturality_property.is_stable_under_composition CategoryTheory.MorphismProperty.naturalityProperty.stableUnderComposition

theorem stableUnderInverse {F₁ F₂ : C ⥤ D} (app : ∀ X, F₁.obj X ⟶ F₂.obj X) :
    (naturalityProperty app).StableUnderInverse := fun X Y e he => by
  simp only [naturalityProperty] at he ⊢
  rw [← cancel_epi (F₁.map e.hom)]
  slice_rhs 1 2 => rw [he]
  simp only [Category.assoc, ← F₁.map_comp_assoc, ← F₂.map_comp, e.hom_inv_id, Functor.map_id,
    Category.id_comp, Category.comp_id]
#align category_theory.morphism_property.naturality_property.is_stable_under_inverse CategoryTheory.MorphismProperty.naturalityProperty.stableUnderInverse

end naturalityProperty

theorem RespectsIso.inverseImage {P : MorphismProperty D} (h : RespectsIso P) (F : C ⥤ D) :
    RespectsIso (P.inverseImage F) := by
  constructor
  all_goals
    intro X Y Z e f hf
    dsimp [MorphismProperty.inverseImage]
    rw [F.map_comp]
  exacts [h.1 (F.mapIso e) (F.map f) hf, h.2 (F.mapIso e) (F.map f) hf]
#align category_theory.morphism_property.respects_iso.inverse_image CategoryTheory.MorphismProperty.RespectsIso.inverseImage

theorem StableUnderComposition.inverseImage {P : MorphismProperty D} (h : StableUnderComposition P)
    (F : C ⥤ D) : StableUnderComposition (P.inverseImage F) := fun X Y Z f g hf hg => by
  simpa only [← F.map_comp] using h (F.map f) (F.map g) hf hg
#align category_theory.morphism_property.stable_under_composition.inverse_image CategoryTheory.MorphismProperty.StableUnderComposition.inverseImage

variable (C)

/-- The `MorphismProperty C` satisfied by isomorphisms in `C`. -/
def isomorphisms : MorphismProperty C := fun _ _ f => IsIso f
#align category_theory.morphism_property.isomorphisms CategoryTheory.MorphismProperty.isomorphisms

/-- The `MorphismProperty C` satisfied by monomorphisms in `C`. -/
def monomorphisms : MorphismProperty C := fun _ _ f => Mono f
#align category_theory.morphism_property.monomorphisms CategoryTheory.MorphismProperty.monomorphisms

/-- The `MorphismProperty C` satisfied by epimorphisms in `C`. -/
def epimorphisms : MorphismProperty C := fun _ _ f => Epi f
#align category_theory.morphism_property.epimorphisms CategoryTheory.MorphismProperty.epimorphisms

def quarrable : MorphismProperty C := fun _ Y f => ∀ ⦃Y' : C⦄ (g : Y' ⟶ Y), HasPullback f g

def coquarrable : MorphismProperty C := fun X _ f => ∀ ⦃X' : C⦄ (g : X ⟶ X'), HasPushout f g

variable {C}

lemma quarrable.hasPullback {X Y Y' : C} (f : X ⟶ Y) (hf : quarrable C f) (g : Y' ⟶ Y) :
    HasPullback f g := hf g

lemma quarrable.hasPullback' {X Y Y' : C} (f : X ⟶ Y) (hf : quarrable C f) (g : Y' ⟶ Y) :
    HasPullback g f := by
  have : HasPullback f g := hasPullback f hf g
  exact ⟨⟨_, (IsPullback.of_hasPullback f g).flip.isLimit'.some⟩⟩

lemma coquarrable.hasPushout {X X' Y : C} (f : X ⟶ Y) (hf : coquarrable C f) (g : X ⟶ X') :
    HasPushout f g := hf g

lemma coquarrable.hasPushout' {X X' Y : C} (f : X ⟶ Y) (hf : coquarrable C f) (g : X ⟶ X') :
    HasPushout g f := by
  have : HasPushout f g := hasPushout f hf g
  exact ⟨⟨_, (IsPushout.of_hasPushout f g).flip.isColimit'.some⟩⟩

lemma quarrable.op {X Y : C} (f : X ⟶ Y) (hf : quarrable C f) : coquarrable Cᵒᵖ f.op := by
  intro _ g
  have : HasPullback f g.unop := hf _
  exact ⟨_, (IsPullback.of_hasPullback f g.unop).flip.op.isColimit⟩

lemma quarrable.unop {X Y : Cᵒᵖ} (f : X ⟶ Y) (hf : quarrable Cᵒᵖ f) : coquarrable C f.unop := by
  intro _ g
  have : HasPullback f g.op := hf _
  exact ⟨_, (IsPullback.of_hasPullback f g.op).flip.unop.isColimit⟩

lemma coquarrable.op {X Y : C} (f : X ⟶ Y) (hf : coquarrable C f) : quarrable Cᵒᵖ f.op := by
  intro _ g
  have : HasPushout f g.unop := hf _
  exact ⟨_, (IsPushout.of_hasPushout f g.unop).flip.op.isLimit⟩

lemma coquarrable.unop {X Y : Cᵒᵖ} (f : X ⟶ Y) (hf : coquarrable Cᵒᵖ f) : quarrable C f.unop := by
  intro _ g
  have : HasPushout f g.op := hf _
  exact ⟨_, (IsPushout.of_hasPushout f g.op).flip.unop.isLimit⟩

section

variable {X Y : C} (f : X ⟶ Y)

@[simp]
theorem isomorphisms.iff : (isomorphisms C) f ↔ IsIso f := by rfl
#align category_theory.morphism_property.isomorphisms.iff CategoryTheory.MorphismProperty.isomorphisms.iff

@[simp]
theorem monomorphisms.iff : (monomorphisms C) f ↔ Mono f := by rfl
#align category_theory.morphism_property.monomorphisms.iff CategoryTheory.MorphismProperty.monomorphisms.iff

@[simp]
theorem epimorphisms.iff : (epimorphisms C) f ↔ Epi f := by rfl
#align category_theory.morphism_property.epimorphisms.iff CategoryTheory.MorphismProperty.epimorphisms.iff

theorem isomorphisms.infer_property [hf : IsIso f] : (isomorphisms C) f :=
  hf
#align category_theory.morphism_property.isomorphisms.infer_property CategoryTheory.MorphismProperty.isomorphisms.infer_property

theorem monomorphisms.infer_property [hf : Mono f] : (monomorphisms C) f :=
  hf
#align category_theory.morphism_property.monomorphisms.infer_property CategoryTheory.MorphismProperty.monomorphisms.infer_property

theorem epimorphisms.infer_property [hf : Epi f] : (epimorphisms C) f :=
  hf
#align category_theory.morphism_property.epimorphisms.infer_property CategoryTheory.MorphismProperty.epimorphisms.infer_property

end

variable (C)

theorem RespectsIso.monomorphisms : RespectsIso (monomorphisms C) := by
  constructor <;>
    · intro X Y Z e f
      simp only [monomorphisms.iff]
      intro
      apply mono_comp
#align category_theory.morphism_property.respects_iso.monomorphisms CategoryTheory.MorphismProperty.RespectsIso.monomorphisms

theorem RespectsIso.epimorphisms : RespectsIso (epimorphisms C) := by
  constructor <;>
    · intro X Y Z e f
      simp only [epimorphisms.iff]
      intro
      apply epi_comp
#align category_theory.morphism_property.respects_iso.epimorphisms CategoryTheory.MorphismProperty.RespectsIso.epimorphisms

theorem RespectsIso.isomorphisms : RespectsIso (isomorphisms C) := by
  constructor <;>
    · intro X Y Z e f
      simp only [isomorphisms.iff]
      intro
      infer_instance
#align category_theory.morphism_property.respects_iso.isomorphisms CategoryTheory.MorphismProperty.RespectsIso.isomorphisms

variable {C}

lemma IsInvertedBy.of_iso (W : MorphismProperty C) {F G : C ⥤ D} (e : F ≅ G) (hF : W.IsInvertedBy F) :
    W.IsInvertedBy G := fun X Y f hf =>
  (RespectsIso.arrow_mk_iso_iff (RespectsIso.isomorphisms D)
    (Arrow.isoMk (e.app X) (e.app Y) (by simp))).1 (hF f hf)

lemma map_isInvertedBy_iff {E : Type _} [Category E]
  (P : MorphismProperty C) (F : C ⥤ D) (G : D ⥤ E) :
    (P.map F).IsInvertedBy G ↔ P.IsInvertedBy (F ⋙ G) := by
  constructor
  · intro h _ _ f hf
    exact h _ (map_mem_map P F f hf)
  · intro h _ _ f ⟨_, _, f', hf', ⟨iso⟩⟩
    rw [← isomorphisms.iff]
    exact (RespectsIso.arrow_mk_iso_iff (RespectsIso.isomorphisms E)
      (G.mapArrow.mapIso iso)).1 (h _ hf')

lemma isomorphisms_isInvertedBy (F : C ⥤ D) : (isomorphisms C).IsInvertedBy F := by
  intro X Y f hf
  simp only [isomorphisms.iff] at hf
  infer_instance

lemma subset_inverseImage_iff_map_subset (P : MorphismProperty C) (Q : MorphismProperty D)
  (hQ : Q.RespectsIso)
    (F : C ⥤ D) : P ⊆ Q.inverseImage F ↔ P.map F ⊆ Q := by
  constructor
  · intro h _ _ f ⟨_, _, f', hf', ⟨e⟩⟩
    simpa only [← hQ.arrow_mk_iso_iff e] using h _ hf'
  · intro h _ _ f hf
    exact h _ (map_mem_map P F f hf)

lemma map_inverseImage_subset (P : MorphismProperty D) (F : C ⥤ D) :
    (P.inverseImage F).map F ⊆ P.isoClosure := fun _ _ _ ⟨_, _, f', hf', ⟨e⟩⟩ =>
  ⟨_, _, F.map f', hf', ⟨e⟩⟩

lemma map_inverseImage_eq_of_isEquivalence (P : MorphismProperty D) (hP : P.RespectsIso)
    (F : C ⥤ D) [IsEquivalence F] :
  (P.inverseImage F).map F = P := by
  apply le_antisymm
  · intro _ _ f ⟨_, _, f', hf', ⟨e⟩⟩
    exact (hP.arrow_mk_iso_iff e).1 hf'
  · intro _ _ f hf
    exact ⟨_, _, F.inv.map f,
      (hP.arrow_mk_iso_iff (((Functor.mapArrowFunctor _ _).mapIso
        F.asEquivalence.counitIso.symm).app (Arrow.mk f))).1 hf,
        ⟨((Functor.mapArrowFunctor _ _).mapIso F.asEquivalence.counitIso).app (Arrow.mk f)⟩⟩

lemma isoClosure_inverseImage_equivalenceInverse (P : MorphismProperty C) (E : C ≌ D) :
    P.isoClosure.inverseImage E.inverse = P.map E.functor := by
  apply le_antisymm
  · intro _ _ f ⟨_, _, f', hf', ⟨e⟩⟩
    refine' ⟨_, _, f', hf', ⟨(E.inverse.mapArrow).preimageIso (_ ≪≫ e)⟩⟩
    exact ((Functor.mapArrowFunctor _ _).mapIso E.unitIso.symm).app (Arrow.mk f')
  · intro _ _ f ⟨_, _, f', hf', ⟨e⟩⟩
    refine' ⟨_, _, f', hf', ⟨_ ≪≫ E.inverse.mapArrow.mapIso e⟩⟩
    exact ((Functor.mapArrowFunctor _ _).mapIso E.unitIso).app (Arrow.mk f')

lemma inverseImage_functorInv (P : MorphismProperty C) (F : C ⥤ D) [IsEquivalence F] :
    P.isoClosure.inverseImage F.inv = P.map F :=
  P.isoClosure_inverseImage_equivalenceInverse F.asEquivalence

variable (C)

theorem StableUnderComposition.isomorphisms : StableUnderComposition (isomorphisms C) :=
  fun X Y Z f g hf hg => by
  rw [isomorphisms.iff] at hf hg ⊢
  haveI := hf
  haveI := hg
  infer_instance
#align category_theory.morphism_property.stable_under_composition.isomorphisms CategoryTheory.MorphismProperty.StableUnderComposition.isomorphisms

theorem StableUnderComposition.monomorphisms : StableUnderComposition (monomorphisms C) :=
  fun X Y Z f g hf hg => by
  rw [monomorphisms.iff] at hf hg ⊢
  haveI := hf
  haveI := hg
  apply mono_comp
#align category_theory.morphism_property.stable_under_composition.monomorphisms CategoryTheory.MorphismProperty.StableUnderComposition.monomorphisms

theorem StableUnderComposition.epimorphisms : StableUnderComposition (epimorphisms C) :=
  fun X Y Z f g hf hg => by
  rw [epimorphisms.iff] at hf hg ⊢
  haveI := hf
  haveI := hg
  apply epi_comp
#align category_theory.morphism_property.stable_under_composition.epimorphisms CategoryTheory.MorphismProperty.StableUnderComposition.epimorphisms

lemma StableUnderBaseChange.isomorphisms : StableUnderBaseChange (isomorphisms C) := by
  intro X' Y Y' X f g f' g' h hg
  have : IsIso g := hg
  let c : PullbackCone g f := PullbackCone.mk (f ≫ inv g) (𝟙 X') (by simp)
  refine' ⟨h.isLimit.lift c, _, h.isLimit.fac c (WalkingCospan.right)⟩
  apply h.isLimit.hom_ext
  intro j
  rw [Category.assoc, h.isLimit.fac c j]
  obtain (_|_|_) := j
  all_goals
    simp [c, ← cancel_mono g, h.toCommSq.w]

variable {C}


-- porting note (#10927): removed @[nolint has_nonempty_instance]
/-- The full subcategory of `C ⥤ D` consisting of functors inverting morphisms in `W` -/
def FunctorsInverting (W : MorphismProperty C) (D : Type*) [Category D] :=
  FullSubcategory fun F : C ⥤ D => W.IsInvertedBy F
#align category_theory.morphism_property.functors_inverting CategoryTheory.MorphismProperty.FunctorsInverting

@[ext]
lemma FunctorsInverting.ext {W : MorphismProperty C} {F₁ F₂ : FunctorsInverting W D}
    (h : F₁.obj = F₂.obj) : F₁ = F₂ := by
  cases F₁
  cases F₂
  subst h
  rfl

instance (W : MorphismProperty C) (D : Type*) [Category D] : Category (FunctorsInverting W D) :=
  FullSubcategory.category _

-- Porting note: add another `@[ext]` lemma
-- since `ext` can't see through the definition to use `NatTrans.ext`.
-- See https://github.com/leanprover-community/mathlib4/issues/5229
@[ext]
lemma FunctorsInverting.hom_ext {W : MorphismProperty C} {F₁ F₂ : FunctorsInverting W D}
    {α β : F₁ ⟶ F₂} (h : α.app = β.app) : α = β :=
  NatTrans.ext _ _ h

/-- A constructor for `W.FunctorsInverting D` -/
def FunctorsInverting.mk {W : MorphismProperty C} {D : Type*} [Category D] (F : C ⥤ D)
    (hF : W.IsInvertedBy F) : W.FunctorsInverting D :=
  ⟨F, hF⟩
#align category_theory.morphism_property.functors_inverting.mk CategoryTheory.MorphismProperty.FunctorsInverting.mk

theorem IsInvertedBy.iff_of_iso (W : MorphismProperty C) {F₁ F₂ : C ⥤ D} (e : F₁ ≅ F₂) :
    W.IsInvertedBy F₁ ↔ W.IsInvertedBy F₂ := by
  dsimp [IsInvertedBy]
  simp only [NatIso.isIso_map_iff e]
#align category_theory.morphism_property.is_inverted_by.iff_of_iso CategoryTheory.MorphismProperty.IsInvertedBy.iff_of_iso

@[simp]
lemma IsInvertedBy.isoClosure_iff (W : MorphismProperty C) (F : C ⥤ D) :
    W.isoClosure.IsInvertedBy F ↔ W.IsInvertedBy F := by
  constructor
  · intro h X Y f hf
    exact h _ (W.subset_isoClosure _ hf)
  · intro h X Y f ⟨X', Y', f', hf', ⟨e⟩⟩
    have : f = e.inv.left ≫ f' ≫ e.hom.right := by
      erw [← e.hom.w, ← Arrow.comp_left_assoc, e.inv_hom_id, Category.id_comp]
      rfl
    simp only [this, F.map_comp]
    have := h _ hf'
    infer_instance

@[simp]
lemma IsInvertedBy.iff_comp {C₁ C₂ C₃ : Type*} [Category C₁] [Category C₂] [Category C₃]
    (W : MorphismProperty C₁) (F : C₁ ⥤ C₂) (G : C₂ ⥤ C₃) [G.ReflectsIsomorphisms] :
    W.IsInvertedBy (F ⋙ G) ↔ W.IsInvertedBy F := by
  constructor
  · intro h X Y f hf
    have : IsIso (G.map (F.map f)) := h _ hf
    exact isIso_of_reflects_iso (F.map f) G
  · intro hF
    exact IsInvertedBy.of_comp W F hF G

lemma isoClosure_subset_iff (P Q : MorphismProperty C) (hQ : RespectsIso Q) :
    P.isoClosure ⊆ Q ↔ P ⊆ Q := by
  constructor
  · exact P.subset_isoClosure.trans
  · intro h
    exact (monotone_isoClosure _ _ h).trans (by rw [hQ.isoClosure_eq])

lemma map_respectsIso (P : MorphismProperty C) (F : C ⥤ D) :
    (P.map F).RespectsIso := by
  apply RespectsIso.of_respects_arrow_iso
  intro f g e ⟨X', Y', f', hf', ⟨e'⟩⟩
  exact ⟨X', Y', f', hf', ⟨e' ≪≫ e⟩⟩

lemma map_subset_iff (P : MorphismProperty C) (F : C ⥤ D)
    (Q : MorphismProperty D) (hQ : RespectsIso Q):
    P.map F ⊆ Q ↔ ∀ (X Y : C) (f : X ⟶ Y), P f → Q (F.map f) := by
  constructor
  · intro h X Y f hf
    exact h (F.map f) (map_mem_map P F f hf)
  · intro h X Y f ⟨X', Y', f', hf', ⟨e⟩⟩
    exact (hQ.arrow_mk_iso_iff e).1 (h _ _ _ hf')

lemma IsInvertedBy.iff_map_subset_isomorphisms (W : MorphismProperty C) (F : C ⥤ D) :
    W.IsInvertedBy F ↔ W.map F ⊆ isomorphisms D := by
  rw [map_subset_iff _ _ _ (RespectsIso.isomorphisms D)]
  constructor
  · intro h X Y f hf
    exact h f hf
  · intro h X Y f hf
    exact h X Y f hf

@[simp]
lemma map_isoClosure (P : MorphismProperty C) (F : C ⥤ D) :
    P.isoClosure.map F = P.map F := by
  apply subset_antisymm
  · rw [map_subset_iff _ _ _ (P.map_respectsIso F)]
    intro X Y f ⟨X', Y', f', hf', ⟨e⟩⟩
    exact ⟨_, _, f', hf', ⟨F.mapArrow.mapIso e⟩⟩
  · exact monotone_map _ _ _ (subset_isoClosure P)

lemma map_id_eq_isoClosure (P : MorphismProperty C) :
    P.map (𝟭 _) = P.isoClosure := by
  apply subset_antisymm
  · rw [map_subset_iff _ _ _ P.isoClosure_respectsIso]
    intro X Y f hf
    exact P.subset_isoClosure _ hf
  · intro X Y f hf
    exact hf

lemma map_id (P : MorphismProperty C) (hP : RespectsIso P) :
    P.map (𝟭 _) = P := by
  rw [map_id_eq_isoClosure, hP.isoClosure_eq]

@[simp]
lemma map_map (P : MorphismProperty C) (F : C ⥤ D) {E : Type*} [Category E] (G : D ⥤ E) :
    (P.map F).map G = P.map (F ⋙ G) := by
  apply subset_antisymm
  · rw [map_subset_iff _ _ _ (map_respectsIso _ (F ⋙ G))]
    intro X Y f ⟨X', Y', f', hf', ⟨e⟩⟩
    exact ⟨X', Y', f', hf', ⟨G.mapArrow.mapIso e⟩⟩
  · rw [map_subset_iff _ _ _ (map_respectsIso _ G)]
    intro X Y f hf
    exact map_mem_map _ _ _ (map_mem_map _ _ _ hf)

lemma IsInvertedBy.map_iff {C₁ C₂ C₃ : Type*} [Category C₁] [Category C₂] [Category C₃]
    (W : MorphismProperty C₁) (F : C₁ ⥤ C₂) (G : C₂ ⥤ C₃) :
    (W.map F).IsInvertedBy G ↔ W.IsInvertedBy (F ⋙ G) := by
  simp only [IsInvertedBy.iff_map_subset_isomorphisms, map_map]

lemma map_eq_of_iso (P : MorphismProperty C) {F G : C ⥤ D} (e : F ≅ G) :
    P.map F = P.map G := by
  revert F G e
  suffices ∀ {F G : C ⥤ D} (_ : F ≅ G), P.map F ⊆ P.map G from
    fun F G e => le_antisymm (this e) (this e.symm)
  intro F G e X Y f ⟨X', Y', f', hf', ⟨e'⟩⟩
  exact ⟨X', Y', f', hf', ⟨((Functor.mapArrowFunctor _ _).mapIso e.symm).app (Arrow.mk f') ≪≫ e'⟩⟩

lemma inverseImage_equivalence_inverse_eq_map_functor
    (P : MorphismProperty D) (hP : RespectsIso P) (E : C ≌ D) :
    P.inverseImage E.functor = P.map E.inverse := by
  apply subset_antisymm
  · intro X Y f hf
    refine' ⟨_, _, _, hf, ⟨_⟩⟩
    exact ((Functor.mapArrowFunctor _ _).mapIso E.unitIso.symm).app (Arrow.mk f)
  · rw [map_subset_iff _ _ _ (hP.inverseImage E.functor)]
    intro X Y f hf
    exact (hP.arrow_mk_iso_iff
      (((Functor.mapArrowFunctor _ _).mapIso E.counitIso).app (Arrow.mk f))).2 hf

lemma inverseImage_equivalence_functor_eq_map_inverse
    (Q : MorphismProperty C) (hQ : RespectsIso Q) (E : C ≌ D) :
    Q.inverseImage E.inverse = Q.map E.functor :=
  inverseImage_equivalence_inverse_eq_map_functor Q hQ E.symm

<<<<<<< HEAD
=======
lemma map_inverseImage_eq_of_isEquivalence
    (P : MorphismProperty D) (hP : P.RespectsIso) (F : C ⥤ D) [F.IsEquivalence] :
    (P.inverseImage F).map F = P := by
  erw [P.inverseImage_equivalence_inverse_eq_map_functor hP F.asEquivalence, map_map,
    P.map_eq_of_iso F.asEquivalence.counitIso, map_id _ hP]

>>>>>>> b0aea615
lemma inverseImage_map_eq_of_isEquivalence
    (P : MorphismProperty C) (hP : P.RespectsIso) (F : C ⥤ D) [F.IsEquivalence] :
    (P.map F).inverseImage F = P := by
  erw [((P.map F).inverseImage_equivalence_inverse_eq_map_functor
    (P.map_respectsIso F) (F.asEquivalence)), map_map,
    P.map_eq_of_iso F.asEquivalence.unitIso.symm, map_id _ hP]

section Diagonal

variable [HasPullbacks C] {P : MorphismProperty C}

/-- For `P : MorphismProperty C`, `P.diagonal` is a morphism property that holds for `f : X ⟶ Y`
whenever `P` holds for `X ⟶ Y xₓ Y`. -/
def diagonal (P : MorphismProperty C) : MorphismProperty C := fun _ _ f => P (pullback.diagonal f)
#align category_theory.morphism_property.diagonal CategoryTheory.MorphismProperty.diagonal

theorem diagonal_iff {X Y : C} {f : X ⟶ Y} : P.diagonal f ↔ P (pullback.diagonal f) :=
  Iff.rfl
#align category_theory.morphism_property.diagonal_iff CategoryTheory.MorphismProperty.diagonal_iff

theorem RespectsIso.diagonal (hP : P.RespectsIso) : P.diagonal.RespectsIso := by
  constructor
  · introv H
    rwa [diagonal_iff, pullback.diagonal_comp, hP.cancel_left_isIso, hP.cancel_left_isIso,
      ← hP.cancel_right_isIso _
        (pullback.map (e.hom ≫ f) (e.hom ≫ f) f f e.hom e.hom (𝟙 Z) (by simp) (by simp)),
      ← pullback.condition, hP.cancel_left_isIso]
  · introv H
    delta diagonal
    rwa [pullback.diagonal_comp, hP.cancel_right_isIso]
#align category_theory.morphism_property.respects_iso.diagonal CategoryTheory.MorphismProperty.RespectsIso.diagonal

theorem StableUnderComposition.diagonal (hP : StableUnderComposition P) (hP' : RespectsIso P)
    (hP'' : StableUnderBaseChange P) : P.diagonal.StableUnderComposition := by
  introv X h₁ h₂
  rw [diagonal_iff, pullback.diagonal_comp]
  exact hP _ _ h₁ (by simpa [hP'.cancel_left_isIso] using hP''.snd _ _ h₂)
#align category_theory.morphism_property.stable_under_composition.diagonal CategoryTheory.MorphismProperty.StableUnderComposition.diagonal

theorem StableUnderBaseChange.diagonal (hP : StableUnderBaseChange P) (hP' : RespectsIso P) :
    P.diagonal.StableUnderBaseChange :=
  StableUnderBaseChange.mk hP'.diagonal
    (by
      introv h
      rw [diagonal_iff, diagonal_pullback_fst, hP'.cancel_left_isIso, hP'.cancel_right_isIso]
      exact hP.baseChange_map f _ (by simpa))
#align category_theory.morphism_property.stable_under_base_change.diagonal CategoryTheory.MorphismProperty.StableUnderBaseChange.diagonal

end Diagonal

section Universally

/-- `P.universally` holds for a morphism `f : X ⟶ Y` iff `P` holds for all `X ×[Y] Y' ⟶ Y'`. -/
def universally (P : MorphismProperty C) : MorphismProperty C := fun X Y f =>
  ∀ ⦃X' Y' : C⦄ (i₁ : X' ⟶ X) (i₂ : Y' ⟶ Y) (f' : X' ⟶ Y') (_ : IsPullback f' i₁ i₂ f), P f'
#align category_theory.morphism_property.universally CategoryTheory.MorphismProperty.universally

theorem universally_respectsIso (P : MorphismProperty C) : P.universally.RespectsIso := by
  constructor
  · intro X Y Z e f hf X' Z' i₁ i₂ f' H
    have : IsPullback (𝟙 _) (i₁ ≫ e.hom) i₁ e.inv :=
      IsPullback.of_horiz_isIso
        ⟨by rw [Category.id_comp, Category.assoc, e.hom_inv_id, Category.comp_id]⟩
    exact hf _ _ _
      (by simpa only [Iso.inv_hom_id_assoc, Category.id_comp] using this.paste_horiz H)
  · intro X Y Z e f hf X' Z' i₁ i₂ f' H
    have : IsPullback (𝟙 _) i₂ (i₂ ≫ e.inv) e.inv :=
      IsPullback.of_horiz_isIso ⟨Category.id_comp _⟩
    exact hf _ _ _ (by simpa only [Category.assoc, Iso.hom_inv_id,
      Category.comp_id, Category.comp_id] using H.paste_horiz this)
#align category_theory.morphism_property.universally_respects_iso CategoryTheory.MorphismProperty.universally_respectsIso

theorem universally_stableUnderBaseChange (P : MorphismProperty C) :
    P.universally.StableUnderBaseChange := fun _ _ _ _ _ _ _ _ H h₁ _ _ _ _ _ H' =>
  h₁ _ _ _ (H'.paste_vert H.flip)
#align category_theory.morphism_property.universally_stable_under_base_change CategoryTheory.MorphismProperty.universally_stableUnderBaseChange

theorem StableUnderComposition.universally [HasPullbacks C] {P : MorphismProperty C}
    (hP : P.StableUnderComposition) : P.universally.StableUnderComposition := by
  intro X Y Z f g hf hg X' Z' i₁ i₂ f' H
  have := pullback.lift_fst _ _ (H.w.trans (Category.assoc _ _ _).symm)
  rw [← this] at H ⊢
  apply hP _ _ _ (hg _ _ _ <| IsPullback.of_hasPullback _ _)
  exact hf _ _ _ (H.of_right (pullback.lift_snd _ _ _) (IsPullback.of_hasPullback i₂ g))
#align category_theory.morphism_property.stable_under_composition.universally CategoryTheory.MorphismProperty.StableUnderComposition.universally

theorem universally_le (P : MorphismProperty C) : P.universally ≤ P := by
  intro X Y f hf
  exact hf (𝟙 _) (𝟙 _) _ (IsPullback.of_vert_isIso ⟨by rw [Category.comp_id, Category.id_comp]⟩)
#align category_theory.morphism_property.universally_le CategoryTheory.MorphismProperty.universally_le

theorem StableUnderBaseChange.universally_eq {P : MorphismProperty C}
    (hP : P.StableUnderBaseChange) : P.universally = P :=
  P.universally_le.antisymm fun _ _ _ hf _ _ _ _ _ H => hP H.flip hf
#align category_theory.morphism_property.stable_under_base_change.universally_eq CategoryTheory.MorphismProperty.StableUnderBaseChange.universally_eq

theorem universally_mono : Monotone (universally : MorphismProperty C → MorphismProperty C) :=
  fun _ _ h _ _ _ h₁ _ _ _ _ _ H => h _ _ _ (h₁ _ _ _ H)
#align category_theory.morphism_property.universally_mono CategoryTheory.MorphismProperty.universally_mono

end Universally

section Bijective

variable [ConcreteCategory C]

open Function

attribute [local instance] ConcreteCategory.instFunLike ConcreteCategory.hasCoeToSort

variable (C)

/-- Injectiveness (in a concrete category) as a `MorphismProperty` -/
protected def injective : MorphismProperty C := fun _ _ f => Injective f
#align category_theory.morphism_property.injective CategoryTheory.MorphismProperty.injective

/-- Surjectiveness (in a concrete category) as a `MorphismProperty` -/
protected def surjective : MorphismProperty C := fun _ _ f => Surjective f
#align category_theory.morphism_property.surjective CategoryTheory.MorphismProperty.surjective

/-- Bijectiveness (in a concrete category) as a `MorphismProperty` -/
protected def bijective : MorphismProperty C := fun _ _ f => Bijective f
#align category_theory.morphism_property.bijective CategoryTheory.MorphismProperty.bijective

theorem bijective_eq_sup :
    MorphismProperty.bijective C = MorphismProperty.injective C ⊓ MorphismProperty.surjective C :=
  rfl
#align category_theory.morphism_property.bijective_eq_sup CategoryTheory.MorphismProperty.bijective_eq_sup

theorem injective_stableUnderComposition : (MorphismProperty.injective C).StableUnderComposition :=
  fun X Y Z f g hf hg => by
  delta MorphismProperty.injective
  rw [coe_comp]
  exact hg.comp hf
#align category_theory.morphism_property.injective_stable_under_composition CategoryTheory.MorphismProperty.injective_stableUnderComposition

theorem surjective_stableUnderComposition :
    (MorphismProperty.surjective C).StableUnderComposition := fun X Y Z f g hf hg => by
  delta MorphismProperty.surjective
  rw [coe_comp]
  exact hg.comp hf
#align category_theory.morphism_property.surjective_stable_under_composition CategoryTheory.MorphismProperty.surjective_stableUnderComposition

theorem bijective_stableUnderComposition : (MorphismProperty.bijective C).StableUnderComposition :=
  fun X Y Z f g hf hg => by
  delta MorphismProperty.bijective
  rw [coe_comp]
  exact hg.comp hf
#align category_theory.morphism_property.bijective_stable_under_composition CategoryTheory.MorphismProperty.bijective_stableUnderComposition

theorem injective_respectsIso : (MorphismProperty.injective C).RespectsIso :=
  (injective_stableUnderComposition C).respectsIso
    (fun e => ((forget C).mapIso e).toEquiv.injective)
#align category_theory.morphism_property.injective_respects_iso CategoryTheory.MorphismProperty.injective_respectsIso

theorem surjective_respectsIso : (MorphismProperty.surjective C).RespectsIso :=
  (surjective_stableUnderComposition C).respectsIso
    (fun e => ((forget C).mapIso e).toEquiv.surjective)
#align category_theory.morphism_property.surjective_respects_iso CategoryTheory.MorphismProperty.surjective_respectsIso

theorem bijective_respectsIso : (MorphismProperty.bijective C).RespectsIso :=
  (bijective_stableUnderComposition C).respectsIso
    (fun e => ((forget C).mapIso e).toEquiv.bijective)
#align category_theory.morphism_property.bijective_respects_iso CategoryTheory.MorphismProperty.bijective_respectsIso

end Bijective

/-- Typeclass expressing that a morphism property contain identities. -/
class ContainsIdentities (W : MorphismProperty C) : Prop :=
  /-- for all `X : C`, the identity of `X` satisfies the morphism property -/
  id_mem' : ∀ (X : C), W (𝟙 X)

lemma id_mem (W : MorphismProperty C) [W.ContainsIdentities] (X : C) :
    W (𝟙 X) := ContainsIdentities.id_mem' X

namespace ContainsIdentities

instance op (W : MorphismProperty C) [W.ContainsIdentities] :
    W.op.ContainsIdentities := ⟨fun X => W.id_mem X.unop⟩

instance unop (W : MorphismProperty Cᵒᵖ) [W.ContainsIdentities] :
    W.unop.ContainsIdentities := ⟨fun X => W.id_mem (Opposite.op X)⟩

lemma of_op (W : MorphismProperty C) [W.op.ContainsIdentities] :
    W.ContainsIdentities := (inferInstance : W.op.unop.ContainsIdentities)

lemma of_unop (W : MorphismProperty Cᵒᵖ) [W.unop.ContainsIdentities] :
    W.ContainsIdentities := (inferInstance : W.unop.op.ContainsIdentities)

instance (W : MorphismProperty D) (F : C ⥤ D) [W.ContainsIdentities] :
    (W.inverseImage F).ContainsIdentities := ⟨fun X => by
  dsimp [inverseImage]
  simpa only [F.map_id] using W.id_mem (F.obj X)⟩

end ContainsIdentities

/-- A morphism property is multiplicative if it contains identities and is stable by
composition. -/
class IsMultiplicative (W : MorphismProperty C) extends W.ContainsIdentities : Prop :=
  /-- compatibility of  -/
  stableUnderComposition : W.StableUnderComposition

lemma comp_mem (W : MorphismProperty C) {X Y Z : C} (f : X ⟶ Y) (g : Y ⟶ Z) (hf : W f) (hg : W g)
    [IsMultiplicative W] : W (f ≫ g) :=
  IsMultiplicative.stableUnderComposition f g hf hg

namespace IsMultiplicative

instance op (W : MorphismProperty C) [IsMultiplicative W] : IsMultiplicative W.op where
  stableUnderComposition := fun _ _ _ f g hf hg => W.comp_mem g.unop f.unop hg hf

instance unop (W : MorphismProperty Cᵒᵖ) [IsMultiplicative W] : IsMultiplicative W.unop where
  id_mem' _ := W.id_mem _
  stableUnderComposition := fun _ _ _ f g hf hg => W.comp_mem g.op f.op hg hf

lemma of_op (W : MorphismProperty C) [IsMultiplicative W.op] : IsMultiplicative W :=
  (inferInstance : IsMultiplicative W.op.unop)

lemma of_unop (W : MorphismProperty Cᵒᵖ) [IsMultiplicative W.unop] : IsMultiplicative W :=
  (inferInstance : IsMultiplicative W.unop.op)

instance (W : MorphismProperty D) (F : C ⥤ D) [W.IsMultiplicative] :
    (W.inverseImage F).IsMultiplicative where
  stableUnderComposition := fun X Y Z f g hf hg => by
    dsimp [inverseImage] at hf hg ⊢
    rw [F.map_comp]
    exact W.comp_mem _ _ hf hg

instance : (isomorphisms C).ContainsIdentities where
  id_mem' _ := isomorphisms.infer_property _

instance : (isomorphisms C).IsMultiplicative where
  stableUnderComposition := StableUnderComposition.isomorphisms C

end IsMultiplicative

section

variable {C₁ C₂ : Type*} [Category C₁] [Category C₂]

/-- If `W₁` and `W₂` are morphism properties on two categories `C₁` and `C₂`,
this is the induced morphism property on `C₁ × C₂`. -/
def prod (W₁ : MorphismProperty C₁) (W₂ : MorphismProperty C₂) :
    MorphismProperty (C₁ × C₂) :=
  fun _ _ f => W₁ f.1 ∧ W₂ f.2

instance Prod.containsIdentities (W₁ : MorphismProperty C₁) (W₂ : MorphismProperty C₂)
    [W₁.ContainsIdentities] [W₂.ContainsIdentities] : (prod W₁ W₂).ContainsIdentities :=
  ⟨fun _ => ⟨W₁.id_mem _, W₂.id_mem _⟩⟩

lemma IsInvertedBy.prod {W₁ : MorphismProperty C₁} {W₂ : MorphismProperty C₂}
    {E₁ E₂ : Type*} [Category E₁] [Category E₂] {F₁ : C₁ ⥤ E₁} {F₂ : C₂ ⥤ E₂}
    (h₁ : W₁.IsInvertedBy F₁) (h₂ : W₂.IsInvertedBy F₂) :
    (W₁.prod W₂).IsInvertedBy (F₁.prod F₂) := fun _ _ f hf => by
  rw [isIso_prod_iff]
  exact ⟨h₁ _ hf.1, h₂ _ hf.2⟩

end

section

variable {J : Type u₃} {C : J → Type u₁} {D : J → Type u₂}
  [∀ j, Category.{v₁} (C j)] [∀ j, Category.{v₂} (D j)]
  (W : ∀ j, MorphismProperty (C j))

def pi : MorphismProperty (∀ j, C j) := fun _ _ f => ∀ j, (W j) (f j)

lemma IsInvertedBy.pi (F : ∀ j, C j ⥤ D j) (hF : ∀ j, (W j).IsInvertedBy (F j)) :
    (MorphismProperty.pi W).IsInvertedBy (Functor.pi F) :=
  fun _ _ f hf => by
    rw [isIso_pi_iff]
    intro j
    exact hF j _ (hf j)

instance ContainsIdentities.pi [∀ j, (W j).ContainsIdentities] : (pi W).ContainsIdentities :=
  ⟨fun _ _ => MorphismProperty.id_mem _ _⟩

end

section

variable (W : MorphismProperty C)

/-- The morphism property on `J ⥤ C` which is defined objectwise
from `W : MorphismProperty C`. -/
def functorCategory (J : Type*) [Category J] : MorphismProperty (J ⥤ C) :=
  fun _ _ f => ∀ (j : J), W (f.app j)

/-- The property that a morphism property `W` is stable under limits
indexed by a category `J`. -/
def IsStableUnderLimitsOfShape (J : Type*) [Category J] : Prop :=
  ∀ (X₁ X₂ : J ⥤ C) (c₁ : Cone X₁) (c₂ : Cone X₂)
    (_ : IsLimit c₁) (h₂ : IsLimit c₂) (f : X₁ ⟶ X₂) (_ : W.functorCategory J f),
      W (h₂.lift (Cone.mk _ (c₁.π ≫ f)))

variable {W}

lemma IsStableUnderLimitsOfShape.lim_map {J : Type*} [Category J]
    (hW : W.IsStableUnderLimitsOfShape J) {X Y : J ⥤ C}
    (f : X ⟶ Y) [HasLimitsOfShape J C] (hf : W.functorCategory _ f) :
    W (lim.map f) :=
  hW X Y _ _ (limit.isLimit X) (limit.isLimit Y) f hf

variable (W)

/-- The property that a morphism property `W` is stable under products indexed by a type `J`. -/
abbrev IsStableUnderProductsOfShape (J : Type*) := W.IsStableUnderLimitsOfShape (Discrete J)

section
variable {C J : Type _} [Category C] (X : Discrete J ⥤ C)
  [HasProduct (fun j => X.obj (Discrete.mk j))]

@[simps]
def Pi.cone : Cone X where
  pt := ∏ (fun j => X.obj (Discrete.mk j))
  π := Discrete.natTrans (fun _ => Pi.π _ _)

def productIsProduct' : IsLimit (Pi.cone X) where
  lift s := Pi.lift (fun j => s.π.app ⟨j⟩)
  fac s := by simp
  uniq s m hm := by
    dsimp
    ext
    simp only [limit.lift_π, Fan.mk_pt, Fan.mk_π_app]
    apply hm

variable [HasLimit X]

def Pi.isoLimit :
    ∏ (fun j => X.obj (Discrete.mk j)) ≅ limit X :=
  IsLimit.conePointUniqueUpToIso (productIsProduct' X) (limit.isLimit X)

@[reassoc (attr := simp)]
lemma Pi.isoLimit_inv_π (j : J) :
    (Pi.isoLimit X).inv ≫ Pi.π _ j = limit.π _ (Discrete.mk j) :=
  IsLimit.conePointUniqueUpToIso_inv_comp _ _ _

@[reassoc (attr := simp)]
lemma Pi.isoLimit_hom_π (j : J) :
    (Pi.isoLimit X).hom ≫ limit.π _ (Discrete.mk j) = Pi.π _ j :=
  IsLimit.conePointUniqueUpToIso_hom_comp _ _ _

end

lemma IsStableUnderProductsOfShape.mk (J : Type _)
    (hW₀ : W.RespectsIso) [HasProductsOfShape J C]
    (hW : ∀ (X₁ X₂ : J → C) (f : ∀ j, X₁ j ⟶ X₂ j) (_ : ∀ (j : J), W (f j)),
      W (Pi.map f)) : W.IsStableUnderProductsOfShape J := by
  intro X₁ X₂ c₁ c₂ hc₁ hc₂ f hf
  let φ := fun j => f.app (Discrete.mk j)
  have hf' := hW _ _ φ (fun j => hf (Discrete.mk j))
  refine' (hW₀.arrow_mk_iso_iff _).2 hf'
  refine' Arrow.isoMk
    (IsLimit.conePointUniqueUpToIso hc₁ (limit.isLimit X₁) ≪≫ (Pi.isoLimit _).symm)
    (IsLimit.conePointUniqueUpToIso hc₂ (limit.isLimit X₂) ≪≫ (Pi.isoLimit _).symm) _
  apply limit.hom_ext
  rintro ⟨j⟩
  simp

/-- The condition that a property of morphisms is stable by finite products. -/
class IsStableUnderFiniteProducts : Prop :=
  isStableUnderProductsOfShape (J : Type) [Finite J] : W.IsStableUnderProductsOfShape J

lemma isStableUnderProductsOfShape_of_isStableUnderFiniteProducts
    (J : Type) [Finite J] [W.IsStableUnderFiniteProducts] :
    W.IsStableUnderProductsOfShape J :=
  IsStableUnderFiniteProducts.isStableUnderProductsOfShape J

end

end MorphismProperty

namespace NatTrans

lemma isIso_app_iff_of_iso {F G : C ⥤ D} (α : F ⟶ G) {X Y : C} (e : X ≅ Y) :
    IsIso (α.app X) ↔ IsIso (α.app Y) :=
  MorphismProperty.RespectsIso.arrow_mk_iso_iff (MorphismProperty.RespectsIso.isomorphisms D)
    (Arrow.isoMk (F.mapIso e) (G.mapIso e) (by simp))

end NatTrans

end CategoryTheory<|MERGE_RESOLUTION|>--- conflicted
+++ resolved
@@ -590,18 +590,6 @@
     (P.inverseImage F).map F ⊆ P.isoClosure := fun _ _ _ ⟨_, _, f', hf', ⟨e⟩⟩ =>
   ⟨_, _, F.map f', hf', ⟨e⟩⟩
 
-lemma map_inverseImage_eq_of_isEquivalence (P : MorphismProperty D) (hP : P.RespectsIso)
-    (F : C ⥤ D) [IsEquivalence F] :
-  (P.inverseImage F).map F = P := by
-  apply le_antisymm
-  · intro _ _ f ⟨_, _, f', hf', ⟨e⟩⟩
-    exact (hP.arrow_mk_iso_iff e).1 hf'
-  · intro _ _ f hf
-    exact ⟨_, _, F.inv.map f,
-      (hP.arrow_mk_iso_iff (((Functor.mapArrowFunctor _ _).mapIso
-        F.asEquivalence.counitIso.symm).app (Arrow.mk f))).1 hf,
-        ⟨((Functor.mapArrowFunctor _ _).mapIso F.asEquivalence.counitIso).app (Arrow.mk f)⟩⟩
-
 lemma isoClosure_inverseImage_equivalenceInverse (P : MorphismProperty C) (E : C ≌ D) :
     P.isoClosure.inverseImage E.inverse = P.map E.functor := by
   apply le_antisymm
@@ -612,7 +600,7 @@
     refine' ⟨_, _, f', hf', ⟨_ ≪≫ E.inverse.mapArrow.mapIso e⟩⟩
     exact ((Functor.mapArrowFunctor _ _).mapIso E.unitIso).app (Arrow.mk f')
 
-lemma inverseImage_functorInv (P : MorphismProperty C) (F : C ⥤ D) [IsEquivalence F] :
+lemma inverseImage_functorInv (P : MorphismProperty C) (F : C ⥤ D) [F.IsEquivalence] :
     P.isoClosure.inverseImage F.inv = P.map F :=
   P.isoClosure_inverseImage_equivalenceInverse F.asEquivalence
 
@@ -813,15 +801,12 @@
     Q.inverseImage E.inverse = Q.map E.functor :=
   inverseImage_equivalence_inverse_eq_map_functor Q hQ E.symm
 
-<<<<<<< HEAD
-=======
 lemma map_inverseImage_eq_of_isEquivalence
     (P : MorphismProperty D) (hP : P.RespectsIso) (F : C ⥤ D) [F.IsEquivalence] :
     (P.inverseImage F).map F = P := by
   erw [P.inverseImage_equivalence_inverse_eq_map_functor hP F.asEquivalence, map_map,
     P.map_eq_of_iso F.asEquivalence.counitIso, map_id _ hP]
 
->>>>>>> b0aea615
 lemma inverseImage_map_eq_of_isEquivalence
     (P : MorphismProperty C) (hP : P.RespectsIso) (F : C ⥤ D) [F.IsEquivalence] :
     (P.map F).inverseImage F = P := by
