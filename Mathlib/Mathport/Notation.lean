--- conflicted
+++ resolved
@@ -6,11 +6,8 @@
 import Mathlib.Lean.Elab.Term
 import Mathlib.Lean.Expr
 import Mathlib.Lean.PrettyPrinter.Delaborator
-<<<<<<< HEAD
+import Mathlib.Tactic.ScopedNS
 import Mathlib.Util.FlexibleBinders
-=======
-import Mathlib.Tactic.ScopedNS
->>>>>>> 3831ec37
 import Mathlib.Util.Syntax
 import Mathlib.Util.SyntaxFun
 import Std.Data.Option.Basic
@@ -197,7 +194,6 @@
   let .fvar fvarId ← getExpr | failure
   guard <| userName == (← fvarId.getUserName)
   withType (matchTy s)
-<<<<<<< HEAD
 
 /-- Matcher that checks that the type of the expression is matched by `matchTy`. -/
 def matchTypeOf (matchTy : Matcher) : Matcher := fun s => do
@@ -215,25 +211,6 @@
   let s ← withAppArg <| matchArg s
   return s
 
-=======
-
-/-- Matcher that checks that the type of the expression is matched by `matchTy`. -/
-def matchTypeOf (matchTy : Matcher) : Matcher := fun s => do
-  withType (matchTy s)
-
-/-- Matches raw nat lits. -/
-def natLitMatcher (n : Nat) : Matcher := fun s => do
-  guard <| (← getExpr).natLit? == n
-  return s
-
-/-- Matches applications. -/
-def matchApp (matchFun matchArg : Matcher) : Matcher := fun s => do
-  guard <| (← getExpr).isApp
-  let s ← withAppFn <| matchFun s
-  let s ← withAppArg <| matchArg s
-  return s
-
->>>>>>> 3831ec37
 /-- Matches pi types. The name `n` should be unique, and `matchBody` should use `n`
 as the `userName` of its fvar. -/
 def matchForall (matchDom : Matcher) (matchBody : Expr → Matcher) : Matcher := fun s => do
@@ -252,21 +229,13 @@
 /-- Adds all the names in `boundNames` to the local context
 with types that are fresh metavariables.
 This is used for example when initializing `p` in `(scoped p => ...)` when elaborating `...`. -/
-<<<<<<< HEAD
-def setupLCtx (lctx : LocalContext) (boundNames : HashSet Name) :
-=======
 def setupLCtx (lctx : LocalContext) (boundNames : Array Name) :
->>>>>>> 3831ec37
     MetaM (LocalContext × HashMap FVarId Name) := do
   let mut lctx := lctx
   let mut boundFVars := {}
   for name in boundNames do
     let fvarId ← mkFreshFVarId
-<<<<<<< HEAD
-    lctx := lctx.mkLocalDecl fvarId name (← mkFreshTypeMVar)
-=======
     lctx := lctx.mkLocalDecl fvarId name (← withLCtx lctx (← getLocalInstances) mkFreshTypeMVar)
->>>>>>> 3831ec37
     boundFVars := boundFVars.insert fvarId name
   return (lctx, boundFVars)
 
@@ -421,20 +390,19 @@
 /- Create a `Term` that represents a matcher for `scoped` notation.
 Fails in the `OptionT` sense if a matcher couldn't be constructed.
 Also returns a delaborator key like in `mkExprMatcher`.
-<<<<<<< HEAD
 Reminder:
 ```
 $lit:ident : (scoped (domType)? $scopedId:ident => $scopedTerm:Term,
                 $propDom:ident $propBody:ident => $propScopedTerm:Term)
 ``` -/
 partial def mkScopedMatcher (lit : Name)
-    (scopedFn : SyntaxFun 1) (boundedFn? : Option (SyntaxFun 2)) (boundNames : HashSet Name) :
+    (scopedFn : SyntaxFun 1) (boundedFn? : Option (SyntaxFun 2)) (boundNames : Array Name) :
     OptionT TermElabM (List Name × Term) := do
   -- Build the matcher for `scopedTerm` with `scopeId` as an additional variable
-  let (keys, smatcher) ← mkExprMatcher scopedFn.body (boundNames.insert scopedFn.params[0]!.getId)
+  let (keys, smatcher) ← mkExprMatcher scopedFn.body (boundNames.push scopedFn.params[0]!.getId)
   if let some boundedFn := boundedFn? then
     let (keys', bmatcher) ← mkExprMatcher boundedFn.body
-                    (boundNames |>.insertMany (boundedFn.params.map (·.getId)))
+                    (boundNames ++ (boundedFn.params.map (·.getId)))
     let keys := keys.union keys'
     return (keys, ←
       ``(matchScoped $(quote lit) $(quote scopedFn.params[0]!.getId) $smatcher
@@ -442,14 +410,6 @@
   else
     return (keys, ←
       ``(matchScoped $(quote lit) $(quote scopedFn.params[0]!.getId) $smatcher none none none))
-=======
-Reminder: `$lit:ident : (scoped $scopedId:ident => $scopedTerm:Term)` -/
-partial def mkScopedMatcher (lit scopeId : Name) (scopedTerm : Term) (boundNames : Array Name) :
-    OptionT TermElabM (List Name × Term) := do
-  -- Build the matcher for `scopedTerm` with `scopeId` as an additional variable
-  let (keys, smatcher) ← mkExprMatcher scopedTerm (boundNames.push scopeId)
-  return (keys, ← ``(matchScoped $(quote lit) $(quote scopeId) $smatcher))
->>>>>>> 3831ec37
 
 /-- Matcher for expressions produced by `foldl`. -/
 partial def matchFoldl (lit x y : Name) (smatcher : Matcher) (sinit : Matcher) :
@@ -629,15 +589,8 @@
       (syntaxArgs, pattArgs) ← pushMacro syntaxArgs pattArgs <| ←
         `(macroArg| $lit:ident:term $(prec?)?)
       matchers := matchers.push <|
-<<<<<<< HEAD
-        mkScopedMatcher lit.getId scopedFn boundedFn? (getBoundNames boundValues)
-      let scopedFn' ← scopedFn.updateBody fun s => pure (boundValues.find? s.getId)
-      let propFn'? ← propFn?.mapM (·.updateBody fun s => pure (boundValues.find? s.getId))
-      let boundedFn'? ← boundedFn?.mapM (·.updateBody fun s => pure (boundValues.find? s.getId))
-=======
         mkScopedMatcher lit.getId scopedId.getId scopedTerm boundNames
       let scopedTerm' ← scopedTerm.replaceM fun s => pure (boundValues.find? s.getId)
->>>>>>> 3831ec37
       boundIdents := boundIdents.insert lit.getId lit
       boundValues := boundValues.insert lit.getId <| ←
         `(expand_binders% $domType
