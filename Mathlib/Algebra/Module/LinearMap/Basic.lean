--- conflicted
+++ resolved
@@ -26,7 +26,6 @@
 
 variable {R R₁ R₂ R₃ k S S₃ T M M₁ M₂ M₃ N₁ N₂ N₃ ι : Type*}
 
-<<<<<<< HEAD
 /-- A map `f` between modules over a semiring is linear if it satisfies the two properties
 `f (x + y) = f x + f y` and `f (c • x) = c • f x`. The predicate `IsLinearMap R f` asserts this
 property. A bundled version is available with `LinearMap`, and should be favored over
@@ -772,8 +771,6 @@
   rfl
 #align add_monoid_hom.coe_to_int_linear_map AddMonoidHom.coe_toIntLinearMap
 
-=======
->>>>>>> e606f8e6
 /-- Reinterpret an additive homomorphism as a `ℚ`-linear map. -/
 def AddMonoidHom.toRatLinearMap [AddCommGroup M] [Module ℚ M] [AddCommGroup M₂] [Module ℚ M₂]
     (f : M →+ M₂) : M →ₗ[ℚ] M₂ :=
