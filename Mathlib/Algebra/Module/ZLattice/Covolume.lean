--- conflicted
+++ resolved
@@ -51,11 +51,7 @@
 
 namespace ZLattice
 
-<<<<<<< HEAD
-open Submodule MeasureTheory FiniteDimensional Module Bornology ZSpan
-=======
 open Submodule MeasureTheory FiniteDimensional MeasureTheory Module ZSpan
->>>>>>> 7eae4e40
 
 section General
 
@@ -93,22 +89,6 @@
 theorem covolume_pos : 0 < covolume L μ :=
   lt_of_le_of_ne ENNReal.toReal_nonneg (covolume_ne_zero L μ).symm
 
-<<<<<<< HEAD
-theorem covolume_map {F : Type*} [NormedAddCommGroup F] [NormedSpace ℝ F] [FiniteDimensional ℝ F]
-    [MeasurableSpace F] [BorelSpace F] (ν : Measure F := by volume_tac) [Measure.IsAddHaarMeasure ν]
-    {e : E ≃L[ℝ] F} (he : MeasurePreserving e μ ν) :
-    covolume (ZLattice.map ℝ L e) ν = covolume L μ := by
-  rw [covolume_eq_measure_fundamentalDomain _ _ (isAddFundamentalDomain (Free.chooseBasis ℤ L) μ),
-    covolume_eq_measure_fundamentalDomain _ _ (isAddFundamentalDomain
-    ((Free.chooseBasis ℤ L).ofZLatticeMap ℝ L e) ν), ← he.measure_preimage
-    (fundamentalDomain_measurableSet _).nullMeasurableSet, ← e.image_symm_eq_preimage,
-    ← e.symm.coe_toLinearEquiv, map_fundamentalDomain]
-  congr!
-  ext i
-  simp_rw [ContinuousLinearEquiv.symm_toLinearEquiv, Basis.map_apply, Basis.ofZLatticeBasis_apply,
-    Basis.ofZLatticeMap_apply]
-  exact e.symm_apply_apply _
-=======
 theorem covolume_comap {F : Type*} [NormedAddCommGroup F] [NormedSpace ℝ F] [FiniteDimensional ℝ F]
     [MeasurableSpace F] [BorelSpace F] (ν : Measure F := by volume_tac) [Measure.IsAddHaarMeasure ν]
     {e : F ≃L[ℝ] E} (he : MeasurePreserving e ν μ) :
@@ -120,7 +100,6 @@
     ← e.symm.coe_toLinearEquiv, map_fundamentalDomain]
   congr!
   ext; simp
->>>>>>> 7eae4e40
 
 theorem covolume_eq_det_mul_measure {ι : Type*} [Fintype ι] [DecidableEq ι] (b : Basis ι ℤ L)
     (b₀ : Basis ι ℝ E) :
@@ -153,114 +132,29 @@
 theorem volume_image_eq_volume_div_covolume {ι : Type*} [Fintype ι] [DecidableEq ι]
     (L : Submodule ℤ (ι → ℝ)) [DiscreteTopology L] [IsZLattice ℝ L] (b : Basis ι ℤ L)
     {s : Set (ι → ℝ)} :
-    (volume ((b.ofZLatticeBasis ℝ L).equivFun '' s)).toReal = (volume s).toReal / covolume L := by
+    volume ((b.ofZLatticeBasis ℝ L).equivFun '' s) = volume s / ENNReal.ofReal (covolume L) := by
   rw [LinearEquiv.image_eq_preimage, Measure.addHaar_preimage_linearEquiv, LinearEquiv.symm_symm,
-    ENNReal.toReal_mul, covolume_eq_det_inv L b, div_inv_eq_mul, mul_comm, ENNReal.toReal_ofReal
-    (abs_nonneg _), LinearEquiv.coe_det]
+    covolume_eq_det_inv L b, ENNReal.div_eq_inv_mul, ENNReal.ofReal_inv_of_pos
+    (abs_pos.mpr (LinearEquiv.det _).ne_zero), inv_inv, LinearEquiv.coe_det]
 
 theorem volume_image_eq_volume_div_covolume' {E : Type*} [NormedAddCommGroup E]
     [InnerProductSpace ℝ E] [FiniteDimensional ℝ E] [MeasurableSpace E] [BorelSpace E]
     (L : Submodule ℤ E) [DiscreteTopology L] [IsZLattice ℝ L] {ι : Type*} [Fintype ι]
     (b : Basis ι ℤ L) {s : Set E} (hs : NullMeasurableSet s) :
-    (volume ((b.ofZLatticeBasis ℝ).equivFun '' s)).toReal = (volume s).toReal / covolume L := by
-  let e : Fin (finrank ℝ E) ≃ ι :=
-    Fintype.equivOfCardEq (by rw [Fintype.card_fin, finrank_eq_card_basis (b.ofZLatticeBasis ℝ)])
-  let f := (stdOrthonormalBasis ℝ E).toBasis.equivFun.toContinuousLinearEquiv
-  have hf : MeasurePreserving f volume volume := by
-    have t1 :=  (EuclideanSpace.volume_preserving_measurableEquiv (Fin (finrank ℝ E)))
-    have t2 := OrthonormalBasis.measurePreserving_repr (stdOrthonormalBasis ℝ E)
-    have := MeasureTheory.MeasurePreserving.comp t1 t2
-    exact this
-  have hf' : MeasurePreserving f.symm := sorry
-  let L' := ZLattice.map ℝ L f
-  let B' := Basis.ofZLatticeMap ℝ L f b
-  have := volume_image_eq_volume_div_covolume L' (B'.reindex e.symm) (s := f '' s)
-  convert this
-  · rw [volume_pi, ← (measurePreserving_piCongrLeft _ e).measure_preimage]
-    congr
-    ext
-    simp [B', f]
-    sorry
-    sorry
-  · rw [f.image_eq_preimage]
-    refine (MeasurePreserving.measure_preimage hf' ?_).symm
-    exact hs
-  · exact (covolume_map L volume volume hf).symm
-
-#exit
-
-theorem volume_image_eq_volume_div_covolume {E : Type*} [NormedAddCommGroup E]
-    [InnerProductSpace ℝ E] [FiniteDimensional ℝ E] [MeasurableSpace E] [BorelSpace E]
-    {s : Set E} (hs : MeasurableSet s) (L : Submodule ℤ E) [DiscreteTopology L] [IsZLattice ℝ L]
-    {ι : Type*} [Fintype ι] (b : Basis ι ℤ L) :
     volume ((b.ofZLatticeBasis ℝ).equivFun '' s) = volume s / ENNReal.ofReal (covolume L) := by
   classical
   let e : Fin (finrank ℝ E) ≃ ι :=
     Fintype.equivOfCardEq (by rw [Fintype.card_fin, finrank_eq_card_basis (b.ofZLatticeBasis ℝ)])
-  have :=  EuclideanSpace.volume_preserving_measurableEquiv ι
-  rw [← this.measure_preimage]
-  let B := (stdOrthonormalBasis ℝ E).reindex e
-  let f : EuclideanSpace ℝ ι ≃ₗ[ℝ] (ι → ℝ) := WithLp.linearEquiv 2 ℝ ((i : ι) → (fun x ↦ ℝ) i)
-  have : (b.ofZLatticeBasis ℝ).equivFun =
-    (((b.ofZLatticeBasis ℝ).equiv B.toBasis (Equiv.refl _)).trans B.toBasis.equivFun).trans f.symm := by sorry
-  rw [this]
-
-  simp only [OrthonormalBasis.coe_toBasis_repr, LinearEquiv.trans_apply, Set.image_id']
-  erw [Set.image_comp]
-  rw [LinearEquiv.image_eq_preimage]
-  have := B.measurePreserving_repr_symm.measure_preimage
-    (s := (⇑((Basis.ofZLatticeBasis ℝ L b).equiv B.toBasis (Equiv.refl ι)) '' s)) sorry
-  convert this
-
-#exit
-
-  have := Measure.addHaar_preimage_linearEquiv (E := E) volume (b.ofZLatticeBasis ℝ).equivFun ≪≫ₗ
-  let e : Fin (finrank ℝ E) ≃ ι :=
-    Fintype.equivOfCardEq (by rw [Fintype.card_fin, finrank_eq_card_basis (b.ofZLatticeBasis ℝ)])
-  let B := (stdOrthonormalBasis ℝ E).reindex e
-  let F := Basis.equiv (b.ofZLatticeBasis ℝ) B.toBasis sorry
-  let G := (Basis.ofZLatticeBasis ℝ L b).equivFun
-  let H := (F.trans B.toBasis.equivFun)
-  have : G = H := by
-    simp [F, G, H, B]
-  have := Basis.equiv_trans
-
-  rw [Measure.addHaar_preimage_linearEquiv volume F]
-  rw [← (EuclideanSpace.volume_preserving_measurableEquiv _).measure_preimage]
-  rw [← (EuclideanSpace.volume_preserving_measurableEquiv _).measure_preimage]
-#exit
-
-  have h₁ : MeasurableSet ((b.ofZLatticeBasis ℝ).equivFun '' s) :=
-    (b.ofZLatticeBasis ℝ).equivFunL.toHomeomorph.toMeasurableEquiv.measurableSet_image.mpr hs
-  have h₂ : (Subtype.val ∘ b) = (b.ofZLatticeBasis ℝ) := by ext; simp
-  -- This is useful for positivity later on
-  have h₃ : ((stdOrthonormalBasis ℝ E).toBasis.reindex e).det (Subtype.val ∘ b) ≠ 0 :=
-    isUnit_iff_ne_zero.mp (h₂ ▸ Basis.isUnit_det _ _)
-  have h₄ : (b.ofZLatticeBasis ℝ).equivFun ≪≫ₗ (WithLp.linearEquiv 2 _  _).symm ≪≫ₗ
-      ((stdOrthonormalBasis ℝ E).reindex e).repr.toLinearEquiv.symm =
-      (b.ofZLatticeBasis ℝ).equiv ((stdOrthonormalBasis ℝ E).reindex e).toBasis (Equiv.refl ι) := by
-    refine (b.ofZLatticeBasis ℝ).ext' fun _ ↦ ?_
-    simp_rw [LinearEquiv.trans_apply, Basis.equivFun_apply, Basis.repr_self,
-      Finsupp.single_eq_pi_single, WithLp.linearEquiv_symm_apply, WithLp.equiv_symm_single _ (1:ℝ),
-      LinearIsometryEquiv.toLinearEquiv_symm, LinearIsometryEquiv.coe_toLinearEquiv,
-      OrthonormalBasis.repr_symm_single, Basis.equiv_apply, Equiv.refl_apply,
-      OrthonormalBasis.reindex_toBasis, OrthonormalBasis.coe_reindex, Basis.coe_reindex,
-      OrthonormalBasis.coe_toBasis]
-  simp_rw [← (EuclideanSpace.volume_preserving_measurableEquiv _).measure_preimage
-    h₁.nullMeasurableSet,
-    ← ((stdOrthonormalBasis ℝ E).reindex e).measurePreserving_repr.measure_preimage
-    ((MeasurableEquiv.measurableSet_preimage _).mpr h₁).nullMeasurableSet,
-    EuclideanSpace.coe_measurableEquiv, ← WithLp.linearEquiv_apply 2 ℝ,
-    ← LinearIsometryEquiv.coe_toLinearEquiv, ← LinearEquiv.image_symm_eq_preimage,
-    ← Set.image_comp, ← LinearEquiv.coe_coe, ← LinearMap.coe_comp, LinearEquiv.comp_coe]
-  rw [h₄, LinearEquiv.coe_coe, LinearEquiv.image_eq_preimage,
-    Measure.addHaar_preimage_linearEquiv, LinearEquiv.symm_symm, ← Basis.det_basis, ← Basis.det_inv,
-    Units.val_inv_eq_inv_val, IsUnit.unit_spec, covolume_eq_det_mul_measure L volume b
-    ((stdOrthonormalBasis ℝ E).reindex e).toBasis, OrthonormalBasis.reindex_toBasis,
-    ZSpan.fundamentalDomain_reindex, measure_congr (ZSpan.fundamentalDomain_ae_parallelepiped _
-    volume), OrthonormalBasis.coe_toBasis, OrthonormalBasis.volume_parallelepiped,
-    ENNReal.one_toReal, mul_one, mul_comm, div_eq_mul_inv, ← ENNReal.ofReal_inv_of_pos
-    (by positivity), abs_inv, ← h₂]
+  let f := (EuclideanSpace.equiv ι ℝ).symm.trans
+    ((stdOrthonormalBasis ℝ E).reindex e).repr.toContinuousLinearEquiv.symm
+  have hf : MeasurePreserving f :=
+    ((stdOrthonormalBasis ℝ E).reindex e).measurePreserving_repr_symm.comp
+      (EuclideanSpace.volume_preserving_measurableEquiv ι).symm
+  rw [← hf.measure_preimage hs, ← (covolume_comap L volume volume hf),
+    ← volume_image_eq_volume_div_covolume (ZLattice.comap ℝ L f.toLinearMap)
+    (b.ofZLatticeComap ℝ L f.toLinearEquiv), Basis.ofZLatticeBasis_comap,
+    ← f.image_symm_eq_preimage, ← Set.image_comp]
+  simp
 
 end Basic
 
@@ -268,7 +162,7 @@
 
 section General
 
-open Filter Fintype Pointwise Topology BoxIntegral
+open Filter Fintype Pointwise Topology BoxIntegral Bornology
 
 variable {E : Type*} [NormedAddCommGroup E] [NormedSpace ℝ E]
 variable {L : Submodule ℤ E} [DiscreteTopology L] [IsZLattice ℝ L]
@@ -310,15 +204,15 @@
 
 theorem tendsto_card_le_div'' [FiniteDimensional ℝ E] [MeasurableSpace E] [BorelSpace E]
     [Nonempty ι] {X : Set E} (hX : ∀ ⦃x⦄ ⦃r : ℝ⦄, x ∈ X → 0 ≤ r → r • x ∈ X)
-    {F : E → ℝ} (hF₁ : ∀ x ⦃r : ℝ⦄, 0 ≤ r →  F (r • x) = r ^ card ι * (F x))
-    (hF₂ : IsBounded {x ∈ X | F x ≤ 1}) (hF₃ : MeasurableSet {x ∈ X | F x ≤ 1})
-    (hF₄ : volume (frontier ((b.ofZLatticeBasis ℝ L).equivFun '' {x | x ∈ X ∧ F x ≤ 1})) = 0) :
+    {F : E → ℝ} (h₁ : ∀ x ⦃r : ℝ⦄, 0 ≤ r →  F (r • x) = r ^ card ι * (F x))
+    (h₂ : IsBounded {x ∈ X | F x ≤ 1}) (h₃ : MeasurableSet {x ∈ X | F x ≤ 1})
+    (h₄ : volume (frontier ((b.ofZLatticeBasis ℝ L).equivFun '' {x | x ∈ X ∧ F x ≤ 1})) = 0) :
     Tendsto (fun c : ℝ ↦
       Nat.card ({x ∈ X | F x ≤ c} ∩ L : Set E) / (c : ℝ))
         atTop (𝓝 (volume ((b.ofZLatticeBasis ℝ).equivFun '' {x ∈ X | F x ≤ 1})).toReal) := by
   have h : (card ι : ℝ) ≠ 0 := Nat.cast_ne_zero.mpr card_ne_zero
   refine Tendsto.congr' ?_ <| (unitPartition.tendsto_card_div_pow
-      ((b.ofZLatticeBasis ℝ).equivFun '' {x ∈ X | F x ≤ 1}) ?_ ?_ hF₄ fun x y hx hy ↦ ?_).comp
+      ((b.ofZLatticeBasis ℝ).equivFun '' {x ∈ X | F x ≤ 1}) ?_ ?_ h₄ fun x y hx hy ↦ ?_).comp
         (tendsto_rpow_atTop <| inv_pos.mpr
           (Nat.cast_pos.mpr card_pos) : Tendsto (fun x ↦ x ^ (card ι : ℝ)⁻¹) atTop atTop)
   · filter_upwards [eventually_gt_atTop 0] with c hc
@@ -330,53 +224,46 @@
     rw [Set.mem_inter_iff, Set.mem_inter_iff, Equiv.trans_apply, LinearEquiv.coe_toEquiv,
       Equiv.smulRight_apply, Real.rpow_neg hc₁, Set.smul_mem_smul_set_iff₀ (by aesop),
       ← Set.mem_smul_set_iff_inv_smul_mem₀ (by aesop), ← image_smul_set,
-      tendsto_card_le_div''_aux hX hF₁ (by positivity), ← Real.rpow_natCast, ← Real.rpow_mul hc₁,
+      tendsto_card_le_div''_aux hX h₁ (by positivity), ← Real.rpow_natCast, ← Real.rpow_mul hc₁,
       inv_mul_cancel₀ h, Real.rpow_one]
     simp_rw [SetLike.mem_coe, Set.mem_image, EmbeddingLike.apply_eq_iff_eq, exists_eq_right,
       and_congr_right_iff, ← b.ofZLatticeBasis_span ℝ, Basis.mem_span_iff_repr_mem,
       Pi.basisFun_repr, Basis.equivFun_apply, implies_true]
-  · rw [← NormedSpace.isVonNBounded_iff ℝ] at hF₂ ⊢
-    exact Bornology.IsVonNBounded.image hF₂ ((b.ofZLatticeBasis ℝ).equivFunL : E →L[ℝ] ι → ℝ)
-  · exact (b.ofZLatticeBasis ℝ).equivFunL.toHomeomorph.toMeasurableEquiv.measurableSet_image.mpr hF₃
+  · rw [← NormedSpace.isVonNBounded_iff ℝ] at h₂ ⊢
+    exact Bornology.IsVonNBounded.image h₂ ((b.ofZLatticeBasis ℝ).equivFunL : E →L[ℝ] ι → ℝ)
+  · exact (b.ofZLatticeBasis ℝ).equivFunL.toHomeomorph.toMeasurableEquiv.measurableSet_image.mpr h₃
   · simp_rw [← image_smul_set]
     apply Set.image_mono
-    rw [tendsto_card_le_div''_aux hX hF₁ hx,
-      tendsto_card_le_div''_aux hX hF₁ (lt_of_lt_of_le hx hy)]
+    rw [tendsto_card_le_div''_aux hX h₁ hx,
+      tendsto_card_le_div''_aux hX h₁ (lt_of_lt_of_le hx hy)]
     exact fun a ⟨ha₁, ha₂⟩ ↦ ⟨ha₁, le_trans ha₂ <| pow_le_pow_left (le_of_lt hx) hy _⟩
 
 end General
 
 section Pi
 
-open Filter Fintype Pointwise Topology
+open Filter Fintype Pointwise Topology Bornology
 
 variable {ι : Type*} [Fintype ι] [DecidableEq ι]
 variable (L : Submodule ℤ (ι → ℝ)) [DiscreteTopology L] [IsZLattice ℝ L]
 
 theorem tendsto_card_div_pow (b : Basis ι ℤ L) {s : Set (ι → ℝ)} (hs₁ : IsBounded s)
-    (hs₂ : MeasurableSet s) :
+    (hs₂ : MeasurableSet s) (hs₃ : volume (frontier s) = 0) :
     Tendsto (fun n : ℕ ↦ (Nat.card (s ∩ (n : ℝ)⁻¹ • L : Set (ι → ℝ)) : ℝ) / n ^ card ι)
       atTop (𝓝 ((volume s).toReal / covolume L)) := by
   convert tendsto_card_div_pow'' b hs₁ hs₂ ?_
-  · rw [LinearEquiv.image_eq_preimage, Measure.addHaar_preimage_linearEquiv, LinearEquiv.symm_symm,
-      ENNReal.toReal_mul, ENNReal.toReal_ofReal (abs_nonneg _), covolume_eq_det_mul_measure L
-      volume b (Pi.basisFun ℝ ι), div_eq_mul_inv, ZSpan.fundamentalDomain_pi_basisFun, volume_pi_pi,
-      Real.volume_Ico, sub_zero, ENNReal.ofReal_one, Finset.prod_const_one, ENNReal.one_toReal,
-      mul_one, show (((↑) : L → _) ∘ ⇑b) = (b.ofZLatticeBasis ℝ) by ext; simp, ← Basis.det_inv,
-      Units.val_inv_eq_inv_val, IsUnit.unit_spec, abs_inv, inv_inv, mul_comm, Basis.det_basis]
-    rfl
+  · rw [volume_image_eq_volume_div_covolume L b, ENNReal.toReal_div,
+      ENNReal.toReal_ofReal (covolume_pos L volume).le]
   · change volume (frontier ((b.ofZLatticeBasis ℝ L).equivFunL '' s)) = 0
     rw [ContinuousLinearEquiv.image_eq_preimage, ← ContinuousLinearEquiv.coe_toHomeomorph,
-      ← Homeomorph.preimage_frontier, ContinuousLinearEquiv.coe_toHomeomorph]
-    sorry
-
-variable {X : Set (ι → ℝ)} (hX : ∀ ⦃x⦄ ⦃r : ℝ⦄, x ∈ X → 0 ≤ r → r • x ∈ X)
-variable {F : (ι → ℝ) → ℝ} (hF₁ : ∀ x ⦃r : ℝ⦄, 0 ≤ r →  F (r • x) = r ^ card ι * (F x))
-  (hF₂ : IsBounded {x ∈ X | F x ≤ 1}) (hF₃ : MeasurableSet {x ∈ X | F x ≤ 1})
+      ← Homeomorph.preimage_frontier, ContinuousLinearEquiv.coe_toHomeomorph,
+      ← ContinuousLinearEquiv.image_eq_preimage, Measure.addHaar_image_continuousLinearEquiv,
+      hs₃, mul_zero]
 
 theorem tendsto_card_le_div {X : Set (ι → ℝ)} (hX : ∀ ⦃x⦄ ⦃r : ℝ⦄, x ∈ X → 0 ≤ r → r • x ∈ X)
-    {F : (ι → ℝ) → ℝ} (hF₁ : ∀ x ⦃r : ℝ⦄, 0 ≤ r →  F (r • x) = r ^ card ι * (F x))
-    (hF₂ : IsBounded {x ∈ X | F x ≤ 1}) (hF₃ : MeasurableSet {x ∈ X | F x ≤ 1}) [Nonempty ι] :
+    {F : (ι → ℝ) → ℝ} (h₁ : ∀ x ⦃r : ℝ⦄, 0 ≤ r →  F (r • x) = r ^ card ι * (F x))
+    (h₂ : IsBounded {x ∈ X | F x ≤ 1}) (h₃ : MeasurableSet {x ∈ X | F x ≤ 1})
+    (h₄ : volume (frontier {x | x ∈ X ∧ F x ≤ 1}) = 0) [Nonempty ι] :
     Tendsto (fun c : ℝ ↦
       Nat.card ({x ∈ X | F x ≤ c} ∩ L : Set (ι → ℝ)) / (c : ℝ))
         atTop (𝓝 ((volume {x ∈ X | F x ≤ 1}).toReal / covolume L)) := by
@@ -384,50 +271,64 @@
     refine Fintype.equivOfCardEq ?_
     rw [← finrank_eq_card_chooseBasisIndex, ZLattice.rank ℝ, finrank_fintype_fun_eq_card]
   let b := (Module.Free.chooseBasis ℤ L).reindex e
-  convert tendsto_card_le_div'' b hX hF₁ hF₂ hF₃ ?_
-  rw [LinearEquiv.image_eq_preimage, Measure.addHaar_preimage_linearEquiv, LinearEquiv.symm_symm,
-    ENNReal.toReal_mul, ENNReal.toReal_ofReal (abs_nonneg _), covolume_eq_det_mul_measure L
-    volume b (Pi.basisFun ℝ ι), div_eq_mul_inv, ZSpan.fundamentalDomain_pi_basisFun, volume_pi_pi,
-    Real.volume_Ico, sub_zero, ENNReal.ofReal_one, Finset.prod_const_one, ENNReal.one_toReal,
-    mul_one, show (((↑) : L → _) ∘ ⇑b) = (b.ofZLatticeBasis ℝ) by ext; simp, ← Basis.det_inv,
-    Units.val_inv_eq_inv_val, IsUnit.unit_spec, abs_inv, inv_inv, mul_comm, Basis.det_basis]
-  rfl
-  sorry
+  convert tendsto_card_le_div'' b hX h₁ h₂ h₃ ?_
+  · rw [volume_image_eq_volume_div_covolume L b, ENNReal.toReal_div,
+      ENNReal.toReal_ofReal (covolume_pos L volume).le]
+  · change volume (frontier ((b.ofZLatticeBasis ℝ L).equivFunL '' _)) = 0
+    rw [ContinuousLinearEquiv.image_eq_preimage, ← ContinuousLinearEquiv.coe_toHomeomorph,
+      ← Homeomorph.preimage_frontier, ContinuousLinearEquiv.coe_toHomeomorph,
+      ← ContinuousLinearEquiv.image_eq_preimage, Measure.addHaar_image_continuousLinearEquiv,
+      h₄, mul_zero]
 
 end Pi
 
 section InnerProductSpace
 
-open Filter Pointwise Topology
+open Filter Pointwise Topology Bornology
 
 variable {E : Type*} [NormedAddCommGroup E] [InnerProductSpace ℝ E] [FiniteDimensional ℝ E]
   [MeasurableSpace E] [BorelSpace E]
-variable (L : AddSubgroup E) [DiscreteTopology L] [IsZlattice ℝ L]
-
-theorem tendsto_card_div_pow' {s : Set E} (hs₁ : IsBounded s) (hs₂ : MeasurableSet s) :
+variable (L : Submodule ℤ E) [DiscreteTopology L] [IsZLattice ℝ L]
+
+theorem tendsto_card_div_pow' {s : Set E} (hs₁ : IsBounded s) (hs₂ : MeasurableSet s)
+    (hs₃ : volume (frontier s) = 0) :
     Tendsto (fun n : ℕ ↦ (Nat.card (s ∩ (n : ℝ)⁻¹ • L : Set E) : ℝ) / n ^ finrank ℝ E)
       atTop (𝓝 ((volume s).toReal / covolume L)) := by
   let b := Module.Free.chooseBasis ℤ L
-  convert tendsto_card_div_pow'' b hs₁ hs₂
-  · rw [← finrank_eq_card_chooseBasisIndex, Zlattice.rank ℝ L]
-  · rw [volume_image_eq_volume_div_covolume hs₂, ENNReal.toReal_div, ENNReal.toReal_ofReal]
-    exact le_of_lt (covolume_pos L)
-
-variable {X : Set E} (hX : ∀ ⦃x⦄ ⦃r : ℝ⦄, x ∈ X → 0 ≤ r → r • x ∈ X)
-variable {F : E → ℝ} (hF₁ : ∀ x ⦃r : ℝ⦄, 0 ≤ r →  F (r • x) = r ^ finrank ℝ E * (F x))
-  (hF₂ : IsBounded {x ∈ X | F x ≤ 1}) (hF₃ : MeasurableSet {x ∈ X | F x ≤ 1})
-
-theorem tendsto_card_le_div' [Nontrivial E]:
+  convert tendsto_card_div_pow'' b hs₁ hs₂ ?_
+  · rw [← finrank_eq_card_chooseBasisIndex, ZLattice.rank ℝ L]
+  · rw [volume_image_eq_volume_div_covolume' L b hs₂.nullMeasurableSet, ENNReal.toReal_div,
+      ENNReal.toReal_ofReal (covolume_pos L volume).le]
+  · change volume (frontier ((b.ofZLatticeBasis ℝ L).equivFunL '' _)) = 0
+    rw [ContinuousLinearEquiv.image_eq_preimage, ← ContinuousLinearEquiv.coe_toHomeomorph,
+      ← Homeomorph.preimage_frontier, ContinuousLinearEquiv.coe_toHomeomorph,
+      ← ContinuousLinearEquiv.image_eq_preimage]
+    change volume (⇑(Basis.ofZLatticeBasis ℝ L b).equivFun '' frontier s) = 0
+    rw [volume_image_eq_volume_div_covolume', hs₃, ENNReal.zero_div]
+    exact NullMeasurableSet.of_null hs₃
+
+theorem tendsto_card_le_div' [Nontrivial E] {X : Set E} {F : E → ℝ}
+    (hX : ∀ ⦃x⦄ ⦃r : ℝ⦄, x ∈ X → 0 ≤ r → r • x ∈ X)
+    (h₁ : ∀ x ⦃r : ℝ⦄, 0 ≤ r →  F (r • x) = r ^ finrank ℝ E * (F x))
+    (h₂ : IsBounded {x ∈ X | F x ≤ 1}) (h₃ : MeasurableSet {x ∈ X | F x ≤ 1})
+    (h₄ : volume (frontier {x ∈ X | F x ≤ 1}) = 0) :
     Tendsto (fun c : ℝ ↦
       Nat.card ({x ∈ X | F x ≤ c} ∩ L : Set E) / (c : ℝ))
         atTop (𝓝 ((volume {x ∈ X | F x ≤ 1}).toReal / covolume L)) := by
   let b := Module.Free.chooseBasis ℤ L
-  convert tendsto_card_le_div'' b hX ?_ hF₂ hF₃
-  · rw [volume_image_eq_volume_div_covolume hF₃, ENNReal.toReal_div, ENNReal.toReal_ofReal]
-    exact le_of_lt (covolume_pos L)
-  · rwa [← finrank_eq_card_chooseBasisIndex, Zlattice.rank ℝ L]
-  · have : Nontrivial L := nontrivial_of_finrank_pos <| (Zlattice.rank ℝ L).symm ▸ finrank_pos
+  convert tendsto_card_le_div'' b hX ?_ h₂ h₃ ?_
+  · rw [volume_image_eq_volume_div_covolume' L b h₃.nullMeasurableSet, ENNReal.toReal_div,
+      ENNReal.toReal_ofReal (covolume_pos L volume).le]
+  · have : Nontrivial L := nontrivial_of_finrank_pos <| (ZLattice.rank ℝ L).symm ▸ finrank_pos
     infer_instance
+  · rwa [← finrank_eq_card_chooseBasisIndex, ZLattice.rank ℝ L]
+  · change volume (frontier ((b.ofZLatticeBasis ℝ L).equivFunL '' _)) = 0
+    rw [ContinuousLinearEquiv.image_eq_preimage, ← ContinuousLinearEquiv.coe_toHomeomorph,
+      ← Homeomorph.preimage_frontier, ContinuousLinearEquiv.coe_toHomeomorph,
+      ← ContinuousLinearEquiv.image_eq_preimage]
+    change volume (⇑(Basis.ofZLatticeBasis ℝ L b).equivFun '' frontier _) = 0
+    rw [volume_image_eq_volume_div_covolume', h₄, ENNReal.zero_div]
+    exact NullMeasurableSet.of_null h₄
 
 end InnerProductSpace
 
