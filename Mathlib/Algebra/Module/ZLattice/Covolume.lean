/-
Copyright (c) 2024 Xavier Roblot. All rights reserved.
Released under Apache 2.0 license as described in the file LICENSE.
Authors: Xavier Roblot
-/
import Mathlib.Algebra.Module.ZLattice.Basic
import Mathlib.Analysis.BoxIntegral.UnitPartition
import Mathlib.MeasureTheory.Measure.Haar.InnerProductSpace
import Mathlib.MeasureTheory.Measure.Haar.OfBasis

/-!
# Covolume of ℤ-lattices

Let `E` be a finite dimensional real vector space.

Let `L` be a `ℤ`-lattice `L` defined as a discrete `ℤ`-submodule of `E` that spans `E` over `ℝ`.

## Main definitions and results

* `ZLattice.covolume`: the covolume of `L` defined as the volume of an arbitrary fundamental
domain of `L`.

* `ZLattice.covolume_eq_measure_fundamentalDomain`: the covolume of `L` does not depend on the
choice of the fundamental domain of `L`.

* `ZLattice.covolume_eq_det`: if `L` is a lattice in `ℝ^n`, then its covolume is the absolute
value of the determinant of any `ℤ`-basis of `L`.

* `Zlattice.covolume.tendsto_card_div_pow`: Let `s` be a bounded measurable set of `ι → ℝ`, then
the number of points in `s ∩ n⁻¹ • L` divided by `n ^ card ι` tends to `volume s / covolume L`
when `n : ℕ` tends to infinity. See also `Zlattice.covolume.tendsto_card_div_pow'` for a version
for `InnerProductSpace ℝ E` and `Zlattice.covolume.tendsto_card_div_pow''` for the general version.

* `Zlattice.covolume.tendsto_card_le_div`: Let `X` be a cone in `ι → ℝ` and let `F : (ι → ℝ) → ℝ`
be a function such that `F (c • x) = c ^ card ι * F x`. Then the number of points `x ∈ X` such that
`F x ≤ c` divided by `c` tends to `volume {x ∈ X | F x ≤ 1} / covolume L` when `c : ℝ` tends to
infinity. See also `Zlattice.covolume.tendsto_card_le_div'` for a version for
`InnerProductSpace ℝ E` and `Zlattice.covolume.tendsto_card_le_div''` for the general version.

## Naming conventions

Many of the same results are true in the pi case `E` is `ι → ℝ` and in the case `E` is an
`InnerProductSpace`. We use the following convention: the plain name is for the pi case, for eg.
`volume_image_eq_volume_div_covolume`. For the same result in the `InnerProductSpace` case, we add
a `prime`, for eg. `volume_image_eq_volume_div_covolume'`. When the same result exists in the
general case, we had two primes, eg. `Zlattice.covolume.tendsto_card_div_pow''`.

-/

noncomputable section

namespace ZLattice

open Submodule MeasureTheory FiniteDimensional MeasureTheory Module ZSpan

section General

variable (K : Type*) [NormedLinearOrderedField K] [HasSolidNorm K] [FloorRing K]
variable {E : Type*} [NormedAddCommGroup E] [NormedSpace K E] [FiniteDimensional K E]
variable [ProperSpace E] [MeasurableSpace E]
variable (L : Submodule ℤ E) [DiscreteTopology L] [IsZLattice K L]

/-- The covolume of a `ℤ`-lattice is the volume of some fundamental domain; see
`ZLattice.covolume_eq_volume` for the proof that the volume does not depend on the choice of
the fundamental domain. -/
def covolume (μ : Measure E := by volume_tac) : ℝ := (addCovolume L E μ).toReal

end General

section Basic

variable {E : Type*} [NormedAddCommGroup E] [NormedSpace ℝ E] [FiniteDimensional ℝ E]
variable [MeasurableSpace E] [BorelSpace E]
variable (L : Submodule ℤ E) [DiscreteTopology L] [IsZLattice ℝ L]
variable (μ : Measure E := by volume_tac) [Measure.IsAddHaarMeasure μ]

theorem covolume_eq_measure_fundamentalDomain {F : Set E} (h : IsAddFundamentalDomain L F μ) :
    covolume L μ = (μ F).toReal := by
  have : MeasurableVAdd L E := (inferInstance : MeasurableVAdd L.toAddSubgroup E)
  have : VAddInvariantMeasure L E μ := (inferInstance : VAddInvariantMeasure L.toAddSubgroup E μ)
  exact congr_arg ENNReal.toReal (h.covolume_eq_volume μ)

theorem covolume_ne_zero : covolume L μ ≠ 0 := by
  rw [covolume_eq_measure_fundamentalDomain L μ (isAddFundamentalDomain (Free.chooseBasis ℤ L) μ),
    ENNReal.toReal_ne_zero]
  refine ⟨measure_fundamentalDomain_ne_zero _, ne_of_lt ?_⟩
  exact Bornology.IsBounded.measure_lt_top (fundamentalDomain_isBounded _)

theorem covolume_pos : 0 < covolume L μ :=
  lt_of_le_of_ne ENNReal.toReal_nonneg (covolume_ne_zero L μ).symm

theorem covolume_comap {F : Type*} [NormedAddCommGroup F] [NormedSpace ℝ F] [FiniteDimensional ℝ F]
    [MeasurableSpace F] [BorelSpace F] (ν : Measure F := by volume_tac) [Measure.IsAddHaarMeasure ν]
    {e : F ≃L[ℝ] E} (he : MeasurePreserving e ν μ) :
    covolume (ZLattice.comap ℝ L e.toLinearMap) ν = covolume L μ := by
  rw [covolume_eq_measure_fundamentalDomain _ _ (isAddFundamentalDomain (Free.chooseBasis ℤ L) μ),
    covolume_eq_measure_fundamentalDomain _ _ ((isAddFundamentalDomain
    ((Free.chooseBasis ℤ L).ofZLatticeComap ℝ L e.toLinearEquiv) ν)), ← he.measure_preimage
    (fundamentalDomain_measurableSet _).nullMeasurableSet, ← e.image_symm_eq_preimage,
    ← e.symm.coe_toLinearEquiv, map_fundamentalDomain]
  congr!
  ext; simp

theorem covolume_eq_det_mul_measure {ι : Type*} [Fintype ι] [DecidableEq ι] (b : Basis ι ℤ L)
    (b₀ : Basis ι ℝ E) :
    covolume L μ = |b₀.det ((↑) ∘ b)| * (μ (fundamentalDomain b₀)).toReal := by
  rw [covolume_eq_measure_fundamentalDomain L μ (isAddFundamentalDomain b μ),
<<<<<<< HEAD
    measure_fundamentalDomain _ _ b₀, measure_congr (fundamentalDomain_ae_parallelepiped b₀ μ),
    ENNReal.toReal_mul, ENNReal.toReal_ofReal (by positivity)]
=======
    measure_fundamentalDomain _ _ b₀,
    measure_congr (fundamentalDomain_ae_parallelepiped b₀ μ), ENNReal.toReal_mul,
    ENNReal.toReal_ofReal (by positivity)]
>>>>>>> 71313d8b
  congr
  ext
  exact b.ofZLatticeBasis_apply ℝ L _

theorem covolume_eq_det {ι : Type*} [Fintype ι] [DecidableEq ι] (L : Submodule ℤ (ι → ℝ))
    [DiscreteTopology L] [IsZLattice ℝ L] (b : Basis ι ℤ L) :
    covolume L = |(Matrix.of ((↑) ∘ b)).det| := by
  rw [covolume_eq_measure_fundamentalDomain L volume (isAddFundamentalDomain b volume),
    volume_fundamentalDomain, ENNReal.toReal_ofReal (by positivity)]
  congr
  ext1
  exact b.ofZLatticeBasis_apply ℝ L _

<<<<<<< HEAD
theorem covolume_map {F : Type*} [NormedAddCommGroup F] [NormedSpace ℝ F] [FiniteDimensional ℝ F]
    [MeasurableSpace F] [BorelSpace F] (ν : Measure F := by volume_tac) [Measure.IsAddHaarMeasure ν]
    {e : E ≃L[ℝ] F} (he : MeasurePreserving e μ ν) :
    covolume (ZLattice.map ℝ L e) ν = covolume L μ := by
  rw [covolume_eq_measure_fundamentalDomain _ _ (isAddFundamentalDomain (Free.chooseBasis ℤ L) μ),
    covolume_eq_measure_fundamentalDomain _ _ (isAddFundamentalDomain
    ((Free.chooseBasis ℤ L).ofZLatticeMap ℝ L e) ν), ← he.measure_preimage
    (fundamentalDomain_measurableSet _).nullMeasurableSet, ← e.image_symm_eq_preimage,
    ← e.symm.coe_toLinearEquiv, map_fundamentalDomain]
  congr!
  ext i
  simp_rw [ContinuousLinearEquiv.symm_toLinearEquiv, Basis.map_apply, Basis.ofZLatticeBasis_apply,
    Basis.ofZLatticeMap_apply]
  exact e.symm_apply_apply _

theorem volume_image_eq_volume_div_covolume {ι : Type*} [Fintype ι]
    (L : Submodule ℤ (ι → ℝ)) [DiscreteTopology L] [IsZLattice ℝ L] (b : Basis ι ℤ L)
    (s : Set (ι → ℝ)) :
    volume ((b.ofZLatticeBasis ℝ L).equivFun '' s) = (volume s) / ENNReal.ofReal (covolume L) := by
  sorry

end Real
=======
theorem covolume_eq_det_inv {ι : Type*} [Fintype ι] [DecidableEq ι] (L : Submodule ℤ (ι → ℝ))
    [DiscreteTopology L] [IsZLattice ℝ L] (b : Basis ι ℤ L) :
    covolume L = |(LinearEquiv.det (b.ofZLatticeBasis ℝ L).equivFun : ℝ)|⁻¹ := by
  rw [covolume_eq_det L b, ← Pi.basisFun_det_apply, show (((↑) : L → _) ∘ ⇑b) =
    (b.ofZLatticeBasis ℝ) by ext; simp, ← Basis.det_inv, ← abs_inv, Units.val_inv_eq_inv_val,
    IsUnit.unit_spec, Basis.det_basis, LinearEquiv.coe_det]
  rfl

theorem volume_image_eq_volume_div_covolume {ι : Type*} [Fintype ι] [DecidableEq ι]
    (L : Submodule ℤ (ι → ℝ)) [DiscreteTopology L] [IsZLattice ℝ L] (b : Basis ι ℤ L)
    {s : Set (ι → ℝ)} :
    volume ((b.ofZLatticeBasis ℝ L).equivFun '' s) = volume s / ENNReal.ofReal (covolume L) := by
  rw [LinearEquiv.image_eq_preimage, Measure.addHaar_preimage_linearEquiv, LinearEquiv.symm_symm,
    covolume_eq_det_inv L b, ENNReal.div_eq_inv_mul, ENNReal.ofReal_inv_of_pos
    (abs_pos.mpr (LinearEquiv.det _).ne_zero), inv_inv, LinearEquiv.coe_det]

theorem volume_image_eq_volume_div_covolume' {E : Type*} [NormedAddCommGroup E]
    [InnerProductSpace ℝ E] [FiniteDimensional ℝ E] [MeasurableSpace E] [BorelSpace E]
    (L : Submodule ℤ E) [DiscreteTopology L] [IsZLattice ℝ L] {ι : Type*} [Fintype ι]
    (b : Basis ι ℤ L) {s : Set E} (hs : NullMeasurableSet s) :
    volume ((b.ofZLatticeBasis ℝ).equivFun '' s) = volume s / ENNReal.ofReal (covolume L) := by
  classical
  let e : Fin (finrank ℝ E) ≃ ι :=
    Fintype.equivOfCardEq (by rw [Fintype.card_fin, finrank_eq_card_basis (b.ofZLatticeBasis ℝ)])
  let f := (EuclideanSpace.equiv ι ℝ).symm.trans
    ((stdOrthonormalBasis ℝ E).reindex e).repr.toContinuousLinearEquiv.symm
  have hf : MeasurePreserving f :=
    ((stdOrthonormalBasis ℝ E).reindex e).measurePreserving_repr_symm.comp
      (EuclideanSpace.volume_preserving_measurableEquiv ι).symm
  rw [← hf.measure_preimage hs, ← (covolume_comap L volume volume hf),
    ← volume_image_eq_volume_div_covolume (ZLattice.comap ℝ L f.toLinearMap)
    (b.ofZLatticeComap ℝ L f.toLinearEquiv), Basis.ofZLatticeBasis_comap,
    ← f.image_symm_eq_preimage, ← Set.image_comp]
  simp

end Basic

namespace covolume

section General

open Filter Fintype Pointwise Topology BoxIntegral Bornology

variable {E : Type*} [NormedAddCommGroup E] [NormedSpace ℝ E]
variable {L : Submodule ℤ E} [DiscreteTopology L] [IsZLattice ℝ L]
variable {ι : Type*} [Fintype ι] (b : Basis ι ℤ L)

theorem tendsto_card_div_pow'' [FiniteDimensional ℝ E] [MeasurableSpace E] [BorelSpace E]
    {s : Set E} (hs₁ : IsBounded s) (hs₂ : MeasurableSet s)
    (hs₃ : volume (frontier ((b.ofZLatticeBasis ℝ).equivFun '' s)) = 0):
    Tendsto (fun n : ℕ ↦ (Nat.card (s ∩ (n : ℝ)⁻¹ • L : Set E) : ℝ) / n ^ card ι)
      atTop (𝓝 (volume ((b.ofZLatticeBasis ℝ).equivFun '' s)).toReal) := by
  refine Tendsto.congr' ?_
    (unitPartition.tendsto_card_div_pow' ((b.ofZLatticeBasis ℝ).equivFun '' s) ?_ ?_ hs₃)
  · filter_upwards [eventually_gt_atTop 0] with n hn
    congr
    refine Nat.card_congr <| ((b.ofZLatticeBasis ℝ).equivFun.toEquiv.subtypeEquiv fun x ↦ ?_).symm
    simp_rw [Set.mem_inter_iff, ← b.ofZLatticeBasis_span ℝ, LinearEquiv.coe_toEquiv,
      Basis.equivFun_apply, Set.mem_image, DFunLike.coe_fn_eq, EmbeddingLike.apply_eq_iff_eq,
      exists_eq_right, and_congr_right_iff, Set.mem_inv_smul_set_iff₀ (by aesop : (n:ℝ) ≠ 0),
      ← Finsupp.coe_smul, ← LinearEquiv.map_smul, SetLike.mem_coe, Basis.mem_span_iff_repr_mem,
      Pi.basisFun_repr, implies_true]
  · rw [← NormedSpace.isVonNBounded_iff ℝ] at hs₁ ⊢
    exact Bornology.IsVonNBounded.image hs₁ ((b.ofZLatticeBasis ℝ).equivFunL : E →L[ℝ] ι → ℝ)
  · exact (b.ofZLatticeBasis ℝ).equivFunL.toHomeomorph.toMeasurableEquiv.measurableSet_image.mpr hs₂

private theorem tendsto_card_le_div''_aux {X : Set E} (hX : ∀ ⦃x⦄ ⦃r:ℝ⦄, x ∈ X → 0 ≤ r → r • x ∈ X)
    {F : E → ℝ} (hF₁ : ∀ x ⦃r : ℝ⦄, 0 ≤ r →  F (r • x) = r ^ card ι * (F x)) {c : ℝ} (hc : 0 < c) :
    c • {x ∈ X | F x ≤ 1} = {x ∈ X | F x ≤ c ^ card ι} := by
  obtain ⟨hc₁, hc₂⟩ := lt_iff_le_and_ne.mp hc
  ext x
  refine ⟨?_, ?_⟩
  · rintro ⟨y, ⟨hy₁, hy₂⟩, rfl⟩
    refine ⟨hX hy₁ hc₁, ?_⟩
    rw [hF₁ _ hc₁]
    exact mul_le_of_le_one_right (pow_nonneg hc₁ _) hy₂
  · refine fun ⟨hx₁, hx₂⟩ ↦
      ⟨c⁻¹ • x, ⟨hX hx₁ (inv_nonneg_of_nonneg hc₁), ?_⟩, smul_inv_smul₀ (hc₂.symm) _⟩
    rw [hF₁ _ (inv_nonneg_of_nonneg hc₁), inv_pow]
    exact inv_mul_le_one_of_le hx₂ (pow_nonneg hc₁ _)

theorem tendsto_card_le_div'' [FiniteDimensional ℝ E] [MeasurableSpace E] [BorelSpace E]
    [Nonempty ι] {X : Set E} (hX : ∀ ⦃x⦄ ⦃r : ℝ⦄, x ∈ X → 0 ≤ r → r • x ∈ X)
    {F : E → ℝ} (h₁ : ∀ x ⦃r : ℝ⦄, 0 ≤ r →  F (r • x) = r ^ card ι * (F x))
    (h₂ : IsBounded {x ∈ X | F x ≤ 1}) (h₃ : MeasurableSet {x ∈ X | F x ≤ 1})
    (h₄ : volume (frontier ((b.ofZLatticeBasis ℝ L).equivFun '' {x | x ∈ X ∧ F x ≤ 1})) = 0) :
    Tendsto (fun c : ℝ ↦
      Nat.card ({x ∈ X | F x ≤ c} ∩ L : Set E) / (c : ℝ))
        atTop (𝓝 (volume ((b.ofZLatticeBasis ℝ).equivFun '' {x ∈ X | F x ≤ 1})).toReal) := by
  have h : (card ι : ℝ) ≠ 0 := Nat.cast_ne_zero.mpr card_ne_zero
  refine Tendsto.congr' ?_ <| (unitPartition.tendsto_card_div_pow
      ((b.ofZLatticeBasis ℝ).equivFun '' {x ∈ X | F x ≤ 1}) ?_ ?_ h₄ fun x y hx hy ↦ ?_).comp
        (tendsto_rpow_atTop <| inv_pos.mpr
          (Nat.cast_pos.mpr card_pos) : Tendsto (fun x ↦ x ^ (card ι : ℝ)⁻¹) atTop atTop)
  · filter_upwards [eventually_gt_atTop 0] with c hc
    obtain ⟨hc₁, hc₂⟩ := lt_iff_le_and_ne.mp hc
    rw [Function.comp_apply, ← Real.rpow_natCast, Real.rpow_inv_rpow hc₁ h, eq_comm]
    congr
    refine Nat.card_congr <| Equiv.subtypeEquiv ((b.ofZLatticeBasis ℝ).equivFun.toEquiv.trans
          (Equiv.smulRight (a := c ^ (- (card ι : ℝ)⁻¹)) (by aesop))) fun _ ↦ ?_
    rw [Set.mem_inter_iff, Set.mem_inter_iff, Equiv.trans_apply, LinearEquiv.coe_toEquiv,
      Equiv.smulRight_apply, Real.rpow_neg hc₁, Set.smul_mem_smul_set_iff₀ (by aesop),
      ← Set.mem_smul_set_iff_inv_smul_mem₀ (by aesop), ← image_smul_set,
      tendsto_card_le_div''_aux hX h₁ (by positivity), ← Real.rpow_natCast, ← Real.rpow_mul hc₁,
      inv_mul_cancel₀ h, Real.rpow_one]
    simp_rw [SetLike.mem_coe, Set.mem_image, EmbeddingLike.apply_eq_iff_eq, exists_eq_right,
      and_congr_right_iff, ← b.ofZLatticeBasis_span ℝ, Basis.mem_span_iff_repr_mem,
      Pi.basisFun_repr, Basis.equivFun_apply, implies_true]
  · rw [← NormedSpace.isVonNBounded_iff ℝ] at h₂ ⊢
    exact Bornology.IsVonNBounded.image h₂ ((b.ofZLatticeBasis ℝ).equivFunL : E →L[ℝ] ι → ℝ)
  · exact (b.ofZLatticeBasis ℝ).equivFunL.toHomeomorph.toMeasurableEquiv.measurableSet_image.mpr h₃
  · simp_rw [← image_smul_set]
    apply Set.image_mono
    rw [tendsto_card_le_div''_aux hX h₁ hx,
      tendsto_card_le_div''_aux hX h₁ (lt_of_lt_of_le hx hy)]
    exact fun a ⟨ha₁, ha₂⟩ ↦ ⟨ha₁, le_trans ha₂ <| pow_le_pow_left (le_of_lt hx) hy _⟩

end General

section Pi

open Filter Fintype Pointwise Topology Bornology

private theorem frontier_equivFun {E : Type*} [AddCommGroup E] [Module ℝ E] {ι : Type*} [Fintype ι]
    [TopologicalSpace E] [TopologicalAddGroup E] [ContinuousSMul ℝ E] [T2Space E]
    (b : Basis ι ℝ E) (s : Set E) :
    frontier (b.equivFun '' s) = b.equivFun '' (frontier s) := by
  rw [LinearEquiv.image_eq_preimage, LinearEquiv.image_eq_preimage]
  exact (Homeomorph.preimage_frontier b.equivFunL.toHomeomorph.symm s).symm

variable {ι : Type*} [Fintype ι]
variable (L : Submodule ℤ (ι → ℝ)) [DiscreteTopology L] [IsZLattice ℝ L]

theorem tendsto_card_div_pow (b : Basis ι ℤ L) {s : Set (ι → ℝ)} (hs₁ : IsBounded s)
    (hs₂ : MeasurableSet s) (hs₃ : volume (frontier s) = 0) :
    Tendsto (fun n : ℕ ↦ (Nat.card (s ∩ (n : ℝ)⁻¹ • L : Set (ι → ℝ)) : ℝ) / n ^ card ι)
      atTop (𝓝 ((volume s).toReal / covolume L)) := by
  classical
  convert tendsto_card_div_pow'' b hs₁ hs₂ ?_
  · rw [volume_image_eq_volume_div_covolume L b, ENNReal.toReal_div,
      ENNReal.toReal_ofReal (covolume_pos L volume).le]
  · rw [frontier_equivFun, volume_image_eq_volume_div_covolume, hs₃, ENNReal.zero_div]

theorem tendsto_card_le_div {X : Set (ι → ℝ)} (hX : ∀ ⦃x⦄ ⦃r : ℝ⦄, x ∈ X → 0 ≤ r → r • x ∈ X)
    {F : (ι → ℝ) → ℝ} (h₁ : ∀ x ⦃r : ℝ⦄, 0 ≤ r →  F (r • x) = r ^ card ι * (F x))
    (h₂ : IsBounded {x ∈ X | F x ≤ 1}) (h₃ : MeasurableSet {x ∈ X | F x ≤ 1})
    (h₄ : volume (frontier {x | x ∈ X ∧ F x ≤ 1}) = 0) [Nonempty ι] :
    Tendsto (fun c : ℝ ↦
      Nat.card ({x ∈ X | F x ≤ c} ∩ L : Set (ι → ℝ)) / (c : ℝ))
        atTop (𝓝 ((volume {x ∈ X | F x ≤ 1}).toReal / covolume L)) := by
  classical
  let e : Free.ChooseBasisIndex ℤ ↥L ≃ ι := by
    refine Fintype.equivOfCardEq ?_
    rw [← finrank_eq_card_chooseBasisIndex, ZLattice.rank ℝ, finrank_fintype_fun_eq_card]
  let b := (Module.Free.chooseBasis ℤ L).reindex e
  convert tendsto_card_le_div'' b hX h₁ h₂ h₃ ?_
  · rw [volume_image_eq_volume_div_covolume L b, ENNReal.toReal_div,
      ENNReal.toReal_ofReal (covolume_pos L volume).le]
  · rw [frontier_equivFun, volume_image_eq_volume_div_covolume, h₄, ENNReal.zero_div]

end Pi

section InnerProductSpace

open Filter Pointwise Topology Bornology

variable {E : Type*} [NormedAddCommGroup E] [InnerProductSpace ℝ E] [FiniteDimensional ℝ E]
  [MeasurableSpace E] [BorelSpace E]
variable (L : Submodule ℤ E) [DiscreteTopology L] [IsZLattice ℝ L]

theorem tendsto_card_div_pow' {s : Set E} (hs₁ : IsBounded s) (hs₂ : MeasurableSet s)
    (hs₃ : volume (frontier s) = 0) :
    Tendsto (fun n : ℕ ↦ (Nat.card (s ∩ (n : ℝ)⁻¹ • L : Set E) : ℝ) / n ^ finrank ℝ E)
      atTop (𝓝 ((volume s).toReal / covolume L)) := by
  let b := Module.Free.chooseBasis ℤ L
  convert tendsto_card_div_pow'' b hs₁ hs₂ ?_
  · rw [← finrank_eq_card_chooseBasisIndex, ZLattice.rank ℝ L]
  · rw [volume_image_eq_volume_div_covolume' L b hs₂.nullMeasurableSet, ENNReal.toReal_div,
      ENNReal.toReal_ofReal (covolume_pos L volume).le]
  · rw [frontier_equivFun, volume_image_eq_volume_div_covolume', hs₃, ENNReal.zero_div]
    exact NullMeasurableSet.of_null hs₃

theorem tendsto_card_le_div' [Nontrivial E] {X : Set E} {F : E → ℝ}
    (hX : ∀ ⦃x⦄ ⦃r : ℝ⦄, x ∈ X → 0 ≤ r → r • x ∈ X)
    (h₁ : ∀ x ⦃r : ℝ⦄, 0 ≤ r →  F (r • x) = r ^ finrank ℝ E * (F x))
    (h₂ : IsBounded {x ∈ X | F x ≤ 1}) (h₃ : MeasurableSet {x ∈ X | F x ≤ 1})
    (h₄ : volume (frontier {x ∈ X | F x ≤ 1}) = 0) :
    Tendsto (fun c : ℝ ↦
      Nat.card ({x ∈ X | F x ≤ c} ∩ L : Set E) / (c : ℝ))
        atTop (𝓝 ((volume {x ∈ X | F x ≤ 1}).toReal / covolume L)) := by
  let b := Module.Free.chooseBasis ℤ L
  convert tendsto_card_le_div'' b hX ?_ h₂ h₃ ?_
  · rw [volume_image_eq_volume_div_covolume' L b h₃.nullMeasurableSet, ENNReal.toReal_div,
      ENNReal.toReal_ofReal (covolume_pos L volume).le]
  · have : Nontrivial L := nontrivial_of_finrank_pos <| (ZLattice.rank ℝ L).symm ▸ finrank_pos
    infer_instance
  · rwa [← finrank_eq_card_chooseBasisIndex, ZLattice.rank ℝ L]
  · rw [frontier_equivFun, volume_image_eq_volume_div_covolume', h₄, ENNReal.zero_div]
    exact NullMeasurableSet.of_null h₄

end InnerProductSpace

end covolume
>>>>>>> 71313d8b

section InnerProductSpace

variable {E : Type*} [NormedAddCommGroup E] [InnerProductSpace ℝ E] [FiniteDimensional ℝ E]
  [MeasurableSpace E] [BorelSpace E]

variable (L : Submodule ℤ E) [DiscreteTopology L] [IsZLattice ℝ L]

theorem volume_image_eq_volume_div_covolume' {s : Set E} (hs : MeasurableSet s)
    {ι : Type*} [Fintype ι] (b : Basis ι ℤ L) :
    volume ((b.ofZLatticeBasis ℝ).equivFun '' s) = volume s / ENNReal.ofReal (covolume L) := by
  sorry

open Bornology Filter Topology

theorem tendsto_card_le_div_covolume' {X : Set E} (hX : ∀ ⦃x⦄ ⦃r : ℝ⦄, x ∈ X → 0 < r → r • x ∈ X)
    {F : E → ℝ} (hF₁ : ∀ x ⦃r : ℝ⦄, 0 < r →  F (r • x) = r ^ finrank ℝ E * (F x))
    (hF₂ : IsBounded {x ∈ X | F x ≤ 1}) (hF₃ : MeasurableSet {x ∈ X | F x ≤ 1})
    (hF₄ : volume (frontier {x ∈ X | F x ≤  1}) = 0) [Nontrivial E] :
    Tendsto (fun c : ℝ ↦
      Nat.card ({x ∈ X | F x ≤ c} ∩ L : Set E) / (c : ℝ))
        atTop (𝓝 ((volume {x ∈ X | F x ≤ 1}).toReal / covolume L)) := by
  sorry

end InnerProductSpace

end ZLattice<|MERGE_RESOLUTION|>--- conflicted
+++ resolved
@@ -105,14 +105,9 @@
     (b₀ : Basis ι ℝ E) :
     covolume L μ = |b₀.det ((↑) ∘ b)| * (μ (fundamentalDomain b₀)).toReal := by
   rw [covolume_eq_measure_fundamentalDomain L μ (isAddFundamentalDomain b μ),
-<<<<<<< HEAD
-    measure_fundamentalDomain _ _ b₀, measure_congr (fundamentalDomain_ae_parallelepiped b₀ μ),
-    ENNReal.toReal_mul, ENNReal.toReal_ofReal (by positivity)]
-=======
     measure_fundamentalDomain _ _ b₀,
     measure_congr (fundamentalDomain_ae_parallelepiped b₀ μ), ENNReal.toReal_mul,
     ENNReal.toReal_ofReal (by positivity)]
->>>>>>> 71313d8b
   congr
   ext
   exact b.ofZLatticeBasis_apply ℝ L _
@@ -126,30 +121,6 @@
   ext1
   exact b.ofZLatticeBasis_apply ℝ L _
 
-<<<<<<< HEAD
-theorem covolume_map {F : Type*} [NormedAddCommGroup F] [NormedSpace ℝ F] [FiniteDimensional ℝ F]
-    [MeasurableSpace F] [BorelSpace F] (ν : Measure F := by volume_tac) [Measure.IsAddHaarMeasure ν]
-    {e : E ≃L[ℝ] F} (he : MeasurePreserving e μ ν) :
-    covolume (ZLattice.map ℝ L e) ν = covolume L μ := by
-  rw [covolume_eq_measure_fundamentalDomain _ _ (isAddFundamentalDomain (Free.chooseBasis ℤ L) μ),
-    covolume_eq_measure_fundamentalDomain _ _ (isAddFundamentalDomain
-    ((Free.chooseBasis ℤ L).ofZLatticeMap ℝ L e) ν), ← he.measure_preimage
-    (fundamentalDomain_measurableSet _).nullMeasurableSet, ← e.image_symm_eq_preimage,
-    ← e.symm.coe_toLinearEquiv, map_fundamentalDomain]
-  congr!
-  ext i
-  simp_rw [ContinuousLinearEquiv.symm_toLinearEquiv, Basis.map_apply, Basis.ofZLatticeBasis_apply,
-    Basis.ofZLatticeMap_apply]
-  exact e.symm_apply_apply _
-
-theorem volume_image_eq_volume_div_covolume {ι : Type*} [Fintype ι]
-    (L : Submodule ℤ (ι → ℝ)) [DiscreteTopology L] [IsZLattice ℝ L] (b : Basis ι ℤ L)
-    (s : Set (ι → ℝ)) :
-    volume ((b.ofZLatticeBasis ℝ L).equivFun '' s) = (volume s) / ENNReal.ofReal (covolume L) := by
-  sorry
-
-end Real
-=======
 theorem covolume_eq_det_inv {ι : Type*} [Fintype ι] [DecidableEq ι] (L : Submodule ℤ (ι → ℝ))
     [DiscreteTopology L] [IsZLattice ℝ L] (b : Basis ι ℤ L) :
     covolume L = |(LinearEquiv.det (b.ofZLatticeBasis ℝ L).equivFun : ℝ)|⁻¹ := by
@@ -353,31 +324,5 @@
 end InnerProductSpace
 
 end covolume
->>>>>>> 71313d8b
-
-section InnerProductSpace
-
-variable {E : Type*} [NormedAddCommGroup E] [InnerProductSpace ℝ E] [FiniteDimensional ℝ E]
-  [MeasurableSpace E] [BorelSpace E]
-
-variable (L : Submodule ℤ E) [DiscreteTopology L] [IsZLattice ℝ L]
-
-theorem volume_image_eq_volume_div_covolume' {s : Set E} (hs : MeasurableSet s)
-    {ι : Type*} [Fintype ι] (b : Basis ι ℤ L) :
-    volume ((b.ofZLatticeBasis ℝ).equivFun '' s) = volume s / ENNReal.ofReal (covolume L) := by
-  sorry
-
-open Bornology Filter Topology
-
-theorem tendsto_card_le_div_covolume' {X : Set E} (hX : ∀ ⦃x⦄ ⦃r : ℝ⦄, x ∈ X → 0 < r → r • x ∈ X)
-    {F : E → ℝ} (hF₁ : ∀ x ⦃r : ℝ⦄, 0 < r →  F (r • x) = r ^ finrank ℝ E * (F x))
-    (hF₂ : IsBounded {x ∈ X | F x ≤ 1}) (hF₃ : MeasurableSet {x ∈ X | F x ≤ 1})
-    (hF₄ : volume (frontier {x ∈ X | F x ≤  1}) = 0) [Nontrivial E] :
-    Tendsto (fun c : ℝ ↦
-      Nat.card ({x ∈ X | F x ≤ c} ∩ L : Set E) / (c : ℝ))
-        atTop (𝓝 ((volume {x ∈ X | F x ≤ 1}).toReal / covolume L)) := by
-  sorry
-
-end InnerProductSpace
 
 end ZLattice