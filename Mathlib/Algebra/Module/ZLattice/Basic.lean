--- conflicted
+++ resolved
@@ -58,22 +58,10 @@
 
 theorem span_top : span K (span ℤ (Set.range b) : Set E) = ⊤ := by simp [span_span_of_tower]
 
-
 theorem map {F : Type*} [NormedAddCommGroup F] [NormedSpace K F] (f : E ≃ₗ[K] F) :
     Submodule.map (f.restrictScalars ℤ) (span ℤ (Set.range b)) = span ℤ (Set.range (b.map f)) := by
   simp_rw [Submodule.map_span, LinearEquiv.restrictScalars_apply, Basis.coe_map, Set.range_comp]
 
-<<<<<<< HEAD
-open scoped Pointwise
-
-theorem smul {c : K} (hc : c ≠ 0) :
-    c • span ℤ (Set.range b) = span ℤ (Set.range (b.isUnitSMul (fun _ ↦ Ne.isUnit hc))) := by
-  rw [smul_span, Set.smul_set_range]
-  congr!
-  rw [Basis.isUnitSMul_apply]
-
-=======
->>>>>>> 7eae4e40
 /-- The fundamental domain of the ℤ-lattice spanned by `b`. See `ZSpan.isAddFundamentalDomain`
 for the proof that it is a fundamental domain. -/
 def fundamentalDomain : Set E := {m | ∀ i, b.repr m i ∈ Set.Ico (0 : K) 1}
@@ -634,72 +622,6 @@
 
 end NormedLinearOrderedField
 
-<<<<<<< HEAD
-section map
-
-variable (K : Type*) [NormedField K] {E F : Type*} [NormedAddCommGroup E] [NormedSpace K E]
-    [NormedAddCommGroup F] [NormedSpace K F] (L : Submodule ℤ E) (e : E ≃L[K] F)
-
-/--- The image of a `ZLattice` by a continuous linear equiv. It is also a `ZLattice`. -/
-protected def ZLattice.map := L.map (e.restrictScalars ℤ)
-
-theorem ZLattice.map_refl :
-    ZLattice.map K L (ContinuousLinearEquiv.refl K E) = L := Submodule.map_id L
-
-theorem ZLattice.map_comp {G : Type*} [NormedAddCommGroup G] [NormedSpace K G]
-    (e : E ≃L[K] F) (e' : F ≃L[K] G) :
-    (ZLattice.map K (ZLattice.map K L e) e') = ZLattice.map K L (e.trans e') :=
-  (Submodule.map_comp _ _ L).symm
-
-theorem ZLattice.map_map_symm :
-    (ZLattice.map K (ZLattice.map K L e) e.symm) = L := by
-  rw [ZLattice.map_comp]
-  convert ZLattice.map_refl K L
-  ext; simp
-
-instance [DiscreteTopology L] :
-    DiscreteTopology (ZLattice.map K L e) := by
-  change DiscreteTopology (e '' L)
-  rw [ContinuousLinearEquiv.image_eq_preimage]
-  exact DiscreteTopology.preimage_of_continuous_injective _ e.symm.continuous e.symm.injective
-
-instance [DiscreteTopology L] [IsZLattice K L] :
-    IsZLattice K (ZLattice.map K L e) where
-  span_top := by
-    simp_rw [ZLattice.map, map_coe, LinearEquiv.restrictScalars_apply, ← Submodule.map_span,
-      IsZLattice.span_top, Submodule.map_top, LinearEquivClass.range]
-
-/-- The `ℤ`-linear equivalence between `L` and `ZLattice.map K L e` induced by `e`. -/
-def ZLattice.map_equiv :
-    L ≃ₗ[ℤ] (ZLattice.map K L e) :=
-  LinearEquiv.ofBijective
-    ((e.toLinearMap.restrictScalars ℤ).restrict (fun _ h ↦ Set.mem_image_of_mem _ h))
-    ⟨(injective_iff_map_eq_zero _).mpr fun _ h ↦ by simp_all [LinearMap.restrict_apply, h],
-     fun ⟨x, hx⟩ ↦
-      ⟨⟨e.symm x, ZLattice.map_map_symm K L e ▸ Set.mem_image_of_mem e.symm hx⟩,
-        by simp only [LinearMap.restrict_apply, LinearMap.coe_restrictScalars, LinearEquiv.coe_coe,
-        ContinuousLinearEquiv.coe_toLinearEquiv, ContinuousLinearEquiv.apply_symm_apply]⟩⟩
-
-@[simp]
-theorem ZLattice.map_equiv_apply (x : L) :
-    (ZLattice.map_equiv K L e) x = e x := rfl
-
-/-- The basis of `ZLattice.map K L e` given by the image of a basis `b` of `L` by `e`. -/
-def Basis.ofZLatticeMap {ι : Type*} (b : Basis ι ℤ L) :
-    Basis ι ℤ (ZLattice.map K L e) :=
-  b.map (ZLattice.map_equiv K L e)
-
-@[simp]
-theorem Basis.ofZLatticeMap_apply {ι : Type*} (b : Basis ι ℤ L) (i : ι) :
-    b.ofZLatticeMap K L e i = e (b i) := by simp [Basis.ofZLatticeMap]
-
-@[simp]
-theorem Basis.ofZLatticeMap_repr_apply {ι : Type*} (b : Basis ι ℤ L) (x : L) (i : ι) :
-    (b.ofZLatticeMap K L e).repr (ZLattice.map_equiv K L e x) i = b.repr x i := by
-  simp [Basis.ofZLatticeMap]
-
-end map
-=======
 section comap
 
 variable (K : Type*) [NormedField K] {E F : Type*} [NormedAddCommGroup E] [NormedSpace K E]
@@ -772,6 +694,5 @@
   simp [Basis.ofZLatticeComap]
 
 end comap
->>>>>>> 7eae4e40
 
 end ZLattice