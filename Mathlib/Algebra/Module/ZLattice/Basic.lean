/-
Copyright (c) 2023 Xavier Roblot. All rights reserved.
Released under Apache 2.0 license as described in the file LICENSE.
Authors: Xavier Roblot
-/
import Mathlib.LinearAlgebra.FreeModule.PID
import Mathlib.MeasureTheory.Group.FundamentalDomain
import Mathlib.MeasureTheory.Measure.Lebesgue.EqHaar
import Mathlib.RingTheory.Localization.Module

/-!
# ℤ-lattices

Let `E` be a finite dimensional vector space over a `NormedLinearOrderedField` `K` with a solid
norm that is also a `FloorRing`, e.g. `ℝ`. A (full) `ℤ`-lattice `L` of `E` is a discrete
subgroup of `E` such that `L` spans `E` over `K`.

A `ℤ`-lattice `L` can be defined in two ways:
* For `b` a basis of `E`, then `L = Submodule.span ℤ (Set.range b)` is a ℤ-lattice of `E`
* As an`ℤ-submodule` of `E` with the additional properties:
  * `DiscreteTopology L`, that is `L` is discrete
  * `Submodule.span ℝ (L : Set E) = ⊤`, that is `L` spans `E` over `K`.

Results about the first point of view are in the `ZSpan` namespace and results about the second
point of view are in the `ZLattice` namespace.

## Main results and definitions

* `ZSpan.isAddFundamentalDomain`: for a ℤ-lattice `Submodule.span ℤ (Set.range b)`, proves that
the set defined by `ZSpan.fundamentalDomain` is a fundamental domain.
* `ZLattice.module_free`: a `ℤ`-submodule of `E` that is discrete and spans `E` over `K` is a free
`ℤ`-module
* `ZLattice.rank`: a `ℤ`-submodule of `E` that is discrete and spans `E` over `K` is free
of `ℤ`-rank equal to the `K`-rank of `E`
* `ZLattice.comap`: for `e : E → F` a linear map and `L : Submodule ℤ E`, define the pullback of
`L` by `e`. If `L` is a `IsZLattice` and `e` is a continuous linear equiv, then it is also a
`IsZLattice`, see `instIsZLatticeComap`.

## Implementation Notes

A `ZLattice` could be defined either as a `AddSubgroup E` or a `Submodule ℤ E`. However, the module
aspect appears to be the more useful one (especially in computations involving basis) and is also
consistent with the `ZSpan` construction of `ℤ`-lattices.

-/


noncomputable section

namespace ZSpan

open MeasureTheory MeasurableSet Submodule Bornology

variable {E ι : Type*}

section NormedLatticeField

variable {K : Type*} [NormedLinearOrderedField K]
variable [NormedAddCommGroup E] [NormedSpace K E]
variable (b : Basis ι K E)

theorem span_top : span K (span ℤ (Set.range b) : Set E) = ⊤ := by simp [span_span_of_tower]

theorem map {F : Type*} [NormedAddCommGroup F] [NormedSpace K F] (f : E ≃ₗ[K] F) :
    Submodule.map (f.restrictScalars ℤ) (span ℤ (Set.range b)) = span ℤ (Set.range (b.map f)) := by
  simp_rw [Submodule.map_span, LinearEquiv.restrictScalars_apply, Basis.coe_map, Set.range_comp]

<<<<<<< HEAD
open scoped Pointwise in
=======
open scoped Pointwise

>>>>>>> 1cc3986e
theorem smul {c : K} (hc : c ≠ 0) :
    c • span ℤ (Set.range b) = span ℤ (Set.range (b.isUnitSMul (fun _ ↦ Ne.isUnit hc))) := by
  rw [smul_span, Set.smul_set_range]
  congr!
  rw [Basis.isUnitSMul_apply]

/-- The fundamental domain of the ℤ-lattice spanned by `b`. See `ZSpan.isAddFundamentalDomain`
for the proof that it is a fundamental domain. -/
def fundamentalDomain : Set E := {m | ∀ i, b.repr m i ∈ Set.Ico (0 : K) 1}

@[simp]
theorem mem_fundamentalDomain {m : E} :
    m ∈ fundamentalDomain b ↔ ∀ i, b.repr m i ∈ Set.Ico (0 : K) 1 := Iff.rfl

theorem map_fundamentalDomain {F : Type*} [NormedAddCommGroup F] [NormedSpace K F] (f : E ≃ₗ[K] F) :
    f '' (fundamentalDomain b) = fundamentalDomain (b.map f) := by
  ext x
  rw [mem_fundamentalDomain, Basis.map_repr, LinearEquiv.trans_apply, ← mem_fundamentalDomain,
    show f.symm x = f.toEquiv.symm x by rfl, ← Set.mem_image_equiv]
  rfl

@[simp]
theorem fundamentalDomain_reindex {ι' : Type*} (e : ι ≃ ι') :
    fundamentalDomain (b.reindex e) = fundamentalDomain b := by
  ext
  simp_rw [mem_fundamentalDomain, Basis.repr_reindex_apply]
  rw [Equiv.forall_congr' e]
  simp_rw [implies_true]

lemma fundamentalDomain_pi_basisFun [Fintype ι] :
    fundamentalDomain (Pi.basisFun ℝ ι) = Set.pi Set.univ fun _ : ι ↦ Set.Ico (0 : ℝ) 1 := by
  ext; simp

variable [FloorRing K]

section Fintype

variable [Fintype ι]

/-- The map that sends a vector of `E` to the element of the ℤ-lattice spanned by `b` obtained
by rounding down its coordinates on the basis `b`. -/
def floor (m : E) : span ℤ (Set.range b) := ∑ i, ⌊b.repr m i⌋ • b.restrictScalars ℤ i

/-- The map that sends a vector of `E` to the element of the ℤ-lattice spanned by `b` obtained
by rounding up its coordinates on the basis `b`. -/
def ceil (m : E) : span ℤ (Set.range b) := ∑ i, ⌈b.repr m i⌉ • b.restrictScalars ℤ i

@[simp]
theorem repr_floor_apply (m : E) (i : ι) : b.repr (floor b m) i = ⌊b.repr m i⌋ := by
  classical simp only [floor, ← Int.cast_smul_eq_zsmul K, b.repr.map_smul, Finsupp.single_apply,
    Finset.sum_apply', Basis.repr_self, Finsupp.smul_single', mul_one, Finset.sum_ite_eq', coe_sum,
    Finset.mem_univ, if_true, coe_smul_of_tower, Basis.restrictScalars_apply, map_sum]

@[simp]
theorem repr_ceil_apply (m : E) (i : ι) : b.repr (ceil b m) i = ⌈b.repr m i⌉ := by
  classical simp only [ceil, ← Int.cast_smul_eq_zsmul K, b.repr.map_smul, Finsupp.single_apply,
    Finset.sum_apply', Basis.repr_self, Finsupp.smul_single', mul_one, Finset.sum_ite_eq', coe_sum,
    Finset.mem_univ, if_true, coe_smul_of_tower, Basis.restrictScalars_apply, map_sum]

@[simp]
theorem floor_eq_self_of_mem (m : E) (h : m ∈ span ℤ (Set.range b)) : (floor b m : E) = m := by
  apply b.ext_elem
  simp_rw [repr_floor_apply b]
  intro i
  obtain ⟨z, hz⟩ := (b.mem_span_iff_repr_mem ℤ _).mp h i
  rw [← hz]
  exact congr_arg (Int.cast : ℤ → K) (Int.floor_intCast z)

@[simp]
theorem ceil_eq_self_of_mem (m : E) (h : m ∈ span ℤ (Set.range b)) : (ceil b m : E) = m := by
  apply b.ext_elem
  simp_rw [repr_ceil_apply b]
  intro i
  obtain ⟨z, hz⟩ := (b.mem_span_iff_repr_mem ℤ _).mp h i
  rw [← hz]
  exact congr_arg (Int.cast : ℤ → K) (Int.ceil_intCast z)

/-- The map that sends a vector `E` to the `fundamentalDomain` of the lattice,
see `ZSpan.fract_mem_fundamentalDomain`, and `fractRestrict` for the map with the codomain
restricted to `fundamentalDomain`. -/
def fract (m : E) : E := m - floor b m

theorem fract_apply (m : E) : fract b m = m - floor b m := rfl

@[simp]
theorem repr_fract_apply (m : E) (i : ι) : b.repr (fract b m) i = Int.fract (b.repr m i) := by
  rw [fract, map_sub, Finsupp.coe_sub, Pi.sub_apply, repr_floor_apply, Int.fract]

@[simp]
theorem fract_fract (m : E) : fract b (fract b m) = fract b m :=
  Basis.ext_elem b fun _ => by classical simp only [repr_fract_apply, Int.fract_fract]

@[simp]
theorem fract_zSpan_add (m : E) {v : E} (h : v ∈ span ℤ (Set.range b)) :
    fract b (v + m) = fract b m := by
  classical
  refine (Basis.ext_elem_iff b).mpr fun i => ?_
  simp_rw [repr_fract_apply, Int.fract_eq_fract]
  use (b.restrictScalars ℤ).repr ⟨v, h⟩ i
  rw [map_add, Finsupp.coe_add, Pi.add_apply, add_tsub_cancel_right,
    ← eq_intCast (algebraMap ℤ K) _, Basis.restrictScalars_repr_apply, coe_mk]

@[simp]
theorem fract_add_ZSpan (m : E) {v : E} (h : v ∈ span ℤ (Set.range b)) :
    fract b (m + v) = fract b m := by rw [add_comm, fract_zSpan_add b m h]

variable {b}

theorem fract_eq_self {x : E} : fract b x = x ↔ x ∈ fundamentalDomain b := by
  classical simp only [Basis.ext_elem_iff b, repr_fract_apply, Int.fract_eq_self,
    mem_fundamentalDomain, Set.mem_Ico]

variable (b)

theorem fract_mem_fundamentalDomain (x : E) : fract b x ∈ fundamentalDomain b :=
  fract_eq_self.mp (fract_fract b _)

/-- The map `fract` with codomain restricted to `fundamentalDomain`. -/
def fractRestrict (x : E) : fundamentalDomain b := ⟨fract b x, fract_mem_fundamentalDomain b x⟩

theorem fractRestrict_surjective : Function.Surjective (fractRestrict b) :=
  fun x => ⟨↑x, Subtype.eq (fract_eq_self.mpr (Subtype.mem x))⟩

@[simp]
theorem fractRestrict_apply (x : E) : (fractRestrict b x : E) = fract b x := rfl

theorem fract_eq_fract (m n : E) : fract b m = fract b n ↔ -m + n ∈ span ℤ (Set.range b) := by
  classical
  rw [eq_comm, Basis.ext_elem_iff b]
  simp_rw [repr_fract_apply, Int.fract_eq_fract, eq_comm, Basis.mem_span_iff_repr_mem,
    sub_eq_neg_add, map_add, map_neg, Finsupp.coe_add, Finsupp.coe_neg, Pi.add_apply,
    Pi.neg_apply, ← eq_intCast (algebraMap ℤ K) _, Set.mem_range]

theorem norm_fract_le [HasSolidNorm K] (m : E) : ‖fract b m‖ ≤ ∑ i, ‖b i‖ := by
  classical
  calc
    ‖fract b m‖ = ‖∑ i, b.repr (fract b m) i • b i‖ := by rw [b.sum_repr]
    _ = ‖∑ i, Int.fract (b.repr m i) • b i‖ := by simp_rw [repr_fract_apply]
    _ ≤ ∑ i, ‖Int.fract (b.repr m i) • b i‖ := norm_sum_le _ _
    _ = ∑ i, ‖Int.fract (b.repr m i)‖ * ‖b i‖ := by simp_rw [norm_smul]
    _ ≤ ∑ i, ‖b i‖ := Finset.sum_le_sum fun i _ => ?_
  suffices ‖Int.fract ((b.repr m) i)‖ ≤ 1 by
    convert mul_le_mul_of_nonneg_right this (norm_nonneg _ : 0 ≤ ‖b i‖)
    exact (one_mul _).symm
  rw [(norm_one.symm : 1 = ‖(1 : K)‖)]
  apply norm_le_norm_of_abs_le_abs
  rw [abs_one, Int.abs_fract]
  exact le_of_lt (Int.fract_lt_one _)

section Unique

variable [Unique ι]

@[simp]
theorem coe_floor_self (k : K) : (floor (Basis.singleton ι K) k : K) = ⌊k⌋ :=
  Basis.ext_elem (Basis.singleton ι K) fun _ => by
    rw [repr_floor_apply, Basis.singleton_repr, Basis.singleton_repr]

@[simp]
theorem coe_fract_self (k : K) : (fract (Basis.singleton ι K) k : K) = Int.fract k :=
  Basis.ext_elem (Basis.singleton ι K) fun _ => by
    rw [repr_fract_apply, Basis.singleton_repr, Basis.singleton_repr]

end Unique

end Fintype

theorem fundamentalDomain_isBounded [Finite ι] [HasSolidNorm K] :
    IsBounded (fundamentalDomain b) := by
  cases nonempty_fintype ι
  refine isBounded_iff_forall_norm_le.2 ⟨∑ j, ‖b j‖, fun x hx ↦ ?_⟩
  rw [← fract_eq_self.mpr hx]
  apply norm_fract_le

theorem vadd_mem_fundamentalDomain [Fintype ι] (y : span ℤ (Set.range b)) (x : E) :
    y +ᵥ x ∈ fundamentalDomain b ↔ y = -floor b x := by
  rw [Subtype.ext_iff, ← add_right_inj x, NegMemClass.coe_neg, ← sub_eq_add_neg, ← fract_apply,
    ← fract_zSpan_add b _ (Subtype.mem y), add_comm, ← vadd_eq_add, ← vadd_def, eq_comm, ←
    fract_eq_self]

theorem exist_unique_vadd_mem_fundamentalDomain [Finite ι] (x : E) :
    ∃! v : span ℤ (Set.range b), v +ᵥ x ∈ fundamentalDomain b := by
  cases nonempty_fintype ι
  refine ⟨-floor b x, ?_, fun y h => ?_⟩
  · exact (vadd_mem_fundamentalDomain b (-floor b x) x).mpr rfl
  · exact (vadd_mem_fundamentalDomain b y x).mp h

/-- The map `ZSpan.fractRestrict` defines an equiv map between `E ⧸ span ℤ (Set.range b)`
and `ZSpan.fundamentalDomain b`. -/
def quotientEquiv [Fintype ι] :
    E ⧸ span ℤ (Set.range b) ≃ (fundamentalDomain b) := by
  refine Equiv.ofBijective ?_ ⟨fun x y => ?_, fun x => ?_⟩
  · refine fun q => Quotient.liftOn q (fractRestrict b) (fun _ _ h => ?_)
    rw [Subtype.mk.injEq, fractRestrict_apply, fractRestrict_apply, fract_eq_fract]
    exact QuotientAddGroup.leftRel_apply.mp h
  · refine Quotient.inductionOn₂ x y (fun _ _ hxy => ?_)
    rw [Quotient.liftOn_mk (s := quotientRel (span ℤ (Set.range b))), fractRestrict,
      Quotient.liftOn_mk (s := quotientRel (span ℤ (Set.range b))),  fractRestrict,
      Subtype.mk.injEq] at hxy
    apply Quotient.sound'
    rwa [QuotientAddGroup.leftRel_apply, mem_toAddSubgroup, ← fract_eq_fract]
  · obtain ⟨a, rfl⟩ := fractRestrict_surjective b x
    exact ⟨Quotient.mk'' a, rfl⟩

@[simp]
theorem quotientEquiv_apply_mk [Fintype ι] (x : E) :
    quotientEquiv b (Submodule.Quotient.mk x) = fractRestrict b x := rfl

@[simp]
theorem quotientEquiv.symm_apply [Fintype ι] (x : fundamentalDomain b) :
    (quotientEquiv b).symm x = Submodule.Quotient.mk ↑x := by
  rw [Equiv.symm_apply_eq, quotientEquiv_apply_mk b ↑x, Subtype.ext_iff, fractRestrict_apply]
  exact (fract_eq_self.mpr x.prop).symm

end NormedLatticeField

section Real

theorem discreteTopology_pi_basisFun [Finite ι] :
    DiscreteTopology (span ℤ (Set.range (Pi.basisFun ℝ ι))) := by
  cases nonempty_fintype ι
  refine discreteTopology_iff_isOpen_singleton_zero.mpr ⟨Metric.ball 0 1, Metric.isOpen_ball, ?_⟩
  ext x
  rw [Set.mem_preimage, mem_ball_zero_iff, pi_norm_lt_iff zero_lt_one, Set.mem_singleton_iff]
  simp_rw [← coe_eq_zero, funext_iff, Pi.zero_apply, Real.norm_eq_abs]
  refine forall_congr' (fun i => ?_)
  rsuffices ⟨y, hy⟩ : ∃ (y : ℤ), (y : ℝ) = (x : ι → ℝ) i
  · rw [← hy, ← Int.cast_abs, ← Int.cast_one,  Int.cast_lt, Int.abs_lt_one_iff, Int.cast_eq_zero]
  exact ((Pi.basisFun ℝ ι).mem_span_iff_repr_mem ℤ x).mp (SetLike.coe_mem x) i

variable [NormedAddCommGroup E] [NormedSpace ℝ E] (b : Basis ι ℝ E)

theorem fundamentalDomain_subset_parallelepiped [Fintype ι] :
    fundamentalDomain b ⊆ parallelepiped b := by
  rw [fundamentalDomain, parallelepiped_basis_eq, Set.setOf_subset_setOf]
  exact fun _ h i ↦ Set.Ico_subset_Icc_self (h i)

instance [Finite ι] : DiscreteTopology (span ℤ (Set.range b)) := by
  have h : Set.MapsTo b.equivFun (span ℤ (Set.range b)) (span ℤ (Set.range (Pi.basisFun ℝ ι))) := by
    intro _ hx
    rwa [SetLike.mem_coe, Basis.mem_span_iff_repr_mem] at hx ⊢
  convert DiscreteTopology.of_continuous_injective ((continuous_equivFun_basis b).restrict h) ?_
  · exact discreteTopology_pi_basisFun
  · refine Subtype.map_injective _ (Basis.equivFun b).injective

instance [Finite ι] : DiscreteTopology (span ℤ (Set.range b)).toAddSubgroup :=
  inferInstanceAs <| DiscreteTopology (span ℤ (Set.range b))

theorem setFinite_inter [ProperSpace E] [Finite ι] {s : Set E} (hs : Bornology.IsBounded s) :
    Set.Finite (s ∩ (span ℤ (Set.range b))) := by
  have : DiscreteTopology (span ℤ (Set.range b)) := by infer_instance
  refine Metric.finite_isBounded_inter_isClosed hs ?_
  change IsClosed (span ℤ (Set.range b)).toAddSubgroup
  exact inferInstance

@[measurability]
theorem fundamentalDomain_measurableSet [MeasurableSpace E] [OpensMeasurableSpace E] [Finite ι] :
    MeasurableSet (fundamentalDomain b) := by
  cases nonempty_fintype ι
  haveI : FiniteDimensional ℝ E := FiniteDimensional.of_fintype_basis b
  let D : Set (ι → ℝ) := Set.pi Set.univ fun _ : ι => Set.Ico (0 : ℝ) 1
  rw [(_ : fundamentalDomain b = b.equivFun.toLinearMap ⁻¹' D)]
  · refine measurableSet_preimage (LinearMap.continuous_of_finiteDimensional _).measurable ?_
    exact MeasurableSet.pi Set.countable_univ fun _ _ => measurableSet_Ico
  · ext
    simp only [D, fundamentalDomain, Set.mem_Ico, Set.mem_setOf_eq, LinearEquiv.coe_coe,
      Set.mem_preimage, Basis.equivFun_apply, Set.mem_pi, Set.mem_univ, forall_true_left]

/-- For a ℤ-lattice `Submodule.span ℤ (Set.range b)`, proves that the set defined
by `ZSpan.fundamentalDomain` is a fundamental domain. -/
protected theorem isAddFundamentalDomain [Finite ι] [MeasurableSpace E] [OpensMeasurableSpace E]
    (μ : Measure E) :
    IsAddFundamentalDomain (span ℤ (Set.range b)) (fundamentalDomain b) μ := by
  cases nonempty_fintype ι
  exact IsAddFundamentalDomain.mk' (nullMeasurableSet (fundamentalDomain_measurableSet b))
    fun x => exist_unique_vadd_mem_fundamentalDomain b x

/-- A version of `ZSpan.isAddFundamentalDomain` for `AddSubgroup`. -/
protected theorem isAddFundamentalDomain' [Finite ι] [MeasurableSpace E] [OpensMeasurableSpace E]
    (μ : Measure E) :
    IsAddFundamentalDomain (span ℤ (Set.range b)).toAddSubgroup (fundamentalDomain b) μ :=
  ZSpan.isAddFundamentalDomain b μ

theorem measure_fundamentalDomain_ne_zero [Finite ι] [MeasurableSpace E] [BorelSpace E]
    {μ : Measure E} [Measure.IsAddHaarMeasure μ] :
    μ (fundamentalDomain b) ≠ 0 := by
  convert (ZSpan.isAddFundamentalDomain b μ).measure_ne_zero (NeZero.ne μ)
  exact (inferInstance : VAddInvariantMeasure (span ℤ (Set.range b)).toAddSubgroup E μ)

theorem measure_fundamentalDomain [Fintype ι] [DecidableEq ι] [MeasurableSpace E] (μ : Measure E)
    [BorelSpace E] [Measure.IsAddHaarMeasure μ] (b₀ : Basis ι ℝ E) :
    μ (fundamentalDomain b) = ENNReal.ofReal |b₀.det b| * μ (fundamentalDomain b₀) := by
  have : FiniteDimensional ℝ E := FiniteDimensional.of_fintype_basis b
  convert μ.addHaar_preimage_linearEquiv (b.equiv b₀ (Equiv.refl ι)) (fundamentalDomain b₀)
  · rw [Set.eq_preimage_iff_image_eq (LinearEquiv.bijective _), map_fundamentalDomain,
      Basis.map_equiv, Equiv.refl_symm, Basis.reindex_refl]
  · rw [← LinearMap.det_toMatrix b₀, Basis.equiv_symm, Equiv.refl_symm, Basis.det_apply]
    congr
    ext
    simp [Basis.toMatrix_apply, LinearMap.toMatrix_apply, LinearEquiv.coe_coe, Basis.equiv_apply]

@[simp]
theorem volume_fundamentalDomain [Fintype ι] [DecidableEq ι] (b : Basis ι ℝ (ι → ℝ)) :
    volume (fundamentalDomain b) = ENNReal.ofReal |(Matrix.of b).det| := by
  rw [measure_fundamentalDomain b volume (b₀ := Pi.basisFun ℝ ι), fundamentalDomain_pi_basisFun,
    volume_pi, Measure.pi_pi, Real.volume_Ico, sub_zero, ENNReal.ofReal_one, Finset.prod_const_one,
    mul_one, ← Matrix.det_transpose]
  rfl

theorem fundamentalDomain_ae_parallelepiped [Fintype ι] [MeasurableSpace E] (μ : Measure E)
    [BorelSpace E] [Measure.IsAddHaarMeasure μ] :
    fundamentalDomain b =ᵐ[μ] parallelepiped b := by
  classical
  have : FiniteDimensional ℝ E := FiniteDimensional.of_fintype_basis b
  rw [← measure_symmDiff_eq_zero_iff, symmDiff_of_le (fundamentalDomain_subset_parallelepiped b)]
  suffices (parallelepiped b \ fundamentalDomain b) ⊆ ⋃ i,
      AffineSubspace.mk' (b i) (span ℝ (b '' (Set.univ \ {i}))) by
    refine measure_mono_null this
      (measure_iUnion_null_iff.mpr fun i ↦ Measure.addHaar_affineSubspace μ _ ?_)
    refine (ne_of_mem_of_not_mem' (AffineSubspace.mem_top _ _ 0)
      (AffineSubspace.mem_mk'_iff_vsub_mem.not.mpr ?_)).symm
    simp_rw [vsub_eq_sub, zero_sub, neg_mem_iff]
    exact linearIndependent_iff_not_mem_span.mp b.linearIndependent i
  intro x hx
  simp_rw [parallelepiped_basis_eq, Set.mem_Icc, Set.mem_diff, Set.mem_setOf_eq,
    mem_fundamentalDomain, Set.mem_Ico, not_forall, not_and, not_lt] at hx
  obtain ⟨i, hi⟩ := hx.2
  have : b.repr x i = 1 := le_antisymm (hx.1 i).2 (hi (hx.1 i).1)
  rw [← b.sum_repr x, ← Finset.sum_erase_add _ _ (Finset.mem_univ i), this, one_smul, ← vadd_eq_add]
  refine Set.mem_iUnion.mpr ⟨i, AffineSubspace.vadd_mem_mk' _
    (sum_smul_mem _ _ (fun i hi ↦ Submodule.subset_span ?_))⟩
  exact ⟨i, Set.mem_diff_singleton.mpr ⟨trivial, Finset.ne_of_mem_erase hi⟩, rfl⟩

end Real

end ZSpan

section ZLattice

open Submodule Module ZSpan

-- TODO: generalize this class to other rings than `ℤ`
/-- `L : Submodule ℤ E` where `E` is a vector space over a normed field `K` is a `ℤ`-lattice if
it is discrete and spans `E` over `K`. -/
class IsZLattice (K : Type*) [NormedField K] {E : Type*} [NormedAddCommGroup E] [NormedSpace K E]
    (L : Submodule ℤ E) [DiscreteTopology L] : Prop where
  /-- `L` spans the full space `E` over `K`. -/
  span_top : span K (L : Set E) = ⊤

theorem _root_.ZSpan.isZLattice {E ι : Type*} [NormedAddCommGroup E] [NormedSpace ℝ E]
    [Finite ι] (b : Basis ι ℝ E) :
    IsZLattice ℝ (span ℤ (Set.range b)) where
  span_top := ZSpan.span_top b

section NormedLinearOrderedField

variable (K : Type*) [NormedLinearOrderedField K] [HasSolidNorm K] [FloorRing K]
variable {E : Type*} [NormedAddCommGroup E] [NormedSpace K E] [FiniteDimensional K E]
variable [ProperSpace E] (L : Submodule ℤ E) [DiscreteTopology L]

theorem Zlattice.FG [hs : IsZLattice K L] : L.FG := by
  obtain ⟨s, ⟨h_incl, ⟨h_span, h_lind⟩⟩⟩ := exists_linearIndependent K (L : Set E)
  -- Let `s` be a maximal `K`-linear independent family of elements of `L`. We show that
  -- `L` is finitely generated (as a ℤ-module) because it fits in the exact sequence
  -- `0 → span ℤ s → L → L ⧸ span ℤ s → 0` with `span ℤ s` and `L ⧸ span ℤ s` finitely generated.
  refine fg_of_fg_map_of_fg_inf_ker (span ℤ s).mkQ ?_ ?_
  · -- Let `b` be the `K`-basis of `E` formed by the vectors in `s`. The elements of
    -- `L ⧸ span ℤ s = L ⧸ span ℤ b` are in bijection with elements of `L ∩ fundamentalDomain b`
    -- so there are finitely many since `fundamentalDomain b` is bounded.
    refine fg_def.mpr ⟨map (span ℤ s).mkQ L, ?_, span_eq _⟩
    let b := Basis.mk h_lind (by
      rw [← hs.span_top, ← h_span]
      exact span_mono (by simp only [Subtype.range_coe_subtype, Set.setOf_mem_eq, subset_rfl]))
    rw [show span ℤ s = span ℤ (Set.range b) by simp [b, Basis.coe_mk, Subtype.range_coe_subtype]]
    have : Fintype s := h_lind.setFinite.fintype
    refine Set.Finite.of_finite_image (f := ((↑) : _ →  E) ∘ quotientEquiv b) ?_
      (Function.Injective.injOn (Subtype.coe_injective.comp (quotientEquiv b).injective))
    have : ((fundamentalDomain b) ∩ L).Finite := by
      change ((fundamentalDomain b) ∩ L.toAddSubgroup).Finite
      have : DiscreteTopology L.toAddSubgroup := (inferInstance : DiscreteTopology L)
      exact Metric.finite_isBounded_inter_isClosed (fundamentalDomain_isBounded b) inferInstance
    refine Set.Finite.subset this ?_
    rintro _ ⟨_, ⟨⟨x, ⟨h_mem, rfl⟩⟩, rfl⟩⟩
    rw [Function.comp_apply, mkQ_apply, quotientEquiv_apply_mk, fractRestrict_apply]
    refine ⟨?_, ?_⟩
    · exact fract_mem_fundamentalDomain b x
    · rw [fract, SetLike.mem_coe, sub_eq_add_neg]
      refine Submodule.add_mem _ h_mem
        (neg_mem (Set.mem_of_subset_of_mem ?_ (Subtype.mem (floor b x))))
      rw [SetLike.coe_subset_coe, Basis.coe_mk, Subtype.range_coe_subtype, Set.setOf_mem_eq]
      exact span_le.mpr h_incl
  · -- `span ℤ s` is finitely generated because `s` is finite
    rw [ker_mkQ, inf_of_le_right (span_le.mpr h_incl)]
    exact fg_span (LinearIndependent.setFinite h_lind)

theorem ZLattice.module_finite [IsZLattice K L] : Module.Finite ℤ L :=
  Module.Finite.iff_fg.mpr (Zlattice.FG K L)

instance instModuleFinite_of_discrete_submodule {E : Type*} [NormedAddCommGroup E]
    [NormedSpace ℝ E] [FiniteDimensional ℝ E] (L : Submodule ℤ E) [DiscreteTopology L] :
    Module.Finite ℤ L := by
  let f := (span ℝ (L : Set E)).subtype
  let L₀ := L.comap (f.restrictScalars ℤ)
  have h_img : f '' L₀ = L := by
    rw [← LinearMap.coe_restrictScalars ℤ f, ← Submodule.map_coe (f.restrictScalars ℤ),
      Submodule.map_comap_eq_self]
    exact fun x hx ↦ LinearMap.mem_range.mpr ⟨⟨x, Submodule.subset_span hx⟩, rfl⟩
  suffices Module.Finite ℤ L₀ by
    have : L₀.map (f.restrictScalars ℤ) = L :=
      SetLike.ext'_iff.mpr h_img
    convert this ▸ Module.Finite.map L₀ (f.restrictScalars ℤ)
  have : DiscreteTopology L₀ := by
    refine DiscreteTopology.preimage_of_continuous_injective (L : Set E) ?_ (injective_subtype _)
    exact LinearMap.continuous_of_finiteDimensional f
  have : IsZLattice ℝ L₀ := ⟨by
    rw [← (Submodule.map_injective_of_injective (injective_subtype _)).eq_iff, Submodule.map_span,
      Submodule.map_top, range_subtype, h_img]⟩
  exact ZLattice.module_finite ℝ L₀

theorem ZLattice.module_free [IsZLattice K L] : Module.Free ℤ L := by
  have : Module.Finite ℤ L := module_finite K L
  have : Module ℚ E := Module.compHom E (algebraMap ℚ K)
  infer_instance

instance instModuleFree_of_discrete_submodule {E : Type*} [NormedAddCommGroup E]
    [NormedSpace ℝ E] [FiniteDimensional ℝ E] (L : Submodule ℤ E) [DiscreteTopology L] :
    Module.Free ℤ L := by
  have : Module ℚ E := Module.compHom E (algebraMap ℚ ℝ)
  infer_instance

theorem ZLattice.rank [hs : IsZLattice K L] : finrank ℤ L = finrank K E := by
  classical
  have : Module.Finite ℤ L := module_finite K L
  have : Module.Free ℤ L := module_free K L
  have : Module ℚ E := Module.compHom E (algebraMap ℚ K)
  let b₀ := Module.Free.chooseBasis ℤ L
  -- Let `b` be a `ℤ`-basis of `L` formed of vectors of `E`
  let b := Subtype.val ∘ b₀
  have : LinearIndependent ℤ b :=
    LinearIndependent.map' b₀.linearIndependent (L.subtype) (ker_subtype _)
  -- We prove some assertions that will be useful later on
  have h_spanL : span ℤ (Set.range b) = L := by
    convert congrArg (map (Submodule.subtype L)) b₀.span_eq
    · rw [map_span, Set.range_comp]
      rfl
    · exact (map_subtype_top _).symm
  have h_spanE : span K (Set.range b) = ⊤ := by
    rw [← span_span_of_tower (R := ℤ), h_spanL]
    exact hs.span_top
  have h_card : Fintype.card (Module.Free.ChooseBasisIndex ℤ L) =
      (Set.range b).toFinset.card := by
    rw [Set.toFinset_range, Finset.univ.card_image_of_injective]
    · rfl
    · exact Subtype.coe_injective.comp (Basis.injective _)
  rw [finrank_eq_card_chooseBasisIndex]
    -- We prove that `finrank ℤ L ≤ finrank K E` and `finrank K E ≤ finrank ℤ L`
  refine le_antisymm ?_ ?_
  · -- To prove that `finrank ℤ L ≤ finrank K E`, we proceed by contradiction and prove that, in
    -- this case, there is a ℤ-relation between the vectors of `b`
    obtain ⟨t, ⟨ht_inc, ⟨ht_span, ht_lin⟩⟩⟩ := exists_linearIndependent K (Set.range b)
    -- `e` is a `K`-basis of `E` formed of vectors of `b`
    let e : Basis t K E := Basis.mk ht_lin (by simp [ht_span, h_spanE])
    have : Fintype t := Set.Finite.fintype ((Set.range b).toFinite.subset ht_inc)
    have h : LinearIndependent ℤ (fun x : (Set.range b) => (x : E)) := by
      rwa [linearIndependent_subtype_range (Subtype.coe_injective.comp b₀.injective)]
    contrapose! h
    -- Since `finrank ℤ L > finrank K E`, there exists a vector `v ∈ b` with `v ∉ e`
    obtain ⟨v, hv⟩ : (Set.range b \ Set.range e).Nonempty := by
      rw [Basis.coe_mk, Subtype.range_coe_subtype, Set.setOf_mem_eq, ← Set.toFinset_nonempty]
      contrapose h
      rw [Finset.not_nonempty_iff_eq_empty, Set.toFinset_diff,
        Finset.sdiff_eq_empty_iff_subset] at h
      replace h := Finset.card_le_card h
      rwa [not_lt, h_card, ← topEquiv.finrank_eq, ← h_spanE, ← ht_span,
        finrank_span_set_eq_card ht_lin]
    -- Assume that `e ∪ {v}` is not `ℤ`-linear independent then we get the contradiction
    suffices ¬ LinearIndependent ℤ (fun x : ↥(insert v (Set.range e)) => (x : E)) by
      contrapose! this
      refine LinearIndependent.mono ?_ this
      exact Set.insert_subset (Set.mem_of_mem_diff hv) (by simp [e, ht_inc])
    -- We prove finally that `e ∪ {v}` is not ℤ-linear independent or, equivalently,
    -- not ℚ-linear independent by showing that `v ∈ span ℚ e`.
    rw [LinearIndependent.iff_fractionRing ℤ ℚ,
      linearIndependent_insert (Set.not_mem_of_mem_diff hv),  not_and, not_not]
    intro _
    -- But that follows from the fact that there exist `n, m : ℕ`, `n ≠ m`
    -- such that `(n - m) • v ∈ span ℤ e` which is true since `n ↦ ZSpan.fract e (n • v)`
    -- takes value into the finite set `fundamentalDomain e ∩ L`
    have h_mapsto : Set.MapsTo (fun n : ℤ => fract e (n • v)) Set.univ
        (Metric.closedBall 0 (∑ i, ‖e i‖) ∩ (L : Set E)) := by
      rw [Set.mapsTo_inter, Set.mapsTo_univ_iff, Set.mapsTo_univ_iff]
      refine ⟨fun _ ↦ mem_closedBall_zero_iff.mpr (norm_fract_le e _), fun _ => ?_⟩
      · rw [← h_spanL]
        refine sub_mem ?_ ?_
        · exact zsmul_mem (subset_span (Set.diff_subset hv)) _
        · exact span_mono (by simp [e, ht_inc]) (coe_mem _)
    have h_finite : Set.Finite (Metric.closedBall 0 (∑ i, ‖e i‖) ∩ (L : Set E)) := by
      change ((_ : Set E) ∩ L.toAddSubgroup).Finite
      have : DiscreteTopology L.toAddSubgroup := (inferInstance : DiscreteTopology L)
      exact Metric.finite_isBounded_inter_isClosed  Metric.isBounded_closedBall inferInstance
    obtain ⟨n, -, m, -, h_neq, h_eq⟩ := Set.Infinite.exists_ne_map_eq_of_mapsTo
      Set.infinite_univ h_mapsto h_finite
    have h_nz : (-n + m : ℚ) ≠ 0 := by
      rwa [Ne, add_eq_zero_iff_eq_neg.not, neg_inj, Rat.coe_int_inj, ← Ne]
    apply (smul_mem_iff _ h_nz).mp
    refine span_subset_span ℤ ℚ _ ?_
    rwa [add_smul, neg_smul, SetLike.mem_coe, ← fract_eq_fract, Int.cast_smul_eq_zsmul ℚ,
      Int.cast_smul_eq_zsmul ℚ]
  · -- To prove that `finrank K E ≤ finrank ℤ L`, we use the fact `b` generates `E` over `K`
    -- and thus `finrank K E ≤ card b = finrank ℤ L`
    rw [← topEquiv.finrank_eq, ← h_spanE]
    convert finrank_span_le_card (R := K) (Set.range b)

open Module

variable {ι : Type*} [hs : IsZLattice K L] (b : Basis ι ℤ L)
/-- Any `ℤ`-basis of `L` is also a `K`-basis of `E`. -/
def Basis.ofZLatticeBasis :
    Basis ι K E := by
  have : Module.Finite ℤ L := ZLattice.module_finite K L
  have : Free ℤ L := ZLattice.module_free K L
  let e :=  Basis.indexEquiv (Free.chooseBasis ℤ L) b
  have : Fintype ι := Fintype.ofEquiv _ e
  refine basisOfTopLeSpanOfCardEqFinrank (L.subtype ∘ b) ?_ ?_
  · rw [← span_span_of_tower ℤ, Set.range_comp, ← map_span, Basis.span_eq, Submodule.map_top,
      range_subtype, top_le_iff, hs.span_top]
  · rw [← Fintype.card_congr e, ← finrank_eq_card_chooseBasisIndex, ZLattice.rank K L]

@[simp]
theorem Basis.ofZLatticeBasis_apply (i : ι) :
    b.ofZLatticeBasis K L i = b i := by simp [Basis.ofZLatticeBasis]

@[simp]
theorem Basis.ofZLatticeBasis_repr_apply (x : L) (i : ι) :
    (b.ofZLatticeBasis K L).repr x i = b.repr x i := by
  suffices ((b.ofZLatticeBasis K L).repr.toLinearMap.restrictScalars ℤ) ∘ₗ L.subtype
      = Finsupp.mapRange.linearMap (Algebra.linearMap ℤ K) ∘ₗ b.repr.toLinearMap by
    exact DFunLike.congr_fun (LinearMap.congr_fun this x) i
  refine Basis.ext b fun i ↦ ?_
  simp_rw [LinearMap.coe_comp, Function.comp_apply, LinearMap.coe_restrictScalars,
    LinearEquiv.coe_coe, coe_subtype, ← b.ofZLatticeBasis_apply K, repr_self,
    Finsupp.mapRange.linearMap_apply, Finsupp.mapRange_single, Algebra.linearMap_apply, map_one]

theorem Basis.ofZLatticeBasis_span :
    (span ℤ (Set.range (b.ofZLatticeBasis K))) = L := by
  calc (span ℤ (Set.range (b.ofZLatticeBasis K)))
    _ = (span ℤ (L.subtype '' (Set.range b))) := by congr; ext; simp
    _ = (map L.subtype (span ℤ (Set.range b))) := by rw [Submodule.map_span]
    _ = L := by simp [b.span_eq]

open MeasureTheory in
theorem ZLattice.isAddFundamentalDomain {E : Type*} [NormedAddCommGroup E] [NormedSpace ℝ E]
    [FiniteDimensional ℝ E] {L : Submodule ℤ E} [DiscreteTopology L] [IsZLattice ℝ L] [Finite ι]
    (b : Basis ι ℤ L) [MeasurableSpace E] [OpensMeasurableSpace E] (μ : Measure E) :
    IsAddFundamentalDomain L (fundamentalDomain (b.ofZLatticeBasis ℝ)) μ := by
  convert ZSpan.isAddFundamentalDomain (b.ofZLatticeBasis ℝ) μ
  all_goals exact (b.ofZLatticeBasis_span ℝ).symm

instance instCountable_of_discrete_submodule {E : Type*} [NormedAddCommGroup E] [NormedSpace ℝ E]
    [FiniteDimensional ℝ E] (L : Submodule ℤ E) [DiscreteTopology L] [IsZLattice ℝ L] :
    Countable L := by
  simp_rw [← (Module.Free.chooseBasis ℤ L).ofZLatticeBasis_span ℝ]
  infer_instance

end NormedLinearOrderedField

section comap

variable (K : Type*) [NormedField K] {E F : Type*} [NormedAddCommGroup E] [NormedSpace K E]
    [NormedAddCommGroup F] [NormedSpace K F] (L : Submodule ℤ E)

<<<<<<< HEAD
/--- The coimage of a `ZLattice` by a linear map. -/
=======
/-- Let `e : E → F` a linear map, the map that sends a `L : Submodule ℤ E` to the
`Submodule ℤ F` that is the pullback of `L` by `e`. If `IsZLattice L` and `e` is a continuous
linear equiv, then it is a `IsZLattice` of `E`, see `instIsZLatticeComap`. -/
>>>>>>> 1cc3986e
protected def ZLattice.comap (e : F →ₗ[K] E) := L.comap (e.restrictScalars ℤ)

@[simp]
theorem ZLattice.coe_comap (e : F →ₗ[K] E) :
    (ZLattice.comap K L e : Set F) = e⁻¹' L := rfl

theorem ZLattice.comap_refl :
    ZLattice.comap K L (1 : E →ₗ[K] E)= L := Submodule.comap_id L

theorem ZLattice.comap_discreteTopology [hL : DiscreteTopology L] {e : F →ₗ[K] E}
    (he₁ : Continuous e) (he₂ : Function.Injective e) :
    DiscreteTopology (ZLattice.comap K L e) := by
  exact DiscreteTopology.preimage_of_continuous_injective L he₁ he₂

instance [DiscreteTopology L] (e : F ≃L[K] E) :
    DiscreteTopology (ZLattice.comap K L e.toLinearMap) :=
  ZLattice.comap_discreteTopology K L e.continuous e.injective

theorem ZLattice.comap_span_top (hL : span K (L : Set E) = ⊤) {e : F →ₗ[K] E}
    (he : (L : Set E) ⊆ LinearMap.range e) :
    span K (ZLattice.comap K L e : Set F) = ⊤ := by
  rw [ZLattice.coe_comap, Submodule.span_preimage_eq (Submodule.nonempty L) he, hL, comap_top]

<<<<<<< HEAD
instance [DiscreteTopology L] [IsZLattice K L] (e : F ≃L[K] E) :
=======
instance instIsZLatticeComap [DiscreteTopology L] [IsZLattice K L] (e : F ≃L[K] E) :
>>>>>>> 1cc3986e
    IsZLattice K (ZLattice.comap K L e.toLinearMap) where
  span_top := by
    rw [ZLattice.coe_comap, LinearEquiv.coe_coe, e.coe_toLinearEquiv, ← e.image_symm_eq_preimage,
      ← Submodule.map_span, IsZLattice.span_top, Submodule.map_top, LinearEquivClass.range]

theorem ZLattice.comap_comp {G : Type*} [NormedAddCommGroup G] [NormedSpace K G]
    (e : F →ₗ[K] E) (e' : G →ₗ[K] F) :
    (ZLattice.comap K (ZLattice.comap K L e) e') = ZLattice.comap K L (e ∘ₗ e') :=
  (Submodule.comap_comp _ _ L).symm

/-- If `e` is a linear equivalence, it induces a `ℤ`-linear equivalence between
`L` and `ZLattice.comap K L e`. -/
def ZLattice.comap_equiv (e : F ≃ₗ[K] E) :
    L ≃ₗ[ℤ] (ZLattice.comap K L e.toLinearMap) :=
  LinearEquiv.ofBijective
    ((e.symm.toLinearMap.restrictScalars ℤ).restrict
      (fun _ h ↦ by simpa [← SetLike.mem_coe] using h))
    ⟨fun _ _ h ↦ Subtype.ext_iff_val.mpr (e.symm.injective (congr_arg Subtype.val h)),
    fun ⟨x, hx⟩ ↦ ⟨⟨e x, by rwa [← SetLike.mem_coe, ZLattice.coe_comap] at hx⟩,
      by simp [Subtype.ext_iff_val]⟩⟩

@[simp]
theorem ZLattice.comap_equiv_apply (e : F ≃ₗ[K] E) (x : L) :
    ZLattice.comap_equiv K L e x = e.symm x := rfl

/-- The basis of `ZLattice.comap K L e` given by the image of a basis `b` of `L` by `e.symm`. -/
def Basis.ofZLatticeComap (e : F ≃ₗ[K] E) {ι : Type*}
    (b : Basis ι ℤ L) :
    Basis ι ℤ (ZLattice.comap K L e.toLinearMap) := b.map (ZLattice.comap_equiv K L e)

@[simp]
theorem Basis.ofZLatticeComap_apply (e : F ≃ₗ[K] E) {ι : Type*}
    (b : Basis ι ℤ L) (i : ι) :
    b.ofZLatticeComap K L e i = e.symm (b i) := by simp [Basis.ofZLatticeComap]

@[simp]
theorem Basis.ofZLatticeComap_repr_apply (e : F ≃ₗ[K] E) {ι : Type*} (b : Basis ι ℤ L) (x : L)
    (i : ι) :
    (b.ofZLatticeComap K L e).repr (ZLattice.comap_equiv K L e x) i = b.repr x i := by
  simp [Basis.ofZLatticeComap]

end comap

<<<<<<< HEAD
section NormedLinearOrderedField_comap

variable (K : Type*) [NormedLinearOrderedField K] [HasSolidNorm K] [FloorRing K]
variable {E : Type*} [NormedAddCommGroup E]  [NormedSpace K E] [FiniteDimensional K E]
  [ProperSpace E]
variable {F : Type*} [NormedAddCommGroup F] [NormedSpace K F]  [FiniteDimensional K F]
  [ProperSpace F]
variable (L : Submodule ℤ E) [DiscreteTopology L] [IsZLattice K L]

theorem Basis.ofZLatticeBasis_comap (e : F ≃L[K] E) {ι : Type*} (b : Basis ι ℤ L) :
    (b.ofZLatticeComap K L e.toLinearEquiv).ofZLatticeBasis K (ZLattice.comap K L e.toLinearMap) =
    (b.ofZLatticeBasis K L).map e.symm.toLinearEquiv := by
  ext
  simp

end NormedLinearOrderedField_comap

=======
>>>>>>> 1cc3986e
end ZLattice<|MERGE_RESOLUTION|>--- conflicted
+++ resolved
@@ -65,12 +65,7 @@
     Submodule.map (f.restrictScalars ℤ) (span ℤ (Set.range b)) = span ℤ (Set.range (b.map f)) := by
   simp_rw [Submodule.map_span, LinearEquiv.restrictScalars_apply, Basis.coe_map, Set.range_comp]
 
-<<<<<<< HEAD
 open scoped Pointwise in
-=======
-open scoped Pointwise
-
->>>>>>> 1cc3986e
 theorem smul {c : K} (hc : c ≠ 0) :
     c • span ℤ (Set.range b) = span ℤ (Set.range (b.isUnitSMul (fun _ ↦ Ne.isUnit hc))) := by
   rw [smul_span, Set.smul_set_range]
@@ -642,13 +637,9 @@
 variable (K : Type*) [NormedField K] {E F : Type*} [NormedAddCommGroup E] [NormedSpace K E]
     [NormedAddCommGroup F] [NormedSpace K F] (L : Submodule ℤ E)
 
-<<<<<<< HEAD
-/--- The coimage of a `ZLattice` by a linear map. -/
-=======
 /-- Let `e : E → F` a linear map, the map that sends a `L : Submodule ℤ E` to the
 `Submodule ℤ F` that is the pullback of `L` by `e`. If `IsZLattice L` and `e` is a continuous
 linear equiv, then it is a `IsZLattice` of `E`, see `instIsZLatticeComap`. -/
->>>>>>> 1cc3986e
 protected def ZLattice.comap (e : F →ₗ[K] E) := L.comap (e.restrictScalars ℤ)
 
 @[simp]
@@ -672,11 +663,7 @@
     span K (ZLattice.comap K L e : Set F) = ⊤ := by
   rw [ZLattice.coe_comap, Submodule.span_preimage_eq (Submodule.nonempty L) he, hL, comap_top]
 
-<<<<<<< HEAD
-instance [DiscreteTopology L] [IsZLattice K L] (e : F ≃L[K] E) :
-=======
 instance instIsZLatticeComap [DiscreteTopology L] [IsZLattice K L] (e : F ≃L[K] E) :
->>>>>>> 1cc3986e
     IsZLattice K (ZLattice.comap K L e.toLinearMap) where
   span_top := by
     rw [ZLattice.coe_comap, LinearEquiv.coe_coe, e.coe_toLinearEquiv, ← e.image_symm_eq_preimage,
@@ -720,7 +707,6 @@
 
 end comap
 
-<<<<<<< HEAD
 section NormedLinearOrderedField_comap
 
 variable (K : Type*) [NormedLinearOrderedField K] [HasSolidNorm K] [FloorRing K]
@@ -738,6 +724,4 @@
 
 end NormedLinearOrderedField_comap
 
-=======
->>>>>>> 1cc3986e
 end ZLattice