--- conflicted
+++ resolved
@@ -76,15 +76,9 @@
 "A type endowed with `+` is an additive commutative semigroup,if it admits
 an injective map that preserves `+` to an additive commutative semigroup."]
 protected def commSemigroup [CommSemigroup M₂] (f : M₁ → M₂) (hf : Injective f)
-<<<<<<< HEAD
-    (mul : ∀ x y, f (x * y) = f x * f y) : CommSemigroup M₁ :=
-  { toSemigroup := hf.semigroup f mul
-    mul_comm := fun x y => hf <| by erw [mul, mul, mul_comm] }
-=======
     (mul : ∀ x y, f (x * y) = f x * f y) : CommSemigroup M₁ where
   toSemigroup := hf.semigroup f mul
   __ := hf.commMagma f mul
->>>>>>> a34346ed
 #align function.injective.comm_semigroup Function.Injective.commSemigroup
 #align function.injective.add_comm_semigroup Function.Injective.addCommSemigroup
 
@@ -149,22 +143,12 @@
 See note [reducible non-instances]. -/
 protected abbrev addMonoidWithOne {M₁} [Zero M₁] [One M₁] [Add M₁] [SMul ℕ M₁] [NatCast M₁]
     [AddMonoidWithOne M₂] (f : M₁ → M₂) (hf : Injective f) (zero : f 0 = 0) (one : f 1 = 1)
-<<<<<<< HEAD
-    (add : ∀ x y, f (x + y) = f x + f y) (nsmul : ∀ (x) (n : ℕ), f (n • x) = n • f x)
-    (nat_cast : ∀ n : ℕ, f n = n) : AddMonoidWithOne M₁ :=
-  { toAddMonoid := hf.addMonoid f zero add nsmul
-    natCast := Nat.cast,
-    natCast_zero := hf (by erw [nat_cast, Nat.cast_zero, zero]),
-    natCast_succ := fun n => hf (by erw [nat_cast, Nat.cast_succ, add, one, nat_cast])
-    one := 1 }
-=======
     (add : ∀ x y, f (x + y) = f x + f y) (nsmul : ∀ (n : ℕ) (x), f (n • x) = n • f x)
     (natCast : ∀ n : ℕ, f n = n) : AddMonoidWithOne M₁ :=
   { hf.addMonoid f zero add (swap nsmul) with
     natCast := Nat.cast,
     natCast_zero := hf (by erw [natCast, Nat.cast_zero, zero]),
     natCast_succ := fun n => hf (by erw [natCast, Nat.cast_succ, add, one, natCast]), one := 1 }
->>>>>>> a34346ed
 #align function.injective.add_monoid_with_one Function.Injective.addMonoidWithOne
 
 /-- A type endowed with `1` and `*` is a left cancel monoid, if it admits an injective map that
@@ -213,12 +197,7 @@
 protected def commMonoid [CommMonoid M₂] (f : M₁ → M₂) (hf : Injective f) (one : f 1 = 1)
     (mul : ∀ x y, f (x * y) = f x * f y) (npow : ∀ (x) (n : ℕ), f (x ^ n) = f x ^ n) :
     CommMonoid M₁ :=
-<<<<<<< HEAD
-  { hf.commSemigroup f mul with
-    toMonoid := hf.monoid f one mul npow }
-=======
   { hf.monoid f one mul npow, hf.commSemigroup f mul with }
->>>>>>> a34346ed
 #align function.injective.comm_monoid Function.Injective.commMonoid
 #align function.injective.add_comm_monoid Function.Injective.addCommMonoid
 
@@ -227,17 +206,10 @@
 See note [reducible non-instances]. -/
 protected abbrev addCommMonoidWithOne {M₁} [Zero M₁] [One M₁] [Add M₁] [SMul ℕ M₁] [NatCast M₁]
     [AddCommMonoidWithOne M₂] (f : M₁ → M₂) (hf : Injective f) (zero : f 0 = 0) (one : f 1 = 1)
-<<<<<<< HEAD
-    (add : ∀ x y, f (x + y) = f x + f y) (nsmul : ∀ (x) (n : ℕ), f (n • x) = n • f x)
-    (nat_cast : ∀ n : ℕ, f n = n) : AddCommMonoidWithOne M₁ :=
-  { hf.addCommMonoid f zero add nsmul with
-    toAddMonoidWithOne := hf.addMonoidWithOne f zero one add nsmul nat_cast }
-=======
     (add : ∀ x y, f (x + y) = f x + f y) (nsmul : ∀ (n : ℕ) (x), f (n • x) = n • f x)
     (natCast : ∀ n : ℕ, f n = n) : AddCommMonoidWithOne M₁ where
   __ := hf.addMonoidWithOne f zero one add nsmul natCast
   __ := hf.addCommMonoid _ zero add (swap nsmul)
->>>>>>> a34346ed
 #align function.injective.add_comm_monoid_with_one Function.Injective.addCommMonoidWithOne
 
 /-- A type endowed with `1` and `*` is a cancel commutative monoid, if it admits an injective map
@@ -371,19 +343,11 @@
 protected abbrev addGroupWithOne {M₁} [Zero M₁] [One M₁] [Add M₁] [SMul ℕ M₁] [Neg M₁] [Sub M₁]
     [SMul ℤ M₁] [NatCast M₁] [IntCast M₁] [AddGroupWithOne M₂] (f : M₁ → M₂) (hf : Injective f)
     (zero : f 0 = 0) (one : f 1 = 1) (add : ∀ x y, f (x + y) = f x + f y) (neg : ∀ x, f (-x) = -f x)
-<<<<<<< HEAD
-    (sub : ∀ x y, f (x - y) = f x - f y) (nsmul : ∀ (x) (n : ℕ), f (n • x) = n • f x)
-    (zsmul : ∀ (x) (n : ℤ), f (n • x) = n • f x) (nat_cast : ∀ n : ℕ, f n = n)
-    (int_cast : ∀ n : ℤ, f n = n) : AddGroupWithOne M₁ :=
-  { hf.addGroup f zero add neg sub nsmul zsmul with
-    toAddMonoidWithOne := hf.addMonoidWithOne f zero one add nsmul nat_cast
-=======
     (sub : ∀ x y, f (x - y) = f x - f y) (nsmul : ∀ (n : ℕ) (x), f (n • x) = n • f x)
     (zsmul : ∀ (n : ℤ) (x), f (n • x) = n • f x) (natCast : ∀ n : ℕ, f n = n)
     (intCast : ∀ n : ℤ, f n = n) : AddGroupWithOne M₁ :=
   { hf.addGroup f zero add neg sub (swap nsmul) (swap zsmul),
     hf.addMonoidWithOne f zero one add nsmul natCast with
->>>>>>> a34346ed
     intCast := Int.cast,
     intCast_ofNat := fun n => hf (by rw [natCast, ← Int.cast, intCast, Int.cast_natCast]),
     intCast_negSucc := fun n => hf (by erw [intCast, neg, natCast, Int.cast_negSucc] ) }
@@ -409,19 +373,11 @@
 protected abbrev addCommGroupWithOne {M₁} [Zero M₁] [One M₁] [Add M₁] [SMul ℕ M₁] [Neg M₁] [Sub M₁]
     [SMul ℤ M₁] [NatCast M₁] [IntCast M₁] [AddCommGroupWithOne M₂] (f : M₁ → M₂) (hf : Injective f)
     (zero : f 0 = 0) (one : f 1 = 1) (add : ∀ x y, f (x + y) = f x + f y) (neg : ∀ x, f (-x) = -f x)
-<<<<<<< HEAD
-    (sub : ∀ x y, f (x - y) = f x - f y) (nsmul : ∀ (x) (n : ℕ), f (n • x) = n • f x)
-    (zsmul : ∀ (x) (n : ℤ), f (n • x) = n • f x) (nat_cast : ∀ n : ℕ, f n = n)
-    (int_cast : ∀ n : ℤ, f n = n) : AddCommGroupWithOne M₁ :=
-  { hf.addCommSemigroup f add with
-    toAddGroupWithOne := hf.addGroupWithOne f zero one add neg sub nsmul zsmul nat_cast int_cast }
-=======
     (sub : ∀ x y, f (x - y) = f x - f y) (nsmul : ∀ (n : ℕ) (x), f (n • x) = n • f x)
     (zsmul : ∀ (n : ℤ) (x), f (n • x) = n • f x) (natCast : ∀ n : ℕ, f n = n)
     (intCast : ∀ n : ℤ, f n = n) : AddCommGroupWithOne M₁ :=
   { hf.addGroupWithOne f zero one add neg sub nsmul zsmul natCast intCast,
     hf.addCommMonoid _ zero add (swap nsmul) with }
->>>>>>> a34346ed
 #align function.injective.add_comm_group_with_one Function.Injective.addCommGroupWithOne
 
 end Injective
@@ -461,15 +417,9 @@
 "A type endowed with `+` is an additive commutative semigroup, if it admits
 a surjective map that preserves `+` from an additive commutative semigroup."]
 protected def commSemigroup [CommSemigroup M₁] (f : M₁ → M₂) (hf : Surjective f)
-<<<<<<< HEAD
-    (mul : ∀ x y, f (x * y) = f x * f y) : CommSemigroup M₂ :=
-  { toSemigroup := hf.semigroup f mul
-    mul_comm := hf.forall₂.2 fun x y => by erw [← mul, ← mul, mul_comm] }
-=======
     (mul : ∀ x y, f (x * y) = f x * f y) : CommSemigroup M₂ where
   toSemigroup := hf.semigroup f mul
   __ := hf.commMagma f mul
->>>>>>> a34346ed
 #align function.surjective.comm_semigroup Function.Surjective.commSemigroup
 #align function.surjective.add_comm_semigroup Function.Surjective.addCommSemigroup
 
@@ -513,15 +463,9 @@
 [reducible non-instances]. -/
 protected abbrev addMonoidWithOne {M₂} [Zero M₂] [One M₂] [Add M₂] [SMul ℕ M₂] [NatCast M₂]
     [AddMonoidWithOne M₁] (f : M₁ → M₂) (hf : Surjective f) (zero : f 0 = 0) (one : f 1 = 1)
-<<<<<<< HEAD
-    (add : ∀ x y, f (x + y) = f x + f y) (nsmul : ∀ (x) (n : ℕ), f (n • x) = n • f x)
-    (nat_cast : ∀ n : ℕ, f n = n) : AddMonoidWithOne M₂ :=
-  { toAddMonoid := hf.addMonoid f zero add nsmul
-=======
     (add : ∀ x y, f (x + y) = f x + f y) (nsmul : ∀ (n : ℕ) (x), f (n • x) = n • f x)
     (natCast : ∀ n : ℕ, f n = n) : AddMonoidWithOne M₂ :=
   { hf.addMonoid f zero add (swap nsmul) with
->>>>>>> a34346ed
     natCast := Nat.cast,
     natCast_zero := by rw [← Nat.cast, ← natCast, Nat.cast_zero, zero]
     natCast_succ := fun n => by rw [← Nat.cast, ← natCast, Nat.cast_succ, add, one, natCast]
@@ -546,17 +490,10 @@
 See note [reducible non-instances]. -/
 protected abbrev addCommMonoidWithOne {M₂} [Zero M₂] [One M₂] [Add M₂] [SMul ℕ M₂] [NatCast M₂]
     [AddCommMonoidWithOne M₁] (f : M₁ → M₂) (hf : Surjective f) (zero : f 0 = 0) (one : f 1 = 1)
-<<<<<<< HEAD
-    (add : ∀ x y, f (x + y) = f x + f y) (nsmul : ∀ (x) (n : ℕ), f (n • x) = n • f x)
-    (nat_cast : ∀ n : ℕ, f n = n) : AddCommMonoidWithOne M₂ :=
-  { hf.addCommSemigroup f add with
-    toAddMonoidWithOne := hf.addMonoidWithOne f zero one add nsmul nat_cast }
-=======
     (add : ∀ x y, f (x + y) = f x + f y) (nsmul : ∀ (n : ℕ) (x), f (n • x) = n • f x)
     (natCast : ∀ n : ℕ, f n = n) : AddCommMonoidWithOne M₂ where
   __ := hf.addMonoidWithOne f zero one add nsmul natCast
   __ := hf.addCommMonoid _ zero add (swap nsmul)
->>>>>>> a34346ed
 #align function.surjective.add_comm_monoid_with_one Function.Surjective.addCommMonoidWithOne
 
 /-- A type has an involutive inversion if it admits a surjective map that preserves `⁻¹` to a type
@@ -617,19 +554,11 @@
 protected abbrev addGroupWithOne {M₂} [Zero M₂] [One M₂] [Add M₂] [Neg M₂] [Sub M₂] [SMul ℕ M₂]
     [SMul ℤ M₂] [NatCast M₂] [IntCast M₂] [AddGroupWithOne M₁] (f : M₁ → M₂) (hf : Surjective f)
     (zero : f 0 = 0) (one : f 1 = 1) (add : ∀ x y, f (x + y) = f x + f y) (neg : ∀ x, f (-x) = -f x)
-<<<<<<< HEAD
-    (sub : ∀ x y, f (x - y) = f x - f y) (nsmul : ∀ (x) (n : ℕ), f (n • x) = n • f x)
-    (zsmul : ∀ (x) (n : ℤ), f (n • x) = n • f x) (nat_cast : ∀ n : ℕ, f n = n)
-    (int_cast : ∀ n : ℤ, f n = n) : AddGroupWithOne M₂ :=
-  { hf.addGroup f zero add neg sub nsmul zsmul with
-    toAddMonoidWithOne := hf.addMonoidWithOne f zero one add nsmul nat_cast
-=======
     (sub : ∀ x y, f (x - y) = f x - f y) (nsmul : ∀ (n : ℕ) (x), f (n • x) = n • f x)
     (zsmul : ∀ (n : ℤ) (x), f (n • x) = n • f x) (natCast : ∀ n : ℕ, f n = n)
     (intCast : ∀ n : ℤ, f n = n) : AddGroupWithOne M₂ :=
   { hf.addMonoidWithOne f zero one add nsmul natCast,
     hf.addGroup f zero add neg sub (swap nsmul) (swap zsmul) with
->>>>>>> a34346ed
     intCast := Int.cast,
     intCast_ofNat := fun n => by rw [← Int.cast, ← intCast, Int.cast_natCast, natCast],
     intCast_negSucc := fun n => by
@@ -657,19 +586,11 @@
 protected abbrev addCommGroupWithOne {M₂} [Zero M₂] [One M₂] [Add M₂] [Neg M₂] [Sub M₂] [SMul ℕ M₂]
     [SMul ℤ M₂] [NatCast M₂] [IntCast M₂] [AddCommGroupWithOne M₁] (f : M₁ → M₂) (hf : Surjective f)
     (zero : f 0 = 0) (one : f 1 = 1) (add : ∀ x y, f (x + y) = f x + f y) (neg : ∀ x, f (-x) = -f x)
-<<<<<<< HEAD
-    (sub : ∀ x y, f (x - y) = f x - f y) (nsmul : ∀ (x) (n : ℕ), f (n • x) = n • f x)
-    (zsmul : ∀ (x) (n : ℤ), f (n • x) = n • f x) (nat_cast : ∀ n : ℕ, f n = n)
-    (int_cast : ∀ n : ℤ, f n = n) : AddCommGroupWithOne M₂ :=
-  { hf.addCommSemigroup f add with
-    toAddGroupWithOne := hf.addGroupWithOne f zero one add neg sub nsmul zsmul nat_cast int_cast }
-=======
     (sub : ∀ x y, f (x - y) = f x - f y) (nsmul : ∀ (n : ℕ) (x), f (n • x) = n • f x)
     (zsmul : ∀ (n : ℤ) (x), f (n • x) = n • f x) (natCast : ∀ n : ℕ, f n = n)
     (intCast : ∀ n : ℤ, f n = n) : AddCommGroupWithOne M₂ :=
   { hf.addGroupWithOne f zero one add neg sub nsmul zsmul natCast intCast,
     hf.addCommMonoid _ zero add (swap nsmul) with }
->>>>>>> a34346ed
 #align function.surjective.add_comm_group_with_one Function.Surjective.addCommGroupWithOne
 
 end Surjective
