/-
Copyright (c) 2022 Scott Morrison. All rights reserved.
Released under Apache 2.0 license as described in the file LICENSE.
Authors: Scott Morrison, Jireh Loreaux
-/
import Mathlib.Algebra.Star.Center
import Mathlib.Algebra.Star.StarAlgHom
import Mathlib.Algebra.Algebra.Subalgebra.Basic
import Mathlib.Algebra.Star.Pointwise
import Mathlib.Algebra.Star.Module
import Mathlib.RingTheory.Adjoin.Basic

/-!
# Star subalgebras

A *-subalgebra is a subalgebra of a *-algebra which is closed under *.

The centralizer of a *-closed set is a *-subalgebra.
-/


universe u v

/-- A *-subalgebra is a subalgebra of a *-algebra which is closed under *. -/
structure StarSubalgebra (R : Type u) (A : Type v) [CommSemiring R] [StarRing R] [Semiring A]
  [StarRing A] [Algebra R A] [StarModule R A] extends Subalgebra R A : Type v where
  /-- The `carrier` is closed under the `star` operation. -/
  star_mem' {a} : a ∈ carrier → star a ∈ carrier

namespace StarSubalgebra

/-- Forgetting that a *-subalgebra is closed under *.
-/
add_decl_doc StarSubalgebra.toSubalgebra

variable {F R A B C : Type*} [CommSemiring R] [StarRing R]
variable [Semiring A] [StarRing A] [Algebra R A] [StarModule R A]
variable [Semiring B] [StarRing B] [Algebra R B] [StarModule R B]
variable [Semiring C] [StarRing C] [Algebra R C] [StarModule R C]

instance setLike : SetLike (StarSubalgebra R A) A where
  coe S := S.carrier
  coe_injective' p q h := by obtain ⟨⟨⟨⟨⟨_, _⟩, _⟩, _⟩, _⟩, _⟩ := p; cases q; congr

instance starMemClass : StarMemClass (StarSubalgebra R A) A where
  star_mem {s} := s.star_mem'


instance subsemiringClass : SubsemiringClass (StarSubalgebra R A) A where
  add_mem {s} := s.add_mem'
  mul_mem {s} := s.mul_mem'
  one_mem {s} := s.one_mem'
  zero_mem {s} := s.zero_mem'

instance smulMemClass : SMulMemClass (StarSubalgebra R A) R A where
  smul_mem {s} r a (ha : a ∈ s.toSubalgebra) :=
    (SMulMemClass.smul_mem r ha : r • a ∈ s.toSubalgebra)

instance subringClass {R A} [CommRing R] [StarRing R] [Ring A] [StarRing A] [Algebra R A]
    [StarModule R A] : SubringClass (StarSubalgebra R A) A where
  neg_mem {s a} ha := show -a ∈ s.toSubalgebra from neg_mem ha

-- this uses the `Star` instance `s` inherits from `StarMemClass (StarSubalgebra R A) A`
instance starRing (s : StarSubalgebra R A) : StarRing s :=
  { StarMemClass.instStar s with
    star_involutive := fun r => Subtype.ext (star_star (r : A))
    star_mul := fun r₁ r₂ => Subtype.ext (star_mul (r₁ : A) (r₂ : A))
    star_add := fun r₁ r₂ => Subtype.ext (star_add (r₁ : A) (r₂ : A)) }

instance algebra (s : StarSubalgebra R A) : Algebra R s :=
  s.toSubalgebra.algebra'

instance starModule (s : StarSubalgebra R A) : StarModule R s where
  star_smul r a := Subtype.ext (star_smul r (a : A))

@[simp, nolint simpNF] -- porting note (#10618): `simpNF` says `simp` can prove this, but it can't
theorem mem_carrier {s : StarSubalgebra R A} {x : A} : x ∈ s.carrier ↔ x ∈ s :=
  Iff.rfl

@[ext]
theorem ext {S T : StarSubalgebra R A} (h : ∀ x : A, x ∈ S ↔ x ∈ T) : S = T :=
  SetLike.ext h

@[simp]
lemma coe_mk (S : Subalgebra R A) (h) : ((⟨S, h⟩ : StarSubalgebra R A) : Set A) = S := rfl

@[simp]
theorem mem_toSubalgebra {S : StarSubalgebra R A} {x} : x ∈ S.toSubalgebra ↔ x ∈ S :=
  Iff.rfl

@[simp]
theorem coe_toSubalgebra (S : StarSubalgebra R A) : (S.toSubalgebra : Set A) = S :=
  rfl

theorem toSubalgebra_injective :
    Function.Injective (toSubalgebra : StarSubalgebra R A → Subalgebra R A) := fun S T h =>
  ext fun x => by rw [← mem_toSubalgebra, ← mem_toSubalgebra, h]

theorem toSubalgebra_inj {S U : StarSubalgebra R A} : S.toSubalgebra = U.toSubalgebra ↔ S = U :=
  toSubalgebra_injective.eq_iff

theorem toSubalgebra_le_iff {S₁ S₂ : StarSubalgebra R A} :
    S₁.toSubalgebra ≤ S₂.toSubalgebra ↔ S₁ ≤ S₂ :=
  Iff.rfl

/-- Copy of a star subalgebra with a new `carrier` equal to the old one. Useful to fix definitional
equalities. -/
protected def copy (S : StarSubalgebra R A) (s : Set A) (hs : s = ↑S) : StarSubalgebra R A where
  toSubalgebra := Subalgebra.copy S.toSubalgebra s hs
  star_mem' := @fun a ha => hs ▸ (S.star_mem' (by simpa [hs] using ha) : star a ∈ (S : Set A))
  -- Porting note: the old proof kept crashing Lean

@[simp]
theorem coe_copy (S : StarSubalgebra R A) (s : Set A) (hs : s = ↑S) : (S.copy s hs : Set A) = s :=
  rfl

theorem copy_eq (S : StarSubalgebra R A) (s : Set A) (hs : s = ↑S) : S.copy s hs = S :=
  SetLike.coe_injective hs

variable (S : StarSubalgebra R A)

theorem algebraMap_mem (r : R) : algebraMap R A r ∈ S :=
  S.algebraMap_mem' r

theorem rangeS_le : (algebraMap R A).rangeS ≤ S.toSubalgebra.toSubsemiring := fun _x ⟨r, hr⟩ =>
  hr ▸ S.algebraMap_mem r

theorem range_subset : Set.range (algebraMap R A) ⊆ S := fun _x ⟨r, hr⟩ => hr ▸ S.algebraMap_mem r

theorem range_le : Set.range (algebraMap R A) ≤ S :=
  S.range_subset

protected theorem smul_mem {x : A} (hx : x ∈ S) (r : R) : r • x ∈ S :=
  (Algebra.smul_def r x).symm ▸ mul_mem (S.algebraMap_mem r) hx

/-- Embedding of a subalgebra into the algebra. -/
def subtype : S →⋆ₐ[R] A where
  toFun := ((↑) : S → A)
  map_one' := rfl
  map_mul' _ _ := rfl
  map_zero' := rfl
  map_add' _ _ := rfl
  commutes' _ := rfl
  map_star' _ := rfl

@[simp]
theorem coe_subtype : (S.subtype : S → A) = Subtype.val :=
  rfl

theorem subtype_apply (x : S) : S.subtype x = (x : A) :=
  rfl

@[simp]
theorem toSubalgebra_subtype : S.toSubalgebra.val = S.subtype.toAlgHom :=
  rfl

/-- The inclusion map between `StarSubalgebra`s given by `Subtype.map id` as a `StarAlgHom`. -/
@[simps]
def inclusion {S₁ S₂ : StarSubalgebra R A} (h : S₁ ≤ S₂) : S₁ →⋆ₐ[R] S₂ where
  toFun := Subtype.map id h
  map_one' := rfl
  map_mul' _ _ := rfl
  map_zero' := rfl
  map_add' _ _ := rfl
  commutes' _ := rfl
  map_star' _ := rfl

theorem inclusion_injective {S₁ S₂ : StarSubalgebra R A} (h : S₁ ≤ S₂) :
    Function.Injective <| inclusion h :=
  Set.inclusion_injective h

@[simp]
theorem subtype_comp_inclusion {S₁ S₂ : StarSubalgebra R A} (h : S₁ ≤ S₂) :
    S₂.subtype.comp (inclusion h) = S₁.subtype :=
  rfl

section Map

/-- Transport a star subalgebra via a star algebra homomorphism. -/
def map (f : A →⋆ₐ[R] B) (S : StarSubalgebra R A) : StarSubalgebra R B :=
  { S.toSubalgebra.map f.toAlgHom with
    star_mem' := by
      rintro _ ⟨a, ha, rfl⟩
      exact map_star f a ▸ Set.mem_image_of_mem _ (S.star_mem' ha) }

theorem map_mono {S₁ S₂ : StarSubalgebra R A} {f : A →⋆ₐ[R] B} : S₁ ≤ S₂ → S₁.map f ≤ S₂.map f :=
  Set.image_subset f

theorem map_injective {f : A →⋆ₐ[R] B} (hf : Function.Injective f) : Function.Injective (map f) :=
  fun _S₁ _S₂ ih =>
  ext <| Set.ext_iff.1 <| Set.image_injective.2 hf <| Set.ext <| SetLike.ext_iff.mp ih

@[simp]
theorem map_id (S : StarSubalgebra R A) : S.map (StarAlgHom.id R A) = S :=
  SetLike.coe_injective <| Set.image_id _

theorem map_map (S : StarSubalgebra R A) (g : B →⋆ₐ[R] C) (f : A →⋆ₐ[R] B) :
    (S.map f).map g = S.map (g.comp f) :=
  SetLike.coe_injective <| Set.image_image _ _ _

@[simp]
theorem mem_map {S : StarSubalgebra R A} {f : A →⋆ₐ[R] B} {y : B} :
    y ∈ map f S ↔ ∃ x ∈ S, f x = y :=
  Subsemiring.mem_map

theorem map_toSubalgebra {S : StarSubalgebra R A} {f : A →⋆ₐ[R] B} :
    (S.map f).toSubalgebra = S.toSubalgebra.map f.toAlgHom :=
  SetLike.coe_injective rfl

@[simp]
theorem coe_map (S : StarSubalgebra R A) (f : A →⋆ₐ[R] B) : (S.map f : Set B) = f '' S :=
  rfl

/-- Preimage of a star subalgebra under a star algebra homomorphism. -/
def comap (f : A →⋆ₐ[R] B) (S : StarSubalgebra R B) : StarSubalgebra R A :=
  { S.toSubalgebra.comap f.toAlgHom with
    star_mem' := @fun a ha => show f (star a) ∈ S from (map_star f a).symm ▸ star_mem ha }

theorem map_le_iff_le_comap {S : StarSubalgebra R A} {f : A →⋆ₐ[R] B} {U : StarSubalgebra R B} :
    map f S ≤ U ↔ S ≤ comap f U :=
  Set.image_subset_iff

theorem gc_map_comap (f : A →⋆ₐ[R] B) : GaloisConnection (map f) (comap f) := fun _S _U =>
  map_le_iff_le_comap

theorem comap_mono {S₁ S₂ : StarSubalgebra R B} {f : A →⋆ₐ[R] B} :
    S₁ ≤ S₂ → S₁.comap f ≤ S₂.comap f :=
  Set.preimage_mono

theorem comap_injective {f : A →⋆ₐ[R] B} (hf : Function.Surjective f) :
    Function.Injective (comap f) := fun _S₁ _S₂ h =>
  ext fun b =>
    let ⟨x, hx⟩ := hf b
    let this := SetLike.ext_iff.1 h x
    hx ▸ this

@[simp]
theorem comap_id (S : StarSubalgebra R A) : S.comap (StarAlgHom.id R A) = S :=
  SetLike.coe_injective <| Set.preimage_id

theorem comap_comap (S : StarSubalgebra R C) (g : B →⋆ₐ[R] C) (f : A →⋆ₐ[R] B) :
    (S.comap g).comap f = S.comap (g.comp f) :=
  SetLike.coe_injective <| by exact Set.preimage_preimage
  -- Porting note: the `by exact` trick still works sometimes

@[simp]
theorem mem_comap (S : StarSubalgebra R B) (f : A →⋆ₐ[R] B) (x : A) : x ∈ S.comap f ↔ f x ∈ S :=
  Iff.rfl

@[simp, norm_cast]
theorem coe_comap (S : StarSubalgebra R B) (f : A →⋆ₐ[R] B) :
    (S.comap f : Set A) = f ⁻¹' (S : Set B) :=
  rfl

end Map

section Centralizer

variable (R)

/-- The centralizer, or commutant, of the star-closure of a set as a star subalgebra. -/
def centralizer (s : Set A) : StarSubalgebra R A where
  toSubalgebra := Subalgebra.centralizer R (s ∪ star s)
  star_mem' := Set.star_mem_centralizer

@[simp, norm_cast]
theorem coe_centralizer (s : Set A) : (centralizer R s : Set A) = (s ∪ star s).centralizer :=
  rfl

theorem mem_centralizer_iff {s : Set A} {z : A} :
    z ∈ centralizer R s ↔ ∀ g ∈ s, g * z = z * g ∧ star g * z = z * star g := by
  show (∀ g ∈ s ∪ star s, g * z = z * g) ↔ ∀ g ∈ s, g * z = z * g ∧ star g * z = z * star g
  simp only [Set.mem_union, or_imp, forall_and, and_congr_right_iff]
  exact fun _ =>
    ⟨fun hz a ha => hz _ (Set.star_mem_star.mpr ha), fun hz a ha => star_star a ▸ hz _ ha⟩

theorem centralizer_le (s t : Set A) (h : s ⊆ t) : centralizer R t ≤ centralizer R s :=
  Set.centralizer_subset (Set.union_subset_union h <| Set.preimage_mono h)

end Centralizer

end StarSubalgebra

/-! ### The star closure of a subalgebra -/


namespace Subalgebra

open Pointwise

variable {F R A B : Type*} [CommSemiring R] [StarRing R]
variable [Semiring A] [Algebra R A] [StarRing A] [StarModule R A]
variable [Semiring B] [Algebra R B] [StarRing B] [StarModule R B]

/-- The pointwise `star` of a subalgebra is a subalgebra. -/
instance involutiveStar : InvolutiveStar (Subalgebra R A) where
  star S :=
    { carrier := star S.carrier
      mul_mem' := fun {x y} hx hy => by
        simp only [Set.mem_star, Subalgebra.mem_carrier] at *
        exact (star_mul x y).symm ▸ mul_mem hy hx
      one_mem' := Set.mem_star.mp ((star_one A).symm ▸ one_mem S : star (1 : A) ∈ S)
      add_mem' := fun {x y} hx hy => by
        simp only [Set.mem_star, Subalgebra.mem_carrier] at *
        exact (star_add x y).symm ▸ add_mem hx hy
      zero_mem' := Set.mem_star.mp ((star_zero A).symm ▸ zero_mem S : star (0 : A) ∈ S)
      algebraMap_mem' := fun r => by
        simpa only [Set.mem_star, Subalgebra.mem_carrier, ← algebraMap_star_comm] using
          S.algebraMap_mem (star r) }
  star_involutive S :=
    Subalgebra.ext fun x =>
      ⟨fun hx => star_star x ▸ hx, fun hx => ((star_star x).symm ▸ hx : star (star x) ∈ S)⟩

@[simp]
theorem mem_star_iff (S : Subalgebra R A) (x : A) : x ∈ star S ↔ star x ∈ S :=
  Iff.rfl

-- Porting note: removed `@[simp]` tag because `simp` can prove this
theorem star_mem_star_iff (S : Subalgebra R A) (x : A) : star x ∈ star S ↔ x ∈ S := by
  simp only [mem_star_iff, star_star]

@[simp]
theorem coe_star (S : Subalgebra R A) : ((star S : Subalgebra R A) : Set A) = star (S : Set A) :=
  rfl

theorem star_mono : Monotone (star : Subalgebra R A → Subalgebra R A) := fun _ _ h _ hx => h hx

variable (R)

/-- The star operation on `Subalgebra` commutes with `Algebra.adjoin`. -/
theorem star_adjoin_comm (s : Set A) : star (Algebra.adjoin R s) = Algebra.adjoin R (star s) :=
  have this : ∀ t : Set A, Algebra.adjoin R (star t) ≤ star (Algebra.adjoin R t) := fun t =>
    Algebra.adjoin_le fun x hx => Algebra.subset_adjoin hx
  le_antisymm (by simpa only [star_star] using Subalgebra.star_mono (this (star s))) (this s)

variable {R}

/-- The `StarSubalgebra` obtained from `S : Subalgebra R A` by taking the smallest subalgebra
containing both `S` and `star S`. -/
@[simps!]
def starClosure (S : Subalgebra R A) : StarSubalgebra R A where
  toSubalgebra := S ⊔ star S
  star_mem' := fun {a} ha => by
    simp only [Subalgebra.mem_carrier, ← (@Algebra.gi R A _ _ _).l_sup_u _ _] at *
    rw [← mem_star_iff _ a, star_adjoin_comm, sup_comm]
    simpa using ha

theorem starClosure_toSubalgebra (S : Subalgebra R A) : S.starClosure.toSubalgebra = S ⊔ star S :=
  rfl

theorem starClosure_le {S₁ : Subalgebra R A} {S₂ : StarSubalgebra R A} (h : S₁ ≤ S₂.toSubalgebra) :
    S₁.starClosure ≤ S₂ :=
  StarSubalgebra.toSubalgebra_le_iff.1 <|
    sup_le h fun x hx =>
      (star_star x ▸ star_mem (show star x ∈ S₂ from h <| (S₁.mem_star_iff _).1 hx) : x ∈ S₂)

theorem starClosure_le_iff {S₁ : Subalgebra R A} {S₂ : StarSubalgebra R A} :
    S₁.starClosure ≤ S₂ ↔ S₁ ≤ S₂.toSubalgebra :=
  ⟨fun h => le_sup_left.trans h, starClosure_le⟩

end Subalgebra

/-! ### The star subalgebra generated by a set -/


namespace StarAlgebra

open StarSubalgebra

variable {F R A B : Type*} [CommSemiring R] [StarRing R]
variable [Semiring A] [Algebra R A] [StarRing A] [StarModule R A]
variable [Semiring B] [Algebra R B] [StarRing B] [StarModule R B]
variable (R)

/-- The minimal star subalgebra that contains `s`. -/
@[simps!]
def adjoin (s : Set A) : StarSubalgebra R A :=
  { Algebra.adjoin R (s ∪ star s) with
    star_mem' := fun hx => by
      rwa [Subalgebra.mem_carrier, ← Subalgebra.mem_star_iff, Subalgebra.star_adjoin_comm,
        Set.union_star, star_star, Set.union_comm] }
<<<<<<< HEAD
#align star_subalgebra.adjoin StarAlgebra.adjoin
=======
>>>>>>> 59de845a

theorem adjoin_eq_starClosure_adjoin (s : Set A) : adjoin R s = (Algebra.adjoin R s).starClosure :=
  toSubalgebra_injective <|
    show Algebra.adjoin R (s ∪ star s) = Algebra.adjoin R s ⊔ star (Algebra.adjoin R s) from
      (Subalgebra.star_adjoin_comm R s).symm ▸ Algebra.adjoin_union s (star s)
<<<<<<< HEAD
#align star_subalgebra.adjoin_eq_star_closure_adjoin StarAlgebra.adjoin_eq_starClosure_adjoin
=======
>>>>>>> 59de845a

theorem adjoin_toSubalgebra (s : Set A) :
    (adjoin R s).toSubalgebra = Algebra.adjoin R (s ∪ star s) :=
  rfl
<<<<<<< HEAD
#align star_subalgebra.adjoin_to_subalgebra StarAlgebra.adjoin_toSubalgebra

@[aesop safe 20 apply (rule_sets := [SetLike])]
theorem subset_adjoin (s : Set A) : s ⊆ adjoin R s :=
  (Set.subset_union_left s (star s)).trans Algebra.subset_adjoin
#align star_subalgebra.subset_adjoin StarAlgebra.subset_adjoin

theorem star_subset_adjoin (s : Set A) : star s ⊆ adjoin R s :=
  (Set.subset_union_right s (star s)).trans Algebra.subset_adjoin
#align star_subalgebra.star_subset_adjoin StarAlgebra.star_subset_adjoin

theorem self_mem_adjoin_singleton (x : A) : x ∈ adjoin R ({x} : Set A) :=
  Algebra.subset_adjoin <| Set.mem_union_left _ (Set.mem_singleton x)
#align star_subalgebra.self_mem_adjoin_singleton StarAlgebra.self_mem_adjoin_singleton

theorem star_self_mem_adjoin_singleton (x : A) : star x ∈ adjoin R ({x} : Set A) :=
  star_mem <| self_mem_adjoin_singleton R x
#align star_subalgebra.star_self_mem_adjoin_singleton StarAlgebra.star_self_mem_adjoin_singleton
=======

@[aesop safe 20 apply (rule_sets := [SetLike])]
theorem subset_adjoin (s : Set A) : s ⊆ adjoin R s :=
  Set.subset_union_left.trans Algebra.subset_adjoin

theorem star_subset_adjoin (s : Set A) : star s ⊆ adjoin R s :=
  Set.subset_union_right.trans Algebra.subset_adjoin

theorem self_mem_adjoin_singleton (x : A) : x ∈ adjoin R ({x} : Set A) :=
  Algebra.subset_adjoin <| Set.mem_union_left _ (Set.mem_singleton x)

theorem star_self_mem_adjoin_singleton (x : A) : star x ∈ adjoin R ({x} : Set A) :=
  star_mem <| self_mem_adjoin_singleton R x
>>>>>>> 59de845a

variable {R}

protected theorem gc : GaloisConnection (adjoin R : Set A → StarSubalgebra R A) (↑) := by
  intro s S
  rw [← toSubalgebra_le_iff, adjoin_toSubalgebra, Algebra.adjoin_le_iff, coe_toSubalgebra]
  exact
    ⟨fun h => Set.subset_union_left.trans h, fun h =>
      Set.union_subset h fun x hx => star_star x ▸ star_mem (show star x ∈ S from h hx)⟩
<<<<<<< HEAD
#align star_subalgebra.gc StarAlgebra.gc
=======
>>>>>>> 59de845a

/-- Galois insertion between `adjoin` and `coe`. -/
protected def gi : GaloisInsertion (adjoin R : Set A → StarSubalgebra R A) (↑) where
  choice s hs := (adjoin R s).copy s <| le_antisymm (StarAlgebra.gc.le_u_l s) hs
  gc := StarAlgebra.gc
  le_l_u S := (StarAlgebra.gc (S : Set A) (adjoin R S)).1 <| le_rfl
  choice_eq _ _ := StarSubalgebra.copy_eq _ _ _
<<<<<<< HEAD
#align star_subalgebra.gi StarAlgebra.gi

theorem adjoin_le {S : StarSubalgebra R A} {s : Set A} (hs : s ⊆ S) : adjoin R s ≤ S :=
  StarAlgebra.gc.l_le hs
#align star_subalgebra.adjoin_le StarAlgebra.adjoin_le

theorem adjoin_le_iff {S : StarSubalgebra R A} {s : Set A} : adjoin R s ≤ S ↔ s ⊆ S :=
  StarAlgebra.gc _ _
#align star_subalgebra.adjoin_le_iff StarAlgebra.adjoin_le_iff
=======

theorem adjoin_le {S : StarSubalgebra R A} {s : Set A} (hs : s ⊆ S) : adjoin R s ≤ S :=
  StarAlgebra.gc.l_le hs

theorem adjoin_le_iff {S : StarSubalgebra R A} {s : Set A} : adjoin R s ≤ S ↔ s ⊆ S :=
  StarAlgebra.gc _ _

lemma adjoin_eq (S : StarSubalgebra R A) : adjoin R (S : Set A) = S :=
  le_antisymm (adjoin_le le_rfl) (subset_adjoin R (S : Set A))

open Submodule in
lemma adjoin_eq_span (s : Set A) :
    Subalgebra.toSubmodule (adjoin R s).toSubalgebra = span R (Submonoid.closure (s ∪ star s)) := by
  rw [adjoin_toSubalgebra, Algebra.adjoin_eq_span]
>>>>>>> 59de845a

theorem _root_.Subalgebra.starClosure_eq_adjoin (S : Subalgebra R A) :
    S.starClosure = adjoin R (S : Set A) :=
  le_antisymm (Subalgebra.starClosure_le_iff.2 <| subset_adjoin R (S : Set A))
    (adjoin_le (le_sup_left : S ≤ S ⊔ star S))

/-- If some predicate holds for all `x ∈ (s : Set A)` and this predicate is closed under the
`algebraMap`, addition, multiplication and star operations, then it holds for `a ∈ adjoin R s`. -/
@[elab_as_elim]
theorem adjoin_induction {s : Set A} {p : A → Prop} {a : A} (h : a ∈ adjoin R s)
    (mem : ∀ x : A, x ∈ s → p x) (algebraMap : ∀ r : R, p (algebraMap R A r))
    (add : ∀ x y : A, p x → p y → p (x + y)) (mul : ∀ x y : A, p x → p y → p (x * y))
    (star : ∀ x : A, p x → p (star x)) : p a :=
  Algebra.adjoin_induction h
    (fun x hx => hx.elim (fun hx => mem x hx) fun hx => star_star x ▸ star _ (mem _ hx))
    algebraMap add mul
<<<<<<< HEAD
#align star_subalgebra.adjoin_induction StarAlgebra.adjoin_induction
=======
>>>>>>> 59de845a

@[elab_as_elim]
theorem adjoin_induction₂ {s : Set A} {p : A → A → Prop} {a b : A} (ha : a ∈ adjoin R s)
    (hb : b ∈ adjoin R s) (Hs : ∀ x : A, x ∈ s → ∀ y : A, y ∈ s → p x y)
    (Halg : ∀ r₁ r₂ : R, p (algebraMap R A r₁) (algebraMap R A r₂))
    (Halg_left : ∀ (r : R) (x : A), x ∈ s → p (algebraMap R A r) x)
    (Halg_right : ∀ (r : R) (x : A), x ∈ s → p x (algebraMap R A r))
    (Hadd_left : ∀ x₁ x₂ y : A, p x₁ y → p x₂ y → p (x₁ + x₂) y)
    (Hadd_right : ∀ x y₁ y₂ : A, p x y₁ → p x y₂ → p x (y₁ + y₂))
    (Hmul_left : ∀ x₁ x₂ y : A, p x₁ y → p x₂ y → p (x₁ * x₂) y)
    (Hmul_right : ∀ x y₁ y₂ : A, p x y₁ → p x y₂ → p x (y₁ * y₂))
    (Hstar : ∀ x y : A, p x y → p (star x) (star y)) (Hstar_left : ∀ x y : A, p x y → p (star x) y)
    (Hstar_right : ∀ x y : A, p x y → p x (star y)) : p a b := by
  refine
    Algebra.adjoin_induction₂ ha hb (fun x hx y hy => ?_) Halg (fun r x hx => ?_) (fun r x hx => ?_)
      Hadd_left Hadd_right Hmul_left Hmul_right
  · cases' hx with hx hx <;> cases' hy with hy hy
    · exact Hs x hx y hy
    · exact star_star y ▸ Hstar_right _ _ (Hs _ hx _ hy)
    · exact star_star x ▸ Hstar_left _ _ (Hs _ hx _ hy)
    · exact star_star x ▸ star_star y ▸ Hstar _ _ (Hs _ hx _ hy)
  · cases' hx with hx hx
    · exact Halg_left _ _ hx
    · exact star_star x ▸ Hstar_right _ _ (Halg_left r _ hx)
  · cases' hx with hx hx
    · exact Halg_right _ _ hx
    · exact star_star x ▸ Hstar_left _ _ (Halg_right r _ hx)
<<<<<<< HEAD
#align star_subalgebra.adjoin_induction₂ StarAlgebra.adjoin_induction₂
=======
>>>>>>> 59de845a

/-- The difference with `StarSubalgebra.adjoin_induction` is that this acts on the subtype. -/
@[elab_as_elim]
theorem adjoin_induction' {s : Set A} {p : adjoin R s → Prop} (a : adjoin R s)
    (mem : ∀ (x) (h : x ∈ s), p ⟨x, subset_adjoin R s h⟩) (algebraMap : ∀ r, p (algebraMap R _ r))
    (add : ∀ x y, p x → p y → p (x + y)) (mul : ∀ x y, p x → p y → p (x * y))
    (star : ∀ x, p x → p (star x)) : p a :=
  Subtype.recOn a fun b hb => by
    refine Exists.elim ?_ fun (hb : b ∈ adjoin R s) (hc : p ⟨b, hb⟩) => hc
    refine adjoin_induction hb ?_ ?_ ?_ ?_ ?_
    exacts [fun x hx => ⟨subset_adjoin R s hx, mem x hx⟩, fun r =>
      ⟨StarSubalgebra.algebraMap_mem _ r, algebraMap r⟩, fun x y hx hy =>
      Exists.elim hx fun hx' hx => Exists.elim hy fun hy' hy => ⟨add_mem hx' hy', add _ _ hx hy⟩,
      fun x y hx hy =>
      Exists.elim hx fun hx' hx => Exists.elim hy fun hy' hy => ⟨mul_mem hx' hy', mul _ _ hx hy⟩,
      fun x hx => Exists.elim hx fun hx' hx => ⟨star_mem hx', star _ hx⟩]
<<<<<<< HEAD
#align star_subalgebra.adjoin_induction' StarAlgebra.adjoin_induction'
=======
>>>>>>> 59de845a

variable (R)

/-- If all elements of `s : Set A` commute pairwise and also commute pairwise with elements of
`star s`, then `StarSubalgebra.adjoin R s` is commutative. See note [reducible non-instances]. -/
abbrev adjoinCommSemiringOfComm {s : Set A}
    (hcomm : ∀ a : A, a ∈ s → ∀ b : A, b ∈ s → a * b = b * a)
    (hcomm_star : ∀ a : A, a ∈ s → ∀ b : A, b ∈ s → a * star b = star b * a) :
    CommSemiring (adjoin R s) :=
  { (adjoin R s).toSubalgebra.toSemiring with
    mul_comm := by
      rintro ⟨x, hx⟩ ⟨y, hy⟩
      ext
      simp only [MulMemClass.mk_mul_mk]
      rw [← mem_toSubalgebra, adjoin_toSubalgebra] at hx hy
      letI : CommSemiring (Algebra.adjoin R (s ∪ star s)) :=
        Algebra.adjoinCommSemiringOfComm R
          (by
            intro a ha b hb
            cases' ha with ha ha <;> cases' hb with hb hb
            · exact hcomm _ ha _ hb
            · exact star_star b ▸ hcomm_star _ ha _ hb
            · exact star_star a ▸ (hcomm_star _ hb _ ha).symm
            · simpa only [star_mul, star_star] using congr_arg star (hcomm _ hb _ ha))
      exact congr_arg Subtype.val (mul_comm (⟨x, hx⟩ : Algebra.adjoin R (s ∪ star s)) ⟨y, hy⟩) }
<<<<<<< HEAD
#align star_subalgebra.adjoin_comm_semiring_of_comm StarAlgebra.adjoinCommSemiringOfComm
=======
>>>>>>> 59de845a

/-- If all elements of `s : Set A` commute pairwise and also commute pairwise with elements of
`star s`, then `StarSubalgebra.adjoin R s` is commutative. See note [reducible non-instances]. -/
abbrev adjoinCommRingOfComm (R : Type u) {A : Type v} [CommRing R] [StarRing R] [Ring A]
    [Algebra R A] [StarRing A] [StarModule R A] {s : Set A}
    (hcomm : ∀ a : A, a ∈ s → ∀ b : A, b ∈ s → a * b = b * a)
    (hcomm_star : ∀ a : A, a ∈ s → ∀ b : A, b ∈ s → a * star b = star b * a) :
    CommRing (adjoin R s) :=
  { StarAlgebra.adjoinCommSemiringOfComm R hcomm hcomm_star,
    (adjoin R s).toSubalgebra.toRing with }
<<<<<<< HEAD
#align star_subalgebra.adjoin_comm_ring_of_comm StarAlgebra.adjoinCommRingOfComm
=======
>>>>>>> 59de845a

/-- The star subalgebra `StarSubalgebra.adjoin R {x}` generated by a single `x : A` is commutative
if `x` is normal. -/
instance adjoinCommSemiringOfIsStarNormal (x : A) [IsStarNormal x] :
    CommSemiring (adjoin R ({x} : Set A)) :=
  adjoinCommSemiringOfComm R
    (fun a ha b hb => by
      rw [Set.mem_singleton_iff] at ha hb
      rw [ha, hb])
    fun a ha b hb => by
    rw [Set.mem_singleton_iff] at ha hb
    simpa only [ha, hb] using (star_comm_self' x).symm
<<<<<<< HEAD
#align star_subalgebra.adjoin_comm_semiring_of_is_star_normal StarAlgebra.adjoinCommSemiringOfIsStarNormal
=======
>>>>>>> 59de845a

/-- The star subalgebra `StarSubalgebra.adjoin R {x}` generated by a single `x : A` is commutative
if `x` is normal. -/
instance adjoinCommRingOfIsStarNormal (R : Type u) {A : Type v} [CommRing R] [StarRing R] [Ring A]
    [Algebra R A] [StarRing A] [StarModule R A] (x : A) [IsStarNormal x] :
    CommRing (adjoin R ({x} : Set A)) :=
  { (adjoin R ({x} : Set A)).toSubalgebra.toRing with mul_comm := mul_comm }
<<<<<<< HEAD
#align star_subalgebra.adjoin_comm_ring_of_is_star_normal StarAlgebra.adjoinCommRingOfIsStarNormal
=======
>>>>>>> 59de845a

/-! ### Complete lattice structure -/

end StarAlgebra
<<<<<<< HEAD

namespace StarSubalgebra

variable {F R A B : Type*} [CommSemiring R] [StarRing R]

variable [Semiring A] [Algebra R A] [StarRing A] [StarModule R A]

=======

namespace StarSubalgebra

variable {F R A B : Type*} [CommSemiring R] [StarRing R]

variable [Semiring A] [Algebra R A] [StarRing A] [StarModule R A]

>>>>>>> 59de845a
variable [Semiring B] [Algebra R B] [StarRing B] [StarModule R B]

instance completeLattice : CompleteLattice (StarSubalgebra R A) where
  __ := GaloisInsertion.liftCompleteLattice StarAlgebra.gi
  bot := { toSubalgebra := ⊥, star_mem' := fun ⟨r, hr⟩ => ⟨star r, hr ▸ algebraMap_star_comm _⟩ }
  bot_le S := (bot_le : ⊥ ≤ S.toSubalgebra)

instance inhabited : Inhabited (StarSubalgebra R A) :=
  ⟨⊤⟩

@[simp]
theorem coe_top : (↑(⊤ : StarSubalgebra R A) : Set A) = Set.univ :=
  rfl

@[simp]
theorem mem_top {x : A} : x ∈ (⊤ : StarSubalgebra R A) :=
  Set.mem_univ x

@[simp]
theorem top_toSubalgebra : (⊤ : StarSubalgebra R A).toSubalgebra = ⊤ := by ext; simp
-- Porting note: Lean can no longer prove this by `rfl`, it times out

@[simp]
theorem toSubalgebra_eq_top {S : StarSubalgebra R A} : S.toSubalgebra = ⊤ ↔ S = ⊤ :=
  StarSubalgebra.toSubalgebra_injective.eq_iff' top_toSubalgebra

theorem mem_sup_left {S T : StarSubalgebra R A} : ∀ {x : A}, x ∈ S → x ∈ S ⊔ T :=
  have : S ≤ S ⊔ T := le_sup_left; (this ·) -- Porting note: need `have` instead of `show`

theorem mem_sup_right {S T : StarSubalgebra R A} : ∀ {x : A}, x ∈ T → x ∈ S ⊔ T :=
  have : T ≤ S ⊔ T := le_sup_right; (this ·) -- Porting note: need `have` instead of `show`

theorem mul_mem_sup {S T : StarSubalgebra R A} {x y : A} (hx : x ∈ S) (hy : y ∈ T) :
    x * y ∈ S ⊔ T :=
  mul_mem (mem_sup_left hx) (mem_sup_right hy)

theorem map_sup (f : A →⋆ₐ[R] B) (S T : StarSubalgebra R A) : map f (S ⊔ T) = map f S ⊔ map f T :=
  (StarSubalgebra.gc_map_comap f).l_sup

@[simp, norm_cast]
theorem coe_inf (S T : StarSubalgebra R A) : (↑(S ⊓ T) : Set A) = (S : Set A) ∩ T :=
  rfl

@[simp]
theorem mem_inf {S T : StarSubalgebra R A} {x : A} : x ∈ S ⊓ T ↔ x ∈ S ∧ x ∈ T :=
  Iff.rfl

@[simp]
theorem inf_toSubalgebra (S T : StarSubalgebra R A) :
    (S ⊓ T).toSubalgebra = S.toSubalgebra ⊓ T.toSubalgebra := by
  ext; simp
-- Porting note: Lean can no longer prove this by `rfl`, it times out

@[simp, norm_cast]
theorem coe_sInf (S : Set (StarSubalgebra R A)) : (↑(sInf S) : Set A) = ⋂ s ∈ S, ↑s :=
  sInf_image

theorem mem_sInf {S : Set (StarSubalgebra R A)} {x : A} : x ∈ sInf S ↔ ∀ p ∈ S, x ∈ p := by
  simp only [← SetLike.mem_coe, coe_sInf, Set.mem_iInter₂]

@[simp]
theorem sInf_toSubalgebra (S : Set (StarSubalgebra R A)) :
    (sInf S).toSubalgebra = sInf (StarSubalgebra.toSubalgebra '' S) :=
  SetLike.coe_injective <| by simp

@[simp, norm_cast]
theorem coe_iInf {ι : Sort*} {S : ι → StarSubalgebra R A} : (↑(⨅ i, S i) : Set A) = ⋂ i, S i := by
  simp [iInf]

theorem mem_iInf {ι : Sort*} {S : ι → StarSubalgebra R A} {x : A} :
    (x ∈ ⨅ i, S i) ↔ ∀ i, x ∈ S i := by simp only [iInf, mem_sInf, Set.forall_mem_range]

@[simp]
theorem iInf_toSubalgebra {ι : Sort*} (S : ι → StarSubalgebra R A) :
    (⨅ i, S i).toSubalgebra = ⨅ i, (S i).toSubalgebra :=
  SetLike.coe_injective <| by simp

theorem bot_toSubalgebra : (⊥ : StarSubalgebra R A).toSubalgebra = ⊥ := rfl

theorem mem_bot {x : A} : x ∈ (⊥ : StarSubalgebra R A) ↔ x ∈ Set.range (algebraMap R A) := Iff.rfl

@[simp]
theorem coe_bot : ((⊥ : StarSubalgebra R A) : Set A) = Set.range (algebraMap R A) := rfl

theorem eq_top_iff {S : StarSubalgebra R A} : S = ⊤ ↔ ∀ x : A, x ∈ S :=
  ⟨fun h x => by rw [h]; exact mem_top,
  fun h => by ext x; exact ⟨fun _ => mem_top, fun _ => h x⟩⟩

end StarSubalgebra

namespace StarAlgHom

open StarSubalgebra StarAlgebra

variable {F R A B : Type*} [CommSemiring R] [StarRing R]
variable [Semiring A] [Algebra R A] [StarRing A] [StarModule R A]
variable [Semiring B] [Algebra R B] [StarRing B] [StarModule R B]
variable [FunLike F A B] [AlgHomClass F R A B] [StarAlgHomClass F R A B] (f g : F)

/-- The equalizer of two star `R`-algebra homomorphisms. -/
def equalizer : StarSubalgebra R A :=
  { toSubalgebra := AlgHom.equalizer (f : A →ₐ[R] B) g
    star_mem' := @fun a (ha : f a = g a) => by simpa only [← map_star] using congrArg star ha }
-- Porting note: much like `StarSubalgebra.copy` the old proof was broken and hard to fix

@[simp]
theorem mem_equalizer (x : A) : x ∈ StarAlgHom.equalizer f g ↔ f x = g x :=
  Iff.rfl

theorem adjoin_le_equalizer {s : Set A} (h : s.EqOn f g) : adjoin R s ≤ StarAlgHom.equalizer f g :=
  adjoin_le h

theorem ext_of_adjoin_eq_top {s : Set A} (h : adjoin R s = ⊤) ⦃f g : F⦄ (hs : s.EqOn f g) : f = g :=
  DFunLike.ext f g fun _x => StarAlgHom.adjoin_le_equalizer f g hs <| h.symm ▸ trivial

theorem map_adjoin (f : A →⋆ₐ[R] B) (s : Set A) :
    map f (adjoin R s) = adjoin R (f '' s) :=
  GaloisConnection.l_comm_of_u_comm Set.image_preimage (gc_map_comap f) StarAlgebra.gc
    StarAlgebra.gc fun _ => rfl
<<<<<<< HEAD
#align star_alg_hom.map_adjoin StarAlgHom.map_adjoin
=======
>>>>>>> 59de845a

theorem ext_adjoin {s : Set A} [FunLike F (adjoin R s) B]
    [AlgHomClass F R (adjoin R s) B] [StarAlgHomClass F R (adjoin R s) B] {f g : F}
    (h : ∀ x : adjoin R s, (x : A) ∈ s → f x = g x) : f = g := by
  refine DFunLike.ext f g fun a =>
    adjoin_induction' (p := fun y => f y = g y) a (fun x hx => ?_) (fun r => ?_)
    (fun x y hx hy => ?_) (fun x y hx hy => ?_) fun x hx => ?_
  · exact h ⟨x, subset_adjoin R s hx⟩ hx
  · simp only [AlgHomClass.commutes]
  · simp only [map_add, map_add, hx, hy]
  · simp only [map_mul, map_mul, hx, hy]
  · simp only [map_star, hx]

theorem ext_adjoin_singleton {a : A} [FunLike F (adjoin R ({a} : Set A)) B]
    [AlgHomClass F R (adjoin R ({a} : Set A)) B] [StarAlgHomClass F R (adjoin R ({a} : Set A)) B]
    {f g : F} (h : f ⟨a, self_mem_adjoin_singleton R a⟩ = g ⟨a, self_mem_adjoin_singleton R a⟩) :
    f = g :=
  ext_adjoin fun x hx =>
    (show x = ⟨a, self_mem_adjoin_singleton R a⟩ from
          Subtype.ext <| Set.mem_singleton_iff.mp hx).symm ▸
      h

/-- Range of a `StarAlgHom` as a star subalgebra. -/
protected def range
    (φ : A →⋆ₐ[R] B) : StarSubalgebra R B where
  toSubalgebra := φ.toAlgHom.range
  star_mem' := by rintro _ ⟨b, rfl⟩; exact ⟨star b, map_star φ b⟩

theorem range_eq_map_top (φ : A →⋆ₐ[R] B) : φ.range = (⊤ : StarSubalgebra R A).map φ :=
  StarSubalgebra.ext fun x =>
    ⟨by rintro ⟨a, ha⟩; exact ⟨a, by simp, ha⟩, by rintro ⟨a, -, ha⟩; exact ⟨a, ha⟩⟩

/-- Restriction of the codomain of a `StarAlgHom` to a star subalgebra containing the range. -/
protected def codRestrict (f : A →⋆ₐ[R] B) (S : StarSubalgebra R B) (hf : ∀ x, f x ∈ S) :
    A →⋆ₐ[R] S where
  toAlgHom := AlgHom.codRestrict f.toAlgHom S.toSubalgebra hf
  map_star' := fun x => Subtype.ext (map_star f x)

@[simp]
theorem coe_codRestrict (f : A →⋆ₐ[R] B) (S : StarSubalgebra R B) (hf : ∀ x, f x ∈ S) (x : A) :
    ↑(f.codRestrict S hf x) = f x :=
  rfl

@[simp]
theorem subtype_comp_codRestrict (f : A →⋆ₐ[R] B) (S : StarSubalgebra R B)
    (hf : ∀ x : A, f x ∈ S) : S.subtype.comp (f.codRestrict S hf) = f :=
  StarAlgHom.ext <| coe_codRestrict _ S hf

theorem injective_codRestrict (f : A →⋆ₐ[R] B) (S : StarSubalgebra R B) (hf : ∀ x : A, f x ∈ S) :
    Function.Injective (StarAlgHom.codRestrict f S hf) ↔ Function.Injective f :=
  ⟨fun H _x _y hxy => H <| Subtype.eq hxy, fun H _x _y hxy => H (congr_arg Subtype.val hxy : _)⟩

/-- Restriction of the codomain of a `StarAlgHom` to its range. -/
def rangeRestrict (f : A →⋆ₐ[R] B) : A →⋆ₐ[R] f.range :=
  StarAlgHom.codRestrict f _ fun x => ⟨x, rfl⟩

/-- The `StarAlgEquiv` onto the range corresponding to an injective `StarAlgHom`. -/
@[simps]
noncomputable def _root_.StarAlgEquiv.ofInjective (f : A →⋆ₐ[R] B)
    (hf : Function.Injective f) : A ≃⋆ₐ[R] f.range :=
  { AlgEquiv.ofInjective (f : A →ₐ[R] B) hf with
    toFun := f.rangeRestrict
    map_star' := fun a => Subtype.ext (map_star f a)
    map_smul' := fun r a => Subtype.ext (map_smul f r a) }
end StarAlgHom


section RestrictScalars

variable (R : Type*) {S A B : Type*} [CommSemiring R]
  [CommSemiring S] [Semiring A] [Semiring B] [Algebra R S] [Algebra S A] [Algebra S B]
  [Algebra R A] [Algebra R B] [IsScalarTower R S A] [IsScalarTower R S B] [Star A] [Star B]

@[simps!]
def StarAlgHom.restrictScalars (f : A →⋆ₐ[S] B) : A →⋆ₐ[R] B where
  toAlgHom := f.toAlgHom.restrictScalars R
  map_star' := map_star f

theorem StarAlgHom.restrictScalars_injective :
    Function.Injective (StarAlgHom.restrictScalars R : (A →⋆ₐ[S] B) → A →⋆ₐ[R] B) :=
  fun f g h => StarAlgHom.ext fun x =>
    show f.restrictScalars R x = g.restrictScalars R x from DFunLike.congr_fun h x

@[simps]
def StarAlgEquiv.restrictScalars (f : A ≃⋆ₐ[S] B) : A ≃⋆ₐ[R] B :=
  { (f : A →⋆ₐ[S] B).restrictScalars R, f with
    toFun := f
    map_smul' := map_smul ((f : A →⋆ₐ[S] B).restrictScalars R) }

theorem StarAlgEquiv.restrictScalars_injective :
    Function.Injective (StarAlgEquiv.restrictScalars R : (A ≃⋆ₐ[S] B) → A ≃⋆ₐ[R] B) :=
  fun f g h => StarAlgEquiv.ext fun x =>
    show f.restrictScalars R x = g.restrictScalars R x from DFunLike.congr_fun h x

end RestrictScalars<|MERGE_RESOLUTION|>--- conflicted
+++ resolved
@@ -379,43 +379,15 @@
     star_mem' := fun hx => by
       rwa [Subalgebra.mem_carrier, ← Subalgebra.mem_star_iff, Subalgebra.star_adjoin_comm,
         Set.union_star, star_star, Set.union_comm] }
-<<<<<<< HEAD
-#align star_subalgebra.adjoin StarAlgebra.adjoin
-=======
->>>>>>> 59de845a
 
 theorem adjoin_eq_starClosure_adjoin (s : Set A) : adjoin R s = (Algebra.adjoin R s).starClosure :=
   toSubalgebra_injective <|
     show Algebra.adjoin R (s ∪ star s) = Algebra.adjoin R s ⊔ star (Algebra.adjoin R s) from
       (Subalgebra.star_adjoin_comm R s).symm ▸ Algebra.adjoin_union s (star s)
-<<<<<<< HEAD
-#align star_subalgebra.adjoin_eq_star_closure_adjoin StarAlgebra.adjoin_eq_starClosure_adjoin
-=======
->>>>>>> 59de845a
 
 theorem adjoin_toSubalgebra (s : Set A) :
     (adjoin R s).toSubalgebra = Algebra.adjoin R (s ∪ star s) :=
   rfl
-<<<<<<< HEAD
-#align star_subalgebra.adjoin_to_subalgebra StarAlgebra.adjoin_toSubalgebra
-
-@[aesop safe 20 apply (rule_sets := [SetLike])]
-theorem subset_adjoin (s : Set A) : s ⊆ adjoin R s :=
-  (Set.subset_union_left s (star s)).trans Algebra.subset_adjoin
-#align star_subalgebra.subset_adjoin StarAlgebra.subset_adjoin
-
-theorem star_subset_adjoin (s : Set A) : star s ⊆ adjoin R s :=
-  (Set.subset_union_right s (star s)).trans Algebra.subset_adjoin
-#align star_subalgebra.star_subset_adjoin StarAlgebra.star_subset_adjoin
-
-theorem self_mem_adjoin_singleton (x : A) : x ∈ adjoin R ({x} : Set A) :=
-  Algebra.subset_adjoin <| Set.mem_union_left _ (Set.mem_singleton x)
-#align star_subalgebra.self_mem_adjoin_singleton StarAlgebra.self_mem_adjoin_singleton
-
-theorem star_self_mem_adjoin_singleton (x : A) : star x ∈ adjoin R ({x} : Set A) :=
-  star_mem <| self_mem_adjoin_singleton R x
-#align star_subalgebra.star_self_mem_adjoin_singleton StarAlgebra.star_self_mem_adjoin_singleton
-=======
 
 @[aesop safe 20 apply (rule_sets := [SetLike])]
 theorem subset_adjoin (s : Set A) : s ⊆ adjoin R s :=
@@ -429,7 +401,6 @@
 
 theorem star_self_mem_adjoin_singleton (x : A) : star x ∈ adjoin R ({x} : Set A) :=
   star_mem <| self_mem_adjoin_singleton R x
->>>>>>> 59de845a
 
 variable {R}
 
@@ -439,10 +410,6 @@
   exact
     ⟨fun h => Set.subset_union_left.trans h, fun h =>
       Set.union_subset h fun x hx => star_star x ▸ star_mem (show star x ∈ S from h hx)⟩
-<<<<<<< HEAD
-#align star_subalgebra.gc StarAlgebra.gc
-=======
->>>>>>> 59de845a
 
 /-- Galois insertion between `adjoin` and `coe`. -/
 protected def gi : GaloisInsertion (adjoin R : Set A → StarSubalgebra R A) (↑) where
@@ -450,17 +417,6 @@
   gc := StarAlgebra.gc
   le_l_u S := (StarAlgebra.gc (S : Set A) (adjoin R S)).1 <| le_rfl
   choice_eq _ _ := StarSubalgebra.copy_eq _ _ _
-<<<<<<< HEAD
-#align star_subalgebra.gi StarAlgebra.gi
-
-theorem adjoin_le {S : StarSubalgebra R A} {s : Set A} (hs : s ⊆ S) : adjoin R s ≤ S :=
-  StarAlgebra.gc.l_le hs
-#align star_subalgebra.adjoin_le StarAlgebra.adjoin_le
-
-theorem adjoin_le_iff {S : StarSubalgebra R A} {s : Set A} : adjoin R s ≤ S ↔ s ⊆ S :=
-  StarAlgebra.gc _ _
-#align star_subalgebra.adjoin_le_iff StarAlgebra.adjoin_le_iff
-=======
 
 theorem adjoin_le {S : StarSubalgebra R A} {s : Set A} (hs : s ⊆ S) : adjoin R s ≤ S :=
   StarAlgebra.gc.l_le hs
@@ -475,7 +431,6 @@
 lemma adjoin_eq_span (s : Set A) :
     Subalgebra.toSubmodule (adjoin R s).toSubalgebra = span R (Submonoid.closure (s ∪ star s)) := by
   rw [adjoin_toSubalgebra, Algebra.adjoin_eq_span]
->>>>>>> 59de845a
 
 theorem _root_.Subalgebra.starClosure_eq_adjoin (S : Subalgebra R A) :
     S.starClosure = adjoin R (S : Set A) :=
@@ -492,10 +447,6 @@
   Algebra.adjoin_induction h
     (fun x hx => hx.elim (fun hx => mem x hx) fun hx => star_star x ▸ star _ (mem _ hx))
     algebraMap add mul
-<<<<<<< HEAD
-#align star_subalgebra.adjoin_induction StarAlgebra.adjoin_induction
-=======
->>>>>>> 59de845a
 
 @[elab_as_elim]
 theorem adjoin_induction₂ {s : Set A} {p : A → A → Prop} {a b : A} (ha : a ∈ adjoin R s)
@@ -523,10 +474,6 @@
   · cases' hx with hx hx
     · exact Halg_right _ _ hx
     · exact star_star x ▸ Hstar_left _ _ (Halg_right r _ hx)
-<<<<<<< HEAD
-#align star_subalgebra.adjoin_induction₂ StarAlgebra.adjoin_induction₂
-=======
->>>>>>> 59de845a
 
 /-- The difference with `StarSubalgebra.adjoin_induction` is that this acts on the subtype. -/
 @[elab_as_elim]
@@ -543,10 +490,6 @@
       fun x y hx hy =>
       Exists.elim hx fun hx' hx => Exists.elim hy fun hy' hy => ⟨mul_mem hx' hy', mul _ _ hx hy⟩,
       fun x hx => Exists.elim hx fun hx' hx => ⟨star_mem hx', star _ hx⟩]
-<<<<<<< HEAD
-#align star_subalgebra.adjoin_induction' StarAlgebra.adjoin_induction'
-=======
->>>>>>> 59de845a
 
 variable (R)
 
@@ -572,10 +515,6 @@
             · exact star_star a ▸ (hcomm_star _ hb _ ha).symm
             · simpa only [star_mul, star_star] using congr_arg star (hcomm _ hb _ ha))
       exact congr_arg Subtype.val (mul_comm (⟨x, hx⟩ : Algebra.adjoin R (s ∪ star s)) ⟨y, hy⟩) }
-<<<<<<< HEAD
-#align star_subalgebra.adjoin_comm_semiring_of_comm StarAlgebra.adjoinCommSemiringOfComm
-=======
->>>>>>> 59de845a
 
 /-- If all elements of `s : Set A` commute pairwise and also commute pairwise with elements of
 `star s`, then `StarSubalgebra.adjoin R s` is commutative. See note [reducible non-instances]. -/
@@ -586,10 +525,6 @@
     CommRing (adjoin R s) :=
   { StarAlgebra.adjoinCommSemiringOfComm R hcomm hcomm_star,
     (adjoin R s).toSubalgebra.toRing with }
-<<<<<<< HEAD
-#align star_subalgebra.adjoin_comm_ring_of_comm StarAlgebra.adjoinCommRingOfComm
-=======
->>>>>>> 59de845a
 
 /-- The star subalgebra `StarSubalgebra.adjoin R {x}` generated by a single `x : A` is commutative
 if `x` is normal. -/
@@ -602,10 +537,6 @@
     fun a ha b hb => by
     rw [Set.mem_singleton_iff] at ha hb
     simpa only [ha, hb] using (star_comm_self' x).symm
-<<<<<<< HEAD
-#align star_subalgebra.adjoin_comm_semiring_of_is_star_normal StarAlgebra.adjoinCommSemiringOfIsStarNormal
-=======
->>>>>>> 59de845a
 
 /-- The star subalgebra `StarSubalgebra.adjoin R {x}` generated by a single `x : A` is commutative
 if `x` is normal. -/
@@ -613,15 +544,10 @@
     [Algebra R A] [StarRing A] [StarModule R A] (x : A) [IsStarNormal x] :
     CommRing (adjoin R ({x} : Set A)) :=
   { (adjoin R ({x} : Set A)).toSubalgebra.toRing with mul_comm := mul_comm }
-<<<<<<< HEAD
-#align star_subalgebra.adjoin_comm_ring_of_is_star_normal StarAlgebra.adjoinCommRingOfIsStarNormal
-=======
->>>>>>> 59de845a
 
 /-! ### Complete lattice structure -/
 
 end StarAlgebra
-<<<<<<< HEAD
 
 namespace StarSubalgebra
 
@@ -629,15 +555,6 @@
 
 variable [Semiring A] [Algebra R A] [StarRing A] [StarModule R A]
 
-=======
-
-namespace StarSubalgebra
-
-variable {F R A B : Type*} [CommSemiring R] [StarRing R]
-
-variable [Semiring A] [Algebra R A] [StarRing A] [StarModule R A]
-
->>>>>>> 59de845a
 variable [Semiring B] [Algebra R B] [StarRing B] [StarModule R B]
 
 instance completeLattice : CompleteLattice (StarSubalgebra R A) where
@@ -757,10 +674,6 @@
     map f (adjoin R s) = adjoin R (f '' s) :=
   GaloisConnection.l_comm_of_u_comm Set.image_preimage (gc_map_comap f) StarAlgebra.gc
     StarAlgebra.gc fun _ => rfl
-<<<<<<< HEAD
-#align star_alg_hom.map_adjoin StarAlgHom.map_adjoin
-=======
->>>>>>> 59de845a
 
 theorem ext_adjoin {s : Set A} [FunLike F (adjoin R s) B]
     [AlgHomClass F R (adjoin R s) B] [StarAlgHomClass F R (adjoin R s) B] {f g : F}
