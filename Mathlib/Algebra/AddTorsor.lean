--- conflicted
+++ resolved
@@ -59,12 +59,7 @@
 /-- An `AddGroup G` is a torsor for itself. -/
 -- Porting note(#12096): linter not ported yet
 --@[nolint instance_priority]
-<<<<<<< HEAD
-instance addGroupIsAddTorsor (G : Type*) [AddGroup G] : AddTorsor G G
-    where
-=======
 instance addGroupIsAddTorsor (G : Type*) [AddGroup G] : AddTorsor G G where
->>>>>>> 59de845a
   vsub := Sub.sub
   vsub_vadd' := sub_add_cancel
   vadd_vsub' := add_sub_cancel_right
