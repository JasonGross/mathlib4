/-
Copyright (c) 2019 Kenny Lau, Chris Hughes. All rights reserved.
Released under Apache 2.0 license as described in the file LICENSE.
Authors: Kenny Lau, Chris Hughes, Jujian Zhang
-/
import Mathlib.Data.Finset.Order
import Mathlib.Algebra.DirectSum.Module
import Mathlib.RingTheory.FreeCommRing
import Mathlib.RingTheory.Ideal.Maps
import Mathlib.RingTheory.Ideal.Quotient
import Mathlib.Tactic.SuppressCompilation

/-!
# Direct limit of modules, abelian groups, rings, and fields.

See Atiyah-Macdonald PP.32-33, Matsumura PP.269-270

Generalizes the notion of "union", or "gluing", of incomparable modules over the same ring,
or incomparable abelian groups, or rings, or fields.

It is constructed as a quotient of the free module (for the module case) or quotient of
the free commutative ring (for the ring case) instead of a quotient of the disjoint union
so as to make the operations (addition etc.) "computable".

## Main definitions

* `DirectedSystem f`
* `Module.DirectLimit G f`
* `AddCommGroup.DirectLimit G f`
* `Ring.DirectLimit G f`

-/

suppress_compilation

universe u v v' v'' w u₁

open Submodule

variable {R : Type u} [Ring R]
variable {ι : Type v}
variable [Preorder ι]
variable (G : ι → Type w)

/-- A directed system is a functor from a category (directed poset) to another category. -/
class DirectedSystem (f : ∀ i j, i ≤ j → G i → G j) : Prop where
  map_self' : ∀ i x h, f i i h x = x
  map_map' : ∀ {i j k} (hij hjk x), f j k hjk (f i j hij x) = f i k (le_trans hij hjk) x

section

variable {G}
variable (f : ∀ i j, i ≤ j → G i → G j) [DirectedSystem G fun i j h => f i j h]

theorem DirectedSystem.map_self i x h : f i i h x = x :=
  DirectedSystem.map_self' i x h
theorem DirectedSystem.map_map {i j k} (hij hjk x) :
    f j k hjk (f i j hij x) = f i k (le_trans hij hjk) x :=
  DirectedSystem.map_map' hij hjk x

end

namespace Module

variable [∀ i, AddCommGroup (G i)] [∀ i, Module R (G i)]
variable {G}
variable (f : ∀ i j, i ≤ j → G i →ₗ[R] G j)

/-- A copy of `DirectedSystem.map_self` specialized to linear maps, as otherwise the
`fun i j h ↦ f i j h` can confuse the simplifier. -/
nonrec theorem DirectedSystem.map_self [DirectedSystem G fun i j h => f i j h] (i x h) :
    f i i h x = x :=
  DirectedSystem.map_self (fun i j h => f i j h) i x h

/-- A copy of `DirectedSystem.map_map` specialized to linear maps, as otherwise the
`fun i j h ↦ f i j h` can confuse the simplifier. -/
nonrec theorem DirectedSystem.map_map [DirectedSystem G fun i j h => f i j h] {i j k} (hij hjk x) :
    f j k hjk (f i j hij x) = f i k (le_trans hij hjk) x :=
  DirectedSystem.map_map (fun i j h => f i j h) hij hjk x

variable (G)

/-- The direct limit of a directed system is the modules glued together along the maps. -/
def DirectLimit [DecidableEq ι] : Type max v w :=
  DirectSum ι G ⧸
    (span R <|
      { a |
        ∃ (i j : _) (H : i ≤ j) (x : _),
          DirectSum.lof R ι G i x - DirectSum.lof R ι G j (f i j H x) = a })

namespace DirectLimit

section Basic

variable [DecidableEq ι]

instance addCommGroup : AddCommGroup (DirectLimit G f) :=
  Quotient.addCommGroup _

instance module : Module R (DirectLimit G f) :=
  Quotient.module _

instance inhabited : Inhabited (DirectLimit G f) :=
  ⟨0⟩

instance unique [IsEmpty ι] : Unique (DirectLimit G f) :=
  inferInstanceAs <| Unique (Quotient _)

variable (R ι)

/-- The canonical map from a component to the direct limit. -/
def of (i) : G i →ₗ[R] DirectLimit G f :=
  (mkQ _).comp <| DirectSum.lof R ι G i

variable {R ι G f}

@[simp]
theorem of_f {i j hij x} : of R ι G f j (f i j hij x) = of R ι G f i x :=
  Eq.symm <| (Submodule.Quotient.eq _).2 <| subset_span ⟨i, j, hij, x, rfl⟩

/-- Every element of the direct limit corresponds to some element in
some component of the directed system. -/
theorem exists_of [Nonempty ι] [IsDirected ι (· ≤ ·)] (z : DirectLimit G f) :
    ∃ i x, of R ι G f i x = z :=
  Nonempty.elim (by infer_instance) fun ind : ι =>
    Quotient.inductionOn' z fun z =>
      DirectSum.induction_on z ⟨ind, 0, LinearMap.map_zero _⟩ (fun i x => ⟨i, x, rfl⟩)
        fun p q ⟨i, x, ihx⟩ ⟨j, y, ihy⟩ =>
        let ⟨k, hik, hjk⟩ := exists_ge_ge i j
        ⟨k, f i k hik x + f j k hjk y, by
          rw [LinearMap.map_add, of_f, of_f, ihx, ihy]
          rfl ⟩

@[elab_as_elim]
protected theorem induction_on [Nonempty ι] [IsDirected ι (· ≤ ·)] {C : DirectLimit G f → Prop}
    (z : DirectLimit G f) (ih : ∀ i x, C (of R ι G f i x)) : C z :=
  let ⟨i, x, h⟩ := exists_of z
  h ▸ ih i x

variable {P : Type u₁} [AddCommGroup P] [Module R P] (g : ∀ i, G i →ₗ[R] P)
variable (Hg : ∀ i j hij x, g j (f i j hij x) = g i x)
variable (R ι G f)

/-- The universal property of the direct limit: maps from the components to another module
that respect the directed system structure (i.e. make some diagram commute) give rise
to a unique map out of the direct limit. -/
def lift : DirectLimit G f →ₗ[R] P :=
  liftQ _ (DirectSum.toModule R ι P g)
    (span_le.2 fun a ⟨i, j, hij, x, hx⟩ => by
      rw [← hx, SetLike.mem_coe, LinearMap.sub_mem_ker_iff, DirectSum.toModule_lof,
        DirectSum.toModule_lof, Hg])

variable {R ι G f}

theorem lift_of {i} (x) : lift R ι G f g Hg (of R ι G f i x) = g i x :=
  DirectSum.toModule_lof R _ _

theorem lift_unique [IsDirected ι (· ≤ ·)] (F : DirectLimit G f →ₗ[R] P) (x) :
    F x =
      lift R ι G f (fun i => F.comp <| of R ι G f i)
        (fun i j hij x => by rw [LinearMap.comp_apply, of_f]; rfl) x := by
  cases isEmpty_or_nonempty ι
  · simp_rw [Subsingleton.elim x 0, _root_.map_zero]
  · exact DirectLimit.induction_on x fun i x => by rw [lift_of]; rfl

lemma lift_injective [IsDirected ι (· ≤ ·)]
    (injective : ∀ i, Function.Injective <| g i) :
    Function.Injective (lift R ι G f g Hg) := by
  cases isEmpty_or_nonempty ι
  · apply Function.injective_of_subsingleton
  simp_rw [injective_iff_map_eq_zero] at injective ⊢
  intros z hz
  induction' z using DirectLimit.induction_on with _ g
  rw [lift_of] at hz
  rw [injective _ g hz, _root_.map_zero]

section functorial

variable {G' : ι → Type v'} [∀ i, AddCommGroup (G' i)] [∀ i, Module R (G' i)]
variable {f' : ∀ i j, i ≤ j → G' i →ₗ[R] G' j}
variable {G'' : ι → Type v''} [∀ i, AddCommGroup (G'' i)] [∀ i, Module R (G'' i)]
variable {f'' : ∀ i j, i ≤ j → G'' i →ₗ[R] G'' j}

/--
Consider direct limits `lim G` and `lim G'` with direct system `f` and `f'` respectively, any
family of linear maps `gᵢ : Gᵢ ⟶ G'ᵢ` such that `g ∘ f = f' ∘ g` induces a linear map
`lim G ⟶ lim G'`.
-/
def map (g : (i : ι) → G i →ₗ[R] G' i) (hg : ∀ i j h, g j ∘ₗ f i j h = f' i j h ∘ₗ g i) :
    DirectLimit G f →ₗ[R] DirectLimit G' f' :=
  lift _ _ _ _ (fun i ↦ of _ _ _ _ _ ∘ₗ g i) fun i j h g ↦ by
    cases isEmpty_or_nonempty ι
    · subsingleton
    · have eq1 := LinearMap.congr_fun (hg i j h) g
      simp only [LinearMap.coe_comp, Function.comp_apply] at eq1 ⊢
      rw [eq1, of_f]

@[simp] lemma map_apply_of (g : (i : ι) → G i →ₗ[R] G' i)
    (hg : ∀ i j h, g j ∘ₗ f i j h = f' i j h ∘ₗ g i)
    {i : ι} (x : G i) :
    map g hg (of _ _ G f _ x) = of R ι G' f' i (g i x) :=
  lift_of _ _ _

@[simp] lemma map_id [IsDirected ι (· ≤ ·)] :
    map (fun i ↦ LinearMap.id) (fun _ _ _ ↦ rfl) = LinearMap.id (R := R) (M := DirectLimit G f) :=
  DFunLike.ext _ _ fun x ↦ (isEmpty_or_nonempty ι).elim (by subsingleton) fun _ ↦
    x.induction_on fun i g ↦ by simp

lemma map_comp [IsDirected ι (· ≤ ·)]
    (g₁ : (i : ι) → G i →ₗ[R] G' i) (g₂ : (i : ι) → G' i →ₗ[R] G'' i)
    (hg₁ : ∀ i j h, g₁ j ∘ₗ f i j h = f' i j h ∘ₗ g₁ i)
    (hg₂ : ∀ i j h, g₂ j ∘ₗ f' i j h = f'' i j h ∘ₗ g₂ i) :
    (map g₂ hg₂ ∘ₗ map g₁ hg₁ :
      DirectLimit G f →ₗ[R] DirectLimit G'' f'') =
    (map (fun i ↦ g₂ i ∘ₗ g₁ i) fun i j h ↦ by
        rw [LinearMap.comp_assoc, hg₁ i, ← LinearMap.comp_assoc, hg₂ i, LinearMap.comp_assoc] :
      DirectLimit G f →ₗ[R] DirectLimit G'' f'') :=
  DFunLike.ext _ _ fun x ↦ (isEmpty_or_nonempty ι).elim (by subsingleton) fun _ ↦
    x.induction_on fun i g ↦ by simp

open LinearEquiv LinearMap in
/--
Consider direct limits `lim G` and `lim G'` with direct system `f` and `f'` respectively, any
family of equivalences `eᵢ : Gᵢ ≅ G'ᵢ` such that `e ∘ f = f' ∘ e` induces an equivalence
`lim G ≅ lim G'`.
-/
def congr [IsDirected ι (· ≤ ·)]
    (e : (i : ι) → G i ≃ₗ[R] G' i) (he : ∀ i j h, e j ∘ₗ f i j h = f' i j h ∘ₗ e i) :
    DirectLimit G f ≃ₗ[R] DirectLimit G' f' :=
  LinearEquiv.ofLinear (map (e ·) he)
    (map (fun i ↦ (e i).symm) fun i j h ↦ by
      rw [toLinearMap_symm_comp_eq, ← comp_assoc, he i, comp_assoc, comp_coe, symm_trans_self,
        refl_toLinearMap, comp_id])
    (by simp [map_comp]) (by simp [map_comp])

lemma congr_apply_of [IsDirected ι (· ≤ ·)]
    (e : (i : ι) → G i ≃ₗ[R] G' i) (he : ∀ i j h, e j ∘ₗ f i j h = f' i j h ∘ₗ e i)
    {i : ι} (g : G i) :
    congr e he (of _ _ G f i g) = of _ _ G' f' i (e i g) :=
  map_apply_of _ he _

open LinearEquiv LinearMap in
lemma congr_symm_apply_of [IsDirected ι (· ≤ ·)]
    (e : (i : ι) → G i ≃ₗ[R] G' i) (he : ∀ i j h, e j ∘ₗ f i j h = f' i j h ∘ₗ e i)
    {i : ι} (g : G' i) :
    (congr e he).symm (of _ _ G' f' i g) = of _ _ G f i ((e i).symm g) :=
  map_apply_of _ (fun i j h ↦ by
    rw [toLinearMap_symm_comp_eq, ← comp_assoc, he i, comp_assoc, comp_coe, symm_trans_self,
      refl_toLinearMap, comp_id]) _

end functorial

end Basic

section Totalize

open Classical in
/-- `totalize G f i j` is a linear map from `G i` to `G j`, for *every* `i` and `j`.
If `i ≤ j`, then it is the map `f i j` that comes with the directed system `G`,
and otherwise it is the zero map. -/
noncomputable def totalize (i j) : G i →ₗ[R] G j :=
  if h : i ≤ j then f i j h else 0

variable {G f}

theorem totalize_of_le {i j} (h : i ≤ j) : totalize G f i j = f i j h :=
  dif_pos h

theorem totalize_of_not_le {i j} (h : ¬i ≤ j) : totalize G f i j = 0 :=
  dif_neg h

end Totalize

<<<<<<< HEAD
variable [DecidableEq ι] [DirectedSystem G fun i j h => f i j h] {G f}
=======
variable [DecidableEq ι] [DirectedSystem G fun i j h => f i j h]
variable {G f}
>>>>>>> c99a2ef6

theorem toModule_totalize_of_le [∀ i (k : G i), Decidable (k ≠ 0)] {x : DirectSum ι G} {i j : ι}
    (hij : i ≤ j) (hx : ∀ k ∈ x.support, k ≤ i) :
    DirectSum.toModule R ι (G j) (fun k => totalize G f k j) x =
      f i j hij (DirectSum.toModule R ι (G i) (fun k => totalize G f k i) x) := by
  rw [← @DFinsupp.sum_single ι G _ _ _ x]
  unfold DFinsupp.sum
  simp only [map_sum]
  refine Finset.sum_congr rfl fun k hk => ?_
  rw [DirectSum.single_eq_lof R k (x k), DirectSum.toModule_lof, DirectSum.toModule_lof,
    totalize_of_le (hx k hk), totalize_of_le (le_trans (hx k hk) hij), DirectedSystem.map_map]

theorem of.zero_exact_aux [∀ i (k : G i), Decidable (k ≠ 0)] [Nonempty ι] [IsDirected ι (· ≤ ·)]
    {x : DirectSum ι G} (H : (Submodule.Quotient.mk x : DirectLimit G f) = (0 : DirectLimit G f)) :
    ∃ j,
      (∀ k ∈ x.support, k ≤ j) ∧
        DirectSum.toModule R ι (G j) (fun i => totalize G f i j) x = (0 : G j) :=
  Nonempty.elim (by infer_instance) fun ind : ι =>
    span_induction ((Quotient.mk_eq_zero _).1 H)
      (fun x ⟨i, j, hij, y, hxy⟩ =>
        let ⟨k, hik, hjk⟩ := exists_ge_ge i j
        ⟨k, by
          subst hxy
          constructor
          · intro i0 hi0
            rw [DFinsupp.mem_support_iff, DirectSum.sub_apply, ← DirectSum.single_eq_lof, ←
              DirectSum.single_eq_lof, DFinsupp.single_apply, DFinsupp.single_apply] at hi0
            split_ifs at hi0 with hi hj hj
            · rwa [hi] at hik
            · rwa [hi] at hik
            · rwa [hj] at hjk
            exfalso
            apply hi0
            rw [sub_zero]
          simp [LinearMap.map_sub, totalize_of_le, hik, hjk, DirectedSystem.map_map,
            DirectSum.apply_eq_component, DirectSum.component.of]⟩)
      ⟨ind, fun _ h => (Finset.not_mem_empty _ h).elim, LinearMap.map_zero _⟩
      (fun x y ⟨i, hi, hxi⟩ ⟨j, hj, hyj⟩ =>
        let ⟨k, hik, hjk⟩ := exists_ge_ge i j
        ⟨k, fun l hl =>
          (Finset.mem_union.1 (DFinsupp.support_add hl)).elim (fun hl => le_trans (hi _ hl) hik)
            fun hl => le_trans (hj _ hl) hjk, by
          -- Porting note: this had been
          -- simp [LinearMap.map_add, hxi, hyj, toModule_totalize_of_le hik hi,
          --   toModule_totalize_of_le hjk hj]
          simp only [map_add]
          rw [toModule_totalize_of_le hik hi, toModule_totalize_of_le hjk hj]
          simp [hxi, hyj]⟩)
      fun a x ⟨i, hi, hxi⟩ =>
      ⟨i, fun k hk => hi k (DirectSum.support_smul _ _ hk), by simp [LinearMap.map_smul, hxi]⟩

open Classical in
/-- A component that corresponds to zero in the direct limit is already zero in some
bigger module in the directed system. -/
theorem of.zero_exact [IsDirected ι (· ≤ ·)] {i x} (H : of R ι G f i x = 0) :
    ∃ j hij, f i j hij x = (0 : G j) :=
  haveI : Nonempty ι := ⟨i⟩
  let ⟨j, hj, hxj⟩ := of.zero_exact_aux H
  if hx0 : x = 0 then ⟨i, le_rfl, by simp [hx0]⟩
  else
    have hij : i ≤ j := hj _ <| by simp [DirectSum.apply_eq_component, hx0]
    ⟨j, hij, by
      -- Porting note: this had been
      -- simpa [totalize_of_le hij] using hxj
      simp only [DirectSum.toModule_lof] at hxj
      rwa [totalize_of_le hij] at hxj⟩

end DirectLimit

end Module

namespace AddCommGroup

variable [∀ i, AddCommGroup (G i)]

/-- The direct limit of a directed system is the abelian groups glued together along the maps. -/
def DirectLimit [DecidableEq ι] (f : ∀ i j, i ≤ j → G i →+ G j) : Type _ :=
  @Module.DirectLimit ℤ _ ι _ G _ _ (fun i j hij => (f i j hij).toIntLinearMap) _

namespace DirectLimit

variable (f : ∀ i j, i ≤ j → G i →+ G j)

protected theorem directedSystem [h : DirectedSystem G fun i j h => f i j h] :
    DirectedSystem G fun i j hij => (f i j hij).toIntLinearMap :=
  h

attribute [local instance] DirectLimit.directedSystem

variable [DecidableEq ι]

instance : AddCommGroup (DirectLimit G f) :=
  Module.DirectLimit.addCommGroup G fun i j hij => (f i j hij).toIntLinearMap

instance : Inhabited (DirectLimit G f) :=
  ⟨0⟩

instance [IsEmpty ι] : Unique (DirectLimit G f) := Module.DirectLimit.unique _ _

/-- The canonical map from a component to the direct limit. -/
def of (i) : G i →+ DirectLimit G f :=
  (Module.DirectLimit.of ℤ ι G (fun i j hij => (f i j hij).toIntLinearMap) i).toAddMonoidHom

variable {G f}

@[simp]
theorem of_f {i j} (hij) (x) : of G f j (f i j hij x) = of G f i x :=
  Module.DirectLimit.of_f

@[elab_as_elim]
protected theorem induction_on [Nonempty ι] [IsDirected ι (· ≤ ·)] {C : DirectLimit G f → Prop}
    (z : DirectLimit G f) (ih : ∀ i x, C (of G f i x)) : C z :=
  Module.DirectLimit.induction_on z ih

/-- A component that corresponds to zero in the direct limit is already zero in some
bigger module in the directed system. -/
theorem of.zero_exact [IsDirected ι (· ≤ ·)] [DirectedSystem G fun i j h => f i j h] (i x)
    (h : of G f i x = 0) : ∃ j hij, f i j hij x = 0 :=
  Module.DirectLimit.of.zero_exact h

variable (P : Type u₁) [AddCommGroup P]
variable (g : ∀ i, G i →+ P)
variable (Hg : ∀ i j hij x, g j (f i j hij x) = g i x)
variable (G f)

/-- The universal property of the direct limit: maps from the components to another abelian group
that respect the directed system structure (i.e. make some diagram commute) give rise
to a unique map out of the direct limit. -/
def lift : DirectLimit G f →+ P :=
  (Module.DirectLimit.lift ℤ ι G (fun i j hij => (f i j hij).toIntLinearMap)
    (fun i => (g i).toIntLinearMap) Hg).toAddMonoidHom

variable {G f}

@[simp]
theorem lift_of (i x) : lift G f P g Hg (of G f i x) = g i x :=
  Module.DirectLimit.lift_of
    -- Note: had to make these arguments explicit #8386
    (f := (fun i j hij => (f i j hij).toIntLinearMap))
    (fun i => (g i).toIntLinearMap)
    Hg
    x

theorem lift_unique [IsDirected ι (· ≤ ·)] (F : DirectLimit G f →+ P) (x) :
    F x = lift G f P (fun i => F.comp (of G f i)) (fun i j hij x => by simp) x := by
  cases isEmpty_or_nonempty ι
  · simp_rw [Subsingleton.elim x 0, _root_.map_zero]
  · exact DirectLimit.induction_on x fun i x => by simp

lemma lift_injective [IsDirected ι (· ≤ ·)]
    (injective : ∀ i, Function.Injective <| g i) :
    Function.Injective (lift G f P g Hg) := by
  cases isEmpty_or_nonempty ι
  · apply Function.injective_of_subsingleton
  simp_rw [injective_iff_map_eq_zero] at injective ⊢
  intros z hz
  induction' z using DirectLimit.induction_on with _ g
  rw [lift_of] at hz
  rw [injective _ g hz, _root_.map_zero]

section functorial

variable {G' : ι → Type v'} [∀ i, AddCommGroup (G' i)]
variable {f' : ∀ i j, i ≤ j → G' i →+ G' j}
variable {G'' : ι → Type v''} [∀ i, AddCommGroup (G'' i)]
variable {f'' : ∀ i j, i ≤ j → G'' i →+ G'' j}

/--
Consider direct limits `lim G` and `lim G'` with direct system `f` and `f'` respectively, any
family of group homomorphisms `gᵢ : Gᵢ ⟶ G'ᵢ` such that `g ∘ f = f' ∘ g` induces a group
homomorphism `lim G ⟶ lim G'`.
-/
def map (g : (i : ι) → G i →+ G' i)
    (hg : ∀ i j h, (g j).comp (f i j h) = (f' i j h).comp (g i)) :
    DirectLimit G f →+ DirectLimit G' f' :=
  lift _ _ _ (fun i ↦ (of _ _ _).comp (g i)) fun i j h g ↦ by
    cases isEmpty_or_nonempty ι
    · subsingleton
    · have eq1 := DFunLike.congr_fun (hg i j h) g
      simp only [AddMonoidHom.coe_comp, Function.comp_apply] at eq1 ⊢
      rw [eq1, of_f]

@[simp] lemma map_apply_of (g : (i : ι) → G i →+ G' i)
    (hg : ∀ i j h, (g j).comp (f i j h) = (f' i j h).comp (g i))
    {i : ι} (x : G i) :
    map g hg (of G f _ x) = of G' f' i (g i x) :=
  lift_of _ _ _ _ _

@[simp] lemma map_id [IsDirected ι (· ≤ ·)] :
    map (fun i ↦ AddMonoidHom.id _) (fun _ _ _ ↦ rfl) = AddMonoidHom.id (DirectLimit G f) :=
  DFunLike.ext _ _ fun x ↦ (isEmpty_or_nonempty ι).elim (by subsingleton) fun _ ↦
    x.induction_on fun i g ↦ by simp

lemma map_comp [IsDirected ι (· ≤ ·)]
    (g₁ : (i : ι) → G i →+ G' i) (g₂ : (i : ι) → G' i →+ G'' i)
    (hg₁ : ∀ i j h, (g₁ j).comp (f i j h) = (f' i j h).comp (g₁ i))
    (hg₂ : ∀ i j h, (g₂ j).comp (f' i j h) = (f'' i j h).comp (g₂ i)) :
    ((map g₂ hg₂).comp (map g₁ hg₁) :
      DirectLimit G f →+ DirectLimit G'' f'') =
    (map (fun i ↦ (g₂ i).comp (g₁ i)) fun i j h ↦ by
      rw [AddMonoidHom.comp_assoc, hg₁ i, ← AddMonoidHom.comp_assoc, hg₂ i,
        AddMonoidHom.comp_assoc] :
      DirectLimit G f →+ DirectLimit G'' f'') :=
  DFunLike.ext _ _ fun x ↦ (isEmpty_or_nonempty ι).elim (by subsingleton) fun _ ↦
    x.induction_on fun i g ↦ by simp

/--
Consider direct limits `lim G` and `lim G'` with direct system `f` and `f'` respectively, any
family of equivalences `eᵢ : Gᵢ ≅ G'ᵢ` such that `e ∘ f = f' ∘ e` induces an equivalence
`lim G ⟶ lim G'`.
-/
def congr [IsDirected ι (· ≤ ·)]
    (e : (i : ι) → G i ≃+ G' i)
    (he : ∀ i j h, (e j).toAddMonoidHom.comp (f i j h) = (f' i j h).comp (e i)) :
    DirectLimit G f ≃+ DirectLimit G' f' :=
  AddMonoidHom.toAddEquiv (map (e ·) he)
    (map (fun i ↦ (e i).symm) fun i j h ↦ DFunLike.ext _ _ fun x ↦ by
      have eq1 := DFunLike.congr_fun (he i j h) ((e i).symm x)
      simp only [AddMonoidHom.coe_comp, AddEquiv.coe_toAddMonoidHom, Function.comp_apply,
        AddMonoidHom.coe_coe, AddEquiv.apply_symm_apply] at eq1 ⊢
      simp [← eq1, of_f])
    (by rw [map_comp]; convert map_id <;> aesop)
    (by rw [map_comp]; convert map_id <;> aesop)

lemma congr_apply_of [IsDirected ι (· ≤ ·)]
    (e : (i : ι) → G i ≃+ G' i)
    (he : ∀ i j h, (e j).toAddMonoidHom.comp (f i j h) = (f' i j h).comp (e i))
    {i : ι} (g : G i) :
    congr e he (of G f i g) = of G' f' i (e i g) :=
  map_apply_of _ he _

lemma congr_symm_apply_of [IsDirected ι (· ≤ ·)]
    (e : (i : ι) → G i ≃+ G' i)
    (he : ∀ i j h, (e j).toAddMonoidHom.comp (f i j h) = (f' i j h).comp (e i))
    {i : ι} (g : G' i) :
    (congr e he).symm (of G' f' i g) = of G f i ((e i).symm g) := by
  simp only [congr, AddMonoidHom.toAddEquiv_symm_apply, map_apply_of, AddMonoidHom.coe_coe]

end functorial

end DirectLimit

end AddCommGroup

namespace Ring

variable [∀ i, CommRing (G i)]

section

variable (f : ∀ i j, i ≤ j → G i → G j)

open FreeCommRing

/-- The direct limit of a directed system is the rings glued together along the maps. -/
def DirectLimit : Type max v w :=
  FreeCommRing (Σi, G i) ⧸
    Ideal.span
      { a |
        (∃ i j H x, of (⟨j, f i j H x⟩ : Σi, G i) - of ⟨i, x⟩ = a) ∨
          (∃ i, of (⟨i, 1⟩ : Σi, G i) - 1 = a) ∨
            (∃ i x y, of (⟨i, x + y⟩ : Σi, G i) - (of ⟨i, x⟩ + of ⟨i, y⟩) = a) ∨
              ∃ i x y, of (⟨i, x * y⟩ : Σi, G i) - of ⟨i, x⟩ * of ⟨i, y⟩ = a }

namespace DirectLimit

instance commRing : CommRing (DirectLimit G f) :=
  Ideal.Quotient.commRing _

instance ring : Ring (DirectLimit G f) :=
  CommRing.toRing

-- Porting note: Added a `Zero` instance to get rid of `0` errors.
instance zero : Zero (DirectLimit G f) := by
  unfold DirectLimit
  exact ⟨0⟩

instance : Inhabited (DirectLimit G f) :=
  ⟨0⟩

/-- The canonical map from a component to the direct limit. -/
nonrec def of (i) : G i →+* DirectLimit G f :=
  RingHom.mk'
    { toFun := fun x => Ideal.Quotient.mk _ (of (⟨i, x⟩ : Σi, G i))
      map_one' := Ideal.Quotient.eq.2 <| subset_span <| Or.inr <| Or.inl ⟨i, rfl⟩
      map_mul' := fun x y =>
        Ideal.Quotient.eq.2 <| subset_span <| Or.inr <| Or.inr <| Or.inr ⟨i, x, y, rfl⟩ }
    fun x y => Ideal.Quotient.eq.2 <| subset_span <| Or.inr <| Or.inr <| Or.inl ⟨i, x, y, rfl⟩

variable {G f}

-- Porting note: the @[simp] attribute would trigger a `simpNF` linter error:
-- failed to synthesize CommMonoidWithZero (Ring.DirectLimit G f)
theorem of_f {i j} (hij) (x) : of G f j (f i j hij x) = of G f i x :=
  Ideal.Quotient.eq.2 <| subset_span <| Or.inl ⟨i, j, hij, x, rfl⟩

/-- Every element of the direct limit corresponds to some element in
some component of the directed system. -/
theorem exists_of [Nonempty ι] [IsDirected ι (· ≤ ·)] (z : DirectLimit G f) :
    ∃ i x, of G f i x = z :=
  Nonempty.elim (by infer_instance) fun ind : ι =>
    Quotient.inductionOn' z fun x =>
      FreeAbelianGroup.induction_on x ⟨ind, 0, (of _ _ ind).map_zero⟩
        (fun s =>
          Multiset.induction_on s ⟨ind, 1, (of _ _ ind).map_one⟩ fun a s ih =>
            let ⟨i, x⟩ := a
            let ⟨j, y, hs⟩ := ih
            let ⟨k, hik, hjk⟩ := exists_ge_ge i j
            ⟨k, f i k hik x * f j k hjk y, by
              rw [(of G f k).map_mul, of_f, of_f, hs]
              /- porting note: In Lean3, from here, this was `by refl`. I have added
              the lemma `FreeCommRing.of_cons` to fix this proof. -/
              apply congr_arg Quotient.mk''
              symm
              apply FreeCommRing.of_cons⟩)
        (fun s ⟨i, x, ih⟩ => ⟨i, -x, by
          rw [(of G _ _).map_neg, ih]
          rfl⟩)
        fun p q ⟨i, x, ihx⟩ ⟨j, y, ihy⟩ =>
        let ⟨k, hik, hjk⟩ := exists_ge_ge i j
        ⟨k, f i k hik x + f j k hjk y, by rw [(of _ _ _).map_add, of_f, of_f, ihx, ihy]; rfl⟩

section

open Polynomial

variable {f' : ∀ i j, i ≤ j → G i →+* G j}

nonrec theorem Polynomial.exists_of [Nonempty ι] [IsDirected ι (· ≤ ·)]
    (q : Polynomial (DirectLimit G fun i j h => f' i j h)) :
    ∃ i p, Polynomial.map (of G (fun i j h => f' i j h) i) p = q :=
  Polynomial.induction_on q
    (fun z =>
      let ⟨i, x, h⟩ := exists_of z
      ⟨i, C x, by rw [map_C, h]⟩)
    (fun q₁ q₂ ⟨i₁, p₁, ih₁⟩ ⟨i₂, p₂, ih₂⟩ =>
      let ⟨i, h1, h2⟩ := exists_ge_ge i₁ i₂
      ⟨i, p₁.map (f' i₁ i h1) + p₂.map (f' i₂ i h2), by
        rw [Polynomial.map_add, map_map, map_map, ← ih₁, ← ih₂]
        congr 2 <;> ext x <;> simp_rw [RingHom.comp_apply, of_f]⟩)
    fun n z _ =>
    let ⟨i, x, h⟩ := exists_of z
    ⟨i, C x * X ^ (n + 1), by rw [Polynomial.map_mul, map_C, h, Polynomial.map_pow, map_X]⟩

end

@[elab_as_elim]
theorem induction_on [Nonempty ι] [IsDirected ι (· ≤ ·)] {C : DirectLimit G f → Prop}
    (z : DirectLimit G f) (ih : ∀ i x, C (of G f i x)) : C z :=
  let ⟨i, x, hx⟩ := exists_of z
  hx ▸ ih i x

section OfZeroExact

variable (f' : ∀ i j, i ≤ j → G i →+* G j)
variable [DirectedSystem G fun i j h => f' i j h]
variable (G f)

theorem of.zero_exact_aux2 {x : FreeCommRing (Σi, G i)} {s t} [DecidablePred (· ∈ s)]
    [DecidablePred (· ∈ t)] (hxs : IsSupported x s) {j k} (hj : ∀ z : Σi, G i, z ∈ s → z.1 ≤ j)
    (hk : ∀ z : Σi, G i, z ∈ t → z.1 ≤ k) (hjk : j ≤ k) (hst : s ⊆ t) :
    f' j k hjk (lift (fun ix : s => f' ix.1.1 j (hj ix ix.2) ix.1.2) (restriction s x)) =
      lift (fun ix : t => f' ix.1.1 k (hk ix ix.2) ix.1.2) (restriction t x) := by
  refine Subring.InClosure.recOn hxs ?_ ?_ ?_ ?_
  · rw [(restriction _).map_one, (FreeCommRing.lift _).map_one, (f' j k hjk).map_one,
      (restriction _).map_one, (FreeCommRing.lift _).map_one]
  · -- Porting note: Lean 3 had `(FreeCommRing.lift _).map_neg` but I needed to replace it with
  -- `RingHom.map_neg` to get the rewrite to compile
    rw [(restriction _).map_neg, (restriction _).map_one, RingHom.map_neg,
      (FreeCommRing.lift _).map_one, (f' j k hjk).map_neg, (f' j k hjk).map_one,
      -- Porting note: similarly here I give strictly less information
      (restriction _).map_neg, (restriction _).map_one, RingHom.map_neg,
      (FreeCommRing.lift _).map_one]
  · rintro _ ⟨p, hps, rfl⟩ n ih
    rw [(restriction _).map_mul, (FreeCommRing.lift _).map_mul, (f' j k hjk).map_mul, ih,
      (restriction _).map_mul, (FreeCommRing.lift _).map_mul, restriction_of, dif_pos hps, lift_of,
      restriction_of, dif_pos (hst hps), lift_of]
    dsimp only
    -- Porting note: Lean 3 could get away with far fewer hints for inputs in the line below
    have := DirectedSystem.map_map (fun i j h => f' i j h) (hj p hps) hjk
    rw [this]
  · rintro x y ihx ihy
    rw [(restriction _).map_add, (FreeCommRing.lift _).map_add, (f' j k hjk).map_add, ihx, ihy,
      (restriction _).map_add, (FreeCommRing.lift _).map_add]

variable {G f f'}

theorem of.zero_exact_aux [Nonempty ι] [IsDirected ι (· ≤ ·)] {x : FreeCommRing (Σi, G i)}
    (H : (Ideal.Quotient.mk _ x : DirectLimit G fun i j h => f' i j h)
        = (0 : DirectLimit G fun i j h => f' i j h)) :
    ∃ j s, ∃ H : ∀ k : Σ i, G i, k ∈ s → k.1 ≤ j,
        IsSupported x s ∧
          ∀ [DecidablePred (· ∈ s)],
            lift (fun ix : s => f' ix.1.1 j (H ix ix.2) ix.1.2) (restriction s x) = (0 : G j) := by
  have := Classical.decEq
  refine span_induction (Ideal.Quotient.eq_zero_iff_mem.1 H) ?_ ?_ ?_ ?_
  · rintro x (⟨i, j, hij, x, rfl⟩ | ⟨i, rfl⟩ | ⟨i, x, y, rfl⟩ | ⟨i, x, y, rfl⟩)
    · refine
        ⟨j, {⟨i, x⟩, ⟨j, f' i j hij x⟩}, ?_,
          isSupported_sub (isSupported_of.2 <| Or.inr (Set.mem_singleton _))
            (isSupported_of.2 <| Or.inl rfl), fun [_] => ?_⟩
      · rintro k (rfl | ⟨rfl | _⟩)
        · exact hij
        · rfl
      · rw [(restriction _).map_sub, RingHom.map_sub, restriction_of, dif_pos,
          restriction_of, dif_pos, lift_of, lift_of]
        on_goal 1 =>
          dsimp only
          have := DirectedSystem.map_map (fun i j h => f' i j h) hij (le_refl j : j ≤ j)
          rw [this]
          · exact sub_self _
        exacts [Or.inl rfl, Or.inr rfl]
    · refine ⟨i, {⟨i, 1⟩}, ?_, isSupported_sub (isSupported_of.2 (Set.mem_singleton _))
        isSupported_one, fun [_] => ?_⟩
      · rintro k (rfl | h)
        rfl
        -- Porting note: the Lean3 proof contained `rw [restriction_of]`, but this
        -- lemma does not seem to work here
      · rw [RingHom.map_sub, RingHom.map_sub]
        erw [lift_of, dif_pos rfl, RingHom.map_one, lift_of, RingHom.map_one, sub_self]
    · refine
        ⟨i, {⟨i, x + y⟩, ⟨i, x⟩, ⟨i, y⟩}, ?_,
          isSupported_sub (isSupported_of.2 <| Or.inl rfl)
            (isSupported_add (isSupported_of.2 <| Or.inr <| Or.inl rfl)
              (isSupported_of.2 <| Or.inr <| Or.inr (Set.mem_singleton _))),
          fun [_] => ?_⟩
      · rintro k (rfl | ⟨rfl | ⟨rfl | hk⟩⟩) <;> rfl
      · rw [(restriction _).map_sub, (restriction _).map_add, restriction_of, restriction_of,
          restriction_of, dif_pos, dif_pos, dif_pos, RingHom.map_sub,
          (FreeCommRing.lift _).map_add, lift_of, lift_of, lift_of]
        on_goal 1 =>
          dsimp only
          rw [(f' i i _).map_add]
          · exact sub_self _
        all_goals tauto
    · refine
        ⟨i, {⟨i, x * y⟩, ⟨i, x⟩, ⟨i, y⟩}, ?_,
          isSupported_sub (isSupported_of.2 <| Or.inl rfl)
            (isSupported_mul (isSupported_of.2 <| Or.inr <| Or.inl rfl)
              (isSupported_of.2 <| Or.inr <| Or.inr (Set.mem_singleton _))), fun [_] => ?_⟩
      · rintro k (rfl | ⟨rfl | ⟨rfl | hk⟩⟩) <;> rfl
      · rw [(restriction _).map_sub, (restriction _).map_mul, restriction_of, restriction_of,
          restriction_of, dif_pos, dif_pos, dif_pos, RingHom.map_sub,
          (FreeCommRing.lift _).map_mul, lift_of, lift_of, lift_of]
        on_goal 1 =>
          dsimp only
          rw [(f' i i _).map_mul]
          · exact sub_self _
        all_goals tauto
        -- Porting note: was
        --exacts [sub_self _, Or.inl rfl, Or.inr (Or.inr rfl), Or.inr (Or.inl rfl)]
  · refine Nonempty.elim (by infer_instance) fun ind : ι => ?_
    refine ⟨ind, ∅, fun _ => False.elim, isSupported_zero, fun [_] => ?_⟩
    -- Porting note: `RingHom.map_zero` was `(restriction _).map_zero`
    rw [RingHom.map_zero, (FreeCommRing.lift _).map_zero]
  · intro x y ⟨i, s, hi, hxs, ihs⟩ ⟨j, t, hj, hyt, iht⟩
    obtain ⟨k, hik, hjk⟩ := exists_ge_ge i j
    have : ∀ z : Σi, G i, z ∈ s ∪ t → z.1 ≤ k := by
      rintro z (hz | hz)
      · exact le_trans (hi z hz) hik
      · exact le_trans (hj z hz) hjk
    refine
      ⟨k, s ∪ t, this,
        isSupported_add (isSupported_upwards hxs Set.subset_union_left)
          (isSupported_upwards hyt Set.subset_union_right), fun [_] => ?_⟩
    -- Porting note: was `(restriction _).map_add`
    classical rw [RingHom.map_add, (FreeCommRing.lift _).map_add, ←
      of.zero_exact_aux2 G f' hxs hi this hik Set.subset_union_left, ←
      of.zero_exact_aux2 G f' hyt hj this hjk Set.subset_union_right, ihs,
      (f' i k hik).map_zero, iht, (f' j k hjk).map_zero, zero_add]
  · rintro x y ⟨j, t, hj, hyt, iht⟩
    rw [smul_eq_mul]
    rcases exists_finset_support x with ⟨s, hxs⟩
    rcases (s.image Sigma.fst).exists_le with ⟨i, hi⟩
    obtain ⟨k, hik, hjk⟩ := exists_ge_ge i j
    have : ∀ z : Σi, G i, z ∈ ↑s ∪ t → z.1 ≤ k := by
      rintro z (hz | hz)
      exacts [(hi z.1 <| Finset.mem_image.2 ⟨z, hz, rfl⟩).trans hik, (hj z hz).trans hjk]
    refine
      ⟨k, ↑s ∪ t, this,
        isSupported_mul (isSupported_upwards hxs Set.subset_union_left)
          (isSupported_upwards hyt Set.subset_union_right), fun [_] => ?_⟩
    -- Porting note: RingHom.map_mul was `(restriction _).map_mul`
    classical rw [RingHom.map_mul, (FreeCommRing.lift _).map_mul, ←
      of.zero_exact_aux2 G f' hyt hj this hjk Set.subset_union_right, iht,
      (f' j k hjk).map_zero, mul_zero]

/-- A component that corresponds to zero in the direct limit is already zero in some
bigger module in the directed system. -/
theorem of.zero_exact [IsDirected ι (· ≤ ·)] {i x} (hix : of G (fun i j h => f' i j h) i x = 0) :
    ∃ (j : _) (hij : i ≤ j), f' i j hij x = 0 := by
  haveI : Nonempty ι := ⟨i⟩
  let ⟨j, s, H, hxs, hx⟩ := of.zero_exact_aux hix
  have hixs : (⟨i, x⟩ : Σi, G i) ∈ s := isSupported_of.1 hxs
  classical specialize @hx _
  exact ⟨j, H ⟨i, x⟩ hixs, by classical rw [restriction_of, dif_pos hixs, lift_of] at hx; exact hx⟩

end OfZeroExact

variable (f' : ∀ i j, i ≤ j → G i →+* G j)

/-- If the maps in the directed system are injective, then the canonical maps
from the components to the direct limits are injective. -/
theorem of_injective [IsDirected ι (· ≤ ·)] [DirectedSystem G fun i j h => f' i j h]
    (hf : ∀ i j hij, Function.Injective (f' i j hij)) (i) :
    Function.Injective (of G (fun i j h => f' i j h) i) := by
  suffices ∀ x, of G (fun i j h => f' i j h) i x = 0 → x = 0 by
    intro x y hxy
    rw [← sub_eq_zero]
    apply this
    rw [(of G _ i).map_sub, hxy, sub_self]
  intro x hx
  rcases of.zero_exact hx with ⟨j, hij, hfx⟩
  apply hf i j hij
  rw [hfx, (f' i j hij).map_zero]

variable (P : Type u₁) [CommRing P]
variable (g : ∀ i, G i →+* P)
variable (Hg : ∀ i j hij x, g j (f i j hij x) = g i x)

open FreeCommRing

variable (G f)

/-- The universal property of the direct limit: maps from the components to another ring
that respect the directed system structure (i.e. make some diagram commute) give rise
to a unique map out of the direct limit.
-/
def lift : DirectLimit G f →+* P :=
  Ideal.Quotient.lift _ (FreeCommRing.lift fun x : Σi, G i => g x.1 x.2)
    (by
      suffices Ideal.span _ ≤
          Ideal.comap (FreeCommRing.lift fun x : Σi : ι, G i => g x.fst x.snd) ⊥ by
        intro x hx
        exact (mem_bot P).1 (this hx)
      rw [Ideal.span_le]
      intro x hx
      rw [SetLike.mem_coe, Ideal.mem_comap, mem_bot]
      rcases hx with (⟨i, j, hij, x, rfl⟩ | ⟨i, rfl⟩ | ⟨i, x, y, rfl⟩ | ⟨i, x, y, rfl⟩) <;>
        simp only [RingHom.map_sub, lift_of, Hg, RingHom.map_one, RingHom.map_add, RingHom.map_mul,
          (g i).map_one, (g i).map_add, (g i).map_mul, sub_self])

variable {G f}

-- Porting note: the @[simp] attribute would trigger a `simpNF` linter error:
-- failed to synthesize CommMonoidWithZero (Ring.DirectLimit G f)
theorem lift_of (i x) : lift G f P g Hg (of G f i x) = g i x :=
  FreeCommRing.lift_of _ _

theorem lift_unique [IsDirected ι (· ≤ ·)] (F : DirectLimit G f →+* P) (x) :
    F x = lift G f P (fun i => F.comp <| of G f i) (fun i j hij x => by simp [of_f]) x := by
  cases isEmpty_or_nonempty ι
  · apply DFunLike.congr_fun
    apply Ideal.Quotient.ringHom_ext
    refine FreeCommRing.hom_ext fun ⟨i, _⟩ ↦ ?_
    exact IsEmpty.elim' inferInstance i
  · exact DirectLimit.induction_on x fun i x => by simp [lift_of]

lemma lift_injective [Nonempty ι] [IsDirected ι (· ≤ ·)]
    (injective : ∀ i, Function.Injective <| g i) :
    Function.Injective (lift G f P g Hg) := by
  simp_rw [injective_iff_map_eq_zero] at injective ⊢
  intros z hz
  induction' z using DirectLimit.induction_on with _ g
  rw [lift_of] at hz
  rw [injective _ g hz, _root_.map_zero]

section functorial

variable {f : ∀ i j, i ≤ j → G i →+* G j}
variable {G' : ι → Type v'} [∀ i, CommRing (G' i)]
variable {f' : ∀ i j, i ≤ j → G' i →+* G' j}
variable {G'' : ι → Type v''} [∀ i, CommRing (G'' i)]
variable {f'' : ∀ i j, i ≤ j → G'' i →+* G'' j}

/--
Consider direct limits `lim G` and `lim G'` with direct system `f` and `f'` respectively, any
family of ring homomorphisms `gᵢ : Gᵢ ⟶ G'ᵢ` such that `g ∘ f = f' ∘ g` induces a ring
homomorphism `lim G ⟶ lim G'`.
-/
def map (g : (i : ι) → G i →+* G' i)
    (hg : ∀ i j h, (g j).comp (f i j h) = (f' i j h).comp (g i)) :
    DirectLimit G (fun _ _ h ↦ f _ _ h) →+* DirectLimit G' fun _ _ h ↦ f' _ _ h :=
  lift _ _ _ (fun i ↦ (of _ _ _).comp (g i)) fun i j h g ↦ by
      have eq1 := DFunLike.congr_fun (hg i j h) g
      simp only [RingHom.coe_comp, Function.comp_apply] at eq1 ⊢
      rw [eq1, of_f]

@[simp] lemma map_apply_of (g : (i : ι) → G i →+* G' i)
    (hg : ∀ i j h, (g j).comp (f i j h) = (f' i j h).comp (g i))
    {i : ι} (x : G i) :
    map g hg (of G _ _ x) = of G' (fun _ _ h ↦ f' _ _ h) i (g i x) :=
  lift_of _ _ _ _ _

variable [Nonempty ι]

@[simp] lemma map_id [IsDirected ι (· ≤ ·)] :
    map (fun i ↦ RingHom.id _) (fun _ _ _ ↦ rfl) =
    RingHom.id (DirectLimit G fun _ _ h ↦ f _ _ h) :=
  DFunLike.ext _ _ fun x ↦ x.induction_on fun i g ↦ by simp

lemma map_comp [IsDirected ι (· ≤ ·)]
    (g₁ : (i : ι) → G i →+* G' i) (g₂ : (i : ι) → G' i →+* G'' i)
    (hg₁ : ∀ i j h, (g₁ j).comp (f i j h) = (f' i j h).comp (g₁ i))
    (hg₂ : ∀ i j h, (g₂ j).comp (f' i j h) = (f'' i j h).comp (g₂ i)) :
    ((map g₂ hg₂).comp (map g₁ hg₁) :
      DirectLimit G (fun _ _ h ↦ f _ _ h) →+* DirectLimit G'' fun _ _ h ↦ f'' _ _ h) =
    (map (fun i ↦ (g₂ i).comp (g₁ i)) fun i j h ↦ by
      rw [RingHom.comp_assoc, hg₁ i, ← RingHom.comp_assoc, hg₂ i, RingHom.comp_assoc] :
      DirectLimit G (fun _ _ h ↦ f _ _ h) →+* DirectLimit G'' fun _ _ h ↦ f'' _ _ h) :=
  DFunLike.ext _ _ fun x ↦ x.induction_on fun i g ↦ by simp

/--
Consider direct limits `lim G` and `lim G'` with direct system `f` and `f'` respectively, any
family of equivalences `eᵢ : Gᵢ ≅ G'ᵢ` such that `e ∘ f = f' ∘ e` induces an equivalence
`lim G ⟶ lim G'`.
-/
def congr [IsDirected ι (· ≤ ·)]
    (e : (i : ι) → G i ≃+* G' i)
    (he : ∀ i j h, (e j).toRingHom.comp (f i j h) = (f' i j h).comp (e i)) :
    DirectLimit G (fun _ _ h ↦ f _ _ h) ≃+* DirectLimit G' fun _ _ h ↦ f' _ _ h :=
  RingEquiv.ofHomInv
    (map (e ·) he)
    (map (fun i ↦ (e i).symm) fun i j h ↦ DFunLike.ext _ _ fun x ↦ by
      have eq1 := DFunLike.congr_fun (he i j h) ((e i).symm x)
      simp only [RingEquiv.toRingHom_eq_coe, RingHom.coe_comp, RingHom.coe_coe, Function.comp_apply,
        RingEquiv.apply_symm_apply] at eq1 ⊢
      simp [← eq1, of_f])
    (DFunLike.ext _ _ fun x ↦ x.induction_on <| by simp)
    (DFunLike.ext _ _ fun x ↦ x.induction_on <| by simp)

lemma congr_apply_of [IsDirected ι (· ≤ ·)]
    (e : (i : ι) → G i ≃+* G' i)
    (he : ∀ i j h, (e j).toRingHom.comp (f i j h) = (f' i j h).comp (e i))
    {i : ι} (g : G i) :
    congr e he (of G _ i g) = of G' (fun _ _ h ↦ f' _ _ h) i (e i g) :=
  map_apply_of _ he _

lemma congr_symm_apply_of [IsDirected ι (· ≤ ·)]
    (e : (i : ι) → G i ≃+* G' i)
    (he : ∀ i j h, (e j).toRingHom.comp (f i j h) = (f' i j h).comp (e i))
    {i : ι} (g : G' i) :
    (congr e he).symm (of G' _ i g) = of G (fun _ _ h ↦ f _ _ h) i ((e i).symm g) := by
  simp only [congr, RingEquiv.ofHomInv_symm_apply, map_apply_of, RingHom.coe_coe]

end functorial

end DirectLimit

end

end Ring

namespace Field

variable [Nonempty ι] [IsDirected ι (· ≤ ·)] [∀ i, Field (G i)]
variable (f : ∀ i j, i ≤ j → G i → G j)
variable (f' : ∀ i j, i ≤ j → G i →+* G j)

namespace DirectLimit

instance nontrivial [DirectedSystem G fun i j h => f' i j h] :
    Nontrivial (Ring.DirectLimit G fun i j h => f' i j h) :=
  ⟨⟨0, 1,
      Nonempty.elim (by infer_instance) fun i : ι => by
        change (0 : Ring.DirectLimit G fun i j h => f' i j h) ≠ 1
        rw [← (Ring.DirectLimit.of _ _ _).map_one]
        · intro H; rcases Ring.DirectLimit.of.zero_exact H.symm with ⟨j, hij, hf⟩
          rw [(f' i j hij).map_one] at hf
          exact one_ne_zero hf⟩⟩

theorem exists_inv {p : Ring.DirectLimit G f} : p ≠ 0 → ∃ y, p * y = 1 :=
  Ring.DirectLimit.induction_on p fun i x H =>
    ⟨Ring.DirectLimit.of G f i x⁻¹, by
      erw [← (Ring.DirectLimit.of _ _ _).map_mul,
        mul_inv_cancel fun h : x = 0 => H <| by rw [h, (Ring.DirectLimit.of _ _ _).map_zero],
        (Ring.DirectLimit.of _ _ _).map_one]⟩

section


open Classical in
/-- Noncomputable multiplicative inverse in a direct limit of fields. -/
noncomputable def inv (p : Ring.DirectLimit G f) : Ring.DirectLimit G f :=
  if H : p = 0 then 0 else Classical.choose (DirectLimit.exists_inv G f H)

protected theorem mul_inv_cancel {p : Ring.DirectLimit G f} (hp : p ≠ 0) : p * inv G f p = 1 := by
  rw [inv, dif_neg hp, Classical.choose_spec (DirectLimit.exists_inv G f hp)]

protected theorem inv_mul_cancel {p : Ring.DirectLimit G f} (hp : p ≠ 0) : inv G f p * p = 1 := by
  rw [_root_.mul_comm, DirectLimit.mul_inv_cancel G f hp]

/-- Noncomputable field structure on the direct limit of fields.
See note [reducible non-instances]. -/
protected noncomputable abbrev field [DirectedSystem G fun i j h => f' i j h] :
    Field (Ring.DirectLimit G fun i j h => f' i j h) where
  -- This used to include the parent CommRing and Nontrivial instances,
  -- but leaving them implicit avoids a very expensive (2-3 minutes!) eta expansion.
  inv := inv G fun i j h => f' i j h
  mul_inv_cancel := fun p => DirectLimit.mul_inv_cancel G fun i j h => f' i j h
  inv_zero := dif_pos rfl
  nnqsmul := _
  qsmul := _

end

end DirectLimit

end Field<|MERGE_RESOLUTION|>--- conflicted
+++ resolved
@@ -271,12 +271,8 @@
 
 end Totalize
 
-<<<<<<< HEAD
-variable [DecidableEq ι] [DirectedSystem G fun i j h => f i j h] {G f}
-=======
 variable [DecidableEq ι] [DirectedSystem G fun i j h => f i j h]
 variable {G f}
->>>>>>> c99a2ef6
 
 theorem toModule_totalize_of_le [∀ i (k : G i), Decidable (k ≠ 0)] {x : DirectSum ι G} {i j : ι}
     (hij : i ≤ j) (hx : ∀ k ∈ x.support, k ≤ i) :
