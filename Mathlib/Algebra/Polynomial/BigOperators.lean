/-
Copyright (c) 2020 Aaron Anderson. All rights reserved.
Released under Apache 2.0 license as described in the file LICENSE.
Authors: Aaron Anderson, Jalex Stark
-/
import Mathlib.Algebra.Polynomial.Monic

#align_import algebra.polynomial.big_operators from "leanprover-community/mathlib"@"47adfab39a11a072db552f47594bf8ed2cf8a722"

/-!
# Lemmas for the interaction between polynomials and `∑` and `∏`.

Recall that `∑` and `∏` are notation for `Finset.sum` and `Finset.prod` respectively.

## Main results

- `Polynomial.natDegree_prod_of_monic` : the degree of a product of monic polynomials is the
  product of degrees. We prove this only for `[CommSemiring R]`,
  but it ought to be true for `[Semiring R]` and `List.prod`.
- `Polynomial.natDegree_prod` : for polynomials over an integral domain,
  the degree of the product is the sum of degrees.
- `Polynomial.leadingCoeff_prod` : for polynomials over an integral domain,
  the leading coefficient is the product of leading coefficients.
- `Polynomial.prod_X_sub_C_coeff_card_pred` carries most of the content for computing
  the second coefficient of the characteristic polynomial.
-/


open Finset

open Multiset

open Polynomial

universe u w

variable {R : Type u} {ι : Type w}

namespace Polynomial

variable (s : Finset ι)

section Semiring

variable {S : Type*} [Semiring S]

set_option backward.isDefEq.lazyProjDelta false in -- See https://github.com/leanprover-community/mathlib4/issues/12535
theorem natDegree_list_sum_le (l : List S[X]) : natDegree l.sum ≤ (l.map natDegree).foldr max 0 :=
  List.sum_le_foldr_max natDegree (by simp) natDegree_add_le _
#align polynomial.nat_degree_list_sum_le Polynomial.natDegree_list_sum_le

theorem natDegree_multiset_sum_le (l : Multiset S[X]) :
    natDegree l.sum ≤ (l.map natDegree).foldr max max_left_comm 0 :=
  Quotient.inductionOn l (by simpa using natDegree_list_sum_le)
#align polynomial.nat_degree_multiset_sum_le Polynomial.natDegree_multiset_sum_le

theorem natDegree_sum_le (f : ι → S[X]) :
    natDegree (∑ i ∈ s, f i) ≤ s.fold max 0 (natDegree ∘ f) := by
  simpa using natDegree_multiset_sum_le (s.val.map f)
#align polynomial.nat_degree_sum_le Polynomial.natDegree_sum_le

lemma natDegree_sum_le_of_forall_le {n : ℕ} (f : ι → S[X]) (h : ∀ i ∈ s, natDegree (f i) ≤ n) :
<<<<<<< HEAD
    natDegree (∑ i in s, f i) ≤ n :=
=======
    natDegree (∑ i ∈ s, f i) ≤ n :=
>>>>>>> dfc07f1b
  le_trans (natDegree_sum_le s f) <| (Finset.fold_max_le n).mpr <| by simpa

theorem degree_list_sum_le (l : List S[X]) : degree l.sum ≤ (l.map natDegree).maximum := by
  by_cases h : l.sum = 0
  · simp [h]
  · rw [degree_eq_natDegree h]
    suffices (l.map natDegree).maximum = ((l.map natDegree).foldr max 0 : ℕ) by
      rw [this]
      simpa using natDegree_list_sum_le l
    rw [← List.foldr_max_of_ne_nil]
    · congr
    contrapose! h
    rw [List.map_eq_nil] at h
    simp [h]
#align polynomial.degree_list_sum_le Polynomial.degree_list_sum_le

theorem natDegree_list_prod_le (l : List S[X]) : natDegree l.prod ≤ (l.map natDegree).sum := by
  induction' l with hd tl IH
  · simp
  · simpa using natDegree_mul_le.trans (add_le_add_left IH _)
#align polynomial.nat_degree_list_prod_le Polynomial.natDegree_list_prod_le

theorem degree_list_prod_le (l : List S[X]) : degree l.prod ≤ (l.map degree).sum := by
  induction' l with hd tl IH
  · simp
  · simpa using (degree_mul_le _ _).trans (add_le_add_left IH _)
#align polynomial.degree_list_prod_le Polynomial.degree_list_prod_le

theorem coeff_list_prod_of_natDegree_le (l : List S[X]) (n : ℕ) (hl : ∀ p ∈ l, natDegree p ≤ n) :
    coeff (List.prod l) (l.length * n) = (l.map fun p => coeff p n).prod := by
  induction' l with hd tl IH
  · simp
  · have hl' : ∀ p ∈ tl, natDegree p ≤ n := fun p hp => hl p (List.mem_cons_of_mem _ hp)
    simp only [List.prod_cons, List.map, List.length]
    rw [add_mul, one_mul, add_comm, ← IH hl', mul_comm tl.length]
    have h : natDegree tl.prod ≤ n * tl.length := by
      refine (natDegree_list_prod_le _).trans ?_
      rw [← tl.length_map natDegree, mul_comm]
      refine List.sum_le_card_nsmul _ _ ?_
      simpa using hl'
    have hdn : natDegree hd ≤ n := hl _ (List.mem_cons_self _ _)
    rcases hdn.eq_or_lt with (rfl | hdn')
    · rcases h.eq_or_lt with h' | h'
      · rw [← h', coeff_mul_degree_add_degree, leadingCoeff, leadingCoeff]
      · rw [coeff_eq_zero_of_natDegree_lt, coeff_eq_zero_of_natDegree_lt h', mul_zero]
        exact natDegree_mul_le.trans_lt (add_lt_add_left h' _)
    · rw [coeff_eq_zero_of_natDegree_lt hdn', coeff_eq_zero_of_natDegree_lt, zero_mul]
      exact natDegree_mul_le.trans_lt (add_lt_add_of_lt_of_le hdn' h)
#align polynomial.coeff_list_prod_of_nat_degree_le Polynomial.coeff_list_prod_of_natDegree_le

end Semiring

section CommSemiring

variable [CommSemiring R] (f : ι → R[X]) (t : Multiset R[X])

theorem natDegree_multiset_prod_le : t.prod.natDegree ≤ (t.map natDegree).sum :=
  Quotient.inductionOn t (by simpa using natDegree_list_prod_le)
#align polynomial.nat_degree_multiset_prod_le Polynomial.natDegree_multiset_prod_le

theorem natDegree_prod_le : (∏ i ∈ s, f i).natDegree ≤ ∑ i ∈ s, (f i).natDegree := by
  simpa using natDegree_multiset_prod_le (s.1.map f)
#align polynomial.nat_degree_prod_le Polynomial.natDegree_prod_le

/-- The degree of a product of polynomials is at most the sum of the degrees,
where the degree of the zero polynomial is ⊥.
-/
theorem degree_multiset_prod_le : t.prod.degree ≤ (t.map Polynomial.degree).sum :=
  Quotient.inductionOn t (by simpa using degree_list_prod_le)
#align polynomial.degree_multiset_prod_le Polynomial.degree_multiset_prod_le

theorem degree_prod_le : (∏ i ∈ s, f i).degree ≤ ∑ i ∈ s, (f i).degree := by
  simpa only [Multiset.map_map] using degree_multiset_prod_le (s.1.map f)
#align polynomial.degree_prod_le Polynomial.degree_prod_le

/-- The leading coefficient of a product of polynomials is equal to
the product of the leading coefficients, provided that this product is nonzero.

See `Polynomial.leadingCoeff_multiset_prod` (without the `'`) for a version for integral domains,
where this condition is automatically satisfied.
-/
theorem leadingCoeff_multiset_prod' (h : (t.map leadingCoeff).prod ≠ 0) :
    t.prod.leadingCoeff = (t.map leadingCoeff).prod := by
  induction' t using Multiset.induction_on with a t ih; · simp
  simp only [Multiset.map_cons, Multiset.prod_cons] at h ⊢
  rw [Polynomial.leadingCoeff_mul']
  · rw [ih]
    simp only [ne_eq]
    apply right_ne_zero_of_mul h
  · rw [ih]
    · exact h
    simp only [ne_eq, not_false_eq_true]
    apply right_ne_zero_of_mul h
#align polynomial.leading_coeff_multiset_prod' Polynomial.leadingCoeff_multiset_prod'

/-- The leading coefficient of a product of polynomials is equal to
the product of the leading coefficients, provided that this product is nonzero.

See `Polynomial.leadingCoeff_prod` (without the `'`) for a version for integral domains,
where this condition is automatically satisfied.
-/
theorem leadingCoeff_prod' (h : (∏ i ∈ s, (f i).leadingCoeff) ≠ 0) :
    (∏ i ∈ s, f i).leadingCoeff = ∏ i ∈ s, (f i).leadingCoeff := by
  simpa using leadingCoeff_multiset_prod' (s.1.map f) (by simpa using h)
#align polynomial.leading_coeff_prod' Polynomial.leadingCoeff_prod'

/-- The degree of a product of polynomials is equal to
the sum of the degrees, provided that the product of leading coefficients is nonzero.

See `Polynomial.natDegree_multiset_prod` (without the `'`) for a version for integral domains,
where this condition is automatically satisfied.
-/
theorem natDegree_multiset_prod' (h : (t.map fun f => leadingCoeff f).prod ≠ 0) :
    t.prod.natDegree = (t.map fun f => natDegree f).sum := by
  revert h
  refine Multiset.induction_on t ?_ fun a t ih ht => ?_; · simp
  rw [Multiset.map_cons, Multiset.prod_cons] at ht ⊢
  rw [Multiset.sum_cons, Polynomial.natDegree_mul', ih]
  · apply right_ne_zero_of_mul ht
  · rwa [Polynomial.leadingCoeff_multiset_prod']
    apply right_ne_zero_of_mul ht
#align polynomial.nat_degree_multiset_prod' Polynomial.natDegree_multiset_prod'

/-- The degree of a product of polynomials is equal to
the sum of the degrees, provided that the product of leading coefficients is nonzero.

See `Polynomial.natDegree_prod` (without the `'`) for a version for integral domains,
where this condition is automatically satisfied.
-/
theorem natDegree_prod' (h : (∏ i ∈ s, (f i).leadingCoeff) ≠ 0) :
    (∏ i ∈ s, f i).natDegree = ∑ i ∈ s, (f i).natDegree := by
  simpa using natDegree_multiset_prod' (s.1.map f) (by simpa using h)
#align polynomial.nat_degree_prod' Polynomial.natDegree_prod'

theorem natDegree_multiset_prod_of_monic (h : ∀ f ∈ t, Monic f) :
    t.prod.natDegree = (t.map natDegree).sum := by
  nontriviality R
  apply natDegree_multiset_prod'
  suffices (t.map fun f => leadingCoeff f).prod = 1 by
    rw [this]
    simp
  convert prod_replicate (Multiset.card t) (1 : R)
  · simp only [eq_replicate, Multiset.card_map, eq_self_iff_true, true_and_iff]
    rintro i hi
    obtain ⟨i, hi, rfl⟩ := Multiset.mem_map.mp hi
    apply h
    assumption
  · simp
#align polynomial.nat_degree_multiset_prod_of_monic Polynomial.natDegree_multiset_prod_of_monic

theorem natDegree_prod_of_monic (h : ∀ i ∈ s, (f i).Monic) :
    (∏ i ∈ s, f i).natDegree = ∑ i ∈ s, (f i).natDegree := by
  simpa using natDegree_multiset_prod_of_monic (s.1.map f) (by simpa using h)
#align polynomial.nat_degree_prod_of_monic Polynomial.natDegree_prod_of_monic

theorem coeff_multiset_prod_of_natDegree_le (n : ℕ) (hl : ∀ p ∈ t, natDegree p ≤ n) :
    coeff t.prod ((Multiset.card t) * n) = (t.map fun p => coeff p n).prod := by
  induction t using Quotient.inductionOn
  simpa using coeff_list_prod_of_natDegree_le _ _ hl
#align polynomial.coeff_multiset_prod_of_nat_degree_le Polynomial.coeff_multiset_prod_of_natDegree_le

theorem coeff_prod_of_natDegree_le (f : ι → R[X]) (n : ℕ) (h : ∀ p ∈ s, natDegree (f p) ≤ n) :
    coeff (∏ i ∈ s, f i) (s.card * n) = ∏ i ∈ s, coeff (f i) n := by
  cases' s with l hl
  convert coeff_multiset_prod_of_natDegree_le (l.map f) n ?_
  · simp
  · simp
  · simpa using h
#align polynomial.coeff_prod_of_nat_degree_le Polynomial.coeff_prod_of_natDegree_le

theorem coeff_zero_multiset_prod : t.prod.coeff 0 = (t.map fun f => coeff f 0).prod := by
  refine Multiset.induction_on t ?_ fun a t ht => ?_; · simp
  rw [Multiset.prod_cons, Multiset.map_cons, Multiset.prod_cons, Polynomial.mul_coeff_zero, ht]
#align polynomial.coeff_zero_multiset_prod Polynomial.coeff_zero_multiset_prod

theorem coeff_zero_prod : (∏ i ∈ s, f i).coeff 0 = ∏ i ∈ s, (f i).coeff 0 := by
  simpa using coeff_zero_multiset_prod (s.1.map f)
#align polynomial.coeff_zero_prod Polynomial.coeff_zero_prod

end CommSemiring

section CommRing

variable [CommRing R]

open Monic

-- Eventually this can be generalized with Vieta's formulas
-- plus the connection between roots and factorization.
theorem multiset_prod_X_sub_C_nextCoeff (t : Multiset R) :
    nextCoeff (t.map fun x => X - C x).prod = -t.sum := by
  rw [nextCoeff_multiset_prod]
  · simp only [nextCoeff_X_sub_C]
    exact t.sum_hom (-AddMonoidHom.id R)
  · intros
    apply monic_X_sub_C
set_option linter.uppercaseLean3 false in
#align polynomial.multiset_prod_X_sub_C_next_coeff Polynomial.multiset_prod_X_sub_C_nextCoeff

theorem prod_X_sub_C_nextCoeff {s : Finset ι} (f : ι → R) :
    nextCoeff (∏ i ∈ s, (X - C (f i))) = -∑ i ∈ s, f i := by
  simpa using multiset_prod_X_sub_C_nextCoeff (s.1.map f)
set_option linter.uppercaseLean3 false in
#align polynomial.prod_X_sub_C_next_coeff Polynomial.prod_X_sub_C_nextCoeff

theorem multiset_prod_X_sub_C_coeff_card_pred (t : Multiset R) (ht : 0 < Multiset.card t) :
    (t.map fun x => X - C x).prod.coeff ((Multiset.card t) - 1) = -t.sum := by
  nontriviality R
  convert multiset_prod_X_sub_C_nextCoeff (by assumption)
  rw [nextCoeff, if_neg]
  swap
  · rw [natDegree_multiset_prod_of_monic]
    swap
    · simp only [Multiset.mem_map]
      rintro _ ⟨_, _, rfl⟩
      apply monic_X_sub_C
    simp_rw [Multiset.sum_eq_zero_iff, Multiset.mem_map]
    obtain ⟨x, hx⟩ := card_pos_iff_exists_mem.mp ht
    exact fun h => one_ne_zero <| h 1 ⟨_, ⟨x, hx, rfl⟩, natDegree_X_sub_C _⟩
  congr; rw [natDegree_multiset_prod_of_monic] <;> · simp [natDegree_X_sub_C, monic_X_sub_C]
set_option linter.uppercaseLean3 false in
#align polynomial.multiset_prod_X_sub_C_coeff_card_pred Polynomial.multiset_prod_X_sub_C_coeff_card_pred

theorem prod_X_sub_C_coeff_card_pred (s : Finset ι) (f : ι → R) (hs : 0 < s.card) :
    (∏ i ∈ s, (X - C (f i))).coeff (s.card - 1) = -∑ i ∈ s, f i := by
  simpa using multiset_prod_X_sub_C_coeff_card_pred (s.1.map f) (by simpa using hs)
set_option linter.uppercaseLean3 false in
#align polynomial.prod_X_sub_C_coeff_card_pred Polynomial.prod_X_sub_C_coeff_card_pred

end CommRing

section NoZeroDivisors

section Semiring

variable [Semiring R] [NoZeroDivisors R]

/-- The degree of a product of polynomials is equal to
the sum of the degrees, where the degree of the zero polynomial is ⊥.
`[Nontrivial R]` is needed, otherwise for `l = []` we have `⊥` in the LHS and `0` in the RHS.
-/
theorem degree_list_prod [Nontrivial R] (l : List R[X]) : l.prod.degree = (l.map degree).sum :=
  map_list_prod (@degreeMonoidHom R _ _ _) l
#align polynomial.degree_list_prod Polynomial.degree_list_prod

end Semiring

section CommSemiring

variable [CommSemiring R] [NoZeroDivisors R] (f : ι → R[X]) (t : Multiset R[X])

/-- The degree of a product of polynomials is equal to
the sum of the degrees.

See `Polynomial.natDegree_prod'` (with a `'`) for a version for commutative semirings,
where additionally, the product of the leading coefficients must be nonzero.
-/
theorem natDegree_prod (h : ∀ i ∈ s, f i ≠ 0) :
    (∏ i ∈ s, f i).natDegree = ∑ i ∈ s, (f i).natDegree := by
  nontriviality R
  apply natDegree_prod'
  rw [prod_ne_zero_iff]
  intro x hx; simp [h x hx]
#align polynomial.nat_degree_prod Polynomial.natDegree_prod

theorem natDegree_multiset_prod (h : (0 : R[X]) ∉ t) :
    natDegree t.prod = (t.map natDegree).sum := by
  nontriviality R
  rw [natDegree_multiset_prod']
  simp_rw [Ne, Multiset.prod_eq_zero_iff, Multiset.mem_map, leadingCoeff_eq_zero]
  rintro ⟨_, h, rfl⟩
  contradiction
#align polynomial.nat_degree_multiset_prod Polynomial.natDegree_multiset_prod

/-- The degree of a product of polynomials is equal to
the sum of the degrees, where the degree of the zero polynomial is ⊥.
-/
theorem degree_multiset_prod [Nontrivial R] : t.prod.degree = (t.map fun f => degree f).sum :=
  map_multiset_prod (@degreeMonoidHom R _ _ _) _
#align polynomial.degree_multiset_prod Polynomial.degree_multiset_prod

/-- The degree of a product of polynomials is equal to
the sum of the degrees, where the degree of the zero polynomial is ⊥.
-/
theorem degree_prod [Nontrivial R] : (∏ i ∈ s, f i).degree = ∑ i ∈ s, (f i).degree :=
  map_prod (@degreeMonoidHom R _ _ _) _ _
#align polynomial.degree_prod Polynomial.degree_prod

/-- The leading coefficient of a product of polynomials is equal to
the product of the leading coefficients.

See `Polynomial.leadingCoeff_multiset_prod'` (with a `'`) for a version for commutative semirings,
where additionally, the product of the leading coefficients must be nonzero.
-/
theorem leadingCoeff_multiset_prod :
    t.prod.leadingCoeff = (t.map fun f => leadingCoeff f).prod := by
  rw [← leadingCoeffHom_apply, MonoidHom.map_multiset_prod]
  rfl
#align polynomial.leading_coeff_multiset_prod Polynomial.leadingCoeff_multiset_prod

/-- The leading coefficient of a product of polynomials is equal to
the product of the leading coefficients.

See `Polynomial.leadingCoeff_prod'` (with a `'`) for a version for commutative semirings,
where additionally, the product of the leading coefficients must be nonzero.
-/
theorem leadingCoeff_prod : (∏ i ∈ s, f i).leadingCoeff = ∏ i ∈ s, (f i).leadingCoeff := by
  simpa using leadingCoeff_multiset_prod (s.1.map f)
#align polynomial.leading_coeff_prod Polynomial.leadingCoeff_prod

end CommSemiring

end NoZeroDivisors

end Polynomial<|MERGE_RESOLUTION|>--- conflicted
+++ resolved
@@ -60,11 +60,7 @@
 #align polynomial.nat_degree_sum_le Polynomial.natDegree_sum_le
 
 lemma natDegree_sum_le_of_forall_le {n : ℕ} (f : ι → S[X]) (h : ∀ i ∈ s, natDegree (f i) ≤ n) :
-<<<<<<< HEAD
-    natDegree (∑ i in s, f i) ≤ n :=
-=======
     natDegree (∑ i ∈ s, f i) ≤ n :=
->>>>>>> dfc07f1b
   le_trans (natDegree_sum_le s f) <| (Finset.fold_max_le n).mpr <| by simpa
 
 theorem degree_list_sum_le (l : List S[X]) : degree l.sum ≤ (l.map natDegree).maximum := by
