/-
Copyright (c) 2023 Yaël Dillies. All rights reserved.
Released under Apache 2.0 license as described in the file LICENSE.
Authors: Yaël Dillies
-/
import Mathlib.Data.Int.ModEq
import Mathlib.GroupTheory.QuotientGroup

/-!
# Equality modulo an element

This file defines equality modulo an element in a commutative group.

## Main definitions

* `a ≡ b [PMOD p]`: `a` and `b` are congruent modulo `p`.

## See also

`SModEq` is a generalisation to arbitrary submodules.

## TODO

Delete `Int.ModEq` in favour of `AddCommGroup.ModEq`. Generalise `SModEq` to `AddSubgroup` and
redefine `AddCommGroup.ModEq` using it. Once this is done, we can rename `AddCommGroup.ModEq`
to `AddSubgroup.ModEq` and multiplicativise it. Longer term, we could generalise to submonoids and
also unify with `Nat.ModEq`.
-/


namespace AddCommGroup

variable {α : Type*}

section AddCommGroup

variable [AddCommGroup α] {p a a₁ a₂ b b₁ b₂ c : α} {n : ℕ} {z : ℤ}

/-- `a ≡ b [PMOD p]` means that `b` is congruent to `a` modulo `p`.

Equivalently (as shown in `Algebra.Order.ToIntervalMod`), `b` does not lie in the open interval
`(a, a + p)` modulo `p`, or `toIcoMod hp a` disagrees with `toIocMod hp a` at `b`, or
`toIcoDiv hp a` disagrees with `toIocDiv hp a` at `b`. -/
def ModEq (p a b : α) : Prop :=
  ∃ z : ℤ, b - a = z • p

@[inherit_doc]
notation:50 a " ≡ " b " [PMOD " p "]" => ModEq p a b

@[refl, simp]
theorem modEq_refl (a : α) : a ≡ a [PMOD p] :=
  ⟨0, by simp⟩

theorem modEq_rfl : a ≡ a [PMOD p] :=
  modEq_refl _

theorem modEq_comm : a ≡ b [PMOD p] ↔ b ≡ a [PMOD p] :=
  (Equiv.neg _).exists_congr_left.trans <| by simp [ModEq, ← neg_eq_iff_eq_neg]

alias ⟨ModEq.symm, _⟩ := modEq_comm

attribute [symm] ModEq.symm

@[trans]
theorem ModEq.trans : a ≡ b [PMOD p] → b ≡ c [PMOD p] → a ≡ c [PMOD p] := fun ⟨m, hm⟩ ⟨n, hn⟩ =>
  ⟨m + n, by simp [add_smul, ← hm, ← hn]⟩

instance : IsRefl _ (ModEq p) :=
  ⟨modEq_refl⟩

@[simp]
theorem neg_modEq_neg : -a ≡ -b [PMOD p] ↔ a ≡ b [PMOD p] :=
  modEq_comm.trans <| by simp [ModEq, neg_add_eq_sub]

alias ⟨ModEq.of_neg, ModEq.neg⟩ := neg_modEq_neg

@[simp]
theorem modEq_neg : a ≡ b [PMOD -p] ↔ a ≡ b [PMOD p] :=
  modEq_comm.trans <| by simp [ModEq, ← neg_eq_iff_eq_neg]

alias ⟨ModEq.of_neg', ModEq.neg'⟩ := modEq_neg

theorem modEq_sub (a b : α) : a ≡ b [PMOD b - a] :=
  ⟨1, (one_smul _ _).symm⟩

@[simp]
theorem modEq_zero : a ≡ b [PMOD 0] ↔ a = b := by simp [ModEq, sub_eq_zero, eq_comm]

@[simp]
theorem self_modEq_zero : p ≡ 0 [PMOD p] :=
  ⟨-1, by simp⟩

@[simp]
theorem zsmul_modEq_zero (z : ℤ) : z • p ≡ 0 [PMOD p] :=
  ⟨-z, by simp⟩

theorem add_zsmul_modEq (z : ℤ) : a + z • p ≡ a [PMOD p] :=
  ⟨-z, by simp⟩

theorem zsmul_add_modEq (z : ℤ) : z • p + a ≡ a [PMOD p] :=
  ⟨-z, by simp [← sub_sub]⟩

theorem add_nsmul_modEq (n : ℕ) : a + n • p ≡ a [PMOD p] :=
  ⟨-n, by simp⟩

theorem nsmul_add_modEq (n : ℕ) : n • p + a ≡ a [PMOD p] :=
  ⟨-n, by simp [← sub_sub]⟩

namespace ModEq

protected theorem add_zsmul (z : ℤ) : a ≡ b [PMOD p] → a + z • p ≡ b [PMOD p] :=
  (add_zsmul_modEq _).trans

protected theorem zsmul_add (z : ℤ) : a ≡ b [PMOD p] → z • p + a ≡ b [PMOD p] :=
  (zsmul_add_modEq _).trans

protected theorem add_nsmul (n : ℕ) : a ≡ b [PMOD p] → a + n • p ≡ b [PMOD p] :=
  (add_nsmul_modEq _).trans

protected theorem nsmul_add (n : ℕ) : a ≡ b [PMOD p] → n • p + a ≡ b [PMOD p] :=
  (nsmul_add_modEq _).trans

protected theorem of_zsmul : a ≡ b [PMOD z • p] → a ≡ b [PMOD p] := fun ⟨m, hm⟩ =>
  ⟨m * z, by rwa [mul_smul]⟩

protected theorem of_nsmul : a ≡ b [PMOD n • p] → a ≡ b [PMOD p] := fun ⟨m, hm⟩ =>
  ⟨m * n, by rwa [mul_smul, natCast_zsmul]⟩

protected theorem zsmul : a ≡ b [PMOD p] → z • a ≡ z • b [PMOD z • p] :=
  Exists.imp fun m hm => by rw [← smul_sub, hm, smul_comm]

protected theorem nsmul : a ≡ b [PMOD p] → n • a ≡ n • b [PMOD n • p] :=
  Exists.imp fun m hm => by rw [← smul_sub, hm, smul_comm]

end ModEq

@[simp]
theorem zsmul_modEq_zsmul [NoZeroSMulDivisors ℤ α] (hn : z ≠ 0) :
    z • a ≡ z • b [PMOD z • p] ↔ a ≡ b [PMOD p] :=
  exists_congr fun m => by rw [← smul_sub, smul_comm, smul_right_inj hn]

@[simp]
theorem nsmul_modEq_nsmul [NoZeroSMulDivisors ℕ α] (hn : n ≠ 0) :
    n • a ≡ n • b [PMOD n • p] ↔ a ≡ b [PMOD p] :=
  exists_congr fun m => by rw [← smul_sub, smul_comm, smul_right_inj hn]

alias ⟨ModEq.zsmul_cancel, _⟩ := zsmul_modEq_zsmul

alias ⟨ModEq.nsmul_cancel, _⟩ := nsmul_modEq_nsmul

namespace ModEq

@[simp]
protected theorem add_iff_left :
    a₁ ≡ b₁ [PMOD p] → (a₁ + a₂ ≡ b₁ + b₂ [PMOD p] ↔ a₂ ≡ b₂ [PMOD p]) := fun ⟨m, hm⟩ =>
  (Equiv.addLeft m).symm.exists_congr_left.trans <| by simp [add_sub_add_comm, hm, add_smul, ModEq]

@[simp]
protected theorem add_iff_right :
    a₂ ≡ b₂ [PMOD p] → (a₁ + a₂ ≡ b₁ + b₂ [PMOD p] ↔ a₁ ≡ b₁ [PMOD p]) := fun ⟨m, hm⟩ =>
  (Equiv.addRight m).symm.exists_congr_left.trans <| by simp [add_sub_add_comm, hm, add_smul, ModEq]

@[simp]
protected theorem sub_iff_left :
    a₁ ≡ b₁ [PMOD p] → (a₁ - a₂ ≡ b₁ - b₂ [PMOD p] ↔ a₂ ≡ b₂ [PMOD p]) := fun ⟨m, hm⟩ =>
  (Equiv.subLeft m).symm.exists_congr_left.trans <| by simp [sub_sub_sub_comm, hm, sub_smul, ModEq]

@[simp]
protected theorem sub_iff_right :
    a₂ ≡ b₂ [PMOD p] → (a₁ - a₂ ≡ b₁ - b₂ [PMOD p] ↔ a₁ ≡ b₁ [PMOD p]) := fun ⟨m, hm⟩ =>
  (Equiv.subRight m).symm.exists_congr_left.trans <| by simp [sub_sub_sub_comm, hm, sub_smul, ModEq]

alias ⟨add_left_cancel, add⟩ := ModEq.add_iff_left

alias ⟨add_right_cancel, _⟩ := ModEq.add_iff_right

alias ⟨sub_left_cancel, sub⟩ := ModEq.sub_iff_left

alias ⟨sub_right_cancel, _⟩ := ModEq.sub_iff_right

-- Porting note: doesn't work
-- attribute [protected] add_left_cancel add_right_cancel add sub_left_cancel sub_right_cancel sub

protected theorem add_left (c : α) (h : a ≡ b [PMOD p]) : c + a ≡ c + b [PMOD p] :=
  modEq_rfl.add h

protected theorem sub_left (c : α) (h : a ≡ b [PMOD p]) : c - a ≡ c - b [PMOD p] :=
  modEq_rfl.sub h

protected theorem add_right (c : α) (h : a ≡ b [PMOD p]) : a + c ≡ b + c [PMOD p] :=
  h.add modEq_rfl

protected theorem sub_right (c : α) (h : a ≡ b [PMOD p]) : a - c ≡ b - c [PMOD p] :=
  h.sub modEq_rfl

protected theorem add_left_cancel' (c : α) : c + a ≡ c + b [PMOD p] → a ≡ b [PMOD p] :=
  modEq_rfl.add_left_cancel

protected theorem add_right_cancel' (c : α) : a + c ≡ b + c [PMOD p] → a ≡ b [PMOD p] :=
  modEq_rfl.add_right_cancel

protected theorem sub_left_cancel' (c : α) : c - a ≡ c - b [PMOD p] → a ≡ b [PMOD p] :=
  modEq_rfl.sub_left_cancel

protected theorem sub_right_cancel' (c : α) : a - c ≡ b - c [PMOD p] → a ≡ b [PMOD p] :=
  modEq_rfl.sub_right_cancel

end ModEq

theorem modEq_sub_iff_add_modEq' : a ≡ b - c [PMOD p] ↔ c + a ≡ b [PMOD p] := by
  simp [ModEq, sub_sub]

theorem modEq_sub_iff_add_modEq : a ≡ b - c [PMOD p] ↔ a + c ≡ b [PMOD p] :=
  modEq_sub_iff_add_modEq'.trans <| by rw [add_comm]

theorem sub_modEq_iff_modEq_add' : a - b ≡ c [PMOD p] ↔ a ≡ b + c [PMOD p] :=
  modEq_comm.trans <| modEq_sub_iff_add_modEq'.trans modEq_comm

theorem sub_modEq_iff_modEq_add : a - b ≡ c [PMOD p] ↔ a ≡ c + b [PMOD p] :=
  modEq_comm.trans <| modEq_sub_iff_add_modEq.trans modEq_comm

@[simp]
theorem sub_modEq_zero : a - b ≡ 0 [PMOD p] ↔ a ≡ b [PMOD p] := by simp [sub_modEq_iff_modEq_add]

@[simp]
theorem add_modEq_left : a + b ≡ a [PMOD p] ↔ b ≡ 0 [PMOD p] := by simp [← modEq_sub_iff_add_modEq']

@[simp]
theorem add_modEq_right : a + b ≡ b [PMOD p] ↔ a ≡ 0 [PMOD p] := by simp [← modEq_sub_iff_add_modEq]

theorem modEq_iff_eq_add_zsmul : a ≡ b [PMOD p] ↔ ∃ z : ℤ, b = a + z • p := by
  simp_rw [ModEq, sub_eq_iff_eq_add']

theorem not_modEq_iff_ne_add_zsmul : ¬a ≡ b [PMOD p] ↔ ∀ z : ℤ, b ≠ a + z • p := by
  rw [modEq_iff_eq_add_zsmul, not_exists]

theorem modEq_iff_eq_mod_zmultiples : a ≡ b [PMOD p] ↔ (b : α ⧸ AddSubgroup.zmultiples p) = a := by
  simp_rw [modEq_iff_eq_add_zsmul, QuotientAddGroup.eq_iff_sub_mem, AddSubgroup.mem_zmultiples_iff,
    eq_sub_iff_add_eq', eq_comm]

theorem not_modEq_iff_ne_mod_zmultiples :
    ¬a ≡ b [PMOD p] ↔ (b : α ⧸ AddSubgroup.zmultiples p) ≠ a :=
  modEq_iff_eq_mod_zmultiples.not

end AddCommGroup

@[simp]
theorem modEq_iff_int_modEq {a b z : ℤ} : a ≡ b [PMOD z] ↔ a ≡ b [ZMOD z] := by
  simp [ModEq, dvd_iff_exists_eq_mul_left, Int.modEq_iff_dvd]

section AddCommGroupWithOne

variable [AddCommGroupWithOne α] [CharZero α]

@[simp, norm_cast]
theorem intCast_modEq_intCast {a b z : ℤ} : a ≡ b [PMOD (z : α)] ↔ a ≡ b [PMOD z] := by
  simp_rw [ModEq, ← Int.cast_mul_eq_zsmul_cast]
  norm_cast

@[simp, norm_cast]
lemma intCast_modEq_intCast' {a b : ℤ} {n : ℕ} : a ≡ b [PMOD (n : α)] ↔ a ≡ b [PMOD (n : ℤ)] := by
  simpa using intCast_modEq_intCast (α := α) (z := n)

@[simp, norm_cast]
theorem natCast_modEq_natCast {a b n : ℕ} : a ≡ b [PMOD (n : α)] ↔ a ≡ b [MOD n] := by
  simp_rw [← Int.natCast_modEq_iff, ← modEq_iff_int_modEq, ← @intCast_modEq_intCast α,
    Int.cast_natCast]
<<<<<<< HEAD
#align add_comm_group.nat_cast_modeq_nat_cast AddCommGroup.natCast_modEq_natCast
=======
>>>>>>> 59de845a

alias ⟨ModEq.of_intCast, ModEq.intCast⟩ := intCast_modEq_intCast

alias ⟨_root_.Nat.ModEq.of_natCast, ModEq.natCast⟩ := natCast_modEq_natCast

end AddCommGroupWithOne

section DivisionRing
variable [DivisionRing α] {a b c p : α}

@[simp] lemma div_modEq_div (hc : c ≠ 0) : a / c ≡ b / c [PMOD p] ↔ a ≡ b [PMOD (p * c)] := by
  simp [ModEq, ← sub_div, div_eq_iff hc, mul_assoc]

end DivisionRing
end AddCommGroup<|MERGE_RESOLUTION|>--- conflicted
+++ resolved
@@ -265,10 +265,6 @@
 theorem natCast_modEq_natCast {a b n : ℕ} : a ≡ b [PMOD (n : α)] ↔ a ≡ b [MOD n] := by
   simp_rw [← Int.natCast_modEq_iff, ← modEq_iff_int_modEq, ← @intCast_modEq_intCast α,
     Int.cast_natCast]
-<<<<<<< HEAD
-#align add_comm_group.nat_cast_modeq_nat_cast AddCommGroup.natCast_modEq_natCast
-=======
->>>>>>> 59de845a
 
 alias ⟨ModEq.of_intCast, ModEq.intCast⟩ := intCast_modEq_intCast
 
