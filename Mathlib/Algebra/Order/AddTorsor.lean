--- conflicted
+++ resolved
@@ -7,25 +7,6 @@
 import Mathlib.Order.WellFoundedSet
 
 /-!
-<<<<<<< HEAD
-# Ordered vector addition
-This file defines ordered vector addition and proves some properties.  A motivating example is given
-by the additive action of `ℤ` on subsets of reals that are closed under integer translation.  The
-order compatibility allows for a treatment of the `R((z))`-module structure on `(z ^ s) V((z))` for
-an `R`-module `V`, using the formalism of Hahn series.
-
-## Implementation notes
-* Beause these classes mix the algebra and order hierarchies, we write them as `Prop`-valued mixins.
-* Despite the file name, Ordered AddTorsors are not defined as a separate class.  To implement them,
-  combine `[AddTorsor G P]` with `[OrderedCancelVAdd G P]`
-
-## Definitions
-* OrderedVAdd : inequalities are preserved by translation.
-* CancelVAdd : the vector addition version of cancellative addition
-* OrderedCancelVAdd : inequalities are preserved and reflected by translation.
-* VAdd.antidiagonal : Set-valued antidiagonal for VAdd.
-* Finset.vAddAntidiagonal : Finset antidiagonal for PWO inputs.
-=======
 # Ordered scalar multiplication and vector addition
 This file defines ordered scalar multiplication and vector addition, and proves some properties.
 In the additive case, a motivating example is given by the additive action of `ℤ` on subsets of
@@ -47,7 +28,6 @@
 * IsCancelVAdd : the vector addition version of cancellative addition
 * IsOrderedCancelSMul : inequalities are preserved and reflected by scalar multiplication.
 * IsOrderedCancelVAdd : inequalities are preserved and reflected by translation.
->>>>>>> 33834763
 
 ## Instances
 * OrderedCommMonoid.toIsOrderedSMul
@@ -62,11 +42,7 @@
 * IsOrderedCancelVAdd.toContravariantClassLeft
 
 ## TODO
-<<<<<<< HEAD
-* Multiplicativize
-=======
 * definitions and finiteness results for antidiagonals
->>>>>>> 33834763
 * (lex) prod instances
 * Pi instances
 
@@ -100,88 +76,12 @@
   smul_le_smul_left _ _ := mul_le_mul_left'
   smul_le_smul_right _ _ := mul_le_mul_right'
 
-theorem vadd_le_vadd' [Preorder G] [Preorder P] [VAdd G P] [OrderedVAdd G P] {a b : G} {c d : P}
+theorem vadd_le_vadd' [Preorder G] [Preorder P] [VAdd G P] [IsOrderedVAdd G P] {a b : G} {c d : P}
     (hab : a ≤ b) (hcd : c ≤ d) : a +ᵥ c ≤ b +ᵥ d :=
-  (OrderedVAdd.vadd_le_vadd_left _ _ hcd _).trans (OrderedVAdd.vadd_le_vadd_right _ _ hab _)
-
-
-section WithTop
-
-namespace WithTop
-
-variable [LE G] [LE P] [_root_.VAdd G P] [OrderedVAdd G P] {g : WithTop G} {p : WithTop P}
-
-instance VAdd : VAdd (WithTop G) (WithTop P) :=
-  ⟨Option.map₂ (· +ᵥ ·)⟩
-
-@[simp]
-theorem coe_vAdd (g : G) (p : P) :
-    ↑(g +ᵥ p) = ((g : WithTop G) +ᵥ (p : WithTop P)) :=
-  rfl
-
-@[simp]
-theorem top_vAdd : (⊤ : WithTop G) +ᵥ p = ⊤ :=
-  rfl
-
-@[simp]
-theorem vAdd_top : g +ᵥ (⊤ : WithTop P) = ⊤ := by cases g <;> rfl
-
-@[simp]
-theorem vAdd_eq_top : g +ᵥ p = ⊤ ↔ g = ⊤ ∨ p = ⊤ := by
-  match g, p with
-  | ⊤, _ => simp
-  | _, ⊤ => simp
-  | (g : G), (p : P) =>
-    simp only [← coe_vAdd, coe_ne_top, or_self, iff_false, ne_eq]
-
-theorem vAdd_ne_top : g +ᵥ p ≠ ⊤ ↔ g ≠ ⊤ ∧ p ≠ ⊤ :=
-  vAdd_eq_top.not.trans not_or
-
-theorem vAdd_lt_top [LT G] [LT P] : g +ᵥ p < ⊤ ↔ g < ⊤ ∧ p < ⊤ := by
-  simp_rw [WithTop.lt_top_iff_ne_top, vAdd_ne_top]
-
-/-!
-theorem vAdd_eq_coe : ∀ {g : WithTop G} {p : WithTop P} {q : P},
-    g +ᵥ p = q ↔ ∃ (g' : G) (p' : P), ↑g' = g ∧ ↑p' = p ∧ g' +ᵥ p' = q
-  | ⊤, p, q => by simp
-  | some g, ⊤, q => by simp
-  | some g, some p, q => by
-      simp only [exists_and_left]
--/
-
-theorem vAdd_coe_eq_top_iff {p : P} : g +ᵥ (p : WithTop P) = ⊤ ↔ g = ⊤ := by simp
-
-theorem coe_vAdd_eq_top_iff {g : G} : (g : WithTop G) +ᵥ p = ⊤ ↔ p = ⊤ := by simp
-
-instance instOrderedVAdd [LE G] [LE P] [OrderedVAdd G P] :
-    OrderedVAdd (WithTop G) (WithTop P) where
-  vadd_le_vadd_left := fun p p' hpp' g => by
-    match g, p, p' with
-    | ⊤, _, _ => simp
-    | (g : G), _, ⊤ => simp
-    | (g : G), ⊤, (p' : P) => exact (not_top_le_coe p' hpp').elim
-    | (g : G), (p : P), (p' : P) =>
-      simp_rw [← WithTop.coe_vAdd, WithTop.coe_le_coe] at *
-      exact OrderedVAdd.vadd_le_vadd_left p p' hpp' g
-  vadd_le_vadd_right := fun g g' hgg' p => by
-    match g, g', p with
-    | _, _, ⊤ => simp
-    | _, ⊤, (p : P) => simp
-    | ⊤, (g' : G), _ => exact (not_top_le_coe g' hgg').elim
-    | (g : G), (g' : G), (p : P) =>
-      simp_rw [← WithTop.coe_vAdd, WithTop.coe_le_coe] at *
-      exact OrderedVAdd.vadd_le_vadd_right g g' hgg' p
-
-end WithTop
-
-end WithTop
+  (IsOrderedVAdd.vadd_le_vadd_left _ _ hcd _).trans (IsOrderedVAdd.vadd_le_vadd_right _ _ hab _)
 
 /-- A vector addition is cancellative if it is pointwise injective on the left and right. -/
-<<<<<<< HEAD
-class CancelVAdd (G P : Type*) [VAdd G P] : Prop where
-=======
 class IsCancelVAdd (G P : Type*) [VAdd G P] : Prop where
->>>>>>> 33834763
   protected left_cancel : ∀ (a : G) (b c : P), a +ᵥ b = a +ᵥ c → b = c
   protected right_cancel : ∀ (a b : G) (c : P), a +ᵥ c = b +ᵥ c → a = b
 
@@ -199,28 +99,6 @@
   protected le_of_vadd_le_vadd_left : ∀ (a : G) (b c : P), a +ᵥ b ≤ a +ᵥ c → b ≤ c
   protected le_of_vadd_le_vadd_right : ∀ (a b : G) (c : P), a +ᵥ c ≤ b +ᵥ c → a ≤ b
 
-<<<<<<< HEAD
-instance OrderedCancelVAdd.toCancelVAdd [PartialOrder G] [PartialOrder P] [VAdd G P]
-    [OrderedCancelVAdd G P] : CancelVAdd G P where
-  left_cancel a b c h := (OrderedCancelVAdd.le_of_vadd_le_vadd_left a b c h.le).antisymm
-    (OrderedCancelVAdd.le_of_vadd_le_vadd_left a c b h.ge)
-  right_cancel a b c h := by
-    refine (OrderedCancelVAdd.le_of_vadd_le_vadd_right a b c h.le).antisymm ?_
-    exact (OrderedCancelVAdd.le_of_vadd_le_vadd_right b a c h.ge)
-
-instance OrderedCancelAddCommMonoid.toOrderedCancelVAdd [OrderedCancelAddCommMonoid G] :
-    OrderedCancelVAdd G G where
-  le_of_vadd_le_vadd_left _ _ _ := le_of_add_le_add_left
-  le_of_vadd_le_vadd_right _ _ _ := le_of_add_le_add_right
-
-instance (priority := 200) OrderedCancelVAdd.toContravariantClassLeLeft [LE G]
-    [LE P] [VAdd G P] [OrderedCancelVAdd G P] : ContravariantClass G P (· +ᵥ ·) (· ≤ ·) :=
-  ⟨OrderedCancelVAdd.le_of_vadd_le_vadd_left⟩
-
-namespace VAdd
-
-theorem vadd_lt_vadd_of_le_of_lt [LE G] [Preorder P] [VAdd G P] [OrderedCancelVAdd G P]
-=======
 @[deprecated (since := "2024-07-15")] alias OrderedCancelVAdd := IsOrderedCancelVAdd
 
 /-- An ordered cancellative scalar multiplication is an ordered scalar multiplication that is
@@ -248,7 +126,6 @@
 
 @[to_additive]
 theorem smul_lt_smul_of_le_of_lt [LE G] [Preorder P] [SMul G P] [IsOrderedCancelSMul G P]
->>>>>>> 33834763
     {a b : G} {c d : P} (h₁ : a ≤ b) (h₂ : c < d) :
   a • c < b • d := by
   refine lt_of_le_of_lt (IsOrderedSMul.smul_le_smul_right a b h₁ c) ?_
@@ -270,197 +147,7 @@
 
 end SMul
 
-<<<<<<< HEAD
-/-- Vector addition for subsets. -/
-protected def Set.vAdd [VAdd G P] : VAdd (Set G) (Set P) :=
-  ⟨image2 (· +ᵥ ·)⟩
-
-scoped[Pointwise] attribute [instance] Set.vAdd
-
-open Pointwise
-
-theorem Set.mem_vAdd [VAdd G P] {s : Set G} {t : Set P} {b : P} :
-    b ∈ s +ᵥ t ↔ ∃ x ∈ s, ∃ y ∈ t, x +ᵥ y = b :=
-  Iff.rfl
-
-theorem Set.vAdd_mem_vAdd [VAdd G P] {s : Set G} {t : Set P} {a : G} {b : P} :
-    a ∈ s → b ∈ t → a +ᵥ b ∈ s +ᵥ t :=
-  Set.mem_image2_of_mem
-
-namespace VAdd
-
-variable [VAdd G P] {s s₁ s₂ : Set G} {t t₁ t₂ : Set P} {a : P} {x : G × P}
-
-/-- `VAdd.antidiagonal s t a` is the set of all pairs of an element in `s` and an
-      element in `t` that add to `a`.-/
-def antidiagonal (s : Set G) (t : Set P) (a : P) : Set (G × P) :=
-  { x | x.1 ∈ s ∧ x.2 ∈ t ∧ x.1 +ᵥ x.2 = a }
-
-@[simp]
-theorem mem_Antidiagonal : x ∈ antidiagonal s t a ↔ x.1 ∈ s ∧ x.2 ∈ t ∧ x.1 +ᵥ x.2 = a :=
-  Iff.rfl
-
-theorem antidiagonal_mono_left (h : s₁ ⊆ s₂) :
-    antidiagonal s₁ t a ⊆ antidiagonal s₂ t a :=
-  fun _ hx => ⟨h hx.1, hx.2.1, hx.2.2⟩
-
-theorem antidiagonal_mono_right (h : t₁ ⊆ t₂) :
-    antidiagonal s t₁ a ⊆ antidiagonal s t₂ a := fun _ hx => ⟨hx.1, h hx.2.1, hx.2.2⟩
-
-end VAdd
-
-namespace vAddAntidiagonal
-
-open VAdd
-
-variable {s : Set G} {t : Set P} {a : P}
-
-theorem  fst_eq_fst_iff_snd_eq_snd [VAdd G P] [CancelVAdd G P] {x y : antidiagonal s t a} :
-    (x : G × P).1 = (y : G × P).1 ↔ (x : G × P).2 = (y : G × P).2 :=
-  ⟨fun h =>
-    CancelVAdd.left_cancel _ _ _
-      (y.2.2.2.trans <| by
-          rw [← h]
-          exact x.2.2.2.symm).symm,
-    fun h =>
-    CancelVAdd.right_cancel _ _ _
-      (y.2.2.2.trans <| by
-          rw [← h]
-          exact x.2.2.2.symm).symm⟩
-
-variable [PartialOrder G] [PartialOrder P] [VAdd G P] [OrderedCancelVAdd G P]
-  {x y : antidiagonal s t a}
-
-theorem eq_of_fst_eq_fst (h : (x : G × P).fst = (y : G × P).fst) : x = y :=
-  Subtype.ext <| Prod.ext h <| fst_eq_fst_iff_snd_eq_snd.1 h
-
-theorem eq_of_snd_eq_snd (h : (x : G × P).snd = (y : G × P).snd) : x = y :=
-  Subtype.ext <| Prod.ext (fst_eq_fst_iff_snd_eq_snd.2 h) h
-
-theorem eq_of_fst_le_fst_of_snd_le_snd (h₁ : (x : G × P).1 ≤ (y : G × P).1)
-    (h₂ : (x : G × P).2 ≤ (y : G × P).2) : x = y :=
-  eq_of_fst_eq_fst <|
-    h₁.eq_of_not_lt fun hlt =>
-      (vadd_lt_vadd_of_lt_of_le hlt h₂).ne <|
-        (mem_Antidiagonal.1 x.2).2.2.trans (mem_Antidiagonal.1 y.2).2.2.symm
-
-theorem finite_of_isPWO (hs : s.IsPWO) (ht : t.IsPWO) (a) : (antidiagonal s t a).Finite := by
-  refine' Set.not_infinite.1 fun h => _
-  have h1 : (antidiagonal s t a).PartiallyWellOrderedOn (Prod.fst ⁻¹'o (· ≤ ·)) := fun f hf =>
-    hs (Prod.fst ∘ f) fun n => (mem_Antidiagonal.1 (hf n)).1
-  have h2 : (antidiagonal s t a).PartiallyWellOrderedOn (Prod.snd ⁻¹'o (· ≤ ·)) := fun f hf =>
-    ht (Prod.snd ∘ f) fun n => (mem_Antidiagonal.1 (hf n)).2.1
-  have isrfl : IsRefl (G × P) (Prod.fst ⁻¹'o fun x x_1 ↦ x ≤ x_1) := by
-    refine { refl := ?refl }
-    simp_all only [Order.Preimage, le_refl, Prod.forall, implies_true]
-  have istrns : IsTrans (G × P) (Prod.fst ⁻¹'o fun x x_1 ↦ x ≤ x_1) := by
-    refine { trans := ?trans }
-    simp_all only [Order.Preimage, Prod.forall]
-    exact fun a _ a_1 _ a_2 _ a_3 a_4 ↦ Preorder.le_trans a a_1 a_2 a_3 a_4
-  obtain ⟨g, hg⟩ :=
-    h1.exists_monotone_subseq (fun n => h.natEmbedding _ n) fun n => (h.natEmbedding _ n).2
-  obtain ⟨m, n, mn, h2'⟩ := h2 (fun x => (h.natEmbedding _) (g x)) fun n => (h.natEmbedding _ _).2
-  refine' mn.ne (g.injective <| (h.natEmbedding _).injective _)
-  exact eq_of_fst_le_fst_of_snd_le_snd (hg _ _ mn.le) h2'
-
-end vAddAntidiagonal
-
-/-- The vector sum of two monotone functions is monotone. -/
-theorem Monotone.vAdd {γ : Type*} [Preorder G] [Preorder P] [Preorder γ] [VAdd G P]
-    [OrderedVAdd G P] {f : γ → G} {g : γ → P} (hf : Monotone f) (hg : Monotone g) :
-    Monotone fun x => f x +ᵥ g x :=
-  fun _ _ hab => (OrderedVAdd.vadd_le_vadd_left _ _ (hg hab) _).trans
-    (OrderedVAdd.vadd_le_vadd_right _ _ (hf hab) _)
-
-namespace Set
-
-theorem Nonempty.vAdd [VAdd G P] {s : Set G} {t : Set P} :
-    s.Nonempty → t.Nonempty → (s +ᵥ t).Nonempty :=
-  Nonempty.image2
-
-theorem IsPWO.vAdd [PartialOrder G] [PartialOrder P] [VAdd G P] [OrderedCancelVAdd G P] {s : Set G}
-    {t : Set P} (hs : s.IsPWO) (ht : t.IsPWO) : IsPWO (s +ᵥ t) := by
-  rw [← @vadd_image_prod]
-  exact (hs.prod ht).image_of_monotone (monotone_fst.vAdd monotone_snd)
-
-theorem IsWF.vAdd [LinearOrder G] [LinearOrder P] [VAdd G P] [OrderedCancelVAdd G P] {s : Set G}
-    {t : Set P} (hs : s.IsWF) (ht : t.IsWF) : IsWF (s +ᵥ t) :=
-  (hs.isPWO.vAdd ht.isPWO).isWF
-
-theorem IsWF.min_vAdd [LinearOrder G] [LinearOrder P] [VAdd G P] [OrderedCancelVAdd G P] {s : Set G}
-    {t : Set P} (hs : s.IsWF) (ht : t.IsWF) (hsn : s.Nonempty) (htn : t.Nonempty) :
-    (hs.vAdd ht).min (hsn.vAdd htn) = hs.min hsn +ᵥ ht.min htn := by
-  refine' le_antisymm (IsWF.min_le _ _ (mem_vAdd.2 ⟨_, hs.min_mem _, _, ht.min_mem _, rfl⟩)) _
-  rw [IsWF.le_min_iff]
-  rintro _ ⟨x, hx, y, hy, rfl⟩
-  exact vadd_le_vadd' (hs.min_le _ hx) (ht.min_le _ hy)
-
-end Set
-
-namespace Finset
-
-section
-
-variable [PartialOrder G] [PartialOrder P] [VAdd G P] [OrderedCancelVAdd G P] {s : Set G}
-    {t : Set P} (hs : s.IsPWO) (ht : t.IsPWO) (a : P) {u : Set G} {hu : u.IsPWO} {v : Set P}
-    {hv : v.IsPWO} {x : G × P}
-
-/-- `Finset.vAddAntidiagonal hs ht a` is the set of all pairs of an element in `s` and an
-element in `t` whose vector addition yields `a`, but its construction requires proofs that `s` and
-`t` are well-ordered. -/
-noncomputable def vAddAntidiagonal [PartialOrder G] [PartialOrder P] [OrderedCancelVAdd G P]
-    {s : Set G} {t : Set P} (hs : s.IsPWO) (ht : t.IsPWO) (a : P) : Finset (G × P) :=
-  (vAddAntidiagonal.finite_of_isPWO hs ht a).toFinset
-
-@[simp]
-theorem mem_vAddAntidiagonal :
-    x ∈ vAddAntidiagonal hs ht a ↔ x.1 ∈ s ∧ x.2 ∈ t ∧ x.1 +ᵥ x.2 = a := by
-  simp only [vAddAntidiagonal, Set.Finite.mem_toFinset, VAdd.antidiagonal]
-  exact Set.mem_sep_iff
-
-theorem vAddAntidiagonal_mono_left {a : P} {hs : s.IsPWO} {ht : t.IsPWO} (h : u ⊆ s) :
-    vAddAntidiagonal hu ht a ⊆ vAddAntidiagonal hs ht a :=
-  Set.Finite.toFinset_mono <| VAdd.antidiagonal_mono_left h
-
-theorem vAddAntidiagonal_mono_right {a : P} {hs : s.IsPWO} {ht : t.IsPWO} (h : v ⊆ t) :
-    vAddAntidiagonal hs hv a ⊆ vAddAntidiagonal hs ht a :=
-  Set.Finite.toFinset_mono <| VAdd.antidiagonal_mono_right h
-
-theorem support_vAddAntidiagonal_subset_vAdd {hs : s.IsPWO} {ht : t.IsPWO} :
-    { a | (vAddAntidiagonal hs ht a).Nonempty } ⊆ (s +ᵥ t) :=
-  fun a ⟨b, hb⟩ => by
-  rw [mem_vAddAntidiagonal] at hb
-  rw [Set.mem_vAdd]
-  use b.1
-  refine { left := hb.1, right := ?_ }
-  use b.2
-  exact { left := hb.2.1, right := hb.2.2 }
-
-theorem isPWO_support_vAddAntidiagonal {hs : s.IsPWO} {ht : t.IsPWO} :
-    { a | (vAddAntidiagonal hs ht a).Nonempty }.IsPWO :=
-  (hs.vAdd ht).mono (support_vAddAntidiagonal_subset_vAdd)
-
-end
-
-theorem vAddAntidiagonal_min_vAdd_min [LinearOrder G] [LinearOrder P] [VAdd G P]
-    [OrderedCancelVAdd G P] {s : Set G} {t : Set P} (hs : s.IsWF) (ht : t.IsWF) (hns : s.Nonempty)
-    (hnt : t.Nonempty) :
-    vAddAntidiagonal hs.isPWO ht.isPWO (hs.min hns +ᵥ ht.min hnt) = {(hs.min hns, ht.min hnt)} := by
-  ext ⟨a, b⟩
-  simp only [mem_vAddAntidiagonal, mem_singleton, Prod.ext_iff]
-  constructor
-  · rintro ⟨has, hat, hst⟩
-    obtain rfl :=
-      (hs.min_le hns has).eq_of_not_lt fun hlt =>
-        (VAdd.vadd_lt_vadd_of_lt_of_le hlt <| ht.min_le hnt hat).ne' hst
-    exact ⟨rfl, CancelVAdd.left_cancel _ _ _ hst⟩
-  · rintro ⟨rfl, rfl⟩
-    exact ⟨hs.min_mem _, ht.min_mem _, rfl⟩
-
-end Finset
-=======
 @[to_additive]
 instance (priority := 200) [LE G] [LE P] [SMul G P] [IsOrderedCancelSMul G P] :
     ContravariantClass G P (· • ·) (· ≤ ·) :=
-  ⟨IsOrderedCancelSMul.le_of_smul_le_smul_left⟩
->>>>>>> 33834763
+  ⟨IsOrderedCancelSMul.le_of_smul_le_smul_left⟩