--- conflicted
+++ resolved
@@ -166,12 +166,6 @@
       add_le_add_left (add_le_add a2 <| le_mul_of_one_le_left b0 <| (@one_le_two α).trans a2) a
     _ ≤ a * (2 + b) := by rw [mul_add, mul_two, add_assoc]
 
-<<<<<<< HEAD
-=======
-theorem one_le_mul_of_one_le_of_one_le (ha : 1 ≤ a) (hb : 1 ≤ b) : (1 : α) ≤ a * b :=
-  Left.one_le_mul_of_le_of_le ha hb <| zero_le_one.trans ha
-
->>>>>>> 6dc7ed96
 section Monotone
 
 variable [Preorder β] {f g : β → α}
@@ -198,28 +192,6 @@
     Monotone (f * g) := fun _ _ h => mul_le_mul (hf h) (hg h) (hg₀ _) (hf₀ _)
 
 end Monotone
-
-<<<<<<< HEAD
-#noalign bit1_pos
-#noalign bit1_pos'
-=======
-theorem mul_le_one (ha : a ≤ 1) (hb' : 0 ≤ b) (hb : b ≤ 1) : a * b ≤ 1 :=
-  one_mul (1 : α) ▸ mul_le_mul ha hb hb' zero_le_one
-
-theorem one_lt_mul_of_le_of_lt (ha : 1 ≤ a) (hb : 1 < b) : 1 < a * b :=
-  hb.trans_le <| le_mul_of_one_le_left (zero_le_one.trans hb.le) ha
-
-theorem one_lt_mul_of_lt_of_le (ha : 1 < a) (hb : 1 ≤ b) : 1 < a * b :=
-  ha.trans_le <| le_mul_of_one_le_right (zero_le_one.trans ha.le) hb
-
-alias one_lt_mul := one_lt_mul_of_le_of_lt
-
-theorem mul_lt_one_of_nonneg_of_lt_one_left (ha₀ : 0 ≤ a) (ha : a < 1) (hb : b ≤ 1) : a * b < 1 :=
-  (mul_le_of_le_one_right ha₀ hb).trans_lt ha
-
-theorem mul_lt_one_of_nonneg_of_lt_one_right (ha : a ≤ 1) (hb₀ : 0 ≤ b) (hb : b < 1) : a * b < 1 :=
-  (mul_le_of_le_one_left hb₀ ha).trans_lt hb
->>>>>>> 6dc7ed96
 
 variable [ExistsAddOfLE α] [ContravariantClass α α (swap (· + ·)) (· ≤ ·)]
 
