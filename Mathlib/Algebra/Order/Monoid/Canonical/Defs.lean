/-
Copyright (c) 2016 Jeremy Avigad. All rights reserved.
Released under Apache 2.0 license as described in the file LICENSE.
Authors: Jeremy Avigad, Leonardo de Moura, Mario Carneiro, Johannes Hölzl
-/
import Mathlib.Order.BoundedOrder
import Mathlib.Order.MinMax
import Mathlib.Algebra.NeZero
import Mathlib.Algebra.Order.Monoid.Defs

#align_import algebra.order.monoid.canonical.defs from "leanprover-community/mathlib"@"e8638a0fcaf73e4500469f368ef9494e495099b3"

/-!
# Canonically ordered monoids
-/

set_option autoImplicit true


universe u

variable {α : Type u}

/-- An `OrderedCommMonoid` with one-sided 'division' in the sense that
if `a ≤ b`, there is some `c` for which `a * c = b`. This is a weaker version
of the condition on canonical orderings defined by `CanonicallyOrderedCommMonoid`. -/
class ExistsMulOfLE (α : Type u) [Mul α] [LE α] : Prop where
  /-- For `a ≤ b`, `a` left divides `b` -/
  exists_mul_of_le : ∀ {a b : α}, a ≤ b → ∃ c : α, b = a * c
#align has_exists_mul_of_le ExistsMulOfLE

/-- An `OrderedAddCommMonoid` with one-sided 'subtraction' in the sense that
if `a ≤ b`, then there is some `c` for which `a + c = b`. This is a weaker version
of the condition on canonical orderings defined by `CanonicallyOrderedAddCommMonoid`. -/
class ExistsAddOfLE (α : Type u) [Add α] [LE α] : Prop where
  /-- For `a ≤ b`, there is a `c` so `b = a + c`. -/
  exists_add_of_le : ∀ {a b : α}, a ≤ b → ∃ c : α, b = a + c
#align has_exists_add_of_le ExistsAddOfLE

attribute [to_additive] ExistsMulOfLE

export ExistsMulOfLE (exists_mul_of_le)

export ExistsAddOfLE (exists_add_of_le)

-- See note [lower instance priority]
@[to_additive]
instance (priority := 100) Group.existsMulOfLE (α : Type u) [Group α] [LE α] : ExistsMulOfLE α :=
  ⟨fun {a b} _ => ⟨a⁻¹ * b, (mul_inv_cancel_left _ _).symm⟩⟩
#align group.has_exists_mul_of_le Group.existsMulOfLE
#align add_group.has_exists_add_of_le AddGroup.existsAddOfLE

section MulOneClass

variable [MulOneClass α] [Preorder α] [ContravariantClass α α (· * ·) (· < ·)] [ExistsMulOfLE α]
  {a b : α}

@[to_additive]
theorem exists_one_lt_mul_of_lt' (h : a < b) : ∃ c, 1 < c ∧ a * c = b := by
  obtain ⟨c, rfl⟩ := exists_mul_of_le h.le
  exact ⟨c, one_lt_of_lt_mul_right h, rfl⟩
#align exists_one_lt_mul_of_lt' exists_one_lt_mul_of_lt'
#align exists_pos_add_of_lt' exists_pos_add_of_lt'

end MulOneClass

section ExistsMulOfLE

variable [LinearOrder α] [DenselyOrdered α] [Monoid α] [ExistsMulOfLE α]
  [CovariantClass α α (· * ·) (· < ·)] [ContravariantClass α α (· * ·) (· < ·)] {a b : α}

@[to_additive]
theorem le_of_forall_one_lt_le_mul (h : ∀ ε : α, 1 < ε → a ≤ b * ε) : a ≤ b :=
  le_of_forall_le_of_dense fun x hxb => by
    obtain ⟨ε, rfl⟩ := exists_mul_of_le hxb.le
    exact h _ ((lt_mul_iff_one_lt_right' b).1 hxb)
#align le_of_forall_one_lt_le_mul le_of_forall_one_lt_le_mul
#align le_of_forall_pos_le_add le_of_forall_pos_le_add

@[to_additive]
theorem le_of_forall_one_lt_lt_mul' (h : ∀ ε : α, 1 < ε → a < b * ε) : a ≤ b :=
  le_of_forall_one_lt_le_mul fun ε hε => (h ε hε).le
#align le_of_forall_one_lt_lt_mul' le_of_forall_one_lt_lt_mul'
#align le_of_forall_pos_lt_add' le_of_forall_pos_lt_add'

@[to_additive]
theorem le_iff_forall_one_lt_lt_mul' : a ≤ b ↔ ∀ ε, 1 < ε → a < b * ε :=
  ⟨fun h _ => lt_mul_of_le_of_one_lt h, le_of_forall_one_lt_lt_mul'⟩
#align le_iff_forall_one_lt_lt_mul' le_iff_forall_one_lt_lt_mul'
#align le_iff_forall_pos_lt_add' le_iff_forall_pos_lt_add'

end ExistsMulOfLE


/-- A canonically ordered additive monoid is an ordered commutative additive monoid
  in which the ordering coincides with the subtractibility relation,
  which is to say, `a ≤ b` iff there exists `c` with `b = a + c`.
  This is satisfied by the natural numbers, for example, but not
  the integers or other nontrivial `OrderedAddCommGroup`s. -/
<<<<<<< HEAD
class CanonicallyOrderedAddMonoid (α : Type*) extends OrderedAddCommMonoid α, OrderBot α where
=======
class CanonicallyOrderedAddCommMonoid (α : Type*) extends OrderedAddCommMonoid α, Bot α where
  /-- `⊥` is the least element -/
  protected bot_le : ∀ x : α, ⊥ ≤ x
>>>>>>> 53ae52b4
  /-- For `a ≤ b`, there is a `c` so `b = a + c`. -/
  protected exists_add_of_le : ∀ {a b : α}, a ≤ b → ∃ c, b = a + c
  /-- For any `a` and `b`, `a ≤ a + b` -/
  protected le_self_add : ∀ a b : α, a ≤ a + b
#align canonically_ordered_add_monoid CanonicallyOrderedAddCommMonoid

<<<<<<< HEAD
attribute [instance 150] CanonicallyOrderedAddMonoid.toOrderedAddCommMonoid
attribute [instance 50] CanonicallyOrderedAddMonoid.toOrderBot
=======

-- see Note [lower instance priority]
instance (priority := 100) CanonicallyOrderedAddCommMonoid.toOrderBot (α : Type u)
    [h : CanonicallyOrderedAddCommMonoid α] : OrderBot α :=
  { h with }
#align canonically_ordered_add_monoid.to_order_bot CanonicallyOrderedAddCommMonoid.toOrderBot
>>>>>>> 53ae52b4

/-- A canonically ordered monoid is an ordered commutative monoid
  in which the ordering coincides with the divisibility relation,
  which is to say, `a ≤ b` iff there exists `c` with `b = a * c`.
  Examples seem rare; it seems more likely that the `OrderDual`
  of a naturally-occurring lattice satisfies this than the lattice
  itself (for example, dual of the lattice of ideals of a PID or
  Dedekind domain satisfy this; collections of all things ≤ 1 seem to
  be more natural that collections of all things ≥ 1).
-/
@[to_additive]
<<<<<<< HEAD
class CanonicallyOrderedMonoid (α : Type*) extends OrderedCommMonoid α, OrderBot α where
=======
class CanonicallyOrderedCommMonoid (α : Type*) extends OrderedCommMonoid α, Bot α where
  /-- `⊥` is the least element -/
  protected bot_le : ∀ x : α, ⊥ ≤ x
>>>>>>> 53ae52b4
  /-- For `a ≤ b`, there is a `c` so `b = a * c`. -/
  protected exists_mul_of_le : ∀ {a b : α}, a ≤ b → ∃ c, b = a * c
  /-- For any `a` and `b`, `a ≤ a * b` -/
  protected le_self_mul : ∀ a b : α, a ≤ a * b
#align canonically_ordered_monoid CanonicallyOrderedCommMonoid

<<<<<<< HEAD
attribute [instance 150] CanonicallyOrderedMonoid.toOrderedCommMonoid
attribute [instance 50] CanonicallyOrderedMonoid.toOrderBot
=======
-- see Note [lower instance priority]
@[to_additive existing]
instance (priority := 100) CanonicallyOrderedCommMonoid.toOrderBot (α : Type u)
    [h : CanonicallyOrderedCommMonoid α] : OrderBot α :=
  { h with }
#align canonically_ordered_monoid.to_order_bot CanonicallyOrderedCommMonoid.toOrderBot
>>>>>>> 53ae52b4

-- see Note [lower instance priority]
@[to_additive]
instance (priority := 100) CanonicallyOrderedCommMonoid.existsMulOfLE (α : Type u)
    [h : CanonicallyOrderedCommMonoid α] : ExistsMulOfLE α :=
  { h with }
#align canonically_ordered_monoid.has_exists_mul_of_le CanonicallyOrderedCommMonoid.existsMulOfLE
#align canonically_ordered_add_monoid.has_exists_add_of_le CanonicallyOrderedAddCommMonoid.existsAddOfLE

section CanonicallyOrderedCommMonoid

variable [CanonicallyOrderedCommMonoid α] {a b c d : α}

@[to_additive]
theorem le_self_mul : a ≤ a * c :=
  CanonicallyOrderedCommMonoid.le_self_mul _ _
#align le_self_mul le_self_mul
#align le_self_add le_self_add

@[to_additive]
theorem le_mul_self : a ≤ b * a := by
  rw [mul_comm]
  exact le_self_mul
#align le_mul_self le_mul_self
#align le_add_self le_add_self

@[to_additive (attr := simp)]
theorem self_le_mul_right (a b : α) : a ≤ a * b :=
  le_self_mul
#align self_le_mul_right self_le_mul_right
#align self_le_add_right self_le_add_right

@[to_additive (attr := simp)]
theorem self_le_mul_left (a b : α) : a ≤ b * a :=
  le_mul_self
#align self_le_mul_left self_le_mul_left
#align self_le_add_left self_le_add_left

@[to_additive]
theorem le_of_mul_le_left : a * b ≤ c → a ≤ c :=
  le_self_mul.trans
#align le_of_mul_le_left le_of_mul_le_left
#align le_of_add_le_left le_of_add_le_left

@[to_additive]
theorem le_of_mul_le_right : a * b ≤ c → b ≤ c :=
  le_mul_self.trans
#align le_of_mul_le_right le_of_mul_le_right
#align le_of_add_le_right le_of_add_le_right

@[to_additive]
theorem le_mul_of_le_left : a ≤ b → a ≤ b * c :=
  le_self_mul.trans'
#align le_mul_of_le_left le_mul_of_le_left
#align le_add_of_le_left le_add_of_le_left

@[to_additive]
theorem le_mul_of_le_right : a ≤ c → a ≤ b * c :=
  le_mul_self.trans'
#align le_mul_of_le_right le_mul_of_le_right
#align le_add_of_le_right le_add_of_le_right

@[to_additive]
theorem le_iff_exists_mul : a ≤ b ↔ ∃ c, b = a * c :=
  ⟨exists_mul_of_le, by
    rintro ⟨c, rfl⟩
    exact le_self_mul⟩
#align le_iff_exists_mul le_iff_exists_mul
#align le_iff_exists_add le_iff_exists_add

@[to_additive]
theorem le_iff_exists_mul' : a ≤ b ↔ ∃ c, b = c * a := by
  simp only [mul_comm _ a, le_iff_exists_mul]
#align le_iff_exists_mul' le_iff_exists_mul'
#align le_iff_exists_add' le_iff_exists_add'

@[to_additive (attr := simp) zero_le]
theorem one_le (a : α) : 1 ≤ a :=
  le_iff_exists_mul.mpr ⟨a, (one_mul _).symm⟩
#align one_le one_le
#align zero_le zero_le

@[to_additive]
theorem bot_eq_one : (⊥ : α) = 1 :=
  le_antisymm bot_le (one_le ⊥)
#align bot_eq_one bot_eq_one
#align bot_eq_zero bot_eq_zero

--TODO: This is a special case of `mul_eq_one`. We need the instance
-- `CanonicallyOrderedCommMonoid α → Unique αˣ`
@[to_additive (attr := simp)]
theorem mul_eq_one_iff : a * b = 1 ↔ a = 1 ∧ b = 1 :=
  mul_eq_one_iff' (one_le _) (one_le _)
#align mul_eq_one_iff mul_eq_one_iff
#align add_eq_zero_iff add_eq_zero_iff

@[to_additive (attr := simp)]
theorem le_one_iff_eq_one : a ≤ 1 ↔ a = 1 :=
  (one_le a).le_iff_eq
#align le_one_iff_eq_one le_one_iff_eq_one
#align nonpos_iff_eq_zero nonpos_iff_eq_zero

@[to_additive]
theorem one_lt_iff_ne_one : 1 < a ↔ a ≠ 1 :=
  (one_le a).lt_iff_ne.trans ne_comm
#align one_lt_iff_ne_one one_lt_iff_ne_one
#align pos_iff_ne_zero pos_iff_ne_zero

@[to_additive]
theorem eq_one_or_one_lt : a = 1 ∨ 1 < a :=
  (one_le a).eq_or_lt.imp_left Eq.symm
#align eq_one_or_one_lt eq_one_or_one_lt
#align eq_zero_or_pos eq_zero_or_pos

@[to_additive (attr := simp) add_pos_iff]
theorem one_lt_mul_iff : 1 < a * b ↔ 1 < a ∨ 1 < b := by
  simp only [one_lt_iff_ne_one, Ne.def, mul_eq_one_iff, not_and_or]
#align one_lt_mul_iff one_lt_mul_iff
#align add_pos_iff add_pos_iff

@[to_additive]
theorem exists_one_lt_mul_of_lt (h : a < b) : ∃ (c : _) (_ : 1 < c), a * c = b := by
  obtain ⟨c, hc⟩ := le_iff_exists_mul.1 h.le
  refine' ⟨c, one_lt_iff_ne_one.2 _, hc.symm⟩
  rintro rfl
  simp [hc, lt_irrefl] at h
#align exists_one_lt_mul_of_lt exists_one_lt_mul_of_lt
#align exists_pos_add_of_lt exists_pos_add_of_lt

@[to_additive]
theorem le_mul_left (h : a ≤ c) : a ≤ b * c :=
  calc
    a = 1 * a := by simp
    _ ≤ b * c := mul_le_mul' (one_le _) h
#align le_mul_left le_mul_left
#align le_add_left le_add_left

@[to_additive]
theorem le_mul_right (h : a ≤ b) : a ≤ b * c :=
  calc
    a = a * 1 := by simp
    _ ≤ b * c := mul_le_mul' h (one_le _)
#align le_mul_right le_mul_right
#align le_add_right le_add_right

@[to_additive]
theorem lt_iff_exists_mul [CovariantClass α α (· * ·) (· < ·)] : a < b ↔ ∃ c > 1, b = a * c := by
  rw [lt_iff_le_and_ne, le_iff_exists_mul, ←exists_and_right]
  apply exists_congr
  intro c
  rw [and_comm, and_congr_left_iff, gt_iff_lt]
  rintro rfl
  constructor
  · rw [one_lt_iff_ne_one]
    apply mt
    rintro rfl
    rw [mul_one]
  · rw [← (self_le_mul_right a c).lt_iff_ne]
    apply lt_mul_of_one_lt_right'
#align lt_iff_exists_mul lt_iff_exists_mul
#align lt_iff_exists_add lt_iff_exists_add

end CanonicallyOrderedCommMonoid

theorem pos_of_gt {M : Type*} [CanonicallyOrderedAddCommMonoid M] {n m : M} (h : n < m) : 0 < m :=
  lt_of_le_of_lt (zero_le _) h
#align pos_of_gt pos_of_gt

namespace NeZero

theorem pos {M} (a : M) [CanonicallyOrderedAddCommMonoid M] [NeZero a] : 0 < a :=
  (zero_le a).lt_of_ne <| NeZero.out.symm
#align ne_zero.pos NeZero.pos

theorem of_gt {M} [CanonicallyOrderedAddCommMonoid M] {x y : M} (h : x < y) : NeZero y :=
  of_pos <| pos_of_gt h
#align ne_zero.of_gt NeZero.of_gt

-- 1 < p is still an often-used `Fact`, due to `Nat.Prime` implying it, and it implying `Nontrivial`
-- on `ZMod`'s ring structure. We cannot just set this to be any `x < y`, else that becomes a
-- metavariable and it will hugely slow down typeclass inference.
instance (priority := 10) of_gt' [CanonicallyOrderedAddCommMonoid M] [One M] {y : M}
  -- Porting note: Fact.out has different type signature from mathlib3
  [Fact (1 < y)] : NeZero y := of_gt <| @Fact.out (1 < y) _
#align ne_zero.of_gt' NeZero.of_gt'

set_option linter.deprecated false in
instance bit0 {M} [CanonicallyOrderedAddCommMonoid M] {x : M} [NeZero x] : NeZero (bit0 x) :=
  of_pos <| bit0_pos <| NeZero.pos x
#align ne_zero.bit0 NeZero.bit0

end NeZero

/-- A canonically linear-ordered additive monoid is a canonically ordered additive monoid
    whose ordering is a linear order. -/
class CanonicallyLinearOrderedAddCommMonoid (α : Type*)
  extends CanonicallyOrderedAddCommMonoid α, LinearOrderedAddCommMonoid α
#align canonically_linear_ordered_add_monoid CanonicallyLinearOrderedAddCommMonoid

attribute [instance 150] CanonicallyLinearOrderedAddMonoid.toCanonicallyOrderedAddMonoid
attribute [instance 100] CanonicallyLinearOrderedAddMonoid.toLinearOrder
attribute [instance 0] CanonicallyLinearOrderedAddMonoid.toMin
attribute [instance 0] CanonicallyLinearOrderedAddMonoid.toMax
attribute [instance 0] CanonicallyLinearOrderedAddMonoid.toOrd

/-- A canonically linear-ordered monoid is a canonically ordered monoid
    whose ordering is a linear order. -/
@[to_additive]
class CanonicallyLinearOrderedCommMonoid (α : Type*)
  extends CanonicallyOrderedCommMonoid α, LinearOrderedCommMonoid α
#align canonically_linear_ordered_monoid CanonicallyLinearOrderedCommMonoid

<<<<<<< HEAD
attribute [instance 150] CanonicallyLinearOrderedMonoid.toCanonicallyOrderedMonoid
attribute [instance 100] CanonicallyLinearOrderedMonoid.toLinearOrder
attribute [instance 0] CanonicallyLinearOrderedMonoid.toMin
attribute [instance 0] CanonicallyLinearOrderedMonoid.toMax
attribute [instance 0] CanonicallyLinearOrderedMonoid.toOrd

section CanonicallyLinearOrderedMonoid
=======
attribute [to_additive existing] CanonicallyLinearOrderedCommMonoid.toLinearOrderedCommMonoid
>>>>>>> 53ae52b4

section CanonicallyLinearOrderedCommMonoid

variable [CanonicallyLinearOrderedCommMonoid α]

-- see Note [lower instance priority]
@[to_additive]
instance (priority := 100) CanonicallyLinearOrderedCommMonoid.semilatticeSup : SemilatticeSup α :=
  { LinearOrder.toLattice with }
#align canonically_linear_ordered_monoid.semilattice_sup CanonicallyLinearOrderedCommMonoid.semilatticeSup
#align canonically_linear_ordered_add_monoid.semilattice_sup CanonicallyLinearOrderedAddCommMonoid.semilatticeSup

@[to_additive]
theorem min_mul_distrib (a b c : α) : min a (b * c) = min a (min a b * min a c) := by
  cases' le_total a b with hb hb
  · simp [hb, le_mul_right]
  · cases' le_total a c with hc hc
    · simp [hc, le_mul_left]
    · simp [hb, hc]
#align min_mul_distrib min_mul_distrib
#align min_add_distrib min_add_distrib

@[to_additive]
theorem min_mul_distrib' (a b c : α) : min (a * b) c = min (min a c * min b c) c := by
  simpa [min_comm _ c] using min_mul_distrib c a b
#align min_mul_distrib' min_mul_distrib'
#align min_add_distrib' min_add_distrib'

-- Porting note: no longer `@[simp]`, as `simp` can prove this.
@[to_additive]
theorem one_min (a : α) : min 1 a = 1 :=
  min_eq_left (one_le a)
#align one_min one_min
#align zero_min zero_min

-- Porting note: no longer `@[simp]`, as `simp` can prove this.
@[to_additive]
theorem min_one (a : α) : min a 1 = 1 :=
  min_eq_right (one_le a)
#align min_one min_one
#align min_zero min_zero

/-- In a linearly ordered monoid, we are happy for `bot_eq_one` to be a `@[simp]` lemma. -/
@[to_additive (attr := simp)
  "In a linearly ordered monoid, we are happy for `bot_eq_zero` to be a `@[simp]` lemma"]
theorem bot_eq_one' : (⊥ : α) = 1 :=
  bot_eq_one
#align bot_eq_one' bot_eq_one'
#align bot_eq_zero' bot_eq_zero'

end CanonicallyLinearOrderedCommMonoid<|MERGE_RESOLUTION|>--- conflicted
+++ resolved
@@ -97,30 +97,15 @@
   which is to say, `a ≤ b` iff there exists `c` with `b = a + c`.
   This is satisfied by the natural numbers, for example, but not
   the integers or other nontrivial `OrderedAddCommGroup`s. -/
-<<<<<<< HEAD
-class CanonicallyOrderedAddMonoid (α : Type*) extends OrderedAddCommMonoid α, OrderBot α where
-=======
-class CanonicallyOrderedAddCommMonoid (α : Type*) extends OrderedAddCommMonoid α, Bot α where
-  /-- `⊥` is the least element -/
-  protected bot_le : ∀ x : α, ⊥ ≤ x
->>>>>>> 53ae52b4
+class CanonicallyOrderedAddCommMonoid (α : Type*) extends OrderedAddCommMonoid α, OrderBot α where
   /-- For `a ≤ b`, there is a `c` so `b = a + c`. -/
   protected exists_add_of_le : ∀ {a b : α}, a ≤ b → ∃ c, b = a + c
   /-- For any `a` and `b`, `a ≤ a + b` -/
   protected le_self_add : ∀ a b : α, a ≤ a + b
 #align canonically_ordered_add_monoid CanonicallyOrderedAddCommMonoid
 
-<<<<<<< HEAD
-attribute [instance 150] CanonicallyOrderedAddMonoid.toOrderedAddCommMonoid
-attribute [instance 50] CanonicallyOrderedAddMonoid.toOrderBot
-=======
-
--- see Note [lower instance priority]
-instance (priority := 100) CanonicallyOrderedAddCommMonoid.toOrderBot (α : Type u)
-    [h : CanonicallyOrderedAddCommMonoid α] : OrderBot α :=
-  { h with }
-#align canonically_ordered_add_monoid.to_order_bot CanonicallyOrderedAddCommMonoid.toOrderBot
->>>>>>> 53ae52b4
+attribute [instance 150] CanonicallyOrderedAddCommMonoid.toOrderedAddCommMonoid
+attribute [instance 50] CanonicallyOrderedAddCommMonoid.toOrderBot
 
 /-- A canonically ordered monoid is an ordered commutative monoid
   in which the ordering coincides with the divisibility relation,
@@ -132,30 +117,15 @@
   be more natural that collections of all things ≥ 1).
 -/
 @[to_additive]
-<<<<<<< HEAD
-class CanonicallyOrderedMonoid (α : Type*) extends OrderedCommMonoid α, OrderBot α where
-=======
-class CanonicallyOrderedCommMonoid (α : Type*) extends OrderedCommMonoid α, Bot α where
-  /-- `⊥` is the least element -/
-  protected bot_le : ∀ x : α, ⊥ ≤ x
->>>>>>> 53ae52b4
+class CanonicallyOrderedCommMonoid (α : Type*) extends OrderedCommMonoid α, OrderBot α where
   /-- For `a ≤ b`, there is a `c` so `b = a * c`. -/
   protected exists_mul_of_le : ∀ {a b : α}, a ≤ b → ∃ c, b = a * c
   /-- For any `a` and `b`, `a ≤ a * b` -/
   protected le_self_mul : ∀ a b : α, a ≤ a * b
 #align canonically_ordered_monoid CanonicallyOrderedCommMonoid
 
-<<<<<<< HEAD
-attribute [instance 150] CanonicallyOrderedMonoid.toOrderedCommMonoid
-attribute [instance 50] CanonicallyOrderedMonoid.toOrderBot
-=======
--- see Note [lower instance priority]
-@[to_additive existing]
-instance (priority := 100) CanonicallyOrderedCommMonoid.toOrderBot (α : Type u)
-    [h : CanonicallyOrderedCommMonoid α] : OrderBot α :=
-  { h with }
-#align canonically_ordered_monoid.to_order_bot CanonicallyOrderedCommMonoid.toOrderBot
->>>>>>> 53ae52b4
+attribute [instance 150] CanonicallyOrderedCommMonoid.toOrderedCommMonoid
+attribute [instance 50] CanonicallyOrderedCommMonoid.toOrderBot
 
 -- see Note [lower instance priority]
 @[to_additive]
@@ -355,11 +325,11 @@
   extends CanonicallyOrderedAddCommMonoid α, LinearOrderedAddCommMonoid α
 #align canonically_linear_ordered_add_monoid CanonicallyLinearOrderedAddCommMonoid
 
-attribute [instance 150] CanonicallyLinearOrderedAddMonoid.toCanonicallyOrderedAddMonoid
-attribute [instance 100] CanonicallyLinearOrderedAddMonoid.toLinearOrder
-attribute [instance 0] CanonicallyLinearOrderedAddMonoid.toMin
-attribute [instance 0] CanonicallyLinearOrderedAddMonoid.toMax
-attribute [instance 0] CanonicallyLinearOrderedAddMonoid.toOrd
+attribute [instance 150] CanonicallyLinearOrderedAddCommMonoid.toCanonicallyOrderedAddMonoid
+attribute [instance 100] CanonicallyLinearOrderedAddCommMonoid.toLinearOrder
+attribute [instance 0] CanonicallyLinearOrderedAddCommMonoid.toMin
+attribute [instance 0] CanonicallyLinearOrderedAddCommMonoid.toMax
+attribute [instance 0] CanonicallyLinearOrderedAddCommMonoid.toOrd
 
 /-- A canonically linear-ordered monoid is a canonically ordered monoid
     whose ordering is a linear order. -/
@@ -368,17 +338,11 @@
   extends CanonicallyOrderedCommMonoid α, LinearOrderedCommMonoid α
 #align canonically_linear_ordered_monoid CanonicallyLinearOrderedCommMonoid
 
-<<<<<<< HEAD
-attribute [instance 150] CanonicallyLinearOrderedMonoid.toCanonicallyOrderedMonoid
-attribute [instance 100] CanonicallyLinearOrderedMonoid.toLinearOrder
-attribute [instance 0] CanonicallyLinearOrderedMonoid.toMin
-attribute [instance 0] CanonicallyLinearOrderedMonoid.toMax
-attribute [instance 0] CanonicallyLinearOrderedMonoid.toOrd
-
-section CanonicallyLinearOrderedMonoid
-=======
-attribute [to_additive existing] CanonicallyLinearOrderedCommMonoid.toLinearOrderedCommMonoid
->>>>>>> 53ae52b4
+attribute [instance 150] CanonicallyLinearOrderedCommMonoid.toCanonicallyOrderedMonoid
+attribute [instance 100] CanonicallyLinearOrderedCommMonoid.toLinearOrder
+attribute [instance 0] CanonicallyLinearOrderedCommMonoid.toMin
+attribute [instance 0] CanonicallyLinearOrderedCommMonoid.toMax
+attribute [instance 0] CanonicallyLinearOrderedCommMonoid.toOrd
 
 section CanonicallyLinearOrderedCommMonoid
 
