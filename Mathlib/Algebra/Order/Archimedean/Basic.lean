--- conflicted
+++ resolved
@@ -428,11 +428,7 @@
   rw [archimedean_iff_int_le]
   exact fun x => ⟨⌈x⌉, Int.le_ceil x⟩
 
-<<<<<<< HEAD
-instance Units.mulArchimedean (α) [OrderedCommMonoid α] [MulArchimedean α] :
-=======
 @[to_additive]
 instance Units.instMulArchimedean (α) [OrderedCommMonoid α] [MulArchimedean α] :
->>>>>>> ca613b5c
     MulArchimedean αˣ :=
   ⟨fun x {_} h ↦ MulArchimedean.arch x.val h⟩