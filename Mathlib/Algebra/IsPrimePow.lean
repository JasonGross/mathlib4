--- conflicted
+++ resolved
@@ -87,14 +87,8 @@
   rw [isPrimePow_nat_iff]
   refine Iff.symm ⟨fun ⟨p, _, k, _, hp, hk, hn⟩ => ⟨p, k, hp, hk, hn⟩, ?_⟩
   rintro ⟨p, k, hp, hk, rfl⟩
-<<<<<<< HEAD
   refine ⟨p, ?_, k, Nat.le_log2_prime_pow hp, hp, hk, rfl⟩
   exact Nat.le_self_pow (Nat.pos_iff_ne_zero.mp hk) _
-=======
-  refine ⟨p, ?_, k, (Nat.lt_pow_self hp.one_lt _).le, hp, hk, rfl⟩
-  conv => { lhs; rw [← (pow_one p)] }
-  exact pow_le_pow_right hp.one_lt.le hk
->>>>>>> 96028947
 #align is_prime_pow_nat_iff_bounded isPrimePow_nat_iff_bounded
 
 theorem isPrimePow_nat_iff_bounded' (n : ℕ) :
