/-
Copyright (c) 2020 Kevin Kappelmann. All rights reserved.
Released under Apache 2.0 license as described in the file LICENSE.
Authors: Kevin Kappelmann
-/
import Mathlib.Algebra.ContinuedFractions.Determinant
import Mathlib.Algebra.ContinuedFractions.Regular
import Mathlib.Algebra.ContinuedFractions.Computation.CorrectnessTerminating

#align_import algebra.continued_fractions.computation.approximations from "leanprover-community/mathlib"@"a7e36e48519ab281320c4d192da6a7b348ce40ad"

/-!
# Approximations for Continued Fraction Computations (`GenContFract.of`)

## Summary

This file contains useful approximations for the values involved in the continued fractions
computation `GenContFract.of`. In particular, we show that the gcf given by
`GenContFract.of` in fact is a (regular) continued fraction.

Moreover, we derive some upper bounds for the error term when computing a continued fraction up a
given position, i.e. bounds for the term
`|v - (GenContFract.of v).convs n|`. The derived bounds will show us that the error term indeed gets
smaller. As a corollary, we will be able to show that `(GenContFract.of v).convs` converges to `v`
in `Algebra.ContinuedFractions.Computation.ApproximationCorollaries`.

## Main Theorems

- `GenContFract.of_partNum_eq_one`: shows that all partial numerators `aᵢ` are
  equal to one.
- `GenContFract.exists_int_eq_of_partDen`: shows that all partial denominators
  `bᵢ` correspond to an integer.
<<<<<<< HEAD
- `GCF.of_one_le_get?_partDen`: shows that `1 ≤ bᵢ`.
- `RCF.of` returns the regular continued fraction of a value.
- `GCF.abs_sub_convs_le`: shows that
=======
- `GenContFract.of_one_le_get?_partDen`: shows that `1 ≤ bᵢ`.
- `ContFract.of` returns the regular continued fraction of a value.
- `GenContFract.succ_nth_fib_le_of_nthDen`: shows that the `n`th denominator
  `Bₙ` is greater than or equal to the `n + 1`th fibonacci number `Nat.fib (n + 1)`.
- `GenContFract.le_of_succ_get?_den`: shows that `bₙ * Bₙ ≤ Bₙ₊₁`, where `bₙ` is
  the `n`th partial denominator of the continued fraction.
- `GenContFract.abs_sub_convs_le`: shows that
>>>>>>> fd19d97f
  `|v - Aₙ / Bₙ| ≤ 1 / (Bₙ * Bₙ₊₁)`, where `Aₙ` is the `n`th partial numerator.

## References

- [*Hardy, GH and Wright, EM and Heath-Brown, Roger and Silverman, Joseph*][hardy2008introduction]

-/

open GenContFract

open GenContFract (of)

open Int

variable {K : Type*} {v : K} {n : ℕ} [LinearOrderedField K] [FloorRing K]

namespace GenContFract

namespace IntFractPair

/-!
We begin with some lemmas about the stream of `IntFractPair`s, which presumably are not
of great interest for the end user.
-/


/-- Shows that the fractional parts of the stream are in `[0,1)`. -/
theorem nth_stream_fr_nonneg_lt_one {ifp_n : IntFractPair K}
    (nth_stream_eq : IntFractPair.stream v n = some ifp_n) : 0 ≤ ifp_n.fr ∧ ifp_n.fr < 1 := by
  cases n with
  | zero =>
    have : IntFractPair.of v = ifp_n := by injection nth_stream_eq
    rw [← this, IntFractPair.of]
    exact ⟨fract_nonneg _, fract_lt_one _⟩
  | succ =>
    rcases succ_nth_stream_eq_some_iff.1 nth_stream_eq with ⟨_, _, _, ifp_of_eq_ifp_n⟩
    rw [← ifp_of_eq_ifp_n, IntFractPair.of]
    exact ⟨fract_nonneg _, fract_lt_one _⟩
#align generalized_continued_fraction.int_fract_pair.nth_stream_fr_nonneg_lt_one GenContFract.IntFractPair.nth_stream_fr_nonneg_lt_one

/-- Shows that the fractional parts of the stream are nonnegative. -/
theorem nth_stream_fr_nonneg {ifp_n : IntFractPair K}
    (nth_stream_eq : IntFractPair.stream v n = some ifp_n) : 0 ≤ ifp_n.fr :=
  (nth_stream_fr_nonneg_lt_one nth_stream_eq).left
#align generalized_continued_fraction.int_fract_pair.nth_stream_fr_nonneg GenContFract.IntFractPair.nth_stream_fr_nonneg

/-- Shows that the fractional parts of the stream are smaller than one. -/
theorem nth_stream_fr_lt_one {ifp_n : IntFractPair K}
    (nth_stream_eq : IntFractPair.stream v n = some ifp_n) : ifp_n.fr < 1 :=
  (nth_stream_fr_nonneg_lt_one nth_stream_eq).right
#align generalized_continued_fraction.int_fract_pair.nth_stream_fr_lt_one GenContFract.IntFractPair.nth_stream_fr_lt_one

/-- Shows that the integer parts of the stream are at least one. -/
theorem one_le_succ_nth_stream_b {ifp_succ_n : IntFractPair K}
    (succ_nth_stream_eq : IntFractPair.stream v (n + 1) = some ifp_succ_n) : 1 ≤ ifp_succ_n.b := by
  obtain ⟨ifp_n, nth_stream_eq, stream_nth_fr_ne_zero, ⟨-⟩⟩ :
      ∃ ifp_n, IntFractPair.stream v n = some ifp_n ∧ ifp_n.fr ≠ 0
        ∧ IntFractPair.of ifp_n.fr⁻¹ = ifp_succ_n :=
    succ_nth_stream_eq_some_iff.1 succ_nth_stream_eq
  suffices 1 ≤ ifp_n.fr⁻¹ by rwa [IntFractPair.of, le_floor, cast_one]
  suffices ifp_n.fr ≤ 1 by
    have h : 0 < ifp_n.fr :=
      lt_of_le_of_ne (nth_stream_fr_nonneg nth_stream_eq) stream_nth_fr_ne_zero.symm
    apply one_le_inv h this
  simp only [le_of_lt (nth_stream_fr_lt_one nth_stream_eq)]
#align generalized_continued_fraction.int_fract_pair.one_le_succ_nth_stream_b GenContFract.IntFractPair.one_le_succ_nth_stream_b

/--
Shows that the `n + 1`th integer part `bₙ₊₁` of the stream is smaller or equal than the inverse of
the `n`th fractional part `frₙ` of the stream.
This result is straight-forward as `bₙ₊₁` is defined as the floor of `1 / frₙ`.
-/
theorem succ_nth_stream_b_le_nth_stream_fr_inv {ifp_n ifp_succ_n : IntFractPair K}
    (nth_stream_eq : IntFractPair.stream v n = some ifp_n)
    (succ_nth_stream_eq : IntFractPair.stream v (n + 1) = some ifp_succ_n) :
    (ifp_succ_n.b : K) ≤ ifp_n.fr⁻¹ := by
  suffices (⌊ifp_n.fr⁻¹⌋ : K) ≤ ifp_n.fr⁻¹ by
    cases' ifp_n with _ ifp_n_fr
    have : ifp_n_fr ≠ 0 := by
      intro h
      simp [h, IntFractPair.stream, nth_stream_eq] at succ_nth_stream_eq
    have : IntFractPair.of ifp_n_fr⁻¹ = ifp_succ_n := by
      simpa [this, IntFractPair.stream, nth_stream_eq, Option.coe_def] using succ_nth_stream_eq
    rwa [← this]
  exact floor_le ifp_n.fr⁻¹
#align generalized_continued_fraction.int_fract_pair.succ_nth_stream_b_le_nth_stream_fr_inv GenContFract.IntFractPair.succ_nth_stream_b_le_nth_stream_fr_inv

end IntFractPair

/-!
Next we translate above results about the stream of `IntFractPair`s to the computed continued
fraction `GenContFract.of`.
-/


/-- Shows that the integer parts of the continued fraction are at least one. -/
theorem of_one_le_get?_partDen {b : K}
    (nth_partDen_eq : (of v).partDens.get? n = some b) : 1 ≤ b := by
  obtain ⟨gp_n, nth_s_eq, ⟨-⟩⟩ : ∃ gp_n, (of v).s.get? n = some gp_n ∧ gp_n.b = b :=
    exists_s_b_of_partDen nth_partDen_eq
  obtain ⟨ifp_n, succ_nth_stream_eq, ifp_n_b_eq_gp_n_b⟩ :
      ∃ ifp, IntFractPair.stream v (n + 1) = some ifp ∧ (ifp.b : K) = gp_n.b :=
    IntFractPair.exists_succ_get?_stream_of_gcf_of_get?_eq_some nth_s_eq
  rw [← ifp_n_b_eq_gp_n_b]
  exact mod_cast IntFractPair.one_le_succ_nth_stream_b succ_nth_stream_eq
#align generalized_continued_fraction.of_one_le_nth_part_denom GenContFract.of_one_le_get?_partDen

/--
Shows that the partial numerators `aᵢ` of the continued fraction are equal to one and the partial
denominators `bᵢ` correspond to integers.
-/
theorem of_partNum_eq_one_and_exists_int_partDen_eq {gp : GenContFract.Pair K}
    (nth_s_eq : (of v).s.get? n = some gp) : gp.a = 1 ∧ ∃ z : ℤ, gp.b = (z : K) := by
  obtain ⟨ifp, stream_succ_nth_eq, -⟩ : ∃ ifp, IntFractPair.stream v (n + 1) = some ifp ∧ _ :=
    IntFractPair.exists_succ_get?_stream_of_gcf_of_get?_eq_some nth_s_eq
  have : gp = ⟨1, ifp.b⟩ := by
    have : (of v).s.get? n = some ⟨1, ifp.b⟩ :=
      get?_of_eq_some_of_succ_get?_intFractPair_stream stream_succ_nth_eq
    have : some gp = some ⟨1, ifp.b⟩ := by rwa [nth_s_eq] at this
    injection this
  simp [this]
#align generalized_continued_fraction.of_part_num_eq_one_and_exists_int_part_denom_eq GenContFract.of_partNum_eq_one_and_exists_int_partDen_eq

/-- Shows that the partial numerators `aᵢ` are equal to one. -/
theorem of_partNum_eq_one {a : K} (nth_partNum_eq : (of v).partNums.get? n = some a) :
    a = 1 := by
  obtain ⟨gp, nth_s_eq, gp_a_eq_a_n⟩ : ∃ gp, (of v).s.get? n = some gp ∧ gp.a = a :=
    exists_s_a_of_partNum nth_partNum_eq
  have : gp.a = 1 := (of_partNum_eq_one_and_exists_int_partDen_eq nth_s_eq).left
  rwa [gp_a_eq_a_n] at this
#align generalized_continued_fraction.of_part_num_eq_one GenContFract.of_partNum_eq_one

/-- Shows that the partial denominators `bᵢ` correspond to an integer. -/
theorem exists_int_eq_of_partDen {b : K}
    (nth_partDen_eq : (of v).partDens.get? n = some b) : ∃ z : ℤ, b = (z : K) := by
  obtain ⟨gp, nth_s_eq, gp_b_eq_b_n⟩ : ∃ gp, (of v).s.get? n = some gp ∧ gp.b = b :=
    exists_s_b_of_partDen nth_partDen_eq
  have : ∃ z : ℤ, gp.b = (z : K) := (of_partNum_eq_one_and_exists_int_partDen_eq nth_s_eq).right
  rwa [gp_b_eq_b_n] at this
#align generalized_continued_fraction.exists_int_eq_of_part_denom GenContFract.exists_int_eq_of_partDen

end GenContFract

variable (v)

theorem GenContFract.of_isSimpContFract :
    (of v).IsSimpContFract := fun _ _ nth_partNum_eq =>
  of_partNum_eq_one nth_partNum_eq
#align generalized_continued_fraction.of_is_simple_continued_fraction GenContFract.of_isSimpContFract

/-- Creates the simple continued fraction of a value. -/
nonrec def SimpContFract.of : SimpContFract K :=
  ⟨of v, GenContFract.of_isSimpContFract v⟩
#align simple_continued_fraction.of SimpContFract.of

<<<<<<< HEAD
theorem SCF.of_isRCF :
    (SCF.of v).IsRCF := ⟨⟨⌊v⌋, of_h_eq_floor⟩, fun _ _ nth_partDen_eq => by
  rcases exists_int_eq_of_partDen nth_partDen_eq with ⟨m, rfl⟩
  lift m to ℕ+ using lt_of_lt_of_le zero_lt_one (mod_cast of_one_le_get?_partDen nth_partDen_eq)
  use (disch := norm_cast) m⟩
#align simple_continued_fraction.of_is_continued_fraction SCF.of_isRCF
=======
theorem SimpContFract.of_isContFract :
    (SimpContFract.of v).IsContFract := fun _ _ nth_partDen_eq =>
  lt_of_lt_of_le zero_lt_one (of_one_le_get?_partDen nth_partDen_eq)
#align simple_continued_fraction.of_is_continued_fraction SimpContFract.of_isContFract
>>>>>>> fd19d97f

/-- Creates the continued fraction of a value. -/
def ContFract.of : ContFract K :=
  ⟨SimpContFract.of v, SimpContFract.of_isContFract v⟩
#align continued_fraction.of ContFract.of

<<<<<<< HEAD
-- open `Nat` as we will make use of fibonacci numbers.
open Nat

variable {v}

namespace GCF
=======
variable {v}

namespace GenContFract

/-!
One of our next goals is to show that `bₙ * Bₙ ≤ Bₙ₊₁`. For this, we first show that the partial
denominators `Bₙ` are bounded from below by the fibonacci sequence `Nat.fib`. This then implies that
`0 ≤ Bₙ` and hence `Bₙ₊₂ = bₙ₊₁ * Bₙ₊₁ + Bₙ ≥ bₙ₊₁ * Bₙ₊₁ + 0 = bₙ₊₁ * Bₙ₊₁`.
-/


-- open `Nat` as we will make use of fibonacci numbers.
open Nat

theorem fib_le_of_contsAux_b :
    n ≤ 1 ∨ ¬(of v).TerminatedAt (n - 2) → (fib n : K) ≤ ((of v).contsAux n).b :=
  Nat.strong_induction_on n
    (by
      intro n IH hyp
      rcases n with (_ | _ | n)
      · simp [fib_add_two, contsAux] -- case n = 0
      · simp [fib_add_two, contsAux] -- case n = 1
      · let g := of v -- case 2 ≤ n
        have : ¬n + 2 ≤ 1 := by omega
        have not_terminatedAt_n : ¬g.TerminatedAt n := Or.resolve_left hyp this
        obtain ⟨gp, s_ppred_nth_eq⟩ : ∃ gp, g.s.get? n = some gp :=
          Option.ne_none_iff_exists'.mp not_terminatedAt_n
        set pconts := g.contsAux (n + 1) with pconts_eq
        set ppconts := g.contsAux n with ppconts_eq
        -- use the recurrence of `contsAux`
        simp only [Nat.succ_eq_add_one, Nat.add_assoc, Nat.reduceAdd]
        suffices (fib n : K) + fib (n + 1) ≤ gp.a * ppconts.b + gp.b * pconts.b by
          simpa [fib_add_two, add_comm, contsAux_recurrence s_ppred_nth_eq ppconts_eq pconts_eq]
        -- make use of the fact that `gp.a = 1`
        suffices (fib n : K) + fib (n + 1) ≤ ppconts.b + gp.b * pconts.b by
          simpa [of_partNum_eq_one <| partNum_eq_s_a s_ppred_nth_eq]
        have not_terminatedAt_pred_n : ¬g.TerminatedAt (n - 1) :=
          mt (terminated_stable <| Nat.sub_le n 1) not_terminatedAt_n
        have not_terminatedAt_ppred_n : ¬TerminatedAt g (n - 2) :=
          mt (terminated_stable (n - 1).pred_le) not_terminatedAt_pred_n
        -- use the IH to get the inequalities for `pconts` and `ppconts`
        have ppred_nth_fib_le_ppconts_B : (fib n : K) ≤ ppconts.b :=
          IH n (lt_trans (Nat.lt.base n) <| Nat.lt.base <| n + 1) (Or.inr not_terminatedAt_ppred_n)
        suffices (fib (n + 1) : K) ≤ gp.b * pconts.b by
          solve_by_elim [_root_.add_le_add ppred_nth_fib_le_ppconts_B]
        -- finally use the fact that `1 ≤ gp.b` to solve the goal
        suffices 1 * (fib (n + 1) : K) ≤ gp.b * pconts.b by rwa [one_mul] at this
        have one_le_gp_b : (1 : K) ≤ gp.b :=
          of_one_le_get?_partDen (partDen_eq_s_b s_ppred_nth_eq)
        have : (0 : K) ≤ fib (n + 1) := mod_cast (fib (n + 1)).zero_le
        have : (0 : K) ≤ gp.b := le_trans zero_le_one one_le_gp_b
        mono
        · norm_num
        · tauto)
#align generalized_continued_fraction.fib_le_of_continuants_aux_b GenContFract.fib_le_of_contsAux_b

/-- Shows that the `n`th denominator is greater than or equal to the `n + 1`th fibonacci number,
that is `Nat.fib (n + 1) ≤ Bₙ`. -/
theorem succ_nth_fib_le_of_nth_den (hyp : n = 0 ∨ ¬(of v).TerminatedAt (n - 1)) :
    (fib (n + 1) : K) ≤ (of v).dens n := by
  rw [den_eq_conts_b, nth_cont_eq_succ_nth_contAux]
  have : n + 1 ≤ 1 ∨ ¬(of v).TerminatedAt (n - 1) := by
    cases n with
    | zero => exact Or.inl <| le_refl 1
    | succ n => exact Or.inr (Or.resolve_left hyp n.succ_ne_zero)
  exact fib_le_of_contsAux_b this
#align generalized_continued_fraction.succ_nth_fib_le_of_nth_denom GenContFract.succ_nth_fib_le_of_nth_den

/-! As a simple consequence, we can now derive that all denominators are nonnegative. -/


theorem zero_le_of_contsAux_b : 0 ≤ ((of v).contsAux n).b := by
  let g := of v
  induction n with
  | zero => rfl
  | succ n IH =>
    cases' Decidable.em <| g.TerminatedAt (n - 1) with terminated not_terminated
    · -- terminating case
      cases' n with n
      · simp [zero_le_one]
      · have : g.contsAux (n + 2) = g.contsAux (n + 1) :=
          contsAux_stable_step_of_terminated terminated
        simp only [this, IH]
    · -- non-terminating case
      calc
        (0 : K) ≤ fib (n + 1) := mod_cast (n + 1).fib.zero_le
        _ ≤ ((of v).contsAux (n + 1)).b := fib_le_of_contsAux_b (Or.inr not_terminated)
#align generalized_continued_fraction.zero_le_of_continuants_aux_b GenContFract.zero_le_of_contsAux_b

/-- Shows that all denominators are nonnegative. -/
theorem zero_le_of_den : 0 ≤ (of v).dens n := by
  rw [den_eq_conts_b, nth_cont_eq_succ_nth_contAux]; exact zero_le_of_contsAux_b
#align generalized_continued_fraction.zero_le_of_denom GenContFract.zero_le_of_den

theorem le_of_succ_succ_get?_contsAux_b {b : K}
    (nth_partDen_eq : (of v).partDens.get? n = some b) :
    b * ((of v).contsAux <| n + 1).b ≤ ((of v).contsAux <| n + 2).b := by
  obtain ⟨gp_n, nth_s_eq, rfl⟩ : ∃ gp_n, (of v).s.get? n = some gp_n ∧ gp_n.b = b :=
    exists_s_b_of_partDen nth_partDen_eq
  simp [of_partNum_eq_one (partNum_eq_s_a nth_s_eq), zero_le_of_contsAux_b,
    GenContFract.contsAux_recurrence nth_s_eq rfl rfl]
#align generalized_continued_fraction.le_of_succ_succ_nth_continuants_aux_b GenContFract.le_of_succ_succ_get?_contsAux_b

/-- Shows that `bₙ * Bₙ ≤ Bₙ₊₁`, where `bₙ` is the `n`th partial denominator and `Bₙ₊₁` and `Bₙ` are
the `n + 1`th and `n`th denominator of the continued fraction. -/
theorem le_of_succ_get?_den {b : K}
    (nth_partDenom_eq : (of v).partDens.get? n = some b) :
    b * (of v).dens n ≤ (of v).dens (n + 1) := by
  rw [den_eq_conts_b, nth_cont_eq_succ_nth_contAux]
  exact le_of_succ_succ_get?_contsAux_b nth_partDenom_eq
#align generalized_continued_fraction.le_of_succ_nth_denom GenContFract.le_of_succ_get?_den

/-- Shows that the sequence of denominators is monotone, that is `Bₙ ≤ Bₙ₊₁`. -/
theorem of_den_mono : (of v).dens n ≤ (of v).dens (n + 1) := by
  let g := of v
  cases' Decidable.em <| g.partDens.TerminatedAt n with terminated not_terminated
  · have : g.partDens.get? n = none := by rwa [Stream'.Seq.TerminatedAt] at terminated
    have : g.TerminatedAt n :=
      terminatedAt_iff_partDen_none.2 (by rwa [Stream'.Seq.TerminatedAt] at terminated)
    have : g.dens (n + 1) = g.dens n :=
      dens_stable_of_terminated n.le_succ this
    rw [this]
  · obtain ⟨b, nth_partDen_eq⟩ : ∃ b, g.partDens.get? n = some b :=
      Option.ne_none_iff_exists'.mp not_terminated
    have : 1 ≤ b := of_one_le_get?_partDen nth_partDen_eq
    calc
      g.dens n ≤ b * g.dens n := by
        simpa using mul_le_mul_of_nonneg_right this zero_le_of_den
      _ ≤ g.dens (n + 1) := le_of_succ_get?_den nth_partDen_eq
#align generalized_continued_fraction.of_denom_mono GenContFract.of_den_mono
>>>>>>> fd19d97f

section ErrorTerm

/-!
### Approximation of Error Term

Next we derive some approximations for the error term when computing a continued fraction up a given
position, i.e. bounds for the term `|v - (GenContFract.of v).convs n|`.
-/


/-- This lemma follows from the finite correctness proof, the determinant equality, and
by simplifying the difference. -/
theorem sub_convs_eq {ifp : IntFractPair K}
    (stream_nth_eq : IntFractPair.stream v n = some ifp) :
    let g := of v
    let B := (g.contsAux (n + 1)).b
    let pB := (g.contsAux n).b
    v - g.convs n = if ifp.fr = 0 then 0 else (-1) ^ n / (B * (ifp.fr⁻¹ * B + pB)) := by
  -- set up some shorthand notation
  let g := of v
  let conts := g.contsAux (n + 1)
  let pred_conts := g.contsAux n
  have g_finite_correctness :
    v = GenContFract.compExactValue pred_conts conts ifp.fr :=
    compExactValue_correctness_of_stream_eq_some stream_nth_eq
  obtain (ifp_fr_eq_zero | ifp_fr_ne_zero) := eq_or_ne ifp.fr 0
  · suffices v - g.convs n = 0 by simpa [ifp_fr_eq_zero]
    replace g_finite_correctness : v = g.convs n := by
      simpa [GenContFract.compExactValue, ifp_fr_eq_zero] using g_finite_correctness
    exact sub_eq_zero.2 g_finite_correctness
  · -- more shorthand notation
    let A := conts.a
    let B := conts.b
    let pA := pred_conts.a
    let pB := pred_conts.b
    -- first, let's simplify the goal as `ifp.fr ≠ 0`
    suffices v - A / B = (-1) ^ n / (B * (ifp.fr⁻¹ * B + pB)) by simpa [ifp_fr_ne_zero]
    -- now we can unfold `g.compExactValue` to derive the following equality for `v`
    replace g_finite_correctness : v = (pA + ifp.fr⁻¹ * A) / (pB + ifp.fr⁻¹ * B) := by
      simpa [GenContFract.compExactValue, ifp_fr_ne_zero, nextConts, nextNum, nextDen, add_comm]
        using g_finite_correctness
    -- let's rewrite this equality for `v` in our goal
    suffices
      (pA + ifp.fr⁻¹ * A) / (pB + ifp.fr⁻¹ * B) - A / B = (-1) ^ n / (B * (ifp.fr⁻¹ * B + pB)) by
      rwa [g_finite_correctness]
    -- To continue, we need use the determinant equality. So let's derive the needed hypothesis.
    have n_eq_zero_or_not_terminatedAt_pred_n : n = 0 ∨ ¬g.TerminatedAt (n - 1) := by
      cases' n with n'
      · simp
      · have : IntFractPair.stream v (n' + 1) ≠ none := by simp [stream_nth_eq]
        have : ¬g.TerminatedAt n' :=
          (not_congr of_terminatedAt_n_iff_succ_nth_intFractPair_stream_eq_none).2 this
        exact Or.inr this
    have determinant_eq : pA * B - pB * A = (-1) ^ n :=
      (SimpContFract.of v).determinant_aux n_eq_zero_or_not_terminatedAt_pred_n
    -- now all we got to do is to rewrite this equality in our goal and re-arrange terms;
    -- however, for this, we first have to derive quite a few tedious inequalities.
    have pB_ineq : (fib n : K) ≤ pB :=
      haveI : n ≤ 1 ∨ ¬g.TerminatedAt (n - 2) := by
        cases' n_eq_zero_or_not_terminatedAt_pred_n with n_eq_zero not_terminatedAt_pred_n
        · simp [n_eq_zero]
        · exact Or.inr <| mt (terminated_stable (n - 1).pred_le) not_terminatedAt_pred_n
      (RCF.of v).fib_le_contsAux_b this
    have B_ineq : (fib (n + 1) : K) ≤ B :=
      haveI : n + 1 ≤ 1 ∨ ¬g.TerminatedAt (n + 1 - 2) := by
        cases' n_eq_zero_or_not_terminatedAt_pred_n with n_eq_zero not_terminatedAt_pred_n
        · simp [n_eq_zero, le_refl]
        · exact Or.inr not_terminatedAt_pred_n
      (RCF.of v).fib_le_contsAux_b this
    have zero_lt_B : 0 < B := B_ineq.trans_lt' <| cast_pos.2 <| fib_pos.2 n.succ_pos
    have : 0 ≤ pB := (cast_nonneg _).trans pB_ineq
    have : 0 < ifp.fr :=
      ifp_fr_ne_zero.lt_of_le' <| IntFractPair.nth_stream_fr_nonneg stream_nth_eq
    have : pB + ifp.fr⁻¹ * B ≠ 0 := by positivity
    -- finally, let's do the rewriting
    calc
      (pA + ifp.fr⁻¹ * A) / (pB + ifp.fr⁻¹ * B) - A / B =
          ((pA + ifp.fr⁻¹ * A) * B - (pB + ifp.fr⁻¹ * B) * A) / ((pB + ifp.fr⁻¹ * B) * B) := by
        rw [div_sub_div _ _ this zero_lt_B.ne']
      _ = (pA * B + ifp.fr⁻¹ * A * B - (pB * A + ifp.fr⁻¹ * B * A)) / _ := by repeat' rw [add_mul]
      _ = (pA * B - pB * A) / ((pB + ifp.fr⁻¹ * B) * B) := by ring
      _ = (-1) ^ n / ((pB + ifp.fr⁻¹ * B) * B) := by rw [determinant_eq]
      _ = (-1) ^ n / (B * (ifp.fr⁻¹ * B + pB)) := by ac_rfl
#align generalized_continued_fraction.sub_convergents_eq GenContFract.sub_convs_eq

/-- Shows that `|v - Aₙ / Bₙ| ≤ 1 / (Bₙ * Bₙ₊₁)`. -/
theorem abs_sub_convs_le (not_terminatedAt_n : ¬(of v).TerminatedAt n) :
    |v - (of v).convs n| ≤ 1 / ((of v).dens n * ((of v).dens <| n + 1)) := by
  -- shorthand notation
  let g := of v
  let nextConts := g.contsAux (n + 2)
  set conts := contsAux g (n + 1) with conts_eq
  set pred_conts := contsAux g n with pred_conts_eq
  -- change the goal to something more readable
  change |v - convs g n| ≤ 1 / (conts.b * nextConts.b)
  obtain ⟨gp, s_nth_eq⟩ : ∃ gp, g.s.get? n = some gp :=
    Option.ne_none_iff_exists'.1 not_terminatedAt_n
  have gp_a_eq_one : gp.a = 1 := of_partNum_eq_one (partNum_eq_s_a s_nth_eq)
  -- unfold the recurrence relation for `nextConts.b`
  have nextConts_b_eq : nextConts.b = pred_conts.b + gp.b * conts.b := by
    simp [nextConts, contsAux_recurrence s_nth_eq pred_conts_eq conts_eq, gp_a_eq_one,
      pred_conts_eq.symm, conts_eq.symm, add_comm]
  let den := conts.b * (pred_conts.b + gp.b * conts.b)
  suffices |v - g.convs n| ≤ 1 / den by rw [nextConts_b_eq]; congr 1
  obtain ⟨ifp_succ_n, succ_nth_stream_eq, ifp_succ_n_b_eq_gp_b⟩ :
      ∃ ifp_succ_n, IntFractPair.stream v (n + 1) = some ifp_succ_n ∧ (ifp_succ_n.b : K) = gp.b :=
    IntFractPair.exists_succ_get?_stream_of_gcf_of_get?_eq_some s_nth_eq
  obtain ⟨ifp_n, stream_nth_eq, stream_nth_fr_ne_zero, if_of_eq_ifp_succ_n⟩ :
    ∃ ifp_n, IntFractPair.stream v n = some ifp_n ∧ ifp_n.fr ≠ 0
      ∧ IntFractPair.of ifp_n.fr⁻¹ = ifp_succ_n :=
    IntFractPair.succ_nth_stream_eq_some_iff.1 succ_nth_stream_eq
  let den' := conts.b * (pred_conts.b + ifp_n.fr⁻¹ * conts.b)
  -- now we can use `sub_convs_eq` to simplify our goal
  suffices |(-1) ^ n / den'| ≤ 1 / den by
    have : v - g.convs n = (-1) ^ n / den' := by
      -- apply `sub_convs_eq` and simplify the result
      have tmp := sub_convs_eq stream_nth_eq
      simp only [stream_nth_fr_ne_zero, conts_eq.symm, pred_conts_eq.symm, if_false] at tmp
      rw [tmp]
      ring
    rwa [this]
  -- derive some tedious inequalities that we need to rewrite our goal
  have nextConts_b_ineq : (fib (n + 2) : K) ≤ pred_conts.b + gp.b * conts.b := by
    have : (fib (n + 2) : K) ≤ nextConts.b :=
      (RCF.of v).fib_le_contsAux_b (Or.inr not_terminatedAt_n)
    rwa [nextConts_b_eq] at this
  have conts_b_ineq : (fib (n + 1) : K) ≤ conts.b :=
    haveI : ¬g.TerminatedAt (n - 1) := mt (terminated_stable n.pred_le) not_terminatedAt_n
    (RCF.of v).fib_le_contsAux_b <| Or.inr this
  have zero_lt_conts_b : 0 < conts.b :=
    conts_b_ineq.trans_lt' <| mod_cast fib_pos.2 n.succ_pos
  -- `den'` is positive, so we can remove `|⬝|` from our goal
  suffices 1 / den' ≤ 1 / den by
    have : |(-1) ^ n / den'| = 1 / den' := by
      suffices 1 / |den'| = 1 / den' by rwa [abs_div, abs_neg_one_pow n]
      have : 0 < den' := by
        have : 0 ≤ pred_conts.b :=
          haveI : (fib n : K) ≤ pred_conts.b :=
            haveI : ¬g.TerminatedAt (n - 2) :=
              mt (terminated_stable (n.sub_le 2)) not_terminatedAt_n
            (RCF.of v).fib_le_contsAux_b <| Or.inr this
          le_trans (mod_cast (fib n).zero_le) this
        have : 0 < ifp_n.fr⁻¹ :=
          haveI zero_le_ifp_n_fract : 0 ≤ ifp_n.fr :=
            IntFractPair.nth_stream_fr_nonneg stream_nth_eq
          inv_pos.2 (lt_of_le_of_ne zero_le_ifp_n_fract stream_nth_fr_ne_zero.symm)
        -- Porting note: replaced complicated positivity proof with tactic.
        positivity
      rw [abs_of_pos this]
    rwa [this]
  suffices 0 < den ∧ den ≤ den' from div_le_div_of_nonneg_left zero_le_one this.1 this.2
  constructor
  · have : 0 < pred_conts.b + gp.b * conts.b :=
      nextConts_b_ineq.trans_lt' <| mod_cast fib_pos.2 <| succ_pos _
    solve_by_elim [mul_pos]
  · -- we can cancel multiplication by `conts.b` and addition with `pred_conts.b`
    suffices gp.b * conts.b ≤ ifp_n.fr⁻¹ * conts.b from
      (mul_le_mul_left zero_lt_conts_b).2 <| (add_le_add_iff_left pred_conts.b).2 this
    suffices (ifp_succ_n.b : K) * conts.b ≤ ifp_n.fr⁻¹ * conts.b by rwa [← ifp_succ_n_b_eq_gp_b]
    have : (ifp_succ_n.b : K) ≤ ifp_n.fr⁻¹ :=
      IntFractPair.succ_nth_stream_b_le_nth_stream_fr_inv stream_nth_eq succ_nth_stream_eq
    have : 0 ≤ conts.b := le_of_lt zero_lt_conts_b
    gcongr; exact this
#align generalized_continued_fraction.abs_sub_convergents_le GenContFract.abs_sub_convs_le

/-- Shows that `|v - Aₙ / Bₙ| ≤ 1 / (bₙ * Bₙ * Bₙ)`. This bound is worse than the one shown in
`GenContFract.abs_sub_convs_le`, but sometimes it is easier to apply and
sufficient for one's use case.
 -/
theorem abs_sub_convergents_le' {b : K}
    (nth_partDen_eq : (of v).partDens.get? n = some b) :
    |v - (of v).convs n| ≤ 1 / (b * (of v).dens n * (of v).dens n) := by
  have not_terminatedAt_n : ¬(of v).TerminatedAt n := by
    simp [terminatedAt_iff_partDen_none, nth_partDen_eq]
  refine (abs_sub_convs_le not_terminatedAt_n).trans ?_
<<<<<<< HEAD
  -- One can show that `0 < (GCF.of v).dens n` but it's easier
  -- to consider the case `(GCF.of v).dens n = 0`.
  rcases ((RCF.of v).zero_le_den).eq_or_gt with
    ((hB : (GCF.of v).dens n = 0) | hB)
=======
  -- One can show that `0 < (GenContFract.of v).dens n` but it's easier
  -- to consider the case `(GenContFract.of v).dens n = 0`.
  rcases (zero_le_of_den (K := K)).eq_or_gt with
    ((hB : (GenContFract.of v).dens n = 0) | hB)
>>>>>>> fd19d97f
  · simp only [hB, mul_zero, zero_mul, div_zero, le_refl]
  · apply one_div_le_one_div_of_le
    · have : 0 < b := zero_lt_one.trans_le (of_one_le_get?_partDen nth_partDen_eq)
      apply_rules [mul_pos]
    · conv_rhs => rw [mul_comm]
<<<<<<< HEAD
      exact mul_le_mul_of_nonneg_right ((RCF.of v).le_succ_get?_den nth_partDen_eq) hB.le
#align generalized_continued_fraction.abs_sub_convergents_le' GCF.abs_sub_convergents_le'
=======
      exact mul_le_mul_of_nonneg_right (le_of_succ_get?_den nth_partDen_eq) hB.le
#align generalized_continued_fraction.abs_sub_convergents_le' GenContFract.abs_sub_convergents_le'
>>>>>>> fd19d97f

end ErrorTerm

end GenContFract<|MERGE_RESOLUTION|>--- conflicted
+++ resolved
@@ -30,19 +30,9 @@
   equal to one.
 - `GenContFract.exists_int_eq_of_partDen`: shows that all partial denominators
   `bᵢ` correspond to an integer.
-<<<<<<< HEAD
-- `GCF.of_one_le_get?_partDen`: shows that `1 ≤ bᵢ`.
-- `RCF.of` returns the regular continued fraction of a value.
-- `GCF.abs_sub_convs_le`: shows that
-=======
 - `GenContFract.of_one_le_get?_partDen`: shows that `1 ≤ bᵢ`.
 - `ContFract.of` returns the regular continued fraction of a value.
-- `GenContFract.succ_nth_fib_le_of_nthDen`: shows that the `n`th denominator
-  `Bₙ` is greater than or equal to the `n + 1`th fibonacci number `Nat.fib (n + 1)`.
-- `GenContFract.le_of_succ_get?_den`: shows that `bₙ * Bₙ ≤ Bₙ₊₁`, where `bₙ` is
-  the `n`th partial denominator of the continued fraction.
 - `GenContFract.abs_sub_convs_le`: shows that
->>>>>>> fd19d97f
   `|v - Aₙ / Bₙ| ≤ 1 / (Bₙ * Bₙ₊₁)`, where `Aₙ` is the `n`th partial numerator.
 
 ## References
@@ -198,164 +188,24 @@
   ⟨of v, GenContFract.of_isSimpContFract v⟩
 #align simple_continued_fraction.of SimpContFract.of
 
-<<<<<<< HEAD
-theorem SCF.of_isRCF :
-    (SCF.of v).IsRCF := ⟨⟨⌊v⌋, of_h_eq_floor⟩, fun _ _ nth_partDen_eq => by
+theorem SimpContFract.of_isContFract :
+    (SimpContFract.of v).IsContFract := ⟨⟨⌊v⌋, of_h_eq_floor⟩, fun _ _ nth_partDen_eq => by
   rcases exists_int_eq_of_partDen nth_partDen_eq with ⟨m, rfl⟩
   lift m to ℕ+ using lt_of_lt_of_le zero_lt_one (mod_cast of_one_le_get?_partDen nth_partDen_eq)
   use (disch := norm_cast) m⟩
-#align simple_continued_fraction.of_is_continued_fraction SCF.of_isRCF
-=======
-theorem SimpContFract.of_isContFract :
-    (SimpContFract.of v).IsContFract := fun _ _ nth_partDen_eq =>
-  lt_of_lt_of_le zero_lt_one (of_one_le_get?_partDen nth_partDen_eq)
 #align simple_continued_fraction.of_is_continued_fraction SimpContFract.of_isContFract
->>>>>>> fd19d97f
 
 /-- Creates the continued fraction of a value. -/
 def ContFract.of : ContFract K :=
   ⟨SimpContFract.of v, SimpContFract.of_isContFract v⟩
 #align continued_fraction.of ContFract.of
 
-<<<<<<< HEAD
 -- open `Nat` as we will make use of fibonacci numbers.
 open Nat
 
 variable {v}
 
-namespace GCF
-=======
-variable {v}
-
 namespace GenContFract
-
-/-!
-One of our next goals is to show that `bₙ * Bₙ ≤ Bₙ₊₁`. For this, we first show that the partial
-denominators `Bₙ` are bounded from below by the fibonacci sequence `Nat.fib`. This then implies that
-`0 ≤ Bₙ` and hence `Bₙ₊₂ = bₙ₊₁ * Bₙ₊₁ + Bₙ ≥ bₙ₊₁ * Bₙ₊₁ + 0 = bₙ₊₁ * Bₙ₊₁`.
--/
-
-
--- open `Nat` as we will make use of fibonacci numbers.
-open Nat
-
-theorem fib_le_of_contsAux_b :
-    n ≤ 1 ∨ ¬(of v).TerminatedAt (n - 2) → (fib n : K) ≤ ((of v).contsAux n).b :=
-  Nat.strong_induction_on n
-    (by
-      intro n IH hyp
-      rcases n with (_ | _ | n)
-      · simp [fib_add_two, contsAux] -- case n = 0
-      · simp [fib_add_two, contsAux] -- case n = 1
-      · let g := of v -- case 2 ≤ n
-        have : ¬n + 2 ≤ 1 := by omega
-        have not_terminatedAt_n : ¬g.TerminatedAt n := Or.resolve_left hyp this
-        obtain ⟨gp, s_ppred_nth_eq⟩ : ∃ gp, g.s.get? n = some gp :=
-          Option.ne_none_iff_exists'.mp not_terminatedAt_n
-        set pconts := g.contsAux (n + 1) with pconts_eq
-        set ppconts := g.contsAux n with ppconts_eq
-        -- use the recurrence of `contsAux`
-        simp only [Nat.succ_eq_add_one, Nat.add_assoc, Nat.reduceAdd]
-        suffices (fib n : K) + fib (n + 1) ≤ gp.a * ppconts.b + gp.b * pconts.b by
-          simpa [fib_add_two, add_comm, contsAux_recurrence s_ppred_nth_eq ppconts_eq pconts_eq]
-        -- make use of the fact that `gp.a = 1`
-        suffices (fib n : K) + fib (n + 1) ≤ ppconts.b + gp.b * pconts.b by
-          simpa [of_partNum_eq_one <| partNum_eq_s_a s_ppred_nth_eq]
-        have not_terminatedAt_pred_n : ¬g.TerminatedAt (n - 1) :=
-          mt (terminated_stable <| Nat.sub_le n 1) not_terminatedAt_n
-        have not_terminatedAt_ppred_n : ¬TerminatedAt g (n - 2) :=
-          mt (terminated_stable (n - 1).pred_le) not_terminatedAt_pred_n
-        -- use the IH to get the inequalities for `pconts` and `ppconts`
-        have ppred_nth_fib_le_ppconts_B : (fib n : K) ≤ ppconts.b :=
-          IH n (lt_trans (Nat.lt.base n) <| Nat.lt.base <| n + 1) (Or.inr not_terminatedAt_ppred_n)
-        suffices (fib (n + 1) : K) ≤ gp.b * pconts.b by
-          solve_by_elim [_root_.add_le_add ppred_nth_fib_le_ppconts_B]
-        -- finally use the fact that `1 ≤ gp.b` to solve the goal
-        suffices 1 * (fib (n + 1) : K) ≤ gp.b * pconts.b by rwa [one_mul] at this
-        have one_le_gp_b : (1 : K) ≤ gp.b :=
-          of_one_le_get?_partDen (partDen_eq_s_b s_ppred_nth_eq)
-        have : (0 : K) ≤ fib (n + 1) := mod_cast (fib (n + 1)).zero_le
-        have : (0 : K) ≤ gp.b := le_trans zero_le_one one_le_gp_b
-        mono
-        · norm_num
-        · tauto)
-#align generalized_continued_fraction.fib_le_of_continuants_aux_b GenContFract.fib_le_of_contsAux_b
-
-/-- Shows that the `n`th denominator is greater than or equal to the `n + 1`th fibonacci number,
-that is `Nat.fib (n + 1) ≤ Bₙ`. -/
-theorem succ_nth_fib_le_of_nth_den (hyp : n = 0 ∨ ¬(of v).TerminatedAt (n - 1)) :
-    (fib (n + 1) : K) ≤ (of v).dens n := by
-  rw [den_eq_conts_b, nth_cont_eq_succ_nth_contAux]
-  have : n + 1 ≤ 1 ∨ ¬(of v).TerminatedAt (n - 1) := by
-    cases n with
-    | zero => exact Or.inl <| le_refl 1
-    | succ n => exact Or.inr (Or.resolve_left hyp n.succ_ne_zero)
-  exact fib_le_of_contsAux_b this
-#align generalized_continued_fraction.succ_nth_fib_le_of_nth_denom GenContFract.succ_nth_fib_le_of_nth_den
-
-/-! As a simple consequence, we can now derive that all denominators are nonnegative. -/
-
-
-theorem zero_le_of_contsAux_b : 0 ≤ ((of v).contsAux n).b := by
-  let g := of v
-  induction n with
-  | zero => rfl
-  | succ n IH =>
-    cases' Decidable.em <| g.TerminatedAt (n - 1) with terminated not_terminated
-    · -- terminating case
-      cases' n with n
-      · simp [zero_le_one]
-      · have : g.contsAux (n + 2) = g.contsAux (n + 1) :=
-          contsAux_stable_step_of_terminated terminated
-        simp only [this, IH]
-    · -- non-terminating case
-      calc
-        (0 : K) ≤ fib (n + 1) := mod_cast (n + 1).fib.zero_le
-        _ ≤ ((of v).contsAux (n + 1)).b := fib_le_of_contsAux_b (Or.inr not_terminated)
-#align generalized_continued_fraction.zero_le_of_continuants_aux_b GenContFract.zero_le_of_contsAux_b
-
-/-- Shows that all denominators are nonnegative. -/
-theorem zero_le_of_den : 0 ≤ (of v).dens n := by
-  rw [den_eq_conts_b, nth_cont_eq_succ_nth_contAux]; exact zero_le_of_contsAux_b
-#align generalized_continued_fraction.zero_le_of_denom GenContFract.zero_le_of_den
-
-theorem le_of_succ_succ_get?_contsAux_b {b : K}
-    (nth_partDen_eq : (of v).partDens.get? n = some b) :
-    b * ((of v).contsAux <| n + 1).b ≤ ((of v).contsAux <| n + 2).b := by
-  obtain ⟨gp_n, nth_s_eq, rfl⟩ : ∃ gp_n, (of v).s.get? n = some gp_n ∧ gp_n.b = b :=
-    exists_s_b_of_partDen nth_partDen_eq
-  simp [of_partNum_eq_one (partNum_eq_s_a nth_s_eq), zero_le_of_contsAux_b,
-    GenContFract.contsAux_recurrence nth_s_eq rfl rfl]
-#align generalized_continued_fraction.le_of_succ_succ_nth_continuants_aux_b GenContFract.le_of_succ_succ_get?_contsAux_b
-
-/-- Shows that `bₙ * Bₙ ≤ Bₙ₊₁`, where `bₙ` is the `n`th partial denominator and `Bₙ₊₁` and `Bₙ` are
-the `n + 1`th and `n`th denominator of the continued fraction. -/
-theorem le_of_succ_get?_den {b : K}
-    (nth_partDenom_eq : (of v).partDens.get? n = some b) :
-    b * (of v).dens n ≤ (of v).dens (n + 1) := by
-  rw [den_eq_conts_b, nth_cont_eq_succ_nth_contAux]
-  exact le_of_succ_succ_get?_contsAux_b nth_partDenom_eq
-#align generalized_continued_fraction.le_of_succ_nth_denom GenContFract.le_of_succ_get?_den
-
-/-- Shows that the sequence of denominators is monotone, that is `Bₙ ≤ Bₙ₊₁`. -/
-theorem of_den_mono : (of v).dens n ≤ (of v).dens (n + 1) := by
-  let g := of v
-  cases' Decidable.em <| g.partDens.TerminatedAt n with terminated not_terminated
-  · have : g.partDens.get? n = none := by rwa [Stream'.Seq.TerminatedAt] at terminated
-    have : g.TerminatedAt n :=
-      terminatedAt_iff_partDen_none.2 (by rwa [Stream'.Seq.TerminatedAt] at terminated)
-    have : g.dens (n + 1) = g.dens n :=
-      dens_stable_of_terminated n.le_succ this
-    rw [this]
-  · obtain ⟨b, nth_partDen_eq⟩ : ∃ b, g.partDens.get? n = some b :=
-      Option.ne_none_iff_exists'.mp not_terminated
-    have : 1 ≤ b := of_one_le_get?_partDen nth_partDen_eq
-    calc
-      g.dens n ≤ b * g.dens n := by
-        simpa using mul_le_mul_of_nonneg_right this zero_le_of_den
-      _ ≤ g.dens (n + 1) := le_of_succ_get?_den nth_partDen_eq
-#align generalized_continued_fraction.of_denom_mono GenContFract.of_den_mono
->>>>>>> fd19d97f
 
 section ErrorTerm
 
@@ -419,13 +269,13 @@
         cases' n_eq_zero_or_not_terminatedAt_pred_n with n_eq_zero not_terminatedAt_pred_n
         · simp [n_eq_zero]
         · exact Or.inr <| mt (terminated_stable (n - 1).pred_le) not_terminatedAt_pred_n
-      (RCF.of v).fib_le_contsAux_b this
+      (ContFract.of v).fib_le_contsAux_b this
     have B_ineq : (fib (n + 1) : K) ≤ B :=
       haveI : n + 1 ≤ 1 ∨ ¬g.TerminatedAt (n + 1 - 2) := by
         cases' n_eq_zero_or_not_terminatedAt_pred_n with n_eq_zero not_terminatedAt_pred_n
         · simp [n_eq_zero, le_refl]
         · exact Or.inr not_terminatedAt_pred_n
-      (RCF.of v).fib_le_contsAux_b this
+      (ContFract.of v).fib_le_contsAux_b this
     have zero_lt_B : 0 < B := B_ineq.trans_lt' <| cast_pos.2 <| fib_pos.2 n.succ_pos
     have : 0 ≤ pB := (cast_nonneg _).trans pB_ineq
     have : 0 < ifp.fr :=
@@ -481,11 +331,11 @@
   -- derive some tedious inequalities that we need to rewrite our goal
   have nextConts_b_ineq : (fib (n + 2) : K) ≤ pred_conts.b + gp.b * conts.b := by
     have : (fib (n + 2) : K) ≤ nextConts.b :=
-      (RCF.of v).fib_le_contsAux_b (Or.inr not_terminatedAt_n)
+      (ContFract.of v).fib_le_contsAux_b (Or.inr not_terminatedAt_n)
     rwa [nextConts_b_eq] at this
   have conts_b_ineq : (fib (n + 1) : K) ≤ conts.b :=
     haveI : ¬g.TerminatedAt (n - 1) := mt (terminated_stable n.pred_le) not_terminatedAt_n
-    (RCF.of v).fib_le_contsAux_b <| Or.inr this
+    (ContFract.of v).fib_le_contsAux_b <| Or.inr this
   have zero_lt_conts_b : 0 < conts.b :=
     conts_b_ineq.trans_lt' <| mod_cast fib_pos.2 n.succ_pos
   -- `den'` is positive, so we can remove `|⬝|` from our goal
@@ -497,7 +347,7 @@
           haveI : (fib n : K) ≤ pred_conts.b :=
             haveI : ¬g.TerminatedAt (n - 2) :=
               mt (terminated_stable (n.sub_le 2)) not_terminatedAt_n
-            (RCF.of v).fib_le_contsAux_b <| Or.inr this
+            (ContFract.of v).fib_le_contsAux_b <| Or.inr this
           le_trans (mod_cast (fib n).zero_le) this
         have : 0 < ifp_n.fr⁻¹ :=
           haveI zero_le_ifp_n_fract : 0 ≤ ifp_n.fr :=
@@ -532,29 +382,17 @@
   have not_terminatedAt_n : ¬(of v).TerminatedAt n := by
     simp [terminatedAt_iff_partDen_none, nth_partDen_eq]
   refine (abs_sub_convs_le not_terminatedAt_n).trans ?_
-<<<<<<< HEAD
-  -- One can show that `0 < (GCF.of v).dens n` but it's easier
-  -- to consider the case `(GCF.of v).dens n = 0`.
-  rcases ((RCF.of v).zero_le_den).eq_or_gt with
-    ((hB : (GCF.of v).dens n = 0) | hB)
-=======
   -- One can show that `0 < (GenContFract.of v).dens n` but it's easier
   -- to consider the case `(GenContFract.of v).dens n = 0`.
-  rcases (zero_le_of_den (K := K)).eq_or_gt with
+  rcases ((ContFract.of v).zero_le_den).eq_or_gt with
     ((hB : (GenContFract.of v).dens n = 0) | hB)
->>>>>>> fd19d97f
   · simp only [hB, mul_zero, zero_mul, div_zero, le_refl]
   · apply one_div_le_one_div_of_le
     · have : 0 < b := zero_lt_one.trans_le (of_one_le_get?_partDen nth_partDen_eq)
       apply_rules [mul_pos]
     · conv_rhs => rw [mul_comm]
-<<<<<<< HEAD
-      exact mul_le_mul_of_nonneg_right ((RCF.of v).le_succ_get?_den nth_partDen_eq) hB.le
-#align generalized_continued_fraction.abs_sub_convergents_le' GCF.abs_sub_convergents_le'
-=======
-      exact mul_le_mul_of_nonneg_right (le_of_succ_get?_den nth_partDen_eq) hB.le
+      exact mul_le_mul_of_nonneg_right ((ContFract.of v).le_succ_get?_den nth_partDen_eq) hB.le
 #align generalized_continued_fraction.abs_sub_convergents_le' GenContFract.abs_sub_convergents_le'
->>>>>>> fd19d97f
 
 end ErrorTerm
 
