/-
Copyright (c) 2018 Johannes Hölzl. All rights reserved.
Released under Apache 2.0 license as described in the file LICENSE.
Authors: Johannes Hölzl, Jens Wagemaker
-/
import Mathlib.Algebra.Group.Even
import Mathlib.Algebra.GroupWithZero.Divisibility
import Mathlib.Algebra.GroupWithZero.Hom
import Mathlib.Algebra.Group.Commute.Units
import Mathlib.Algebra.Group.Units.Hom
import Mathlib.Algebra.Order.Monoid.Canonical.Defs
import Mathlib.Algebra.Ring.Units

#align_import algebra.associated from "leanprover-community/mathlib"@"2f3994e1b117b1e1da49bcfb67334f33460c3ce4"

/-!
# Associated, prime, and irreducible elements.

In this file we define the predicate `Prime p`
saying that an element of a commutative monoid with zero is prime.
Namely, `Prime p` means that `p` isn't zero, it isn't a unit,
and `p ∣ a * b → p ∣ a ∨ p ∣ b` for all `a`, `b`;

In decomposition monoids (e.g., `ℕ`, `ℤ`), this predicate is equivalent to `Irreducible`,
however this is not true in general.

We also define an equivalence relation `Associated`
saying that two elements of a monoid differ by a multiplication by a unit.
Then we show that the quotient type `Associates` is a monoid
and prove basic properties of this quotient.
-/

variable {α : Type*} {β : Type*} {γ : Type*} {δ : Type*}

section Prime

variable [CommMonoidWithZero α]

/-- An element `p` of a commutative monoid with zero (e.g., a ring) is called *prime*,
if it's not zero, not a unit, and `p ∣ a * b → p ∣ a ∨ p ∣ b` for all `a`, `b`. -/
def Prime (p : α) : Prop :=
  p ≠ 0 ∧ ¬IsUnit p ∧ ∀ a b, p ∣ a * b → p ∣ a ∨ p ∣ b
#align prime Prime

namespace Prime

variable {p : α} (hp : Prime p)

theorem ne_zero : p ≠ 0 :=
  hp.1
#align prime.ne_zero Prime.ne_zero

theorem not_unit : ¬IsUnit p :=
  hp.2.1
#align prime.not_unit Prime.not_unit

theorem not_dvd_one : ¬p ∣ 1 :=
  mt (isUnit_of_dvd_one ·) hp.not_unit
#align prime.not_dvd_one Prime.not_dvd_one

theorem ne_one : p ≠ 1 := fun h => hp.2.1 (h.symm ▸ isUnit_one)
#align prime.ne_one Prime.ne_one

theorem dvd_or_dvd (hp : Prime p) {a b : α} (h : p ∣ a * b) : p ∣ a ∨ p ∣ b :=
  hp.2.2 a b h
#align prime.dvd_or_dvd Prime.dvd_or_dvd

theorem dvd_mul {a b : α} : p ∣ a * b ↔ p ∣ a ∨ p ∣ b :=
  ⟨hp.dvd_or_dvd, (Or.elim · (dvd_mul_of_dvd_left · _) (dvd_mul_of_dvd_right · _))⟩

theorem isPrimal (hp : Prime p) : IsPrimal p := fun _a _b dvd ↦ (hp.dvd_or_dvd dvd).elim
  (fun h ↦ ⟨p, 1, h, one_dvd _, (mul_one p).symm⟩) fun h ↦ ⟨1, p, one_dvd _, h, (one_mul p).symm⟩

theorem not_dvd_mul {a b : α} (ha : ¬ p ∣ a) (hb : ¬ p ∣ b) : ¬ p ∣ a * b :=
  hp.dvd_mul.not.mpr <| not_or.mpr ⟨ha, hb⟩

theorem dvd_of_dvd_pow (hp : Prime p) {a : α} {n : ℕ} (h : p ∣ a ^ n) : p ∣ a := by
  induction' n with n ih
  · rw [pow_zero] at h
    have := isUnit_of_dvd_one h
    have := not_unit hp
    contradiction
  rw [pow_succ'] at h
  cases' dvd_or_dvd hp h with dvd_a dvd_pow
  · assumption
  exact ih dvd_pow
#align prime.dvd_of_dvd_pow Prime.dvd_of_dvd_pow

theorem dvd_pow_iff_dvd {a : α} {n : ℕ} (hn : n ≠ 0) : p ∣ a ^ n ↔ p ∣ a :=
  ⟨hp.dvd_of_dvd_pow, (dvd_pow · hn)⟩

end Prime

@[simp]
theorem not_prime_zero : ¬Prime (0 : α) := fun h => h.ne_zero rfl
#align not_prime_zero not_prime_zero

@[simp]
theorem not_prime_one : ¬Prime (1 : α) := fun h => h.not_unit isUnit_one
#align not_prime_one not_prime_one

section Map

variable [CommMonoidWithZero β] {F : Type*} {G : Type*} [FunLike F α β]
variable [MonoidWithZeroHomClass F α β] [FunLike G β α] [MulHomClass G β α]
variable (f : F) (g : G) {p : α}

theorem comap_prime (hinv : ∀ a, g (f a : β) = a) (hp : Prime (f p)) : Prime p :=
  ⟨fun h => hp.1 <| by simp [h], fun h => hp.2.1 <| h.map f, fun a b h => by
    refine
        (hp.2.2 (f a) (f b) <| by
              convert map_dvd f h
              simp).imp
          ?_ ?_ <;>
      · intro h
        convert ← map_dvd g h <;> apply hinv⟩
#align comap_prime comap_prime

theorem MulEquiv.prime_iff (e : α ≃* β) : Prime p ↔ Prime (e p) :=
  ⟨fun h => (comap_prime e.symm e fun a => by simp) <| (e.symm_apply_apply p).substr h,
    comap_prime e e.symm fun a => by simp⟩
#align mul_equiv.prime_iff MulEquiv.prime_iff

end Map

end Prime

theorem Prime.left_dvd_or_dvd_right_of_dvd_mul [CancelCommMonoidWithZero α] {p : α} (hp : Prime p)
    {a b : α} : a ∣ p * b → p ∣ a ∨ a ∣ b := by
  rintro ⟨c, hc⟩
  rcases hp.2.2 a c (hc ▸ dvd_mul_right _ _) with (h | ⟨x, rfl⟩)
  · exact Or.inl h
  · rw [mul_left_comm, mul_right_inj' hp.ne_zero] at hc
    exact Or.inr (hc.symm ▸ dvd_mul_right _ _)
#align prime.left_dvd_or_dvd_right_of_dvd_mul Prime.left_dvd_or_dvd_right_of_dvd_mul

theorem Prime.pow_dvd_of_dvd_mul_left [CancelCommMonoidWithZero α] {p a b : α} (hp : Prime p)
    (n : ℕ) (h : ¬p ∣ a) (h' : p ^ n ∣ a * b) : p ^ n ∣ b := by
  induction' n with n ih
  · rw [pow_zero]
    exact one_dvd b
  · obtain ⟨c, rfl⟩ := ih (dvd_trans (pow_dvd_pow p n.le_succ) h')
    rw [pow_succ]
    apply mul_dvd_mul_left _ ((hp.dvd_or_dvd _).resolve_left h)
    rwa [← mul_dvd_mul_iff_left (pow_ne_zero n hp.ne_zero), ← pow_succ, mul_left_comm]
#align prime.pow_dvd_of_dvd_mul_left Prime.pow_dvd_of_dvd_mul_left

theorem Prime.pow_dvd_of_dvd_mul_right [CancelCommMonoidWithZero α] {p a b : α} (hp : Prime p)
    (n : ℕ) (h : ¬p ∣ b) (h' : p ^ n ∣ a * b) : p ^ n ∣ a := by
  rw [mul_comm] at h'
  exact hp.pow_dvd_of_dvd_mul_left n h h'
#align prime.pow_dvd_of_dvd_mul_right Prime.pow_dvd_of_dvd_mul_right

theorem Prime.dvd_of_pow_dvd_pow_mul_pow_of_square_not_dvd [CancelCommMonoidWithZero α] {p a b : α}
    {n : ℕ} (hp : Prime p) (hpow : p ^ n.succ ∣ a ^ n.succ * b ^ n) (hb : ¬p ^ 2 ∣ b) : p ∣ a := by
  -- Suppose `p ∣ b`, write `b = p * x` and `hy : a ^ n.succ * b ^ n = p ^ n.succ * y`.
  cases' hp.dvd_or_dvd ((dvd_pow_self p (Nat.succ_ne_zero n)).trans hpow) with H hbdiv
  · exact hp.dvd_of_dvd_pow H
  obtain ⟨x, rfl⟩ := hp.dvd_of_dvd_pow hbdiv
  obtain ⟨y, hy⟩ := hpow
  -- Then we can divide out a common factor of `p ^ n` from the equation `hy`.
  have : a ^ n.succ * x ^ n = p * y := by
    refine mul_left_cancel₀ (pow_ne_zero n hp.ne_zero) ?_
    rw [← mul_assoc _ p, ← pow_succ, ← hy, mul_pow, ← mul_assoc (a ^ n.succ), mul_comm _ (p ^ n),
      mul_assoc]
  -- So `p ∣ a` (and we're done) or `p ∣ x`, which can't be the case since it implies `p^2 ∣ b`.
  refine hp.dvd_of_dvd_pow ((hp.dvd_or_dvd ⟨_, this⟩).resolve_right fun hdvdx => hb ?_)
  obtain ⟨z, rfl⟩ := hp.dvd_of_dvd_pow hdvdx
  rw [pow_two, ← mul_assoc]
  exact dvd_mul_right _ _
#align prime.dvd_of_pow_dvd_pow_mul_pow_of_square_not_dvd Prime.dvd_of_pow_dvd_pow_mul_pow_of_square_not_dvd

theorem prime_pow_succ_dvd_mul {α : Type*} [CancelCommMonoidWithZero α] {p x y : α} (h : Prime p)
    {i : ℕ} (hxy : p ^ (i + 1) ∣ x * y) : p ^ (i + 1) ∣ x ∨ p ∣ y := by
  rw [or_iff_not_imp_right]
  intro hy
  induction' i with i ih generalizing x
  · rw [pow_one] at hxy ⊢
    exact (h.dvd_or_dvd hxy).resolve_right hy
  rw [pow_succ'] at hxy ⊢
  obtain ⟨x', rfl⟩ := (h.dvd_or_dvd (dvd_of_mul_right_dvd hxy)).resolve_right hy
  rw [mul_assoc] at hxy
  exact mul_dvd_mul_left p (ih ((mul_dvd_mul_iff_left h.ne_zero).mp hxy))
#align prime_pow_succ_dvd_mul prime_pow_succ_dvd_mul

/-- `Irreducible p` states that `p` is non-unit and only factors into units.

We explicitly avoid stating that `p` is non-zero, this would require a semiring. Assuming only a
monoid allows us to reuse irreducible for associated elements.
-/
structure Irreducible [Monoid α] (p : α) : Prop where
  /-- `p` is not a unit -/
  not_unit : ¬IsUnit p
  /-- if `p` factors then one factor is a unit -/
  isUnit_or_isUnit' : ∀ a b, p = a * b → IsUnit a ∨ IsUnit b
#align irreducible Irreducible

namespace Irreducible

theorem not_dvd_one [CommMonoid α] {p : α} (hp : Irreducible p) : ¬p ∣ 1 :=
  mt (isUnit_of_dvd_one ·) hp.not_unit
#align irreducible.not_dvd_one Irreducible.not_dvd_one

theorem isUnit_or_isUnit [Monoid α] {p : α} (hp : Irreducible p) {a b : α} (h : p = a * b) :
    IsUnit a ∨ IsUnit b :=
  hp.isUnit_or_isUnit' a b h
#align irreducible.is_unit_or_is_unit Irreducible.isUnit_or_isUnit

end Irreducible

theorem irreducible_iff [Monoid α] {p : α} :
    Irreducible p ↔ ¬IsUnit p ∧ ∀ a b, p = a * b → IsUnit a ∨ IsUnit b :=
  ⟨fun h => ⟨h.1, h.2⟩, fun h => ⟨h.1, h.2⟩⟩
#align irreducible_iff irreducible_iff

@[simp]
theorem not_irreducible_one [Monoid α] : ¬Irreducible (1 : α) := by simp [irreducible_iff]
#align not_irreducible_one not_irreducible_one

theorem Irreducible.ne_one [Monoid α] : ∀ {p : α}, Irreducible p → p ≠ 1
  | _, hp, rfl => not_irreducible_one hp
#align irreducible.ne_one Irreducible.ne_one

@[simp]
theorem not_irreducible_zero [MonoidWithZero α] : ¬Irreducible (0 : α)
  | ⟨hn0, h⟩ =>
    have : IsUnit (0 : α) ∨ IsUnit (0 : α) := h 0 0 (mul_zero 0).symm
    this.elim hn0 hn0
#align not_irreducible_zero not_irreducible_zero

theorem Irreducible.ne_zero [MonoidWithZero α] : ∀ {p : α}, Irreducible p → p ≠ 0
  | _, hp, rfl => not_irreducible_zero hp
#align irreducible.ne_zero Irreducible.ne_zero

theorem of_irreducible_mul {α} [Monoid α] {x y : α} : Irreducible (x * y) → IsUnit x ∨ IsUnit y
  | ⟨_, h⟩ => h _ _ rfl
#align of_irreducible_mul of_irreducible_mul

theorem not_irreducible_pow {α} [Monoid α] {x : α} {n : ℕ} (hn : n ≠ 1) :
    ¬ Irreducible (x ^ n) := by
  cases n with
  | zero => simp
  | succ n =>
    intro ⟨h₁, h₂⟩
    have := h₂ _ _ (pow_succ _ _)
    rw [isUnit_pow_iff (Nat.succ_ne_succ.mp hn), or_self] at this
    exact h₁ (this.pow _)
#noalign of_irreducible_pow

theorem irreducible_or_factor {α} [Monoid α] (x : α) (h : ¬IsUnit x) :
    Irreducible x ∨ ∃ a b, ¬IsUnit a ∧ ¬IsUnit b ∧ a * b = x := by
  haveI := Classical.dec
  refine or_iff_not_imp_right.2 fun H => ?_
  simp? [h, irreducible_iff] at H ⊢ says
    simp only [exists_and_left, not_exists, not_and, irreducible_iff, h, not_false_eq_true,
      true_and] at H ⊢
  refine fun a b h => by_contradiction fun o => ?_
  simp? [not_or] at o says simp only [not_or] at o
  exact H _ o.1 _ o.2 h.symm
#align irreducible_or_factor irreducible_or_factor

/-- If `p` and `q` are irreducible, then `p ∣ q` implies `q ∣ p`. -/
theorem Irreducible.dvd_symm [Monoid α] {p q : α} (hp : Irreducible p) (hq : Irreducible q) :
    p ∣ q → q ∣ p := by
  rintro ⟨q', rfl⟩
  rw [IsUnit.mul_right_dvd (Or.resolve_left (of_irreducible_mul hq) hp.not_unit)]
#align irreducible.dvd_symm Irreducible.dvd_symm

theorem Irreducible.dvd_comm [Monoid α] {p q : α} (hp : Irreducible p) (hq : Irreducible q) :
    p ∣ q ↔ q ∣ p :=
  ⟨hp.dvd_symm hq, hq.dvd_symm hp⟩
#align irreducible.dvd_comm Irreducible.dvd_comm

section

variable [Monoid α]

theorem irreducible_units_mul (a : αˣ) (b : α) : Irreducible (↑a * b) ↔ Irreducible b := by
  simp only [irreducible_iff, Units.isUnit_units_mul, and_congr_right_iff]
  refine fun _ => ⟨fun h A B HAB => ?_, fun h A B HAB => ?_⟩
  · rw [← a.isUnit_units_mul]
    apply h
    rw [mul_assoc, ← HAB]
  · rw [← a⁻¹.isUnit_units_mul]
    apply h
    rw [mul_assoc, ← HAB, Units.inv_mul_cancel_left]
#align irreducible_units_mul irreducible_units_mul

theorem irreducible_isUnit_mul {a b : α} (h : IsUnit a) : Irreducible (a * b) ↔ Irreducible b :=
  let ⟨a, ha⟩ := h
  ha ▸ irreducible_units_mul a b
#align irreducible_is_unit_mul irreducible_isUnit_mul

theorem irreducible_mul_units (a : αˣ) (b : α) : Irreducible (b * ↑a) ↔ Irreducible b := by
  simp only [irreducible_iff, Units.isUnit_mul_units, and_congr_right_iff]
  refine fun _ => ⟨fun h A B HAB => ?_, fun h A B HAB => ?_⟩
  · rw [← Units.isUnit_mul_units B a]
    apply h
    rw [← mul_assoc, ← HAB]
  · rw [← Units.isUnit_mul_units B a⁻¹]
    apply h
    rw [← mul_assoc, ← HAB, Units.mul_inv_cancel_right]
#align irreducible_mul_units irreducible_mul_units

theorem irreducible_mul_isUnit {a b : α} (h : IsUnit a) : Irreducible (b * a) ↔ Irreducible b :=
  let ⟨a, ha⟩ := h
  ha ▸ irreducible_mul_units a b
#align irreducible_mul_is_unit irreducible_mul_isUnit

theorem irreducible_mul_iff {a b : α} :
    Irreducible (a * b) ↔ Irreducible a ∧ IsUnit b ∨ Irreducible b ∧ IsUnit a := by
  constructor
  · refine fun h => Or.imp (fun h' => ⟨?_, h'⟩) (fun h' => ⟨?_, h'⟩) (h.isUnit_or_isUnit rfl).symm
    · rwa [irreducible_mul_isUnit h'] at h
    · rwa [irreducible_isUnit_mul h'] at h
  · rintro (⟨ha, hb⟩ | ⟨hb, ha⟩)
    · rwa [irreducible_mul_isUnit hb]
    · rwa [irreducible_isUnit_mul ha]
#align irreducible_mul_iff irreducible_mul_iff

end

section CommMonoid

variable [CommMonoid α] {a : α}

theorem Irreducible.not_square (ha : Irreducible a) : ¬IsSquare a := by
  rw [isSquare_iff_exists_sq]
  rintro ⟨b, rfl⟩
  exact not_irreducible_pow (by decide) ha
#align irreducible.not_square Irreducible.not_square

theorem IsSquare.not_irreducible (ha : IsSquare a) : ¬Irreducible a := fun h => h.not_square ha
#align is_square.not_irreducible IsSquare.not_irreducible

end CommMonoid

section CommMonoidWithZero

variable [CommMonoidWithZero α]

theorem Irreducible.prime_of_isPrimal {a : α}
    (irr : Irreducible a) (primal : IsPrimal a) : Prime a :=
  ⟨irr.ne_zero, irr.not_unit, fun a b dvd ↦ by
    obtain ⟨d₁, d₂, h₁, h₂, rfl⟩ := primal dvd
    exact (of_irreducible_mul irr).symm.imp (·.mul_right_dvd.mpr h₁) (·.mul_left_dvd.mpr h₂)⟩

theorem Irreducible.prime [DecompositionMonoid α] {a : α} (irr : Irreducible a) : Prime a :=
  irr.prime_of_isPrimal (DecompositionMonoid.primal a)

end CommMonoidWithZero

section CancelCommMonoidWithZero

variable [CancelCommMonoidWithZero α] {a p : α}

protected theorem Prime.irreducible (hp : Prime p) : Irreducible p :=
  ⟨hp.not_unit, fun a b ↦ by
    rintro rfl
    exact (hp.dvd_or_dvd dvd_rfl).symm.imp
      (isUnit_of_dvd_one <| (mul_dvd_mul_iff_right <| right_ne_zero_of_mul hp.ne_zero).mp <|
        dvd_mul_of_dvd_right · _)
      (isUnit_of_dvd_one <| (mul_dvd_mul_iff_left <| left_ne_zero_of_mul hp.ne_zero).mp <|
        dvd_mul_of_dvd_left · _)⟩
#align prime.irreducible Prime.irreducible

theorem irreducible_iff_prime [DecompositionMonoid α] {a : α} : Irreducible a ↔ Prime a :=
  ⟨Irreducible.prime, Prime.irreducible⟩

theorem succ_dvd_or_succ_dvd_of_succ_sum_dvd_mul (hp : Prime p) {a b : α} {k l : ℕ} :
    p ^ k ∣ a → p ^ l ∣ b → p ^ (k + l + 1) ∣ a * b → p ^ (k + 1) ∣ a ∨ p ^ (l + 1) ∣ b :=
  fun ⟨x, hx⟩ ⟨y, hy⟩ ⟨z, hz⟩ =>
  have h : p ^ (k + l) * (x * y) = p ^ (k + l) * (p * z) := by
    simpa [mul_comm, pow_add, hx, hy, mul_assoc, mul_left_comm] using hz
  have hp0 : p ^ (k + l) ≠ 0 := pow_ne_zero _ hp.ne_zero
  have hpd : p ∣ x * y := ⟨z, by rwa [mul_right_inj' hp0] at h⟩
  (hp.dvd_or_dvd hpd).elim
    (fun ⟨d, hd⟩ => Or.inl ⟨d, by simp [*, pow_succ, mul_comm, mul_left_comm, mul_assoc]⟩)
    fun ⟨d, hd⟩ => Or.inr ⟨d, by simp [*, pow_succ, mul_comm, mul_left_comm, mul_assoc]⟩
#align succ_dvd_or_succ_dvd_of_succ_sum_dvd_mul succ_dvd_or_succ_dvd_of_succ_sum_dvd_mul

theorem Prime.not_square (hp : Prime p) : ¬IsSquare p :=
  hp.irreducible.not_square
#align prime.not_square Prime.not_square

theorem IsSquare.not_prime (ha : IsSquare a) : ¬Prime a := fun h => h.not_square ha
#align is_square.not_prime IsSquare.not_prime

theorem not_prime_pow {n : ℕ} (hn : n ≠ 1) : ¬Prime (a ^ n) := fun hp =>
  not_irreducible_pow hn hp.irreducible
#align pow_not_prime not_prime_pow

end CancelCommMonoidWithZero

/-- Two elements of a `Monoid` are `Associated` if one of them is another one
multiplied by a unit on the right. -/
def Associated [Monoid α] (x y : α) : Prop :=
  ∃ u : αˣ, x * u = y
#align associated Associated

/-- Notation for two elements of a monoid are associated, i.e.
if one of them is another one multiplied by a unit on the right. -/
local infixl:50 " ~ᵤ " => Associated

namespace Associated

@[refl]
protected theorem refl [Monoid α] (x : α) : x ~ᵤ x :=
  ⟨1, by simp⟩
#align associated.refl Associated.refl

protected theorem rfl [Monoid α] {x : α} : x ~ᵤ x :=
  .refl x

instance [Monoid α] : IsRefl α Associated :=
  ⟨Associated.refl⟩

@[symm]
protected theorem symm [Monoid α] : ∀ {x y : α}, x ~ᵤ y → y ~ᵤ x
  | x, _, ⟨u, rfl⟩ => ⟨u⁻¹, by rw [mul_assoc, Units.mul_inv, mul_one]⟩
#align associated.symm Associated.symm

instance [Monoid α] : IsSymm α Associated :=
  ⟨fun _ _ => Associated.symm⟩

protected theorem comm [Monoid α] {x y : α} : x ~ᵤ y ↔ y ~ᵤ x :=
  ⟨Associated.symm, Associated.symm⟩
#align associated.comm Associated.comm

@[trans]
protected theorem trans [Monoid α] : ∀ {x y z : α}, x ~ᵤ y → y ~ᵤ z → x ~ᵤ z
  | x, _, _, ⟨u, rfl⟩, ⟨v, rfl⟩ => ⟨u * v, by rw [Units.val_mul, mul_assoc]⟩
#align associated.trans Associated.trans

instance [Monoid α] : IsTrans α Associated :=
  ⟨fun _ _ _ => Associated.trans⟩

/-- The setoid of the relation `x ~ᵤ y` iff there is a unit `u` such that `x * u = y` -/
protected def setoid (α : Type*) [Monoid α] :
    Setoid α where
  r := Associated
  iseqv := ⟨Associated.refl, Associated.symm, Associated.trans⟩
#align associated.setoid Associated.setoid

theorem map {M N : Type*} [Monoid M] [Monoid N] {F : Type*} [FunLike F M N] [MonoidHomClass F M N]
    (f : F) {x y : M} (ha : Associated x y) : Associated (f x) (f y) := by
  obtain ⟨u, ha⟩ := ha
  exact ⟨Units.map f u, by rw [← ha, map_mul, Units.coe_map, MonoidHom.coe_coe]⟩

end Associated

attribute [local instance] Associated.setoid

theorem unit_associated_one [Monoid α] {u : αˣ} : (u : α) ~ᵤ 1 :=
  ⟨u⁻¹, Units.mul_inv u⟩
#align unit_associated_one unit_associated_one

@[simp]
theorem associated_one_iff_isUnit [Monoid α] {a : α} : (a : α) ~ᵤ 1 ↔ IsUnit a :=
  Iff.intro
    (fun h =>
      let ⟨c, h⟩ := h.symm
      h ▸ ⟨c, (one_mul _).symm⟩)
    fun ⟨c, h⟩ => Associated.symm ⟨c, by simp [h]⟩
#align associated_one_iff_is_unit associated_one_iff_isUnit

@[simp]
theorem associated_zero_iff_eq_zero [MonoidWithZero α] (a : α) : a ~ᵤ 0 ↔ a = 0 :=
  Iff.intro
    (fun h => by
      let ⟨u, h⟩ := h.symm
      simpa using h.symm)
    fun h => h ▸ Associated.refl a
#align associated_zero_iff_eq_zero associated_zero_iff_eq_zero

theorem associated_one_of_mul_eq_one [CommMonoid α] {a : α} (b : α) (hab : a * b = 1) : a ~ᵤ 1 :=
  show (Units.mkOfMulEqOne a b hab : α) ~ᵤ 1 from unit_associated_one
#align associated_one_of_mul_eq_one associated_one_of_mul_eq_one

theorem associated_one_of_associated_mul_one [CommMonoid α] {a b : α} : a * b ~ᵤ 1 → a ~ᵤ 1
  | ⟨u, h⟩ => associated_one_of_mul_eq_one (b * u) <| by simpa [mul_assoc] using h
#align associated_one_of_associated_mul_one associated_one_of_associated_mul_one

theorem associated_mul_unit_left {β : Type*} [Monoid β] (a u : β) (hu : IsUnit u) :
    Associated (a * u) a :=
  let ⟨u', hu⟩ := hu
  ⟨u'⁻¹, hu ▸ Units.mul_inv_cancel_right _ _⟩
#align associated_mul_unit_left associated_mul_unit_left

theorem associated_unit_mul_left {β : Type*} [CommMonoid β] (a u : β) (hu : IsUnit u) :
    Associated (u * a) a := by
  rw [mul_comm]
  exact associated_mul_unit_left _ _ hu
#align associated_unit_mul_left associated_unit_mul_left

theorem associated_mul_unit_right {β : Type*} [Monoid β] (a u : β) (hu : IsUnit u) :
    Associated a (a * u) :=
  (associated_mul_unit_left a u hu).symm
#align associated_mul_unit_right associated_mul_unit_right

theorem associated_unit_mul_right {β : Type*} [CommMonoid β] (a u : β) (hu : IsUnit u) :
    Associated a (u * a) :=
  (associated_unit_mul_left a u hu).symm
#align associated_unit_mul_right associated_unit_mul_right

theorem associated_mul_isUnit_left_iff {β : Type*} [Monoid β] {a u b : β} (hu : IsUnit u) :
    Associated (a * u) b ↔ Associated a b :=
  ⟨(associated_mul_unit_right _ _ hu).trans, (associated_mul_unit_left _ _ hu).trans⟩
#align associated_mul_is_unit_left_iff associated_mul_isUnit_left_iff

theorem associated_isUnit_mul_left_iff {β : Type*} [CommMonoid β] {u a b : β} (hu : IsUnit u) :
    Associated (u * a) b ↔ Associated a b := by
  rw [mul_comm]
  exact associated_mul_isUnit_left_iff hu
#align associated_is_unit_mul_left_iff associated_isUnit_mul_left_iff

theorem associated_mul_isUnit_right_iff {β : Type*} [Monoid β] {a b u : β} (hu : IsUnit u) :
    Associated a (b * u) ↔ Associated a b :=
  Associated.comm.trans <| (associated_mul_isUnit_left_iff hu).trans Associated.comm
#align associated_mul_is_unit_right_iff associated_mul_isUnit_right_iff

theorem associated_isUnit_mul_right_iff {β : Type*} [CommMonoid β] {a u b : β} (hu : IsUnit u) :
    Associated a (u * b) ↔ Associated a b :=
  Associated.comm.trans <| (associated_isUnit_mul_left_iff hu).trans Associated.comm
#align associated_is_unit_mul_right_iff associated_isUnit_mul_right_iff

@[simp]
theorem associated_mul_unit_left_iff {β : Type*} [Monoid β] {a b : β} {u : Units β} :
    Associated (a * u) b ↔ Associated a b :=
  associated_mul_isUnit_left_iff u.isUnit
#align associated_mul_unit_left_iff associated_mul_unit_left_iff

@[simp]
theorem associated_unit_mul_left_iff {β : Type*} [CommMonoid β] {a b : β} {u : Units β} :
    Associated (↑u * a) b ↔ Associated a b :=
  associated_isUnit_mul_left_iff u.isUnit
#align associated_unit_mul_left_iff associated_unit_mul_left_iff

@[simp]
theorem associated_mul_unit_right_iff {β : Type*} [Monoid β] {a b : β} {u : Units β} :
    Associated a (b * u) ↔ Associated a b :=
  associated_mul_isUnit_right_iff u.isUnit
#align associated_mul_unit_right_iff associated_mul_unit_right_iff

@[simp]
theorem associated_unit_mul_right_iff {β : Type*} [CommMonoid β] {a b : β} {u : Units β} :
    Associated a (↑u * b) ↔ Associated a b :=
  associated_isUnit_mul_right_iff u.isUnit
#align associated_unit_mul_right_iff associated_unit_mul_right_iff

theorem Associated.mul_left [Monoid α] (a : α) {b c : α} (h : b ~ᵤ c) : a * b ~ᵤ a * c := by
  obtain ⟨d, rfl⟩ := h; exact ⟨d, mul_assoc _ _ _⟩
#align associated.mul_left Associated.mul_left

theorem Associated.mul_right [CommMonoid α] {a b : α} (h : a ~ᵤ b) (c : α) : a * c ~ᵤ b * c := by
  obtain ⟨d, rfl⟩ := h; exact ⟨d, mul_right_comm _ _ _⟩
#align associated.mul_right Associated.mul_right

theorem Associated.mul_mul [CommMonoid α] {a₁ a₂ b₁ b₂ : α}
    (h₁ : a₁ ~ᵤ b₁) (h₂ : a₂ ~ᵤ b₂) : a₁ * a₂ ~ᵤ b₁ * b₂ := (h₁.mul_right _).trans (h₂.mul_left _)
#align associated.mul_mul Associated.mul_mul

theorem Associated.pow_pow [CommMonoid α] {a b : α} {n : ℕ} (h : a ~ᵤ b) : a ^ n ~ᵤ b ^ n := by
  induction' n with n ih
  · simp [Associated.refl]
  convert h.mul_mul ih <;> rw [pow_succ']
#align associated.pow_pow Associated.pow_pow

protected theorem Associated.dvd [Monoid α] {a b : α} : a ~ᵤ b → a ∣ b := fun ⟨u, hu⟩ =>
  ⟨u, hu.symm⟩
#align associated.dvd Associated.dvd

protected theorem Associated.dvd' [Monoid α] {a b : α} (h : a ~ᵤ b) : b ∣ a :=
  h.symm.dvd

protected theorem Associated.dvd_dvd [Monoid α] {a b : α} (h : a ~ᵤ b) : a ∣ b ∧ b ∣ a :=
  ⟨h.dvd, h.symm.dvd⟩
#align associated.dvd_dvd Associated.dvd_dvd

theorem associated_of_dvd_dvd [CancelMonoidWithZero α] {a b : α} (hab : a ∣ b) (hba : b ∣ a) :
    a ~ᵤ b := by
  rcases hab with ⟨c, rfl⟩
  rcases hba with ⟨d, a_eq⟩
  by_cases ha0 : a = 0
  · simp_all
  have hac0 : a * c ≠ 0 := by
    intro con
    rw [con, zero_mul] at a_eq
    apply ha0 a_eq
  have : a * (c * d) = a * 1 := by rw [← mul_assoc, ← a_eq, mul_one]
  have hcd : c * d = 1 := mul_left_cancel₀ ha0 this
  have : a * c * (d * c) = a * c * 1 := by rw [← mul_assoc, ← a_eq, mul_one]
  have hdc : d * c = 1 := mul_left_cancel₀ hac0 this
  exact ⟨⟨c, d, hcd, hdc⟩, rfl⟩
#align associated_of_dvd_dvd associated_of_dvd_dvd

theorem dvd_dvd_iff_associated [CancelMonoidWithZero α] {a b : α} : a ∣ b ∧ b ∣ a ↔ a ~ᵤ b :=
  ⟨fun ⟨h1, h2⟩ => associated_of_dvd_dvd h1 h2, Associated.dvd_dvd⟩
#align dvd_dvd_iff_associated dvd_dvd_iff_associated

instance [CancelMonoidWithZero α] [DecidableRel ((· ∣ ·) : α → α → Prop)] :
    DecidableRel ((· ~ᵤ ·) : α → α → Prop) := fun _ _ => decidable_of_iff _ dvd_dvd_iff_associated

theorem Associated.dvd_iff_dvd_left [Monoid α] {a b c : α} (h : a ~ᵤ b) : a ∣ c ↔ b ∣ c :=
  let ⟨_, hu⟩ := h
  hu ▸ Units.mul_right_dvd.symm
#align associated.dvd_iff_dvd_left Associated.dvd_iff_dvd_left

theorem Associated.dvd_iff_dvd_right [Monoid α] {a b c : α} (h : b ~ᵤ c) : a ∣ b ↔ a ∣ c :=
  let ⟨_, hu⟩ := h
  hu ▸ Units.dvd_mul_right.symm
#align associated.dvd_iff_dvd_right Associated.dvd_iff_dvd_right

theorem Associated.eq_zero_iff [MonoidWithZero α] {a b : α} (h : a ~ᵤ b) : a = 0 ↔ b = 0 := by
  obtain ⟨u, rfl⟩ := h
  rw [← Units.eq_mul_inv_iff_mul_eq, zero_mul]
#align associated.eq_zero_iff Associated.eq_zero_iff

theorem Associated.ne_zero_iff [MonoidWithZero α] {a b : α} (h : a ~ᵤ b) : a ≠ 0 ↔ b ≠ 0 :=
  not_congr h.eq_zero_iff
#align associated.ne_zero_iff Associated.ne_zero_iff

theorem Associated.neg_left [Monoid α] [HasDistribNeg α] {a b : α} (h : Associated a b) :
    Associated (-a) b :=
  let ⟨u, hu⟩ := h; ⟨-u, by simp [hu]⟩

theorem Associated.neg_right [Monoid α] [HasDistribNeg α] {a b : α} (h : Associated a b) :
    Associated a (-b) :=
  h.symm.neg_left.symm

theorem Associated.neg_neg [Monoid α] [HasDistribNeg α] {a b : α} (h : Associated a b) :
    Associated (-a) (-b) :=
  h.neg_left.neg_right

protected theorem Associated.prime [CommMonoidWithZero α] {p q : α} (h : p ~ᵤ q) (hp : Prime p) :
    Prime q :=
  ⟨h.ne_zero_iff.1 hp.ne_zero,
    let ⟨u, hu⟩ := h
    ⟨fun ⟨v, hv⟩ => hp.not_unit ⟨v * u⁻¹, by simp [hv, hu.symm]⟩,
      hu ▸ by
        simp only [IsUnit.mul_iff, Units.isUnit, and_true, IsUnit.mul_right_dvd]
        intro a b
        exact hp.dvd_or_dvd⟩⟩
#align associated.prime Associated.prime

theorem prime_mul_iff [CancelCommMonoidWithZero α] {x y : α} :
    Prime (x * y) ↔ (Prime x ∧ IsUnit y) ∨ (IsUnit x ∧ Prime y) := by
  refine ⟨fun h ↦ ?_, ?_⟩
  · rcases of_irreducible_mul h.irreducible with hx | hy
    · exact Or.inr ⟨hx, (associated_unit_mul_left y x hx).prime h⟩
    · exact Or.inl ⟨(associated_mul_unit_left x y hy).prime h, hy⟩
  · rintro (⟨hx, hy⟩ | ⟨hx, hy⟩)
    · exact (associated_mul_unit_left x y hy).symm.prime hx
    · exact (associated_unit_mul_right y x hx).prime hy

@[simp]
lemma prime_pow_iff [CancelCommMonoidWithZero α] {p : α} {n : ℕ} :
    Prime (p ^ n) ↔ Prime p ∧ n = 1 := by
  refine ⟨fun hp ↦ ?_, fun ⟨hp, hn⟩ ↦ by simpa [hn]⟩
  suffices n = 1 by aesop
  cases' n with n
  · simp at hp
  · rw [Nat.succ.injEq]
    rw [pow_succ', prime_mul_iff] at hp
    rcases hp with ⟨hp, hpn⟩ | ⟨hp, hpn⟩
    · by_contra contra
      rw [isUnit_pow_iff contra] at hpn
      exact hp.not_unit hpn
    · exfalso
      exact hpn.not_unit (hp.pow n)

theorem Irreducible.dvd_iff [Monoid α] {x y : α} (hx : Irreducible x) :
    y ∣ x ↔ IsUnit y ∨ Associated x y := by
  constructor
  · rintro ⟨z, hz⟩
    obtain (h|h) := hx.isUnit_or_isUnit hz
    · exact Or.inl h
    · rw [hz]
      exact Or.inr (associated_mul_unit_left _ _ h)
  · rintro (hy|h)
    · exact hy.dvd
    · exact h.symm.dvd

theorem Irreducible.associated_of_dvd [Monoid α] {p q : α} (p_irr : Irreducible p)
    (q_irr : Irreducible q) (dvd : p ∣ q) : Associated p q :=
  ((q_irr.dvd_iff.mp dvd).resolve_left p_irr.not_unit).symm
#align irreducible.associated_of_dvd Irreducible.associated_of_dvdₓ

theorem Irreducible.dvd_irreducible_iff_associated [Monoid α] {p q : α}
    (pp : Irreducible p) (qp : Irreducible q) : p ∣ q ↔ Associated p q :=
  ⟨Irreducible.associated_of_dvd pp qp, Associated.dvd⟩
#align irreducible.dvd_irreducible_iff_associated Irreducible.dvd_irreducible_iff_associated

theorem Prime.associated_of_dvd [CancelCommMonoidWithZero α] {p q : α} (p_prime : Prime p)
    (q_prime : Prime q) (dvd : p ∣ q) : Associated p q :=
  p_prime.irreducible.associated_of_dvd q_prime.irreducible dvd
#align prime.associated_of_dvd Prime.associated_of_dvd

theorem Prime.dvd_prime_iff_associated [CancelCommMonoidWithZero α] {p q : α} (pp : Prime p)
    (qp : Prime q) : p ∣ q ↔ Associated p q :=
  pp.irreducible.dvd_irreducible_iff_associated qp.irreducible
#align prime.dvd_prime_iff_associated Prime.dvd_prime_iff_associated

theorem Associated.prime_iff [CommMonoidWithZero α] {p q : α} (h : p ~ᵤ q) : Prime p ↔ Prime q :=
  ⟨h.prime, h.symm.prime⟩
#align associated.prime_iff Associated.prime_iff

protected theorem Associated.isUnit [Monoid α] {a b : α} (h : a ~ᵤ b) : IsUnit a → IsUnit b :=
  let ⟨u, hu⟩ := h
  fun ⟨v, hv⟩ => ⟨v * u, by simp [hv, hu.symm]⟩
#align associated.is_unit Associated.isUnit

theorem Associated.isUnit_iff [Monoid α] {a b : α} (h : a ~ᵤ b) : IsUnit a ↔ IsUnit b :=
  ⟨h.isUnit, h.symm.isUnit⟩
#align associated.is_unit_iff Associated.isUnit_iff

theorem Irreducible.isUnit_iff_not_associated_of_dvd [Monoid α]
    {x y : α} (hx : Irreducible x) (hy : y ∣ x) : IsUnit y ↔ ¬ Associated x y :=
  ⟨fun hy hxy => hx.1 (hxy.symm.isUnit hy), (hx.dvd_iff.mp hy).resolve_right⟩

protected theorem Associated.irreducible [Monoid α] {p q : α} (h : p ~ᵤ q) (hp : Irreducible p) :
    Irreducible q :=
  ⟨mt h.symm.isUnit hp.1,
    let ⟨u, hu⟩ := h
    fun a b hab =>
    have hpab : p = a * (b * (u⁻¹ : αˣ)) :=
      calc
        p = p * u * (u⁻¹ : αˣ) := by simp
        _ = _ := by rw [hu]; simp [hab, mul_assoc]

    (hp.isUnit_or_isUnit hpab).elim Or.inl fun ⟨v, hv⟩ => Or.inr ⟨v * u, by simp [hv]⟩⟩
#align associated.irreducible Associated.irreducible

protected theorem Associated.irreducible_iff [Monoid α] {p q : α} (h : p ~ᵤ q) :
    Irreducible p ↔ Irreducible q :=
  ⟨h.irreducible, h.symm.irreducible⟩
#align associated.irreducible_iff Associated.irreducible_iff

theorem Associated.of_mul_left [CancelCommMonoidWithZero α] {a b c d : α} (h : a * b ~ᵤ c * d)
    (h₁ : a ~ᵤ c) (ha : a ≠ 0) : b ~ᵤ d :=
  let ⟨u, hu⟩ := h
  let ⟨v, hv⟩ := Associated.symm h₁
  ⟨u * (v : αˣ),
    mul_left_cancel₀ ha
      (by
        rw [← hv, mul_assoc c (v : α) d, mul_left_comm c, ← hu]
        simp [hv.symm, mul_assoc, mul_comm, mul_left_comm])⟩
#align associated.of_mul_left Associated.of_mul_left

theorem Associated.of_mul_right [CancelCommMonoidWithZero α] {a b c d : α} :
    a * b ~ᵤ c * d → b ~ᵤ d → b ≠ 0 → a ~ᵤ c := by
  rw [mul_comm a, mul_comm c]; exact Associated.of_mul_left
#align associated.of_mul_right Associated.of_mul_right

theorem Associated.of_pow_associated_of_prime [CancelCommMonoidWithZero α] {p₁ p₂ : α} {k₁ k₂ : ℕ}
    (hp₁ : Prime p₁) (hp₂ : Prime p₂) (hk₁ : 0 < k₁) (h : p₁ ^ k₁ ~ᵤ p₂ ^ k₂) : p₁ ~ᵤ p₂ := by
  have : p₁ ∣ p₂ ^ k₂ := by
    rw [← h.dvd_iff_dvd_right]
    apply dvd_pow_self _ hk₁.ne'
  rw [← hp₁.dvd_prime_iff_associated hp₂]
  exact hp₁.dvd_of_dvd_pow this
#align associated.of_pow_associated_of_prime Associated.of_pow_associated_of_prime

theorem Associated.of_pow_associated_of_prime' [CancelCommMonoidWithZero α] {p₁ p₂ : α} {k₁ k₂ : ℕ}
    (hp₁ : Prime p₁) (hp₂ : Prime p₂) (hk₂ : 0 < k₂) (h : p₁ ^ k₁ ~ᵤ p₂ ^ k₂) : p₁ ~ᵤ p₂ :=
  (h.symm.of_pow_associated_of_prime hp₂ hp₁ hk₂).symm
#align associated.of_pow_associated_of_prime' Associated.of_pow_associated_of_prime'

/-- See also `Irreducible.coprime_iff_not_dvd`. -/
lemma Irreducible.isRelPrime_iff_not_dvd [Monoid α] {p n : α} (hp : Irreducible p) :
    IsRelPrime p n ↔ ¬ p ∣ n := by
  refine ⟨fun h contra ↦ hp.not_unit (h dvd_rfl contra), fun hpn d hdp hdn ↦ ?_⟩
  contrapose! hpn
  suffices Associated p d from this.dvd.trans hdn
  exact (hp.dvd_iff.mp hdp).resolve_left hpn

lemma Irreducible.dvd_or_isRelPrime [Monoid α] {p n : α} (hp : Irreducible p) :
    p ∣ n ∨ IsRelPrime p n := Classical.or_iff_not_imp_left.mpr hp.isRelPrime_iff_not_dvd.2

section UniqueUnits

variable [Monoid α] [Unique αˣ]

theorem associated_iff_eq {x y : α} : x ~ᵤ y ↔ x = y := by
  constructor
  · rintro ⟨c, rfl⟩
    rw [units_eq_one c, Units.val_one, mul_one]
  · rintro rfl
    rfl
#align associated_iff_eq associated_iff_eq

theorem associated_eq_eq : (Associated : α → α → Prop) = Eq := by
  ext
  rw [associated_iff_eq]
#align associated_eq_eq associated_eq_eq

theorem prime_dvd_prime_iff_eq {M : Type*} [CancelCommMonoidWithZero M] [Unique Mˣ] {p q : M}
    (pp : Prime p) (qp : Prime q) : p ∣ q ↔ p = q := by
  rw [pp.dvd_prime_iff_associated qp, ← associated_eq_eq]
#align prime_dvd_prime_iff_eq prime_dvd_prime_iff_eq

end UniqueUnits

section UniqueUnits₀

variable {R : Type*} [CancelCommMonoidWithZero R] [Unique Rˣ] {p₁ p₂ : R} {k₁ k₂ : ℕ}

theorem eq_of_prime_pow_eq (hp₁ : Prime p₁) (hp₂ : Prime p₂) (hk₁ : 0 < k₁)
    (h : p₁ ^ k₁ = p₂ ^ k₂) : p₁ = p₂ := by
  rw [← associated_iff_eq] at h ⊢
  apply h.of_pow_associated_of_prime hp₁ hp₂ hk₁
#align eq_of_prime_pow_eq eq_of_prime_pow_eq

theorem eq_of_prime_pow_eq' (hp₁ : Prime p₁) (hp₂ : Prime p₂) (hk₁ : 0 < k₂)
    (h : p₁ ^ k₁ = p₂ ^ k₂) : p₁ = p₂ := by
  rw [← associated_iff_eq] at h ⊢
  apply h.of_pow_associated_of_prime' hp₁ hp₂ hk₁
#align eq_of_prime_pow_eq' eq_of_prime_pow_eq'

end UniqueUnits₀

/-- The quotient of a monoid by the `Associated` relation. Two elements `x` and `y`
  are associated iff there is a unit `u` such that `x * u = y`. There is a natural
  monoid structure on `Associates α`. -/
abbrev Associates (α : Type*) [Monoid α] : Type _ :=
  Quotient (Associated.setoid α)
#align associates Associates

namespace Associates

open Associated

/-- The canonical quotient map from a monoid `α` into the `Associates` of `α` -/
protected abbrev mk {α : Type*} [Monoid α] (a : α) : Associates α :=
  ⟦a⟧
#align associates.mk Associates.mk

instance [Monoid α] : Inhabited (Associates α) :=
  ⟨⟦1⟧⟩

theorem mk_eq_mk_iff_associated [Monoid α] {a b : α} : Associates.mk a = Associates.mk b ↔ a ~ᵤ b :=
  Iff.intro Quotient.exact Quot.sound
#align associates.mk_eq_mk_iff_associated Associates.mk_eq_mk_iff_associated

theorem quotient_mk_eq_mk [Monoid α] (a : α) : ⟦a⟧ = Associates.mk a :=
  rfl
#align associates.quotient_mk_eq_mk Associates.quotient_mk_eq_mk

theorem quot_mk_eq_mk [Monoid α] (a : α) : Quot.mk Setoid.r a = Associates.mk a :=
  rfl
#align associates.quot_mk_eq_mk Associates.quot_mk_eq_mk

@[simp]
theorem quot_out [Monoid α] (a : Associates α) : Associates.mk (Quot.out a) = a := by
  rw [← quot_mk_eq_mk, Quot.out_eq]
#align associates.quot_out Associates.quot_outₓ

theorem mk_quot_out [Monoid α] (a : α) : Quot.out (Associates.mk a) ~ᵤ a := by
  rw [← Associates.mk_eq_mk_iff_associated, Associates.quot_out]

theorem forall_associated [Monoid α] {p : Associates α → Prop} :
    (∀ a, p a) ↔ ∀ a, p (Associates.mk a) :=
  Iff.intro (fun h _ => h _) fun h a => Quotient.inductionOn a h
#align associates.forall_associated Associates.forall_associated

theorem mk_surjective [Monoid α] : Function.Surjective (@Associates.mk α _) :=
  forall_associated.2 fun a => ⟨a, rfl⟩
#align associates.mk_surjective Associates.mk_surjective

instance [Monoid α] : One (Associates α) :=
  ⟨⟦1⟧⟩

@[simp]
theorem mk_one [Monoid α] : Associates.mk (1 : α) = 1 :=
  rfl
#align associates.mk_one Associates.mk_one

theorem one_eq_mk_one [Monoid α] : (1 : Associates α) = Associates.mk 1 :=
  rfl
#align associates.one_eq_mk_one Associates.one_eq_mk_one

@[simp]
theorem mk_eq_one [Monoid α] {a : α} : Associates.mk a = 1 ↔ IsUnit a := by
  rw [← mk_one, mk_eq_mk_iff_associated, associated_one_iff_isUnit]

instance [Monoid α] : Bot (Associates α) :=
  ⟨1⟩

theorem bot_eq_one [Monoid α] : (⊥ : Associates α) = 1 :=
  rfl
#align associates.bot_eq_one Associates.bot_eq_one

theorem exists_rep [Monoid α] (a : Associates α) : ∃ a0 : α, Associates.mk a0 = a :=
  Quot.exists_rep a
#align associates.exists_rep Associates.exists_rep

instance [Monoid α] [Subsingleton α] :
    Unique (Associates α) where
  default := 1
  uniq := forall_associated.2 fun _ ↦ mk_eq_one.2 <| isUnit_of_subsingleton _

theorem mk_injective [Monoid α] [Unique (Units α)] : Function.Injective (@Associates.mk α _) :=
  fun _ _ h => associated_iff_eq.mp (Associates.mk_eq_mk_iff_associated.mp h)
#align associates.mk_injective Associates.mk_injective

section CommMonoid

variable [CommMonoid α]

instance instMul : Mul (Associates α) :=
  ⟨Quotient.map₂ (· * ·) fun _ _ h₁ _ _ h₂ ↦ h₁.mul_mul h₂⟩

theorem mk_mul_mk {x y : α} : Associates.mk x * Associates.mk y = Associates.mk (x * y) :=
  rfl
#align associates.mk_mul_mk Associates.mk_mul_mk

instance instCommMonoid : CommMonoid (Associates α) where
  one := 1
  mul := (· * ·)
  mul_one a' := Quotient.inductionOn a' fun a => show ⟦a * 1⟧ = ⟦a⟧ by simp
  one_mul a' := Quotient.inductionOn a' fun a => show ⟦1 * a⟧ = ⟦a⟧ by simp
  mul_assoc a' b' c' :=
    Quotient.inductionOn₃ a' b' c' fun a b c =>
      show ⟦a * b * c⟧ = ⟦a * (b * c)⟧ by rw [mul_assoc]
  mul_comm a' b' :=
    Quotient.inductionOn₂ a' b' fun a b => show ⟦a * b⟧ = ⟦b * a⟧ by rw [mul_comm]

instance instPreorder : Preorder (Associates α) where
  le := Dvd.dvd
  le_refl := dvd_refl
  le_trans a b c := dvd_trans

/-- `Associates.mk` as a `MonoidHom`. -/
protected def mkMonoidHom : α →* Associates α where
  toFun := Associates.mk
  map_one' := mk_one
  map_mul' _ _ := mk_mul_mk
#align associates.mk_monoid_hom Associates.mkMonoidHom

@[simp]
theorem mkMonoidHom_apply (a : α) : Associates.mkMonoidHom a = Associates.mk a :=
  rfl
#align associates.mk_monoid_hom_apply Associates.mkMonoidHom_apply

theorem associated_map_mk {f : Associates α →* α} (hinv : Function.RightInverse f Associates.mk)
    (a : α) : a ~ᵤ f (Associates.mk a) :=
  Associates.mk_eq_mk_iff_associated.1 (hinv (Associates.mk a)).symm
#align associates.associated_map_mk Associates.associated_map_mk

theorem mk_pow (a : α) (n : ℕ) : Associates.mk (a ^ n) = Associates.mk a ^ n := by
  induction n <;> simp [*, pow_succ, Associates.mk_mul_mk.symm]
#align associates.mk_pow Associates.mk_pow

theorem dvd_eq_le : ((· ∣ ·) : Associates α → Associates α → Prop) = (· ≤ ·) :=
  rfl
#align associates.dvd_eq_le Associates.dvd_eq_le

theorem mul_eq_one_iff {x y : Associates α} : x * y = 1 ↔ x = 1 ∧ y = 1 :=
  Iff.intro
    (Quotient.inductionOn₂ x y fun a b h =>
      have : a * b ~ᵤ 1 := Quotient.exact h
      ⟨Quotient.sound <| associated_one_of_associated_mul_one this,
        Quotient.sound <| associated_one_of_associated_mul_one <| by rwa [mul_comm] at this⟩)
    (by simp (config := { contextual := true }))
#align associates.mul_eq_one_iff Associates.mul_eq_one_iff

theorem units_eq_one (u : (Associates α)ˣ) : u = 1 :=
  Units.ext (mul_eq_one_iff.1 u.val_inv).1
#align associates.units_eq_one Associates.units_eq_one

instance uniqueUnits : Unique (Associates α)ˣ where
  default := 1
  uniq := Associates.units_eq_one
#align associates.unique_units Associates.uniqueUnits

@[simp]
theorem coe_unit_eq_one (u : (Associates α)ˣ) : (u : Associates α) = 1 := by
  simp [eq_iff_true_of_subsingleton]
#align associates.coe_unit_eq_one Associates.coe_unit_eq_one

theorem isUnit_iff_eq_one (a : Associates α) : IsUnit a ↔ a = 1 :=
  Iff.intro (fun ⟨_, h⟩ => h ▸ coe_unit_eq_one _) fun h => h.symm ▸ isUnit_one
#align associates.is_unit_iff_eq_one Associates.isUnit_iff_eq_one

theorem isUnit_iff_eq_bot {a : Associates α} : IsUnit a ↔ a = ⊥ := by
  rw [Associates.isUnit_iff_eq_one, bot_eq_one]
#align associates.is_unit_iff_eq_bot Associates.isUnit_iff_eq_bot

theorem isUnit_mk {a : α} : IsUnit (Associates.mk a) ↔ IsUnit a :=
  calc
    IsUnit (Associates.mk a) ↔ a ~ᵤ 1 := by
      rw [isUnit_iff_eq_one, one_eq_mk_one, mk_eq_mk_iff_associated]
    _ ↔ IsUnit a := associated_one_iff_isUnit
#align associates.is_unit_mk Associates.isUnit_mk

section Order

theorem mul_mono {a b c d : Associates α} (h₁ : a ≤ b) (h₂ : c ≤ d) : a * c ≤ b * d :=
  let ⟨x, hx⟩ := h₁
  let ⟨y, hy⟩ := h₂
  ⟨x * y, by simp [hx, hy, mul_comm, mul_assoc, mul_left_comm]⟩
#align associates.mul_mono Associates.mul_mono

theorem one_le {a : Associates α} : 1 ≤ a :=
  Dvd.intro _ (one_mul a)
#align associates.one_le Associates.one_le

theorem le_mul_right {a b : Associates α} : a ≤ a * b :=
  ⟨b, rfl⟩
#align associates.le_mul_right Associates.le_mul_right

theorem le_mul_left {a b : Associates α} : a ≤ b * a := by rw [mul_comm]; exact le_mul_right
#align associates.le_mul_left Associates.le_mul_left

instance instOrderBot : OrderBot (Associates α) where
  bot := 1
  bot_le _ := one_le

end Order

@[simp]
theorem mk_dvd_mk {a b : α} : Associates.mk a ∣ Associates.mk b ↔ a ∣ b := by
  simp only [dvd_def, mk_surjective.exists, mk_mul_mk, mk_eq_mk_iff_associated,
    Associated.comm (x := b)]
  constructor
  · rintro ⟨x, u, rfl⟩
    exact ⟨_, mul_assoc ..⟩
  · rintro ⟨c, rfl⟩
    use c
#align associates.mk_dvd_mk Associates.mk_dvd_mk

theorem dvd_of_mk_le_mk {a b : α} : Associates.mk a ≤ Associates.mk b → a ∣ b :=
  mk_dvd_mk.mp
#align associates.dvd_of_mk_le_mk Associates.dvd_of_mk_le_mk

theorem mk_le_mk_of_dvd {a b : α} : a ∣ b → Associates.mk a ≤ Associates.mk b :=
  mk_dvd_mk.mpr
#align associates.mk_le_mk_of_dvd Associates.mk_le_mk_of_dvd

theorem mk_le_mk_iff_dvd {a b : α} : Associates.mk a ≤ Associates.mk b ↔ a ∣ b := mk_dvd_mk
#align associates.mk_le_mk_iff_dvd_iff Associates.mk_le_mk_iff_dvd

@[deprecated (since := "2024-03-16")] alias mk_le_mk_iff_dvd_iff := mk_le_mk_iff_dvd

@[simp]
theorem isPrimal_mk {a : α} : IsPrimal (Associates.mk a) ↔ IsPrimal a := by
  simp_rw [IsPrimal, forall_associated, mk_surjective.exists, mk_mul_mk, mk_dvd_mk]
  constructor <;> intro h b c dvd <;> obtain ⟨a₁, a₂, h₁, h₂, eq⟩ := @h b c dvd
  · obtain ⟨u, rfl⟩ := mk_eq_mk_iff_associated.mp eq.symm
    exact ⟨a₁, a₂ * u, h₁, Units.mul_right_dvd.mpr h₂, mul_assoc _ _ _⟩
  · exact ⟨a₁, a₂, h₁, h₂, congr_arg _ eq⟩

@[deprecated (since := "2024-03-16")] alias isPrimal_iff := isPrimal_mk

@[simp]
theorem decompositionMonoid_iff : DecompositionMonoid (Associates α) ↔ DecompositionMonoid α := by
  simp_rw [_root_.decompositionMonoid_iff, forall_associated, isPrimal_mk]

instance instDecompositionMonoid [DecompositionMonoid α] : DecompositionMonoid (Associates α) :=
  decompositionMonoid_iff.mpr ‹_›

@[simp]
theorem mk_isRelPrime_iff {a b : α} :
    IsRelPrime (Associates.mk a) (Associates.mk b) ↔ IsRelPrime a b := by
  simp_rw [IsRelPrime, forall_associated, mk_dvd_mk, isUnit_mk]

end CommMonoid

instance [Zero α] [Monoid α] : Zero (Associates α) :=
  ⟨⟦0⟧⟩

instance [Zero α] [Monoid α] : Top (Associates α) :=
  ⟨0⟩

@[simp] theorem mk_zero [Zero α] [Monoid α] : Associates.mk (0 : α) = 0 := rfl

section MonoidWithZero

variable [MonoidWithZero α]

@[simp]
theorem mk_eq_zero {a : α} : Associates.mk a = 0 ↔ a = 0 :=
  ⟨fun h => (associated_zero_iff_eq_zero a).1 <| Quotient.exact h, fun h => h.symm ▸ rfl⟩
#align associates.mk_eq_zero Associates.mk_eq_zero

@[simp]
theorem quot_out_zero : Quot.out (0 : Associates α) = 0 := by rw [← mk_eq_zero, quot_out]

theorem mk_ne_zero {a : α} : Associates.mk a ≠ 0 ↔ a ≠ 0 :=
  not_congr mk_eq_zero
#align associates.mk_ne_zero Associates.mk_ne_zero

instance [Nontrivial α] : Nontrivial (Associates α) :=
  ⟨⟨1, 0, mk_ne_zero.2 one_ne_zero⟩⟩

theorem exists_non_zero_rep {a : Associates α} : a ≠ 0 → ∃ a0 : α, a0 ≠ 0 ∧ Associates.mk a0 = a :=
  Quotient.inductionOn a fun b nz => ⟨b, mt (congr_arg Quotient.mk'') nz, rfl⟩
#align associates.exists_non_zero_rep Associates.exists_non_zero_rep

end MonoidWithZero

section CommMonoidWithZero

variable [CommMonoidWithZero α]

instance instCommMonoidWithZero : CommMonoidWithZero (Associates α) where
<<<<<<< HEAD
    zero_mul := by
      rintro ⟨a⟩
      show Associates.mk (0 * a) = Associates.mk 0
      rw [zero_mul]
    mul_zero := by
      rintro ⟨a⟩
      show Associates.mk (a * 0) = Associates.mk 0
      rw [mul_zero]
    mul_comm := mul_comm
=======
    zero_mul := forall_associated.2 fun a ↦ by rw [← mk_zero, mk_mul_mk, zero_mul]
    mul_zero := forall_associated.2 fun a ↦ by rw [← mk_zero, mk_mul_mk, mul_zero]
>>>>>>> a34346ed

instance instOrderTop : OrderTop (Associates α) where
  top := 0
  le_top := dvd_zero

@[simp] protected theorem le_zero (a : Associates α) : a ≤ 0 := le_top

instance instBoundedOrder : BoundedOrder (Associates α) where

instance [DecidableRel ((· ∣ ·) : α → α → Prop)] :
    DecidableRel ((· ∣ ·) : Associates α → Associates α → Prop) := fun a b =>
  Quotient.recOnSubsingleton₂ a b fun _ _ => decidable_of_iff' _ mk_dvd_mk

theorem Prime.le_or_le {p : Associates α} (hp : Prime p) {a b : Associates α} (h : p ≤ a * b) :
    p ≤ a ∨ p ≤ b :=
  hp.2.2 a b h
#align associates.prime.le_or_le Associates.Prime.le_or_le

@[simp]
theorem prime_mk {p : α} : Prime (Associates.mk p) ↔ Prime p := by
  rw [Prime, _root_.Prime, forall_associated]
  simp only [forall_associated, mk_ne_zero, isUnit_mk, mk_mul_mk, mk_dvd_mk]
#align associates.prime_mk Associates.prime_mk

@[simp]
theorem irreducible_mk {a : α} : Irreducible (Associates.mk a) ↔ Irreducible a := by
  simp only [irreducible_iff, isUnit_mk, forall_associated, isUnit_mk, mk_mul_mk,
    mk_eq_mk_iff_associated, Associated.comm (x := a)]
  apply Iff.rfl.and
  constructor
  · rintro h x y rfl
    exact h _ _ <| .refl _
  · rintro h x y ⟨u, rfl⟩
    simpa using h x (y * u) (mul_assoc _ _ _)
#align associates.irreducible_mk Associates.irreducible_mk

@[simp]
theorem mk_dvdNotUnit_mk_iff {a b : α} :
    DvdNotUnit (Associates.mk a) (Associates.mk b) ↔ DvdNotUnit a b := by
  simp only [DvdNotUnit, mk_ne_zero, mk_surjective.exists, isUnit_mk, mk_mul_mk,
    mk_eq_mk_iff_associated, Associated.comm (x := b)]
  refine Iff.rfl.and ?_
  constructor
  · rintro ⟨x, hx, u, rfl⟩
    refine ⟨x * u, ?_, mul_assoc ..⟩
    simpa
  · rintro ⟨x, ⟨hx, rfl⟩⟩
    use x
#align associates.mk_dvd_not_unit_mk_iff Associates.mk_dvdNotUnit_mk_iff

theorem dvdNotUnit_of_lt {a b : Associates α} (hlt : a < b) : DvdNotUnit a b := by
  constructor;
  · rintro rfl
    apply not_lt_of_le _ hlt
    apply dvd_zero
  rcases hlt with ⟨⟨x, rfl⟩, ndvd⟩
  refine ⟨x, ?_, rfl⟩
  contrapose! ndvd
  rcases ndvd with ⟨u, rfl⟩
  simp
#align associates.dvd_not_unit_of_lt Associates.dvdNotUnit_of_lt

theorem irreducible_iff_prime_iff :
    (∀ a : α, Irreducible a ↔ Prime a) ↔ ∀ a : Associates α, Irreducible a ↔ Prime a := by
  simp_rw [forall_associated, irreducible_mk, prime_mk]
#align associates.irreducible_iff_prime_iff Associates.irreducible_iff_prime_iff

end CommMonoidWithZero

section CancelCommMonoidWithZero

variable [CancelCommMonoidWithZero α]

instance instPartialOrder : PartialOrder (Associates α) where
    le_antisymm := mk_surjective.forall₂.2 fun _a _b hab hba => mk_eq_mk_iff_associated.2 <|
      associated_of_dvd_dvd (dvd_of_mk_le_mk hab) (dvd_of_mk_le_mk hba)

instance instOrderedCommMonoid : OrderedCommMonoid (Associates α) where
    mul_le_mul_left := fun a _ ⟨d, hd⟩ c => hd.symm ▸ mul_assoc c a d ▸ le_mul_right

instance instCancelCommMonoidWithZero : CancelCommMonoidWithZero (Associates α) :=
{ (by infer_instance : CommMonoidWithZero (Associates α)) with
  mul_left_cancel_of_ne_zero := by
    rintro ⟨a⟩ ⟨b⟩ ⟨c⟩ ha h
    rcases Quotient.exact' h with ⟨u, hu⟩
    have hu : a * (b * ↑u) = a * c := by rwa [← mul_assoc]
    exact Quotient.sound' ⟨u, mul_left_cancel₀ (mk_ne_zero.1 ha) hu⟩ }

theorem _root_.associates_irreducible_iff_prime [DecompositionMonoid α] {p : Associates α} :
    Irreducible p ↔ Prime p := irreducible_iff_prime

instance : NoZeroDivisors (Associates α) := by infer_instance

theorem le_of_mul_le_mul_left (a b c : Associates α) (ha : a ≠ 0) : a * b ≤ a * c → b ≤ c
  | ⟨d, hd⟩ => ⟨d, mul_left_cancel₀ ha <| by rwa [← mul_assoc]⟩
#align associates.le_of_mul_le_mul_left Associates.le_of_mul_le_mul_left

theorem one_or_eq_of_le_of_prime {p m : Associates α} (hp : Prime p) (hle : m ≤ p) :
    m = 1 ∨ m = p := by
  rcases mk_surjective p with ⟨p, rfl⟩
  rcases mk_surjective m with ⟨m, rfl⟩
  simpa [mk_eq_mk_iff_associated, Associated.comm, -Quotient.eq]
    using (prime_mk.1 hp).irreducible.dvd_iff.mp (mk_le_mk_iff_dvd.1 hle)
#align associates.one_or_eq_of_le_of_prime Associates.one_or_eq_of_le_of_prime

instance : CanonicallyOrderedCommMonoid (Associates α) where
  exists_mul_of_le := fun h => h
  le_self_mul := fun _ b => ⟨b, rfl⟩
  bot_le := fun _ => one_le

theorem dvdNotUnit_iff_lt {a b : Associates α} : DvdNotUnit a b ↔ a < b :=
  dvd_and_not_dvd_iff.symm
#align associates.dvd_not_unit_iff_lt Associates.dvdNotUnit_iff_lt

theorem le_one_iff {p : Associates α} : p ≤ 1 ↔ p = 1 := by rw [← Associates.bot_eq_one, le_bot_iff]
#align associates.le_one_iff Associates.le_one_iff

end CancelCommMonoidWithZero

end Associates

section CommMonoidWithZero

theorem DvdNotUnit.isUnit_of_irreducible_right [CommMonoidWithZero α] {p q : α}
    (h : DvdNotUnit p q) (hq : Irreducible q) : IsUnit p := by
  obtain ⟨_, x, hx, hx'⟩ := h
  exact Or.resolve_right ((irreducible_iff.1 hq).right p x hx') hx
#align dvd_not_unit.is_unit_of_irreducible_right DvdNotUnit.isUnit_of_irreducible_right

theorem not_irreducible_of_not_unit_dvdNotUnit [CommMonoidWithZero α] {p q : α} (hp : ¬IsUnit p)
    (h : DvdNotUnit p q) : ¬Irreducible q :=
  mt h.isUnit_of_irreducible_right hp
#align not_irreducible_of_not_unit_dvd_not_unit not_irreducible_of_not_unit_dvdNotUnit

theorem DvdNotUnit.not_unit [CommMonoidWithZero α] {p q : α} (hp : DvdNotUnit p q) : ¬IsUnit q := by
  obtain ⟨-, x, hx, rfl⟩ := hp
  exact fun hc => hx (isUnit_iff_dvd_one.mpr (dvd_of_mul_left_dvd (isUnit_iff_dvd_one.mp hc)))
#align dvd_not_unit.not_unit DvdNotUnit.not_unit

theorem dvdNotUnit_of_dvdNotUnit_associated [CommMonoidWithZero α] [Nontrivial α] {p q r : α}
    (h : DvdNotUnit p q) (h' : Associated q r) : DvdNotUnit p r := by
  obtain ⟨u, rfl⟩ := Associated.symm h'
  obtain ⟨hp, x, hx⟩ := h
  refine ⟨hp, x * ↑u⁻¹, DvdNotUnit.not_unit ⟨u⁻¹.ne_zero, x, hx.left, mul_comm _ _⟩, ?_⟩
  rw [← mul_assoc, ← hx.right, mul_assoc, Units.mul_inv, mul_one]
#align dvd_not_unit_of_dvd_not_unit_associated dvdNotUnit_of_dvdNotUnit_associated

end CommMonoidWithZero

section CancelCommMonoidWithZero

theorem isUnit_of_associated_mul [CancelCommMonoidWithZero α] {p b : α} (h : Associated (p * b) p)
    (hp : p ≠ 0) : IsUnit b := by
  cases' h with a ha
  refine isUnit_of_mul_eq_one b a ((mul_right_inj' hp).mp ?_)
  rwa [← mul_assoc, mul_one]
#align is_unit_of_associated_mul isUnit_of_associated_mul

theorem DvdNotUnit.not_associated [CancelCommMonoidWithZero α] {p q : α} (h : DvdNotUnit p q) :
    ¬Associated p q := by
  rintro ⟨a, rfl⟩
  obtain ⟨hp, x, hx, hx'⟩ := h
  rcases (mul_right_inj' hp).mp hx' with rfl
  exact hx a.isUnit
#align dvd_not_unit.not_associated DvdNotUnit.not_associated

theorem DvdNotUnit.ne [CancelCommMonoidWithZero α] {p q : α} (h : DvdNotUnit p q) : p ≠ q := by
  by_contra hcontra
  obtain ⟨hp, x, hx', hx''⟩ := h
  conv_lhs at hx'' => rw [← hcontra, ← mul_one p]
  rw [(mul_left_cancel₀ hp hx'').symm] at hx'
  exact hx' isUnit_one
#align dvd_not_unit.ne DvdNotUnit.ne

theorem pow_injective_of_not_unit [CancelCommMonoidWithZero α] {q : α} (hq : ¬IsUnit q)
    (hq' : q ≠ 0) : Function.Injective fun n : ℕ => q ^ n := by
  refine injective_of_lt_imp_ne fun n m h => DvdNotUnit.ne ⟨pow_ne_zero n hq', q ^ (m - n), ?_, ?_⟩
  · exact not_isUnit_of_not_isUnit_dvd hq (dvd_pow (dvd_refl _) (Nat.sub_pos_of_lt h).ne')
  · exact (pow_mul_pow_sub q h.le).symm
#align pow_injective_of_not_unit pow_injective_of_not_unit

theorem dvd_prime_pow [CancelCommMonoidWithZero α] {p q : α} (hp : Prime p) (n : ℕ) :
    q ∣ p ^ n ↔ ∃ i ≤ n, Associated q (p ^ i) := by
  induction' n with n ih generalizing q
  · simp [← isUnit_iff_dvd_one, associated_one_iff_isUnit]
  refine ⟨fun h => ?_, fun ⟨i, hi, hq⟩ => hq.dvd.trans (pow_dvd_pow p hi)⟩
  rw [pow_succ'] at h
  rcases hp.left_dvd_or_dvd_right_of_dvd_mul h with (⟨q, rfl⟩ | hno)
  · rw [mul_dvd_mul_iff_left hp.ne_zero, ih] at h
    rcases h with ⟨i, hi, hq⟩
    refine ⟨i + 1, Nat.succ_le_succ hi, (hq.mul_left p).trans ?_⟩
    rw [pow_succ']
  · obtain ⟨i, hi, hq⟩ := ih.mp hno
    exact ⟨i, hi.trans n.le_succ, hq⟩
#align dvd_prime_pow dvd_prime_pow

end CancelCommMonoidWithZero

assert_not_exists Multiset<|MERGE_RESOLUTION|>--- conflicted
+++ resolved
@@ -1104,20 +1104,9 @@
 variable [CommMonoidWithZero α]
 
 instance instCommMonoidWithZero : CommMonoidWithZero (Associates α) where
-<<<<<<< HEAD
-    zero_mul := by
-      rintro ⟨a⟩
-      show Associates.mk (0 * a) = Associates.mk 0
-      rw [zero_mul]
-    mul_zero := by
-      rintro ⟨a⟩
-      show Associates.mk (a * 0) = Associates.mk 0
-      rw [mul_zero]
-    mul_comm := mul_comm
-=======
     zero_mul := forall_associated.2 fun a ↦ by rw [← mk_zero, mk_mul_mk, zero_mul]
     mul_zero := forall_associated.2 fun a ↦ by rw [← mk_zero, mk_mul_mk, mul_zero]
->>>>>>> a34346ed
+    mul_comm := mul_comm
 
 instance instOrderTop : OrderTop (Associates α) where
   top := 0
