--- conflicted
+++ resolved
@@ -222,13 +222,8 @@
 #align category_theory.exact_comp_iso CategoryTheory.exact_comp_iso
 
 theorem exact_kernelSubobject_arrow : Exact (kernelSubobject f).arrow f := by
-<<<<<<< HEAD
   refine ⟨by simp, ?_⟩
-  refine' @IsIso.epi_of_iso _ _ _ _ _ ?_
-=======
-  refine' ⟨by simp, _⟩
   refine @IsIso.epi_of_iso _ _ _ _ _ ?_
->>>>>>> 94b44d32
   exact ⟨⟨factorThruImageSubobject _, by aesop_cat, by aesop_cat⟩⟩
 #align category_theory.exact_kernel_subobject_arrow CategoryTheory.exact_kernelSubobject_arrow
 
