--- conflicted
+++ resolved
@@ -198,12 +198,9 @@
 
 @[simp] theorem add_imK : (a + b).imK = a.imK + b.imK := rfl
 
-<<<<<<< HEAD
 @[simp] theorem add_im : (a + b).im = a.im + b.im :=
   QuaternionAlgebra.ext (zero_add _).symm rfl rfl rfl
 
-=======
->>>>>>> be8b9b9a
 @[simp]
 theorem mk_add_mk (a₁ a₂ a₃ a₄ b₁ b₂ b₃ b₄ : R) :
     (mk a₁ a₂ a₃ a₄ : ℍ[R,c₁,c₂]) + mk b₁ b₂ b₃ b₄ = mk (a₁ + b₁) (a₂ + b₂) (a₃ + b₃) (a₄ + b₄) :=
@@ -236,12 +233,9 @@
 
 @[simp] theorem neg_imK : (-a).imK = -a.imK := rfl
 
-<<<<<<< HEAD
 @[simp] theorem neg_im : (-a).im = -a.im :=
   QuaternionAlgebra.ext neg_zero.symm rfl rfl rfl
 
-=======
->>>>>>> be8b9b9a
 @[simp]
 theorem neg_mk (a₁ a₂ a₃ a₄ : R) : -(mk a₁ a₂ a₃ a₄ : ℍ[R,c₁,c₂]) = ⟨-a₁, -a₂, -a₃, -a₄⟩ :=
   rfl
@@ -291,14 +285,6 @@
 @[simp]
 theorem sub_self_re : a - a.re = a.im :=
   QuaternionAlgebra.ext (sub_self _) (sub_zero _) (sub_zero _) (sub_zero _)
-<<<<<<< HEAD
-=======
-
-end AddGroup
-
-section Ring
-variable [Ring R]
->>>>>>> be8b9b9a
 
 /-- Multiplication is given by
 
@@ -357,11 +343,7 @@
 
 @[simp] theorem smul_imK : (s • a).imK = s • a.imK := rfl
 
-<<<<<<< HEAD
 @[simp] theorem smul_im {S} [SMulZeroClass S R] (s : S) : (s • a).im = s • a.im :=
-=======
-@[simp] theorem smul_im {S} [CommRing R] [SMulZeroClass S R] (s : S) : (s • a).im = s • a.im :=
->>>>>>> be8b9b9a
   QuaternionAlgebra.ext (smul_zero s).symm rfl rfl rfl
 
 @[simp]
