--- conflicted
+++ resolved
@@ -104,11 +104,7 @@
     (s : Finset β) (b : α) (f : β → β) :
     b ^ s.card • ∏ x in s, f x = ∏ x in s, b • f x := by
   have : Multiset.map (fun (x : β) ↦ b • f x) s.val =
-<<<<<<< HEAD
-      Multiset.map (fun x ↦ b • x) (Multiset.map (fun x ↦ f x) s.val) := by
-=======
       Multiset.map (fun x ↦ b • x) (Multiset.map f s.val) := by
->>>>>>> 22b17a30
     simp only [Multiset.map_map, Function.comp_apply]
   simp_rw [prod_eq_multiset_prod, card_def, this, ← Multiset.smul_prod _ b, Multiset.card_map]
 
