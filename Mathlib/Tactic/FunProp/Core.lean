--- conflicted
+++ resolved
@@ -318,11 +318,7 @@
   | _ => throwError "expected expression of the form `fun x => lam y := ..; ..`"
 
 
-<<<<<<< HEAD
-/-- Prove function property of using "morphism theorems" e.g. bundled linear map is linear map. -/
-=======
 /-- Prove function property of using *morphism theorems*. -/
->>>>>>> bbc4793a
 def applyMorRules (funPropDecl : FunPropDecl) (e : Expr) (fData : FunctionData)
     (funProp : Expr → FunPropM (Option Result)) : FunPropM (Option Result) := do
   trace[Debug.Meta.Tactic.fun_prop] "applying morphism theorems to {← ppExpr e}"
@@ -350,11 +346,7 @@
     trace[Debug.Meta.Tactic.fun_prop] "no theorem matched"
     return none
 
-<<<<<<< HEAD
-/-- Prove function property of using "transition theorems" e.g. continuity from linearity. -/
-=======
-/-- Prove function property of using *transition theorems*.  -/
->>>>>>> bbc4793a
+/-- Prove function property of using *transition theorems*. -/
 def applyTransitionRules (e : Expr) (funProp : Expr → FunPropM (Option Result)) :
     FunPropM (Option Result) := do
   withIncreasedTransitionDepth do
