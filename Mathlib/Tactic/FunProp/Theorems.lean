--- conflicted
+++ resolved
@@ -103,12 +103,8 @@
       let .some argId_f := ctxVars.findIdx? (fun x => x == (.fvar fId)) | return none
       let .some argId_g := ctxVars.findIdx? (fun x => x == (.fvar gId)) | return none
       return .some <| .comp argId_f argId_g
-<<<<<<< HEAD
-    | .letE yName yType (.app (.fvar gId) (.bvar 0)) (.app (.app (.fvar fId) (.bvar 1)) (.bvar 0)) dep =>
-=======
     | .letE yName yType (.app (.fvar gId) (.bvar 0))
                         (.app (.app (.fvar fId) (.bvar 1)) (.bvar 0)) dep =>
->>>>>>> 6c6777a2
       let .some argId_f := ctxVars.findIdx? (fun x => x == (.fvar fId)) | return none
       let .some argId_g := ctxVars.findIdx? (fun x => x == (.fvar gId)) | return none
       return .some <| .letE argId_f argId_g
