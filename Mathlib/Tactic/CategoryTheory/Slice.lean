/-
Copyright (c) 2018 Kim Morrison. All rights reserved.
Released under Apache 2.0 license as described in the file LICENSE.
Authors: Kim Morrison
<<<<<<< HEAD

=======
>>>>>>> 22b17a30
-/
import Mathlib.CategoryTheory.Category.Basic
import Mathlib.Tactic.Conv

/-!
# The `slice` tactic

Applies a tactic to an interval of terms from a term obtained by repeated application
of `Category.comp`.

-/

open CategoryTheory
open Lean Parser.Tactic Elab Command Elab.Tactic Meta

-- TODO someone might like to generalise this tactic to work with other associative structures.

/- Porting note: moved `repeat_with_results` to `repeat_count` to `Mathlib.Tactic.Core` -/

open Tactic
open Parser.Tactic.Conv

/--
`slice` is a conv tactic; if the current focus is a composition of several morphisms,
`slice a b` reassociates as needed, and zooms in on the `a`-th through `b`-th morphisms.
Thus if the current focus is `(a ≫ b) ≫ ((c ≫ d) ≫ e)`, then `slice 2 3` zooms to `b ≫ c`.
 -/
syntax (name := slice) "slice " num ppSpace num : conv

/--
`evalSlice`
- rewrites the target expression using `Category.assoc`.
- uses `congr` to split off the first `a-1` terms and rotates to `a`-th (last) term
- counts the number `k` of rewrites as it uses `←Category.assoc` to bring the target to
  left associated form; from the first step this is the total number of remaining terms from `C`
- it now splits off `b-a` terms from target using `congr` leaving the desired subterm
- finally, it rewrites it once more using `Category.assoc` to bring it to right-associated
  normal form
-/
def evalSlice (a b : Nat) : TacticM Unit := do
  let _ ← iterateUntilFailureWithResults do
    evalTactic (← `(conv| rw [Category.assoc]))
  iterateRange (a - 1) (a - 1) do
      evalTactic (← `(conv| congr))
      evalTactic (← `(tactic| rotate_left))
  let k ← iterateUntilFailureCount
    <| evalTactic (← `(conv| rw [← Category.assoc]))
  let c := k+1+a-b
  iterateRange c c <| evalTactic (← `(conv| congr))
  let _ ← iterateUntilFailureWithResults do
    evalTactic (← `(conv| rw [Category.assoc]))

/-- `slice` is implemented by `evalSlice`. -/
elab "slice " a:num ppSpace b:num : conv => evalSlice a.getNat b.getNat

/--
`slice_lhs a b => tac` zooms to the left hand side, uses associativity for categorical
composition as needed, zooms in on the `a`-th through `b`-th morphisms, and invokes `tac`.
-/
syntax (name := sliceLHS) "slice_lhs " num ppSpace num " => " convSeq : tactic
macro_rules
  | `(tactic| slice_lhs $a $b => $seq) =>
    `(tactic| conv => lhs; slice $a $b; ($seq:convSeq))

/--
`slice_rhs a b => tac` zooms to the right hand side, uses associativity for categorical
composition as needed, zooms in on the `a`-th through `b`-th morphisms, and invokes `tac`.
-/
syntax (name := sliceRHS) "slice_rhs " num ppSpace num " => " convSeq : tactic
macro_rules
  | `(tactic| slice_rhs $a $b => $seq) =>
    `(tactic| conv => rhs; slice $a $b; ($seq:convSeq))

/- Porting note: update when `add_tactic_doc` is supported` -/
-- add_tactic_doc
--   { Name := "slice"
--     category := DocCategory.tactic
--     declNames := [`tactic.interactive.sliceLHS, `tactic.interactive.sliceRHS]
--     tags := ["category theory"] }
--<|MERGE_RESOLUTION|>--- conflicted
+++ resolved
@@ -2,10 +2,6 @@
 Copyright (c) 2018 Kim Morrison. All rights reserved.
 Released under Apache 2.0 license as described in the file LICENSE.
 Authors: Kim Morrison
-<<<<<<< HEAD
-
-=======
->>>>>>> 22b17a30
 -/
 import Mathlib.CategoryTheory.Category.Basic
 import Mathlib.Tactic.Conv
