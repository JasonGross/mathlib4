/-
Copyright (c) 2023 Floris van Doorn. All rights reserved.
Released under Apache 2.0 license as described in the file LICENSE.
Authors: Floris van Doorn
-/
import Lean.Linter.Util
import Batteries.Data.Array.Basic
import Batteries.Data.String.Matcher
import Batteries.Tactic.Lint

/-!
# Linters for Mathlib

In this file we define additional linters for mathlib.

Perhaps these should be moved to Batteries in the future.
-/

namespace Std.Tactic.Lint
open Lean Meta

/--
Linter that checks whether a structure should be in Prop.
-/
@[env_linter] def structureInType : Linter where
  noErrorsFound := "no structures that should be in Prop found."
  errorsFound := "FOUND STRUCTURES THAT SHOULD BE IN PROP."
  test declName := do
    unless isStructure (← getEnv) declName do return none
    -- remark: using `Lean.Meta.isProp` doesn't suffice here, because it doesn't (always?)
    -- recognize predicates as propositional.
    let isProp ← forallTelescopeReducing (← inferType (← mkConstWithLevelParams declName))
      fun _ ty => return ty == .sort .zero
    if isProp then return none
    let projs := (getStructureInfo? (← getEnv) declName).get!.fieldNames
    if projs.isEmpty then return none -- don't flag empty structures
    let allProofs ← projs.allM (do isProof <| ← mkConstWithLevelParams <| declName ++ ·)
    unless allProofs do return none
    return m!"all fields are propositional but the structure isn't."

/-- Linter that check that all `deprecated` tags come with `since` dates. -/
@[env_linter] def deprecatedNoSince : Linter where
  noErrorsFound := "no `deprecated` tags without `since` dates."
  errorsFound := "FOUND `deprecated` tags without `since` dates."
  test declName := do
    let some info := Lean.Linter.deprecatedAttr.getParam? (← getEnv) declName | return none
    match info.since? with
    | some _ => return none -- TODO: enforce `YYYY-MM-DD` format
    | none => return m!"`deprecated` attribute without `since` date"

end Std.Tactic.Lint

namespace Mathlib.Linter

/-!
#  `dupNamespace` linter

The `dupNamespace` linter produces a warning when a declaration contains the same namespace
at least twice consecutively.

For instance, `Nat.Nat.foo` and `One.two.two` trigger a warning, while `Nat.One.Nat` does not.
-/

/--
The `dupNamespace` linter is set on by default.  Lean emits a warning on any declaration that
contains the same namespace at least twice consecutively.

For instance, `Nat.Nat.foo` and `One.two.two` trigger a warning, while `Nat.One.Nat` does not.

*Note.*
This linter will not detect duplication in namespaces of autogenerated declarations
(other than the one whose `declId` is present in the source declaration).
-/
register_option linter.dupNamespace : Bool := {
  defValue := true
  descr := "enable the duplicated namespace linter"
}

namespace DupNamespaceLinter

open Lean Parser Elab Command Meta

/-- Gets the value of the `linter.dupNamespace` option. -/
def getLinterDupNamespace (o : Options) : Bool := Linter.getLinterValue linter.dupNamespace o

/-- `getIds stx` extracts the `declId` nodes from the `Syntax` `stx`.
If `stx` is an `alias` or an `export`, then it extracts an `ident`, instead of a `declId`. -/
partial
def getIds : Syntax → Array Syntax
  | .node _ `Batteries.Tactic.Alias.alias args => args[2:3]
  | .node _ ``Lean.Parser.Command.export args => (args[3:4] : Array Syntax).map (·[0])
  | stx@(.node _ _ args) =>
    ((args.attach.map fun ⟨a, _⟩ => getIds a).foldl (· ++ ·) #[stx]).filter (·.getKind == ``declId)
  | _ => default

@[inherit_doc linter.dupNamespace]
def dupNamespace : Linter where run := withSetOptionIn fun stx => do
  if getLinterDupNamespace (← getOptions) then
    match getIds stx with
      | #[id] =>
        let ns := (← getScope).currNamespace
        let declName := ns ++ (if id.getKind == ``declId then id[0].getId else id.getId)
        let nm := declName.components
        let some (dup, _) := nm.zip (nm.tailD []) |>.find? fun (x, y) => x == y
          | return
        Linter.logLint linter.dupNamespace id
          m!"The namespace '{dup}' is duplicated in the declaration '{declName}'"
      | _ => return

initialize addLinter dupNamespace

end DupNamespaceLinter

/-!
<<<<<<< HEAD
#  The "noInitialWhitespace" linter

The "noInitialWhitespace" linter emits a warning somewhere.
-/

open Lean Elab

namespace Mathlib.Linter

/-- The "noInitialWhitespace" linter emits a warning when a command does not begin on the
first column. -/
register_option linter.noInitialWhitespace : Bool := {
  defValue := true
  descr := "enable the noInitialWhitespace linter"
}

/-- `getStartPos stx` assumes that `stx` is an im/ex-plicit binder and returns the positions of
* the first open bracket, `{` or `(`;
* the starting positions of each variable declared within the same binder;
* the position of the `:`;
* the starting position of the Type of the collection of variables;
* the position of the closing bracket , `}` or `)`.
-/
def getStartPos (stx : Syntax) : Array String.Pos :=
  if stx.isOfKind ``Lean.Parser.Term.implicitBinder ||
     stx.isOfKind ``Lean.Parser.Term.explicitBinder then
    match stx with
      | .node _ _ #[ -- `im`/`explicitBinder`
          .atom openBracket _, -- `{`
          .node _ _ vars,
          .node _ _ #[.atom siColon _, type],
          .atom closedBracket _
        ] =>
        let vars := vars.map fun v => v.getHeadInfo.getPos?
        (#[openBracket.getPos?] ++ vars ++
          #[siColon.getPos?, type.getHeadInfo.getPos?, closedBracket.getPos?]).reduceOption
      | _ => default
  else default

/-- `inappropriateSpacing file stx` takes as input the text `file` of a file and
the `stx` of a binder.
It returns the substring of `file` corresponding to `stx`, assuming that it is incorrectly
formatted.
The format is "incorrect" if
* either one of the two characters neighbouring the `:` is not a space ` `;
* either one of the two characters at distance 2 from the `:` is a space ` `;
* either one of the two characters two positions before each variable in the binder
  from the second onwards is a space;
* the character following the opening binder or the character preceding the closing binder
  is not a space.
-/
def inappropriateSpacing (file : String) (stx : Syntax) : Substring :=
  let startPos := getStartPos stx
  if startPos.isEmpty then default else
  let closedBracketPos := startPos.back
  let colonPos := startPos.pop.pop.back
  -- this should not be a space
  let charFollowingOpenBracket   := file.get ⟨startPos[0]!.byteIdx+1⟩
  -- this should not be a space
  let charPrecedingClosedBracket := file.get ⟨closedBracketPos.byteIdx-1⟩
  let varPos := (startPos.pop.pop.pop.eraseIdx 0).eraseIdx 0
  -- these should not be spaces
  let charsTwoBeforeAVar := varPos.map (file.get ⟨·.byteIdx-2⟩)
  let afterColon := file.get ⟨colonPos.byteIdx+1⟩
  -- these should be spaces -- we allow a line break after `:`
  let charAroundColon := #[file.get ⟨colonPos.byteIdx-1⟩].push <|
    if afterColon == '\n' then ' ' else afterColon
  -- these should not be spaces
  let charAroundColonPlusOne := #[file.get ⟨colonPos.byteIdx-2⟩].push <|
    if afterColon == '\n' then 'A' else file.get ⟨colonPos.byteIdx+2⟩
  let spaces := charAroundColon
  let nonspaces := ((charsTwoBeforeAVar ++ charAroundColonPlusOne).push
    charFollowingOpenBracket).push charPrecedingClosedBracket
  if !(spaces.filter (· != ' ') ++ nonspaces.filter (· == ' ')).isEmpty then
    { str := file, startPos := startPos[0]!, stopPos:= startPos.back + ⟨1⟩ }
  else default

/-- `getBinders stx` returns the array of all the im/ex-plicit binders contained in `stx`. -/
partial
def getBinders : Syntax → Array Syntax
  | stx@(.node _ kind args) =>
    let fargs := (args.map getBinders).flatten
    if kind == ``Lean.Parser.Term.implicitBinder || kind == ``Lean.Parser.Term.explicitBinder then
      fargs.push stx else fargs
  | _ => #[]

/-- `modNameToFilePath modName` takes as input the name of a file and it returns the corresponding
`System.FilePath`.  There is no guarantee that the file exists. -/
def modNameToFilePath (modName : Name) : System.FilePath :=
  let cmps := (modName.components.drop 1).foldl (init := modName.getRoot.toString) fun a b =>
    ((a.toString : System.FilePath) / b.toString)
  cmps.addExtension "lean"

namespace NoInitialWhitespace

/-- Gets the value of the `linter.noInitialWhitespace` option. -/
def getLinterHash (o : Options) : Bool := Linter.getLinterValue linter.noInitialWhitespace o

@[inherit_doc Mathlib.Linter.linter.noInitialWhitespace]
def noInitialWhitespaceLinter : Linter where
  run := withSetOptionIn fun stx => do
    unless getLinterHash (← getOptions) do
      return
    if (← MonadState.get).messages.hasErrors then
      return
    if let some rg := stx.getRange? then
      let pos := (← getFileMap).toPosition rg.start
      let relevantLine := (← IO.FS.lines (← getFileName))[pos.line - 1]!
      if pos.column != 0 && !"#guard_msgs".isPrefixOf relevantLine
      then
        Linter.logLint linter.noInitialWhitespace stx
          m!"'{stx}' starts on column {pos.column}.\n\
             Please, do not leave any whitespace before this command!"
      let fileName := modNameToFilePath (← getMainModule)
      let file := (← IO.FS.readFile fileName)
      let binders := getBinders stx
      for binder in binders do
        let shouldBeEmpty := inappropriateSpacing file binder
        if ! shouldBeEmpty.isEmpty then
          let var ← `(command| variable $(⟨binder⟩))
          Linter.logLint linter.noInitialWhitespace binder
            m!"'{shouldBeEmpty}' should be printed as '{var}'"

initialize addLinter noInitialWhitespaceLinter

end NoInitialWhitespace

/-!
#  `oneLineAlign` linter
=======
# The "missing end" linter
>>>>>>> 0139a899

The "missing end" linter emits a warning on non-closed `section`s and `namespace`s.
It allows the "outermost" `noncomputable section` to be left open (whether or not it is named).
-/

open Lean Elab Command

/-- The "missing end" linter emits a warning on non-closed `section`s and `namespace`s.
It allows the "outermost" `noncomputable section` to be left open (whether or not it is named).
-/
register_option linter.missingEnd : Bool := {
  defValue := true
  descr := "enable the missing end linter"
}

namespace MissingEnd

/-- Gets the value of the `linter.missingEnd` option. -/
def getLinterHash (o : Options) : Bool := Linter.getLinterValue linter.missingEnd o

@[inherit_doc Mathlib.Linter.linter.missingEnd]
def missingEndLinter : Linter where run := withSetOptionIn fun stx ↦ do
    -- Only run this linter at the end of a module.
    unless stx.isOfKind ``Lean.Parser.Command.eoi do return
    -- TODO: once mathlib's Lean version includes leanprover/lean4#4741, make this configurable
    unless #[`Mathlib, `test, `Archive, `Counterexamples].contains (← getMainModule).getRoot do
      return
    if getLinterHash (← getOptions) && !(← MonadState.get).messages.hasErrors then
      let sc ← getScopes
      -- The last scope is always the "base scope", corresponding to no active `section`s or
      -- `namespace`s. We are interested in any *other* unclosed scopes.
      if sc.length == 1 then return
      let ends := sc.dropLast.map fun s ↦ (s.header, s.isNoncomputable)
      -- If the outermost scope corresponds to a `noncomputable section`, we ignore it.
      let ends := if ends.getLast!.2 then ends.dropLast else ends
      -- If there are any further un-closed scopes, we emit a warning.
      if !ends.isEmpty then
        let ending := (ends.map Prod.fst).foldl (init := "") fun a b ↦
          a ++ s!"\n\nend{if b == "" then "" else " "}{b}"
        Linter.logLint linter.missingEnd stx
         m!"unclosed sections or namespaces; expected: '{ending}'"

initialize addLinter missingEndLinter

end MissingEnd

/-!
# The `cdot` linter

The `cdot` linter is a syntax-linter that flags uses of the "cdot" `·` that are achieved
by typing a character different from `·`.
For instance, a "plain" dot `.` is allowed syntax, but is flagged by the linter.
-/

/--
The `cdot` linter flags uses of the "cdot" `·` that are achieved by typing a character
different from `·`.
For instance, a "plain" dot `.` is allowed syntax, but is flagged by the linter. -/
register_option linter.cdot : Bool := {
  defValue := true
  descr := "enable the `cdot` linter"
}

/-- `isCDot? stx` checks whether `stx` is a `Syntax` node corresponding to a `cdot` typed with
the character `·`. -/
def isCDot? : Syntax → Bool
  | .node _ ``cdotTk #[.node _ `patternIgnore #[.node _ _ #[.atom _ v]]] => v == "·"
  | .node _ ``Lean.Parser.Term.cdot #[.atom _ v] => v == "·"
  | _ => false

/--
`findCDot stx` extracts from `stx` the syntax nodes of `kind` `Lean.Parser.Term.cdot` or `cdotTk`. -/
partial
def findCDot : Syntax → Array Syntax
  | stx@(.node _ kind args) =>
    let dargs := (args.map findCDot).flatten
    match kind with
      | ``Lean.Parser.Term.cdot | ``cdotTk=> dargs.push stx
      | _ =>  dargs
  |_ => #[]

/-- `unwanted_cdot stx` returns an array of syntax atoms within `stx`
corresponding to `cdot`s that are not written with the character `·`.
This is precisely what the `cdot` linter flags.
-/
def unwanted_cdot (stx : Syntax) : Array Syntax :=
  (findCDot stx).filter (!isCDot? ·)

namespace CDotLinter

/-- Gets the value of the `linter.generic` option. -/
def getLinterHash (o : Options) : Bool := Linter.getLinterValue linter.cdot o

@[inherit_doc linter.cdot]
def cdotLinter : Linter where run := withSetOptionIn fun stx => do
    unless getLinterHash (← getOptions) do
      return
    if (← MonadState.get).messages.hasErrors then
      return
    for s in unwanted_cdot stx do
      Linter.logLint linter.cdot s m!"Please, use '·' (typed as `\\·`) instead of '{s}' as 'cdot'."

initialize addLinter cdotLinter

end CDotLinter

/-- The "longLine" linter emits a warning on lines longer than 100 characters.
We allow lines containing URLs to be longer, though. -/
register_option linter.longLine : Bool := {
  defValue := true
  descr := "enable the longLine linter"
}

namespace LongLine

/-- Gets the value of the `linter.longLine` option. -/
def getLinterHash (o : Options) : Bool := Linter.getLinterValue linter.longLine o

@[inherit_doc Mathlib.Linter.linter.longLine]
def longLineLinter : Linter where run := withSetOptionIn fun stx ↦ do
    unless getLinterHash (← getOptions) do
      return
    if (← MonadState.get).messages.hasErrors then
      return
    -- TODO: once per-project settings are available,
    -- revert this hack to make it only apply on `Mathlib`
    unless #[`Mathlib, `test, `Archive, `Counterexamples].contains (← getMainModule).getRoot do
      return
    -- The linter ignores the `#guard_msgs` command, in particular its doc-string.
    -- The linter still lints the message guarded by `#guard_msgs`.
    if stx.isOfKind ``Lean.guardMsgsCmd then
      return
    -- if the linter reached the end of the file, then we scan the `import` syntax instead
    let stx := ← do
      if stx.isOfKind ``Lean.Parser.Command.eoi then
        let fname ← getFileName
        if !(← System.FilePath.pathExists fname) then return default
        let contents ← IO.FS.readFile fname
        -- `impMods` is the syntax for the modules imported in the current file
        let (impMods, _) ← Parser.parseHeader (Parser.mkInputContext contents fname)
        return impMods
      else return stx
    let sstr := stx.getSubstring?
    let fm ← getFileMap
    let longLines := ((sstr.getD default).splitOn "\n").filter fun line =>
      (100 < (fm.toPosition line.stopPos).column)
    for line in longLines do
      if !(line.containsSubstr "http") then
        Linter.logLint linter.longLine (.ofRange ⟨line.startPos, line.stopPos⟩)
          m!"This line exceeds the 100 character limit, please shorten it!"

initialize addLinter longLineLinter

end LongLine

end Mathlib.Linter<|MERGE_RESOLUTION|>--- conflicted
+++ resolved
@@ -112,7 +112,6 @@
 end DupNamespaceLinter
 
 /-!
-<<<<<<< HEAD
 #  The "noInitialWhitespace" linter
 
 The "noInitialWhitespace" linter emits a warning somewhere.
@@ -242,9 +241,6 @@
 
 /-!
 #  `oneLineAlign` linter
-=======
-# The "missing end" linter
->>>>>>> 0139a899
 
 The "missing end" linter emits a warning on non-closed `section`s and `namespace`s.
 It allows the "outermost" `noncomputable section` to be left open (whether or not it is named).
