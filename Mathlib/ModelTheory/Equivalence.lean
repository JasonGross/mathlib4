/-
Copyright (c) 2021 Aaron Anderson. All rights reserved.
Released under Apache 2.0 license as described in the file LICENSE.
Authors: Aaron Anderson
-/
import Mathlib.ModelTheory.Satisfiability

/-!
# Equivalence of Formulas

## Main Definitions
- `FirstOrder.Language.Theory.Imp`: `φ ⟹[T] ψ` indicates that `φ` implies `ψ` in models of `T`.
- `FirstOrder.Language.Theory.Iff`: `φ ⇔[T] ψ` indicates that `φ` and `ψ` are equivalent formulas or
  sentences in models of `T`.

## TODO
- Define the quotient of `L.Formula α` modulo `⇔[T]` and its Boolean Algebra structure.

-/

universe u v w w'

open Cardinal CategoryTheory

open Cardinal FirstOrder

namespace FirstOrder

namespace Language

variable {L : Language.{u, v}} {T : L.Theory} {α : Type w} {n : ℕ}
variable {M : Type*} [Nonempty M] [L.Structure M] [M ⊨ T]

namespace Theory

/-- `φ ⟹[T] ψ` indicates that `φ` implies `ψ` in models of `T`. -/
def Imp (T : L.Theory) (φ ψ : L.BoundedFormula α n) : Prop :=
  T ⊨ᵇ φ.imp ψ

<<<<<<< HEAD
@[inherit_doc FirstOrder.Language.Theory.Imp]
scoped[FirstOrder] notation:25 φ " ⟹[" T "] " ψ => Language.Theory.Imp T φ ψ
=======
@[inherit_doc FirstOrder.Language.Theory.Implies]
scoped[FirstOrder] notation:51 φ:50 " ⟹[" T "] " ψ:51 => Language.Theory.Implies T φ ψ
>>>>>>> 5e537964

namespace Imp

@[refl]
protected theorem refl (φ : L.BoundedFormula α n) : φ ⟹[T] φ := fun _ _ _ => id

instance : IsRefl (L.BoundedFormula α n) T.Imp := ⟨Imp.refl⟩

@[trans]
protected theorem trans {φ ψ θ : L.BoundedFormula α n} (h1 : φ ⟹[T] ψ) (h2 : ψ ⟹[T] θ) :
    φ ⟹[T] θ := fun M v xs => (h2 M v xs) ∘ (h1 M v xs)

instance : IsTrans (L.BoundedFormula α n) T.Imp := ⟨fun _ _ _ => Imp.trans⟩

end Imp

section Imp

lemma bot_imp (φ : L.BoundedFormula α n) : ⊥ ⟹[T] φ := fun M v xs => by
  simp only [BoundedFormula.realize_imp, BoundedFormula.realize_bot, false_implies]

lemma imp_top (φ : L.BoundedFormula α n) : φ ⟹[T] ⊤ := fun M v xs => by
  simp only [BoundedFormula.realize_imp, BoundedFormula.realize_top, implies_true]

lemma imp_sup_left (φ ψ : L.BoundedFormula α n) : φ ⟹[T] φ ⊔ ψ := fun M v xs => by
  simp only [BoundedFormula.realize_imp, BoundedFormula.realize_sup]
  exact Or.inl

lemma imp_sup_right (φ ψ : L.BoundedFormula α n) : ψ ⟹[T] φ ⊔ ψ := fun M v xs => by
  simp only [BoundedFormula.realize_imp, BoundedFormula.realize_sup]
  exact Or.inr

lemma sup_imp {φ ψ θ : L.BoundedFormula α n} (h₁ : φ ⟹[T] θ) (h₂ : ψ ⟹[T] θ) :
    φ ⊔ ψ ⟹[T] θ := fun M v xs => by
  simp only [BoundedFormula.realize_imp, BoundedFormula.realize_sup]
  exact fun h => h.elim (h₁ M v xs) (h₂ M v xs)

lemma sup_imp_iff {φ ψ θ : L.BoundedFormula α n} :
    (φ ⊔ ψ ⟹[T] θ) ↔ (φ ⟹[T] θ) ∧ (ψ ⟹[T] θ) :=
  ⟨fun h => ⟨(imp_sup_left _ _).trans h, (imp_sup_right _ _).trans h⟩,
    fun ⟨h₁, h₂⟩ => sup_imp h₁ h₂⟩

lemma inf_imp_left (φ ψ : L.BoundedFormula α n) : φ ⊓ ψ ⟹[T] φ := fun M v xs => by
  simp only [BoundedFormula.realize_imp, BoundedFormula.realize_inf]
  exact And.left

lemma inf_imp_right (φ ψ : L.BoundedFormula α n) : φ ⊓ ψ ⟹[T] ψ := fun M v xs => by
  simp only [BoundedFormula.realize_imp, BoundedFormula.realize_inf]
  exact And.right

lemma imp_inf {φ ψ θ : L.BoundedFormula α n} (h₁ : φ ⟹[T] ψ) (h₂ : φ ⟹[T] θ) :
    φ ⟹[T] ψ ⊓ θ := fun M v xs => by
  simp only [BoundedFormula.realize_imp, BoundedFormula.realize_inf]
  exact fun h => ⟨h₁ M v xs h, h₂ M v xs h⟩

lemma imp_inf_iff {φ ψ θ : L.BoundedFormula α n} :
    (φ ⟹[T] ψ ⊓ θ) ↔ (φ ⟹[T] ψ) ∧ (φ ⟹[T] θ) :=
  ⟨fun h => ⟨h.trans (inf_imp_left _ _), h.trans (inf_imp_right _ _)⟩,
    fun ⟨h₁, h₂⟩ => imp_inf h₁ h₂⟩

lemma inf_not_imp_bot (φ : L.BoundedFormula α n) :
    φ ⊓ ∼φ ⟹[T] ⊥ := fun M v xs => by simp only [BoundedFormula.realize_imp,
      BoundedFormula.realize_inf, BoundedFormula.realize_not, and_not_self,
      BoundedFormula.realize_bot, imp_self]

lemma top_imp_sup_not (φ : L.BoundedFormula α n) :
    ⊤ ⟹[T] φ ⊔ ∼φ := fun M v xs => by
    simp only [BoundedFormula.realize_imp,
      BoundedFormula.realize_top, BoundedFormula.realize_sup, BoundedFormula.realize_not,
      true_implies]
    exact or_not

end Imp

/-- Two (bounded) formulas are semantically equivalent over a theory `T` when they have the same
interpretation in every model of `T`. (This is also known as logical equivalence, which also has a
proof-theoretic definition.) -/
def Iff (T : L.Theory) (φ ψ : L.BoundedFormula α n) : Prop :=
  T ⊨ᵇ φ.iff ψ

<<<<<<< HEAD
@[inherit_doc FirstOrder.Language.Theory.Iff]
scoped[FirstOrder] notation:25 φ " ⇔[" T "] " ψ => Language.Theory.Iff T φ ψ

theorem Iff_iff_imp_and_imp {φ ψ : L.BoundedFormula α n} :
    (φ ⇔[T] ψ) ↔ (φ ⟹[T] ψ) ∧ (ψ ⟹[T] φ) := by
  simp only [Imp, ModelsBoundedFormula, BoundedFormula.realize_imp, ← forall_and,
    Iff, BoundedFormula.realize_iff, iff_iff_implies_and_implies]
=======
@[inherit_doc FirstOrder.Language.Theory.SemanticallyEquivalent]
scoped[FirstOrder]
notation:51 φ:50 " ⇔[" T "] " ψ:51 => Language.Theory.SemanticallyEquivalent T φ ψ

theorem semanticallyEquivalent_iff_implies_and_implies {φ ψ : L.BoundedFormula α n} :
    φ ⇔[T] ψ ↔ φ ⟹[T] ψ ∧ ψ ⟹[T] φ := by
  simp only [Implies, ModelsBoundedFormula, BoundedFormula.realize_imp, ← forall_and,
    SemanticallyEquivalent, BoundedFormula.realize_iff, iff_iff_implies_and_implies]
>>>>>>> 5e537964

theorem imp_antisymm {φ ψ : L.BoundedFormula α n} (h₁ : φ ⟹[T] ψ) (h₂ : ψ ⟹[T] φ) :
    φ ⇔[T] ψ :=
  Iff_iff_imp_and_imp.2 ⟨h₁, h₂⟩

namespace Iff

protected theorem mp {φ ψ : L.BoundedFormula α n} (h : φ ⇔[T] ψ) :
    φ ⟹[T] ψ := (Iff_iff_imp_and_imp.1 h).1

protected theorem mpr {φ ψ : L.BoundedFormula α n} (h : φ ⇔[T] ψ) :
    ψ ⟹[T] φ := (Iff_iff_imp_and_imp.1 h).2

@[refl]
protected theorem refl (φ : L.BoundedFormula α n) : φ ⇔[T] φ :=
  fun M v xs => by rw [BoundedFormula.realize_iff]

instance : IsRefl (L.BoundedFormula α n) T.Iff :=
  ⟨Iff.refl⟩

@[symm]
protected theorem symm {φ ψ : L.BoundedFormula α n}
    (h : φ ⇔[T] ψ) : ψ ⇔[T] φ := fun M v xs => by
  rw [BoundedFormula.realize_iff, Iff.comm, ← BoundedFormula.realize_iff]
  exact h M v xs

instance : IsSymm (L.BoundedFormula α n) T.Iff :=
  ⟨fun _ _ => Iff.symm⟩

@[trans]
protected theorem trans {φ ψ θ : L.BoundedFormula α n}
    (h1 : φ ⇔[T] ψ) (h2 : ψ ⇔[T] θ) :
    φ ⇔[T] θ := fun M v xs => by
  have h1' := h1 M v xs
  have h2' := h2 M v xs
  rw [BoundedFormula.realize_iff] at *
  exact ⟨h2'.1 ∘ h1'.1, h1'.2 ∘ h2'.2⟩

instance : IsTrans (L.BoundedFormula α n) T.Iff :=
  ⟨fun _ _ _ => Iff.trans⟩

theorem realize_bd_iff {φ ψ : L.BoundedFormula α n} (h : φ ⇔[T] ψ)
    {v : α → M} {xs : Fin n → M} : φ.Realize v xs ↔ ψ.Realize v xs :=
  BoundedFormula.realize_iff.1 (h.realize_boundedFormula M)

theorem realize_iff {φ ψ : L.Formula α} {M : Type*} [Nonempty M]
    [L.Structure M] [M ⊨ T] (h : φ ⇔[T] ψ) {v : α → M} :
    φ.Realize v ↔ ψ.Realize v :=
  h.realize_bd_iff

theorem models_sentence_iff {φ ψ : L.Sentence} {M : Type*} [Nonempty M]
    [L.Structure M] [M ⊨ T] (h : φ ⇔[T] ψ) :
    M ⊨ φ ↔ M ⊨ ψ :=
  h.realize_iff

protected theorem all {φ ψ : L.BoundedFormula α (n + 1)}
    (h : φ ⇔[T] ψ) : φ.all ⇔[T] ψ.all := by
  simp_rw [Iff, ModelsBoundedFormula, BoundedFormula.realize_iff,
    BoundedFormula.realize_all]
  exact fun M v xs => forall_congr' fun a => h.realize_bd_iff

protected theorem ex {φ ψ : L.BoundedFormula α (n + 1)} (h : φ ⇔[T] ψ) :
    φ.ex ⇔[T] ψ.ex := by
  simp_rw [Iff, ModelsBoundedFormula, BoundedFormula.realize_iff,
    BoundedFormula.realize_ex]
  exact fun M v xs => exists_congr fun a => h.realize_bd_iff

protected theorem not {φ ψ : L.BoundedFormula α n} (h : φ ⇔[T] ψ) :
    φ.not ⇔[T] ψ.not := by
  simp_rw [Iff, ModelsBoundedFormula, BoundedFormula.realize_iff,
    BoundedFormula.realize_not]
  exact fun M v xs => not_congr h.realize_bd_iff

protected theorem imp {φ ψ φ' ψ' : L.BoundedFormula α n} (h : φ ⇔[T] ψ) (h' : φ' ⇔[T] ψ') :
    (φ.imp φ') ⇔[T] (ψ.imp ψ') := by
  simp_rw [Iff, ModelsBoundedFormula, BoundedFormula.realize_iff,
    BoundedFormula.realize_imp]
  exact fun M v xs => imp_congr h.realize_bd_iff h'.realize_bd_iff

end Iff

/-- Semantic equivalence forms an equivalence relation on formulas. -/
def iffSetoid (T : L.Theory) : Setoid (L.BoundedFormula α n) where
  r := Iff T
  iseqv := ⟨fun _ => refl _, fun {_ _} h => h.symm, fun {_ _ _} h1 h2 => h1.trans h2⟩

end Theory

namespace BoundedFormula

variable (φ ψ : L.BoundedFormula α n)

theorem iff_not_not : φ ⇔[T] φ.not.not := fun M v xs => by
  simp

theorem imp_iff_not_sup : (φ.imp ψ) ⇔[T] (φ.not ⊔ ψ) :=
  fun M v xs => by simp [imp_iff_not_or]

theorem sup_iff_not_inf_not : (φ ⊔ ψ) ⇔[T] (φ.not ⊓ ψ.not).not :=
  fun M v xs => by simp [imp_iff_not_or]

theorem inf_iff_not_sup_not : (φ ⊓ ψ) ⇔[T] (φ.not ⊔ ψ.not).not :=
  fun M v xs => by simp

theorem all_iff_not_ex_not (φ : L.BoundedFormula α (n + 1)) :
    φ.all ⇔[T] φ.not.ex.not := fun M v xs => by simp

theorem ex_iff_not_all_not (φ : L.BoundedFormula α (n + 1)) :
    φ.ex ⇔[T] φ.not.all.not := fun M v xs => by simp

theorem iff_all_liftAt : φ ⇔[T] (φ.liftAt 1 n).all :=
  fun M v xs => by
  rw [realize_iff, realize_all_liftAt_one_self]

end BoundedFormula

namespace Formula

variable (φ ψ : L.Formula α)

theorem iff_not_not : φ ⇔[T] φ.not.not :=
  BoundedFormula.iff_not_not φ

theorem imp_iff_not_sup : (φ.imp ψ) ⇔[T] (φ.not ⊔ ψ) :=
  BoundedFormula.imp_iff_not_sup φ ψ

theorem sup_iff_not_inf_not : (φ ⊔ ψ) ⇔[T] (φ.not ⊓ ψ.not).not :=
  BoundedFormula.sup_iff_not_inf_not φ ψ

theorem inf_iff_not_sup_not : (φ ⊓ ψ) ⇔[T] (φ.not ⊔ ψ.not).not :=
  BoundedFormula.inf_iff_not_sup_not φ ψ

end Formula

end Language

end FirstOrder<|MERGE_RESOLUTION|>--- conflicted
+++ resolved
@@ -37,13 +37,8 @@
 def Imp (T : L.Theory) (φ ψ : L.BoundedFormula α n) : Prop :=
   T ⊨ᵇ φ.imp ψ
 
-<<<<<<< HEAD
 @[inherit_doc FirstOrder.Language.Theory.Imp]
-scoped[FirstOrder] notation:25 φ " ⟹[" T "] " ψ => Language.Theory.Imp T φ ψ
-=======
-@[inherit_doc FirstOrder.Language.Theory.Implies]
-scoped[FirstOrder] notation:51 φ:50 " ⟹[" T "] " ψ:51 => Language.Theory.Implies T φ ψ
->>>>>>> 5e537964
+scoped[FirstOrder] notation:51 φ:50 " ⟹[" T "] " ψ:51 => Language.Theory.Imp T φ ψ
 
 namespace Imp
 
@@ -124,36 +119,26 @@
 def Iff (T : L.Theory) (φ ψ : L.BoundedFormula α n) : Prop :=
   T ⊨ᵇ φ.iff ψ
 
-<<<<<<< HEAD
 @[inherit_doc FirstOrder.Language.Theory.Iff]
-scoped[FirstOrder] notation:25 φ " ⇔[" T "] " ψ => Language.Theory.Iff T φ ψ
-
-theorem Iff_iff_imp_and_imp {φ ψ : L.BoundedFormula α n} :
+scoped[FirstOrder]
+notation:51 φ:50 " ⇔[" T "] " ψ:51 => Language.Theory.Iff T φ ψ
+
+theorem iff_iff_imp_and_imp {φ ψ : L.BoundedFormula α n} :
     (φ ⇔[T] ψ) ↔ (φ ⟹[T] ψ) ∧ (ψ ⟹[T] φ) := by
   simp only [Imp, ModelsBoundedFormula, BoundedFormula.realize_imp, ← forall_and,
     Iff, BoundedFormula.realize_iff, iff_iff_implies_and_implies]
-=======
-@[inherit_doc FirstOrder.Language.Theory.SemanticallyEquivalent]
-scoped[FirstOrder]
-notation:51 φ:50 " ⇔[" T "] " ψ:51 => Language.Theory.SemanticallyEquivalent T φ ψ
-
-theorem semanticallyEquivalent_iff_implies_and_implies {φ ψ : L.BoundedFormula α n} :
-    φ ⇔[T] ψ ↔ φ ⟹[T] ψ ∧ ψ ⟹[T] φ := by
-  simp only [Implies, ModelsBoundedFormula, BoundedFormula.realize_imp, ← forall_and,
-    SemanticallyEquivalent, BoundedFormula.realize_iff, iff_iff_implies_and_implies]
->>>>>>> 5e537964
 
 theorem imp_antisymm {φ ψ : L.BoundedFormula α n} (h₁ : φ ⟹[T] ψ) (h₂ : ψ ⟹[T] φ) :
     φ ⇔[T] ψ :=
-  Iff_iff_imp_and_imp.2 ⟨h₁, h₂⟩
+  iff_iff_imp_and_imp.2 ⟨h₁, h₂⟩
 
 namespace Iff
 
 protected theorem mp {φ ψ : L.BoundedFormula α n} (h : φ ⇔[T] ψ) :
-    φ ⟹[T] ψ := (Iff_iff_imp_and_imp.1 h).1
+    φ ⟹[T] ψ := (iff_iff_imp_and_imp.1 h).1
 
 protected theorem mpr {φ ψ : L.BoundedFormula α n} (h : φ ⇔[T] ψ) :
-    ψ ⟹[T] φ := (Iff_iff_imp_and_imp.1 h).2
+    ψ ⟹[T] φ := (iff_iff_imp_and_imp.1 h).2
 
 @[refl]
 protected theorem refl (φ : L.BoundedFormula α n) : φ ⇔[T] φ :=
