--- conflicted
+++ resolved
@@ -126,15 +126,8 @@
 instance sum : Denumerable (α ⊕ β) :=
   ⟨fun n => by
     suffices ∃ a ∈ @decodeSum α β _ _ n, encodeSum a = bit (bodd n) (div2 n) by simpa [bit_decomp]
-<<<<<<< HEAD
     simp only [decodeSum, decode_eq_ofNat, Option.map_some', Option.mem_def, Sum.exists]
     cases bodd n <;> simp [bit_val, encodeSum]⟩
-#align denumerable.sum Denumerable.sum
-=======
-    simp only [decodeSum, boddDiv2_eq, decode_eq_ofNat, Option.some.injEq, Option.map_some',
-      Option.mem_def, Sum.exists]
-    cases bodd n <;> simp [decodeSum, bit, encodeSum, Nat.two_mul]⟩
->>>>>>> 6dc7ed96
 
 section Sigma
 
