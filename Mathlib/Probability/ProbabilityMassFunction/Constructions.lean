/-
Copyright (c) 2017 Johannes Hölzl. All rights reserved.
Released under Apache 2.0 license as described in the file LICENSE.
Authors: Johannes Hölzl, Devon Tuma
-/
import Mathlib.Probability.ProbabilityMassFunction.Monad

/-!
# Specific Constructions of Probability Mass Functions

This file gives a number of different `PMF` constructions for common probability distributions.

`map` and `seq` allow pushing a `PMF α` along a function `f : α → β` (or distribution of
functions `f : PMF (α → β)`) to get a `PMF β`.

`ofFinset` and `ofFintype` simplify the construction of a `PMF α` from a function `f : α → ℝ≥0∞`,
by allowing the "sum equals 1" constraint to be in terms of `Finset.sum` instead of `tsum`.

`normalize` constructs a `PMF α` by normalizing a function `f : α → ℝ≥0∞` by its sum,
and `filter` uses this to filter the support of a `PMF` and re-normalize the new distribution.

`bernoulli` represents the bernoulli distribution on `Bool`.

-/

universe u

namespace PMF

noncomputable section

variable {α β γ : Type*}

<<<<<<< HEAD
open scoped Classical AlgebraOrderInstances
open BigOperators NNReal ENNReal
=======
open scoped Classical
open NNReal ENNReal
>>>>>>> 0d4b02ed

section Map

/-- The functorial action of a function on a `PMF`. -/
def map (f : α → β) (p : PMF α) : PMF β :=
  bind p (pure ∘ f)

variable (f : α → β) (p : PMF α) (b : β)

theorem monad_map_eq_map {α β : Type u} (f : α → β) (p : PMF α) : f <$> p = p.map f := rfl

@[simp]
theorem map_apply : (map f p) b = ∑' a, if b = f a then p a else 0 := by simp [map]

@[simp]
theorem support_map : (map f p).support = f '' p.support :=
  Set.ext fun b => by simp [map, @eq_comm β b]

theorem mem_support_map_iff : b ∈ (map f p).support ↔ ∃ a ∈ p.support, f a = b := by simp

theorem bind_pure_comp : bind p (pure ∘ f) = map f p := rfl

theorem map_id : map id p = p :=
  bind_pure _

theorem map_comp (g : β → γ) : (p.map f).map g = p.map (g ∘ f) := by simp [map, Function.comp_def]

theorem pure_map (a : α) : (pure a).map f = pure (f a) :=
  pure_bind _ _

theorem map_bind (q : α → PMF β) (f : β → γ) : (p.bind q).map f = p.bind fun a => (q a).map f :=
  bind_bind _ _ _

@[simp]
theorem bind_map (p : PMF α) (f : α → β) (q : β → PMF γ) : (p.map f).bind q = p.bind (q ∘ f) :=
  (bind_bind _ _ _).trans (congr_arg _ (funext fun _ => pure_bind _ _))

@[simp]
theorem map_const : p.map (Function.const α b) = pure b := by
  simp only [map, Function.comp_def, bind_const, Function.const]

section Measure

variable (s : Set β)

@[simp]
theorem toOuterMeasure_map_apply : (p.map f).toOuterMeasure s = p.toOuterMeasure (f ⁻¹' s) := by
  simp [map, Set.indicator, toOuterMeasure_apply p (f ⁻¹' s)]

@[simp]
theorem toMeasure_map_apply [MeasurableSpace α] [MeasurableSpace β] (hf : Measurable f)
    (hs : MeasurableSet s) : (p.map f).toMeasure s = p.toMeasure (f ⁻¹' s) := by
  rw [toMeasure_apply_eq_toOuterMeasure_apply _ s hs,
    toMeasure_apply_eq_toOuterMeasure_apply _ (f ⁻¹' s) (measurableSet_preimage hf hs)]
  exact toOuterMeasure_map_apply f p s

end Measure

end Map

section Seq

/-- The monadic sequencing operation for `PMF`. -/
def seq (q : PMF (α → β)) (p : PMF α) : PMF β :=
  q.bind fun m => p.bind fun a => pure (m a)

variable (q : PMF (α → β)) (p : PMF α) (b : β)

theorem monad_seq_eq_seq {α β : Type u} (q : PMF (α → β)) (p : PMF α) : q <*> p = q.seq p := rfl

@[simp]
theorem seq_apply : (seq q p) b = ∑' (f : α → β) (a : α), if b = f a then q f * p a else 0 := by
  simp only [seq, mul_boole, bind_apply, pure_apply]
  refine tsum_congr fun f => ENNReal.tsum_mul_left.symm.trans (tsum_congr fun a => ?_)
  simpa only [mul_zero] using mul_ite (b = f a) (q f) (p a) 0

@[simp]
theorem support_seq : (seq q p).support = ⋃ f ∈ q.support, f '' p.support :=
  Set.ext fun b => by simp [-mem_support_iff, seq, @eq_comm β b]

theorem mem_support_seq_iff : b ∈ (seq q p).support ↔ ∃ f ∈ q.support, b ∈ f '' p.support := by simp

end Seq

instance : LawfulFunctor PMF where
  map_const := rfl
  id_map := bind_pure
  comp_map _ _ _ := (map_comp _ _ _).symm

instance : LawfulMonad PMF := LawfulMonad.mk'
  (bind_pure_comp := fun f x => rfl)
  (id_map := id_map)
  (pure_bind := pure_bind)
  (bind_assoc := bind_bind)

section OfFinset

/-- Given a finset `s` and a function `f : α → ℝ≥0∞` with sum `1` on `s`,
  such that `f a = 0` for `a ∉ s`, we get a `PMF`. -/
def ofFinset (f : α → ℝ≥0∞) (s : Finset α) (h : ∑ a ∈ s, f a = 1)
    (h' : ∀ (a) (_ : a ∉ s), f a = 0) : PMF α :=
  ⟨f, h ▸ hasSum_sum_of_ne_finset_zero h'⟩

variable {f : α → ℝ≥0∞} {s : Finset α} (h : ∑ a ∈ s, f a = 1) (h' : ∀ (a) (_ : a ∉ s), f a = 0)

@[simp]
theorem ofFinset_apply (a : α) : ofFinset f s h h' a = f a := rfl

@[simp]
theorem support_ofFinset : (ofFinset f s h h').support = ↑s ∩ Function.support f :=
  Set.ext fun a => by simpa [mem_support_iff] using mt (h' a)

theorem mem_support_ofFinset_iff (a : α) : a ∈ (ofFinset f s h h').support ↔ a ∈ s ∧ f a ≠ 0 := by
  simp

theorem ofFinset_apply_of_not_mem {a : α} (ha : a ∉ s) : ofFinset f s h h' a = 0 :=
  h' a ha

section Measure

variable (t : Set α)

@[simp]
theorem toOuterMeasure_ofFinset_apply :
    (ofFinset f s h h').toOuterMeasure t = ∑' x, t.indicator f x :=
  toOuterMeasure_apply (ofFinset f s h h') t

@[simp]
theorem toMeasure_ofFinset_apply [MeasurableSpace α] (ht : MeasurableSet t) :
    (ofFinset f s h h').toMeasure t = ∑' x, t.indicator f x :=
  (toMeasure_apply_eq_toOuterMeasure_apply _ t ht).trans (toOuterMeasure_ofFinset_apply h h' t)

end Measure

end OfFinset

section OfFintype

/-- Given a finite type `α` and a function `f : α → ℝ≥0∞` with sum 1, we get a `PMF`. -/
def ofFintype [Fintype α] (f : α → ℝ≥0∞) (h : ∑ a, f a = 1) : PMF α :=
  ofFinset f Finset.univ h fun a ha => absurd (Finset.mem_univ a) ha

variable [Fintype α] {f : α → ℝ≥0∞} (h : ∑ a, f a = 1)

@[simp]
theorem ofFintype_apply (a : α) : ofFintype f h a = f a := rfl

@[simp]
theorem support_ofFintype : (ofFintype f h).support = Function.support f := rfl

theorem mem_support_ofFintype_iff (a : α) : a ∈ (ofFintype f h).support ↔ f a ≠ 0 := Iff.rfl

section Measure

variable (s : Set α)

@[simp high]
theorem toOuterMeasure_ofFintype_apply : (ofFintype f h).toOuterMeasure s = ∑' x, s.indicator f x :=
  toOuterMeasure_apply (ofFintype f h) s

@[simp]
theorem toMeasure_ofFintype_apply [MeasurableSpace α] (hs : MeasurableSet s) :
    (ofFintype f h).toMeasure s = ∑' x, s.indicator f x :=
  (toMeasure_apply_eq_toOuterMeasure_apply _ s hs).trans (toOuterMeasure_ofFintype_apply h s)

end Measure

end OfFintype

section normalize

/-- Given an `f` with non-zero and non-infinite sum, get a `PMF` by normalizing `f` by its `tsum`.
-/
def normalize (f : α → ℝ≥0∞) (hf0 : tsum f ≠ 0) (hf : tsum f ≠ ∞) : PMF α :=
  ⟨fun a => f a * (∑' x, f x)⁻¹,
    ENNReal.summable.hasSum_iff.2 (ENNReal.tsum_mul_right.trans (ENNReal.mul_inv_cancel hf0 hf))⟩

variable {f : α → ℝ≥0∞} (hf0 : tsum f ≠ 0) (hf : tsum f ≠ ∞)

@[simp]
theorem normalize_apply (a : α) : (normalize f hf0 hf) a = f a * (∑' x, f x)⁻¹ := rfl

@[simp]
theorem support_normalize : (normalize f hf0 hf).support = Function.support f :=
  Set.ext fun a => by simp [hf, mem_support_iff]

theorem mem_support_normalize_iff (a : α) : a ∈ (normalize f hf0 hf).support ↔ f a ≠ 0 := by simp

end normalize

section Filter

/-- Create new `PMF` by filtering on a set with non-zero measure and normalizing. -/
def filter (p : PMF α) (s : Set α) (h : ∃ a ∈ s, a ∈ p.support) : PMF α :=
  PMF.normalize (s.indicator p) (by simpa using h) (p.tsum_coe_indicator_ne_top s)

variable {p : PMF α} {s : Set α} (h : ∃ a ∈ s, a ∈ p.support)

@[simp]
theorem filter_apply (a : α) :
    (p.filter s h) a = s.indicator p a * (∑' a', (s.indicator p) a')⁻¹ := by
  rw [filter, normalize_apply]

theorem filter_apply_eq_zero_of_not_mem {a : α} (ha : a ∉ s) : (p.filter s h) a = 0 := by
  rw [filter_apply, Set.indicator_apply_eq_zero.mpr fun ha' => absurd ha' ha, zero_mul]

theorem mem_support_filter_iff {a : α} : a ∈ (p.filter s h).support ↔ a ∈ s ∧ a ∈ p.support :=
  (mem_support_normalize_iff _ _ _).trans Set.indicator_apply_ne_zero

@[simp]
theorem support_filter : (p.filter s h).support = s ∩ p.support :=
  Set.ext fun _ => mem_support_filter_iff _

theorem filter_apply_eq_zero_iff (a : α) : (p.filter s h) a = 0 ↔ a ∉ s ∨ a ∉ p.support := by
  erw [apply_eq_zero_iff, support_filter, Set.mem_inter_iff, not_and_or]

theorem filter_apply_ne_zero_iff (a : α) : (p.filter s h) a ≠ 0 ↔ a ∈ s ∧ a ∈ p.support := by
  rw [Ne, filter_apply_eq_zero_iff, not_or, Classical.not_not, Classical.not_not]

end Filter

section bernoulli

/-- A `PMF` which assigns probability `p` to `true` and `1 - p` to `false`. -/
def bernoulli (p : ℝ≥0∞) (h : p ≤ 1) : PMF Bool :=
  ofFintype (fun b => cond b p (1 - p)) (by simp [h])

variable {p : ℝ≥0∞} (h : p ≤ 1) (b : Bool)

@[simp]
theorem bernoulli_apply : bernoulli p h b = cond b p (1 - p) := rfl

@[simp]
theorem support_bernoulli : (bernoulli p h).support = { b | cond b (p ≠ 0) (p ≠ 1) } := by
  refine Set.ext fun b => ?_
  induction b
  · simp_rw [mem_support_iff, bernoulli_apply, Bool.cond_false, Ne, tsub_eq_zero_iff_le, not_le]
    exact ⟨ne_of_lt, lt_of_le_of_ne h⟩
  · simp only [mem_support_iff, bernoulli_apply, Bool.cond_true, Set.mem_setOf_eq]

theorem mem_support_bernoulli_iff : b ∈ (bernoulli p h).support ↔ cond b (p ≠ 0) (p ≠ 1) := by simp

end bernoulli

end

end PMF<|MERGE_RESOLUTION|>--- conflicted
+++ resolved
@@ -31,13 +31,8 @@
 
 variable {α β γ : Type*}
 
-<<<<<<< HEAD
 open scoped Classical AlgebraOrderInstances
-open BigOperators NNReal ENNReal
-=======
-open scoped Classical
 open NNReal ENNReal
->>>>>>> 0d4b02ed
 
 section Map
 
