--- conflicted
+++ resolved
@@ -5,11 +5,7 @@
    "type": "git",
    "subDir": null,
    "scope": "leanprover-community",
-<<<<<<< HEAD
    "rev": "5a45e36015b410f12a45a15f7ce5cfbf86801578",
-=======
-   "rev": "707ae20491b28d6f56bf441f590f360e442b79a7",
->>>>>>> 9405e9af
    "name": "batteries",
    "manifestFile": "lake-manifest.json",
    "inputRev": "lean-pr-testing-5309",
