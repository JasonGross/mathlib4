{"version": "1.1.0",
 "packagesDir": ".lake/packages",
 "packages":
 [{"url": "https://github.com/leanprover-community/batteries",
   "type": "git",
   "subDir": null,
   "scope": "leanprover-community",
   "rev": "10130798199d306703dee5ab2567961444ebbd04",
   "name": "batteries",
   "manifestFile": "lake-manifest.json",
   "inputRev": "main",
   "inherited": false,
   "configFile": "lakefile.lean"},
  {"url": "https://github.com/leanprover-community/quote4",
   "type": "git",
   "subDir": null,
   "scope": "leanprover-community",
<<<<<<< HEAD
   "rev": "fa3d73a2cf077f4b14c7840352ac7b08aeb6eb41",
=======
   "rev": "1357f4f49450abb9dfd4783e38219f4ce84f9785",
>>>>>>> 2f60fa67
   "name": "Qq",
   "manifestFile": "lake-manifest.json",
   "inputRev": "master",
   "inherited": false,
   "configFile": "lakefile.lean"},
  {"url": "https://github.com/leanprover-community/aesop",
   "type": "git",
   "subDir": null,
   "scope": "leanprover-community",
   "rev": "b20a88676fd00affb90cbc9f1ff004ae588103b3",
   "name": "aesop",
   "manifestFile": "lake-manifest.json",
   "inputRev": "master",
   "inherited": false,
   "configFile": "lakefile.toml"},
  {"url": "https://github.com/leanprover-community/ProofWidgets4",
   "type": "git",
   "subDir": null,
   "scope": "leanprover-community",
   "rev": "baa65c6339a56bd22b7292aa4511c54b3cc7a6af",
   "name": "proofwidgets",
   "manifestFile": "lake-manifest.json",
   "inputRev": "v0.0.43",
   "inherited": false,
   "configFile": "lakefile.lean"},
  {"url": "https://github.com/leanprover/lean4-cli",
   "type": "git",
   "subDir": null,
   "scope": "leanprover",
   "rev": "2cf1030dc2ae6b3632c84a09350b675ef3e347d0",
   "name": "Cli",
   "manifestFile": "lake-manifest.json",
   "inputRev": "main",
   "inherited": true,
   "configFile": "lakefile.toml"},
  {"url": "https://github.com/leanprover-community/import-graph",
   "type": "git",
   "subDir": null,
   "scope": "leanprover-community",
   "rev": "9b4088ccf0f44ddd7b1132bb1348aef8cf481e12",
   "name": "importGraph",
   "manifestFile": "lake-manifest.json",
   "inputRev": "main",
   "inherited": false,
   "configFile": "lakefile.toml"},
  {"url": "https://github.com/leanprover-community/LeanSearchClient",
   "type": "git",
   "subDir": null,
   "scope": "leanprover-community",
   "rev": "7bedaed1ef024add1e171cc17706b012a9a37802",
   "name": "LeanSearchClient",
   "manifestFile": "lake-manifest.json",
   "inputRev": "main",
   "inherited": false,
   "configFile": "lakefile.toml"}],
 "name": "mathlib",
 "lakeDir": ".lake"}<|MERGE_RESOLUTION|>--- conflicted
+++ resolved
@@ -15,11 +15,7 @@
    "type": "git",
    "subDir": null,
    "scope": "leanprover-community",
-<<<<<<< HEAD
-   "rev": "fa3d73a2cf077f4b14c7840352ac7b08aeb6eb41",
-=======
    "rev": "1357f4f49450abb9dfd4783e38219f4ce84f9785",
->>>>>>> 2f60fa67
    "name": "Qq",
    "manifestFile": "lake-manifest.json",
    "inputRev": "master",
