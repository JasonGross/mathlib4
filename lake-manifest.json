--- conflicted
+++ resolved
@@ -4,17 +4,10 @@
  [{"url": "https://github.com/leanprover/std4",
    "type": "git",
    "subDir": null,
-<<<<<<< HEAD
-   "rev": "c9f1135999cd794f817f6b532ab7541f342638d9",
-   "name": "std",
-   "manifestFile": "lake-manifest.json",
-   "inputRev": "nightly-testing",
-=======
    "rev": "28bc4144e8731055123019c4302629fadf7398a4",
    "name": "std",
    "manifestFile": "lake-manifest.json",
    "inputRev": "fixes_3210",
->>>>>>> 4c63ee53
    "inherited": false,
    "configFile": "lakefile.lean"},
   {"url": "https://github.com/leanprover-community/quote4",
@@ -29,17 +22,10 @@
   {"url": "https://github.com/leanprover-community/aesop",
    "type": "git",
    "subDir": null,
-<<<<<<< HEAD
-   "rev": "7a0082b8286da58fb63d0abfe2a78b3c164bd62a",
-   "name": "aesop",
-   "manifestFile": "lake-manifest.json",
-   "inputRev": "nightly-testing",
-=======
    "rev": "d6bfe0a3dcc3e3eb7350be071384469fcd353e64",
    "name": "aesop",
    "manifestFile": "lake-manifest.json",
    "inputRev": "lean-pr-testing-3210",
->>>>>>> 4c63ee53
    "inherited": false,
    "configFile": "lakefile.lean"},
   {"url": "https://github.com/leanprover-community/ProofWidgets4",
