import Lake

open Lake DSL

/-- These options are used
* as `leanOptions`, prefixed by `` `weak``, so that `lake build` uses them;
* as `moreServerArgs`, to set their default value in mathlib
  (as well as `Archive`, `Counterexamples` and `test`).
-/
abbrev mathlibOnlyLinters : Array LeanOption := #[
  ⟨`linter.hashCommand, true⟩,
  ⟨`linter.missingEnd, true⟩,
  ⟨`linter.cdot, true⟩,
  ⟨`linter.dollarSyntax, true⟩,
  ⟨`linter.longLine, true⟩,
  ⟨`linter.oldObtain, true,⟩,
  ⟨`linter.refine, true⟩,
  ⟨`linter.setOption, true⟩
]

/-- These options are passed as `leanOptions` to building mathlib, as well as the
`Archive` and `Counterexamples`. (`tests` omits the first two options.) -/
abbrev mathlibLeanOptions := #[
    ⟨`pp.unicode.fun, true⟩, -- pretty-prints `fun a ↦ b`
    ⟨`autoImplicit, false⟩
  ] ++ -- options that are used in `lake build`
    mathlibOnlyLinters.map fun s ↦ { s with name := `weak ++ s.name }

package mathlib where
  leanOptions := mathlibLeanOptions
  -- Mathlib also enforces these linter options, which are not active by default.
  moreServerOptions := mathlibOnlyLinters
  -- These are additional settings which do not affect the lake hash,
  -- so they can be enabled in CI and disabled locally or vice versa.
  -- Warning: Do not put any options here that actually change the olean files,
  -- or inconsistent behavior may result
  -- weakLeanArgs := #[]



/-!
## Mathlib dependencies on upstream projects.
-/

<<<<<<< HEAD
require "leanprover-community" / "batteries" @ git "lean-pr-testing-5102"
=======
require "leanprover-community" / "batteries" @ git "nightly-testing-2024-08-20"
>>>>>>> e91fdad5
require "leanprover-community" / "Qq" @ git "nightly-testing"
require "leanprover-community" / "aesop" @ git "nightly-testing"
require "leanprover-community" / "proofwidgets" @ git "v0.0.42-pre2"
require "leanprover-community" / "importGraph" @ git "main"

/-!
## Mathlib libraries
-/

@[default_target]
lean_lib Mathlib

-- NB. When adding further libraries, check if they should be excluded from `getLeanLibs` in
-- `scripts/mk_all.lean`.
lean_lib Cache
lean_lib LongestPole

lean_lib Archive where
  leanOptions := mathlibLeanOptions
  moreServerOptions := mathlibOnlyLinters

lean_lib Counterexamples where
  leanOptions := mathlibLeanOptions
  moreServerOptions := mathlibOnlyLinters

/-- Additional documentation in the form of modules that only contain module docstrings. -/
lean_lib docs where
  roots := #[`docs]

/-!
## Executables provided by Mathlib
-/

/-- `lake exe cache get` retrieves precompiled `.olean` files from a central server. -/
lean_exe cache where
  root := `Cache.Main

/-- `lake exe check-yaml` verifies that all declarations referred to in `docs/*.yaml` files exist. -/
lean_exe «check-yaml» where
  srcDir := "scripts"
  supportInterpreter := true

/-- `lake exe mk_all` constructs the files containing all imports for a project. -/
lean_exe mk_all where
  srcDir := "scripts"
  supportInterpreter := true
  -- Executables which import `Lake` must set `-lLake`.
  weakLinkArgs := #["-lLake"]

/-- `lake exe shake` checks files for unnecessary imports. -/
lean_exe shake where
  root := `Shake.Main
  supportInterpreter := true

/-- `lake exe lint-style` runs text-based style linters. -/
lean_exe «lint-style» where
  srcDir := "scripts"

/--
`lake exe pole` queries the Mathlib speedcenter for build times for the current commit,
and then calculates the longest pole
(i.e. the sequence of files you would be waiting for during a infinite parallelism build).
-/
lean_exe pole where
  root := `LongestPole.Main
  supportInterpreter := true
  -- Executables which import `Lake` must set `-lLake`.
  weakLinkArgs := #["-lLake"]

/--
`lake exe test` is a thin wrapper around `lake exe batteries/test`, until
https://github.com/leanprover/lean4/issues/4121 is resolved.

You can also use it as e.g. `lake exe test conv eval_elab` to only run the named tests.
-/
@[test_driver]
lean_exe test where
  -- We could add the above `leanOptions` and `moreServerOptions`: currently, these do not take
  -- effect as `test` is a `lean_exe`. With a `lean_lib`, it would work...
  srcDir := "scripts"

/-!
## Other configuration
-/

/--
When a package depending on Mathlib updates its dependencies,
update its toolchain to match Mathlib's and fetch the new cache.
-/
post_update pkg do
  let rootPkg ← getRootPackage
  if rootPkg.name = pkg.name then
    return -- do not run in Mathlib itself
  /-
  Once Lake updates the toolchains,
  this toolchain copy will be unnecessary.
  https://github.com/leanprover/lean4/issues/2752
  -/
  let wsToolchainFile := rootPkg.dir / "lean-toolchain"
  let mathlibToolchain := ← IO.FS.readFile <| pkg.dir / "lean-toolchain"
  IO.FS.writeFile wsToolchainFile mathlibToolchain
  if (← IO.getEnv "MATHLIB_NO_CACHE_ON_UPDATE") != some "1" then
    /-
    Instead of building and running cache via the Lake API,
    spawn a new `lake` since the toolchain may have changed.
    -/
    let exitCode ← IO.Process.spawn {
      cmd := "elan"
      args := #["run", "--install", mathlibToolchain.trim, "lake", "exe", "cache", "get"]
    } >>= (·.wait)
    if exitCode ≠ 0 then
      logError s!"{pkg.name}: failed to fetch cache"<|MERGE_RESOLUTION|>--- conflicted
+++ resolved
@@ -42,11 +42,7 @@
 ## Mathlib dependencies on upstream projects.
 -/
 
-<<<<<<< HEAD
-require "leanprover-community" / "batteries" @ git "lean-pr-testing-5102"
-=======
-require "leanprover-community" / "batteries" @ git "nightly-testing-2024-08-20"
->>>>>>> e91fdad5
+require "leanprover-community" / "batteries" @ git "nightly-testing"
 require "leanprover-community" / "Qq" @ git "nightly-testing"
 require "leanprover-community" / "aesop" @ git "nightly-testing"
 require "leanprover-community" / "proofwidgets" @ git "v0.0.42-pre2"
