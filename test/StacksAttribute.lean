import Mathlib.Tactic.StacksAttribute
import Mathlib.Util.CaptureException

/-- info: No tags found. -/
#guard_msgs in
#stacks_tags

namespace X

@[stacks A04Q "A comment"]
theorem tagged : True := .intro

end X

#guard_msgs in
@[stacks 0BR2, stacks 0X12]
<<<<<<< HEAD
=======
example : True := .intro

@[stacks 0BR2, stacks 0X14 "I can also have a comment"]
example : True := .intro

@[stacks 0X14 "I can also have a comment"]
>>>>>>> bd5475a4
example : True := .intro

@[stacks 0BR2, stacks 0X14 "I can also have a comment"]
example : True := .intro

@[stacks 0X14 "I can also have a comment"]
example : True := .intro

/-- error: <input>:1:3: Stacks tags must be exactly 4 characters -/
#guard_exceptions in Mathlib.Stacks.stacksTagFn "A05"

/-- error: <input>:1:4: Stacks tags must consist only of digits and uppercase letters. -/
#guard_exceptions in Mathlib.Stacks.stacksTagFn "A05b"

/-- info: 0BD5 -/
#guard_exceptions in Mathlib.Stacks.stacksTagFn "0BD5"

/--
info:
[Stacks Tag A04Q](https://stacks.math.columbia.edu/tag/A04Q) corresponds to declaration 'X.tagged'. (A comment)
-/
#guard_msgs in
#stacks_tags

/--
info:
[Stacks Tag A04Q](https://stacks.math.columbia.edu/tag/A04Q) corresponds to declaration 'X.tagged'. (A comment)
True
-/
#guard_msgs in
#stacks_tags!

section errors

open Lean Parser Mathlib.Stacks

def captureException (env : Environment) (s : ParserFn) (input : String) : Except String Syntax :=
  let ictx := mkInputContext input "<input>"
  let s := s.run ictx { env, options := {} } (getTokenTable env) (mkParserState input)
  if !s.allErrors.isEmpty then
    .error (s.toErrorMsg ictx)
  else if ictx.input.atEnd s.pos then
    .ok s.stxStack.back
  else
    .error ((s.mkError "end of input").toErrorMsg ictx)

/-- error: <input>:1:3: Stacks tags must be exactly 4 characters -/
#guard_msgs in
run_cmd do
  let _ ← Lean.ofExcept <| captureException (← getEnv) stacksTagFn "A05"

/-- error: <input>:1:4: Stacks tags must consist only of digits and uppercase letters. -/
#guard_msgs in
run_cmd do
  let _ ← Lean.ofExcept <| captureException (← getEnv) stacksTagFn "aaaa"

/-- error: <input>:1:0: expected stacks tag -/
#guard_msgs in
run_cmd do
  let env ← getEnv
  let _ ← Lean.ofExcept <| captureException env stacksTagFn "\"A04Q\""

end errors<|MERGE_RESOLUTION|>--- conflicted
+++ resolved
@@ -14,15 +14,12 @@
 
 #guard_msgs in
 @[stacks 0BR2, stacks 0X12]
-<<<<<<< HEAD
-=======
 example : True := .intro
 
 @[stacks 0BR2, stacks 0X14 "I can also have a comment"]
 example : True := .intro
 
 @[stacks 0X14 "I can also have a comment"]
->>>>>>> bd5475a4
 example : True := .intro
 
 @[stacks 0BR2, stacks 0X14 "I can also have a comment"]
