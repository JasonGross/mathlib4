import Mathlib.Data.Complex.Exponential
import Mathlib.Data.Real.Sqrt
import Mathlib.Analysis.Normed.Group.Basic
import Mathlib.Analysis.SpecialFunctions.Pow.Real
import Mathlib.Analysis.SpecialFunctions.Log.Basic

/-! # Tests for the `positivity` tactic

This tactic proves goals of the form `0 ≤ a` and `0 < a`.
-/
set_option autoImplicit true

open Function Nat NNReal ENNReal

variable {ι α β : Type _}

/- ## Numeric goals -/

example : 0 ≤ 0 := by positivity

example : 0 ≤ 3 := by positivity

example : 0 < 3 := by positivity

/- ## Goals working directly from a hypothesis -/
-- set_option trace.Meta.debug true
-- sudo set_option trace.Tactic.positivity true
example {a : ℤ} (ha : 0 < a) : 0 < a := by positivity
example {a : ℤ} (ha : 0 < a) : 0 ≤ a := by positivity
example {a : ℤ} (ha : 0 < a) : a ≠ 0 := by positivity
example {a : ℤ} (ha : 0 ≤ a) : 0 ≤ a := by positivity
example {a : ℤ} (ha : a ≠ 0) : a ≠ 0 := by positivity
example {a : ℤ} (ha : a = 0) : 0 ≤ a := by positivity

<<<<<<< HEAD
-- unsure why this is failing.
example {V : Type*} [Zero V] [PartialOrder V] {x : V} (hx : 0 < x) : x ≠ 0 := by positivity
=======
section

variable [Zero α] [PartialOrder α] {a : α}

example (ha : 0 < a) : 0 < a := by positivity
example (ha : 0 < a) : 0 ≤ a := by positivity
example (ha : 0 < a) : a ≠ 0 := by positivity
example (ha : 0 ≤ a) : 0 ≤ a := by positivity
example (ha : a ≠ 0) : a ≠ 0 := by positivity
example (ha : a = 0) : 0 ≤ a := by positivity

end
>>>>>>> c2748120

/- ### Reversing hypotheses -/

example {a : ℤ} (ha : a > 0) : 0 < a := by positivity
example {a : ℤ} (ha : a > 0) : 0 ≤ a := by positivity
example {a : ℤ} (ha : a > 0) : a ≠ 0 := by positivity
example {a : ℤ} (ha : a ≥ 0) : 0 ≤ a := by positivity
example {a : ℤ} (ha : 0 ≠ a) : a ≠ 0 := by positivity
example {a : ℤ} (ha : 0 < a) : a > 0 := by positivity
example {a : ℤ} (ha : 0 < a) : a ≥ 0 := by positivity
example {a : ℤ} (ha : 0 < a) : 0 ≠ a := by positivity
example {a : ℤ} (ha : 0 ≤ a) : a ≥ 0 := by positivity
example {a : ℤ} (ha : a ≠ 0) : 0 ≠ a := by positivity
example {a : ℤ} (ha : a = 0) : a ≥ 0 := by positivity
example {a : ℤ} (ha : 0 = a) : 0 ≤ a := by positivity
example {a : ℤ} (ha : 0 = a) : a ≥ 0 := by positivity

/- ### Calling `norm_num` -/

example {a : ℤ} (ha : 3 = a) : 0 ≤ a := by positivity
example {a : ℤ} (ha : 3 = a) : a ≠ 0 := by positivity
example {a : ℤ} (ha : 3 = a) : 0 < a := by positivity
example {a : ℤ} (ha : a = -1) : a ≠ 0 := by positivity

example {a : ℤ} (ha : 3 ≤ a) : 0 ≤ a := by positivity
example {a : ℤ} (ha : 3 ≤ a) : a ≠ 0 := by positivity
example {a : ℤ} (ha : 3 ≤ a) : 0 < a := by positivity

example {a : ℤ} (ha : 3 < a) : 0 ≤ a := by positivity
example {a : ℤ} (ha : 3 < a) : a ≠ 0 := by positivity
example {a : ℤ} (ha : 3 < a) : 0 < a := by positivity

example {a b : ℤ} (h : 0 ≤ a + b) : 0 ≤ a + b := by positivity

example {a : ℤ} (hlt : 0 ≤ a) (hne : a ≠ 0) : 0 < a := by positivity

section

variable [LinearOrderedField α]

example : (1/4 - 2/3 : ℚ) ≠ 0 := by positivity
example : (1/4 - 2/3 : α) ≠ 0 := by positivity

end

/- ## Tests of the @[positivity] plugin tactics (addition, multiplication, division) -/

-- example [Nonempty ι] [Zero α] {a : α} (ha : a ≠ 0) : const ι a ≠ 0 := by positivity
-- example [Zero α] [PartialOrder α] {a : α} (ha : 0 < a) : 0 ≤ const ι a := by positivity
-- example [Zero α] [PartialOrder α] {a : α} (ha : 0 ≤ a) : 0 ≤ const ι a := by positivity
-- example [Nonempty ι] [Zero α] [PartialOrder α] {a : α} (ha : 0 < a) : 0 < const ι a := by positivity

section ite
variable {p : Prop} [Decidable p] {a b : ℤ}

example (ha : 0 < a) (hb : 0 < b) : 0 < ite p a b := by positivity
example (ha : 0 < a) (hb : 0 ≤ b) : 0 ≤ ite p a b := by positivity
example (ha : 0 ≤ a) (hb : 0 < b) : 0 ≤ ite p a b := by positivity
example (ha : 0 < a) (hb : b ≠ 0) : ite p a b ≠ 0 := by positivity
example (ha : a ≠ 0) (hb : 0 < b) : ite p a b ≠ 0 := by positivity
example (ha : a ≠ 0) (hb : b ≠ 0) : ite p a b ≠ 0 := by positivity

end ite

example {a b : ℚ} (ha : 0 < a) (hb : 0 < b) : 0 < min a b := by positivity
example {a b : ℚ} (ha : 0 < a) (hb : 0 ≤ b) : 0 ≤ min a b := by positivity
example {a b : ℚ} (ha : 0 ≤ a) (hb : 0 < b) : 0 ≤ min a b := by positivity
example {a b : ℚ} (ha : 0 ≤ a) (hb : 0 ≤ b) : 0 ≤ min a b := by positivity
example {a b : ℚ} (ha : 0 < a) (hb : b ≠ 0) : min a b ≠ 0 := by positivity
example {a b : ℚ} (ha : a ≠ 0) (hb : 0 < b) : min a b ≠ 0 := by positivity
example {a b : ℚ} (ha : a ≠ 0) (hb : b ≠ 0) : min a b ≠ 0 := by positivity

example {a b : ℚ} (ha : 0 < a) : 0 < max a b := by positivity
example {a b : ℚ} (hb : 0 < b) : 0 < max a b := by positivity
example {a b : ℚ} (ha : 0 ≤ a) : 0 ≤ max a b := by positivity
example {a b : ℚ} (hb : 0 ≤ b) : 0 ≤ max a b := by positivity
example {a b : ℚ} (ha : a ≠ 0) (hb : b ≠ 0) : max a b ≠ 0 := by positivity

example {a b : ℚ} (ha : 0 < a) (hb : 0 < b) : 0 < a * b := by positivity
example {a b : ℚ} (ha : 0 < a) (hb : 0 ≤ b) : 0 ≤ a * b := by positivity
example {a b : ℚ} (ha : 0 ≤ a) (hb : 0 < b) : 0 ≤ a * b := by positivity
example {a b : ℚ} (ha : 0 < a) (hb : b ≠ 0) : a * b ≠ 0 := by positivity
example {a b : ℚ} (ha : a ≠ 0) (hb : 0 < b) : a * b ≠ 0 := by positivity
example {a b : ℚ} (ha : a ≠ 0) (hb : b ≠ 0) : a * b ≠ 0 := by positivity

example {a b : ℚ} (ha : 0 < a) (hb : 0 < b) : 0 < a / b := by positivity
example {a b : ℚ} (ha : 0 < a) (hb : 0 ≤ b) : 0 ≤ a / b := by positivity
example {a b : ℚ} (ha : 0 ≤ a) (hb : 0 < b) : 0 ≤ a / b := by positivity
example {a b : ℚ} (ha : 0 ≤ a) (hb : 0 ≤ b) : 0 ≤ a / b := by positivity
example {a b : ℚ} (ha : 0 < a) (hb : b ≠ 0) : a / b ≠ 0 := by positivity
example {a b : ℚ} (ha : a ≠ 0) (hb : 0 < b) : a / b ≠ 0 := by positivity
example {a b : ℚ} (ha : a ≠ 0) (hb : b ≠ 0) : a / b ≠ 0 := by positivity

example {a b : ℤ} (ha : 0 < a) (hb : 0 < b) : 0 ≤ a / b := by positivity
example {a : ℤ} (ha : 0 < a) : 0 < a / a := by positivity
example {a b : ℤ} (ha : 0 < a) (hb : 0 ≤ b) : 0 ≤ a / b := by positivity
example {a b : ℤ} (ha : 0 ≤ a) (hb : 0 < b) : 0 ≤ a / b := by positivity
example {a b : ℤ} (ha : 0 ≤ a) (hb : 0 ≤ b) : 0 ≤ a / b := by positivity

example {a : ℚ} (ha : 0 < a) : 0 < a⁻¹ := by positivity
example {a : ℚ} (ha : 0 ≤ a) : 0 ≤ a⁻¹ := by positivity
example {a : ℚ} (ha : a ≠ 0) : a⁻¹ ≠ 0 := by positivity

example {a : ℚ} (n : ℕ) (ha : 0 < a) : 0 < a ^ n := by positivity
example {a : ℚ} (n : ℕ) (ha : 0 ≤ a) : 0 ≤ a ^ n := by positivity
example {a : ℚ} (n : ℕ) (ha : a ≠ 0) : a ^ n ≠ 0 := by positivity
example {a : ℚ} : 0 ≤ a ^ 18 := by positivity
example {a : ℚ} (ha : a ≠ 0) : 0 < a ^ 18 := by positivity

example {a : ℚ} (ha : 0 < a) : 0 < |a| := by positivity
example {a : ℚ} (ha : a ≠ 0) : 0 < |a| := by positivity
example (a : ℚ) : 0 ≤ |a| := by positivity

example {a : ℤ} {b : ℚ} (ha : 0 < a) (hb : 0 < b) : 0 < a • b := by positivity
example {a : ℤ} {b : ℚ} (ha : 0 < a) (hb : 0 ≤ b) : 0 ≤ a • b := by positivity
example {a : ℤ} {b : ℚ} (ha : 0 ≤ a) (hb : 0 < b) : 0 ≤ a • b := by positivity
example {a : ℤ} {b : ℚ} (ha : 0 ≤ a) (hb : 0 ≤ b) : 0 ≤ a • b := by positivity
example {a : ℤ} {b : ℚ} (ha : 0 < a) (hb : b ≠ 0) : a • b ≠ 0 := by positivity
example {a : ℤ} {b : ℚ} (ha : a ≠ 0) (hb : 0 < b) : a • b ≠ 0 := by positivity
example {a : ℤ} {b : ℚ} (ha : a ≠ 0) (hb : b ≠ 0) : a • b ≠ 0 := by positivity

-- Test that the positivity extension for `a • b` can handle universe polymorphism.
example {R M : Type*} [OrderedSemiring R] [StrictOrderedSemiring M]
    [SMulWithZero R M] [OrderedSMul R M] {a : R} {b : M} (ha : 0 < a) (hb : 0 < b) :
    0 < a • b := by positivity

example {a : ℤ} (ha : 3 < a) : 0 ≤ a + a := by positivity

example {a b : ℤ} (ha : 3 < a) (hb : 4 ≤ b) : 0 ≤ 3 + a + b + b + 14 := by positivity

-- example {H : Type _} [LinearOrderedAddCommGroup H] {a b : H} (ha : 0 < a) (hb : 0 ≤ b) :
--   0 ≤ a + a + b :=
-- by positivity

example {a : ℤ} (ha : 3 < a) : 0 < a + a := by positivity

example {a b : ℚ} (ha : 3 < a) (hb : 4 ≤ b) : 0 < 3 + a * b / 7 + b + 7 + 14 := by positivity

example {a b : ℤ} (ha : 3 < a) (hb : 4 ≤ b) : 0 < 3 + a * b / 7 + b + 7 + 14 := by positivity

/-! ### Exponentiation -/

example [OrderedSemiring α] [Nontrivial α] (a : α) : 0 < a ^ 0 := by positivity
example [LinearOrderedRing α] (a : α) : 0 ≤ a ^ 18 := by positivity
example [OrderedSemiring α] {a : α} {n : ℕ} (ha : 0 ≤ a) : 0 ≤ a ^ n := by positivity
example [StrictOrderedSemiring α] {a : α} {n : ℕ} (ha : 0 < a) : 0 < a ^ n := by positivity

example [LinearOrderedSemifield α] (a : α) : 0 < a ^ (0 : ℤ) := by positivity
example [LinearOrderedField α] (a : α) : 0 ≤ a ^ (18 : ℤ) := by positivity
example [LinearOrderedField α] (a : α) : 0 ≤ a ^ (-34 : ℤ) := by positivity
example [LinearOrderedSemifield α] {a : α} {n : ℤ} (ha : 0 ≤ a) : 0 ≤ a ^ n := by positivity
example [LinearOrderedSemifield α] {a : α} {n : ℤ} (ha : 0 < a) : 0 < a ^ n := by positivity

-- example {a b : Cardinal.{u}} (ha : 0 < a) : 0 < a ^ b := by positivity
-- example {a b : Ordinal.{u}} (ha : 0 < a) : 0 < a ^ b := by positivity

example {a b : ℝ} (ha : 0 ≤ a) : 0 ≤ a ^ b := by positivity
example {a b : ℝ} (ha : 0 < a) : 0 < a ^ b := by positivity
example {a : ℝ≥0} {b : ℝ} (ha : 0 < a) : 0 < (a : ℝ) ^ b := by positivity
-- example {a : ℝ≥0∞} {b : ℝ} (ha : 0 < a) (hb : 0 ≤ b) : 0 < a ^ b := by positivity
-- example {a : ℝ≥0∞} {b : ℝ} (ha : 0 < a) (hb : 0 < b) : 0 < a ^ b := by positivity
example {a : ℝ} : 0 < a ^ 0 := by positivity

example {a : ℝ} (ha : 0 < a) : 0 ≤ ⌊a⌋ := by positivity
example {a : ℝ} (ha : 0 ≤ a) : 0 ≤ ⌊a⌋ := by positivity

example {a : ℝ} (ha : 0 < a) : 0 < ⌈a⌉₊ := by positivity
example {a : ℝ} (ha : 0 < a) : 0 < ⌈a⌉ := by positivity
example {a : ℝ} (ha : 0 ≤ a) : 0 ≤ ⌈a⌉ := by positivity

example {a : ℤ} (ha : 3 < a) : 0 ≤ a ^ 2 + a := by positivity

example {a : ℤ} (ha : 3 < a) : 0 ≤ a ^ 3 + a := by positivity

example {a : ℤ} (ha : 3 < a) : 0 < a ^ 2 + a := by positivity

example {a b : ℤ} (ha : 3 < a) (hb : b ≥ 4) : 0 ≤ 3 * a ^ 2 * b + b * 7 + 14 := by positivity

example {a b : ℤ} (ha : 3 < a) (hb : b ≥ 4) : 0 < 3 * a ^ 2 * b + b * 7 + 14 := by positivity

example {a : ℤ} : 0 ≤ |a| := by positivity

example {a : ℤ} : 0 < |a| + 3 := by positivity

example {n : ℤ} (hn : 0 < n) : 0 < n.natAbs := by positivity
example {n : ℤ} (hn : n ≠ 0) : 0 < n.natAbs := by positivity
example {n : ℤ} : 0 ≤ n.natAbs := by positivity

example {a : ℤ} (ha : 1 < a) : 0 < |(3:ℤ) + a| := by positivity

example : 0 < NNReal.sqrt 5 := by positivity
example : 0 ≤ Real.sqrt (-5) := by positivity
example (x : ℝ) : 0 ≤ Real.sqrt x := by positivity
example : 0 < Real.sqrt 5 := by positivity

example {a : ℝ} (_ha : 0 ≤ a) : 0 ≤ Real.sqrt a := by positivity

example {a : ℝ} (ha : 0 ≤ a) : 0 < Real.sqrt (a + 3) := by positivity

example {a b : ℤ} (ha : 3 < a) : 0 ≤ min a (b ^ 2) := by positivity

-- -- test that the tactic can ignore arithmetic operations whose associated extension tactic requires
-- -- more typeclass assumptions than are available
-- example {R : Type _} [Zero R] [Div R] [LinearOrder R] {a b c : R} (h1 : 0 < a) (h2 : 0 < b)
--   (h3 : 0 < c) :
--   0 < max (a / b) c :=
-- by positivity

example : 0 ≤ max 3 4 := by positivity

example {b : ℤ} : 0 ≤ max (-3) (b ^ 2) := by positivity

example {b : ℤ} : 0 ≤ max (b ^ 2) 0 := by positivity

example : 0 ≤ max (0:ℤ) (-3) := by positivity

example : 0 ≤ max (-3 : ℤ) 5 := by positivity

-- example [OrderedSemiring α] [OrderedAddCommMonoid β] [SMulWithZero α β]
--   [OrderedSMul α β] {a : α} (ha : 0 < a) {b : β} (hb : 0 < b) : 0 ≤ a • b := by positivity

example (n : ℕ) : 0 < n.succ := by positivity
example (n : ℕ) : 0 < n ! := by positivity
example (n k : ℕ) : 0 < (n+1).ascFactorial k := by positivity

-- example {α : Type _} (s : Finset α) (hs : s.Nonempty) : 0 < s.card := by positivity
-- example {α : Type _} [Fintype α] [Nonempty α] : 0 < Fintype.card α := by positivity

example {r : ℝ} : 0 < Real.exp r := by positivity

example {n : ℕ} : 0 ≤ Real.log n := by positivity
example {n : ℤ} : 0 ≤ Real.log n := by positivity
example : 0 < Real.log 2 := by positivity
example : 0 < Real.log 1.01 := by positivity
example : 0 ≠ Real.log 0.99 := by positivity
example : 0 < Real.log (-2) := by positivity
example : 0 < Real.log (-1.01) := by positivity
example : 0 ≠ Real.log (-0.99) := by positivity
example : 0 ≤ Real.log 1 := by positivity
example : 0 ≤ Real.log 0 := by positivity
example : 0 ≤ Real.log (-1) := by positivity

example {V : Type*} [NormedCommGroup V] (x : V) : 0 ≤ ‖x‖ := by positivity
example {V : Type*} [NormedAddCommGroup V] [LinearOrder V] {x : V} (hx : x ≠ 0) : 0 < ‖x‖ :=
  by positivity
example {V : Type*} [NormedAddCommGroup V] (x : V) : 0 ≤ ‖x‖ := by positivity

example : 0 ≤ ‖Multiplicative.ofAdd (37 : ℤ)‖ := by positivity

example [MetricSpace α] (x y : α) : 0 ≤ dist x y := by positivity
example [MetricSpace α] {s : Set α} : 0 ≤ Metric.diam s := by positivity

-- example {E : Type _} [AddGroup E] {p : AddGroupSeminorm E} {x : E} : 0 ≤ p x := by positivity
-- example {E : Type _} [Group E] {p : GroupSeminorm E} {x : E} : 0 ≤ p x := by positivity

-- example {r : α → β → Prop} [∀ a, DecidablePred (r a)] {s : Finset α} {t : Finset β} :
--   0 ≤ Rel.edgeDensity r s t := by positivity
-- example {G : SimpleGraph α} [DecidableRel G.adj] {s t : finset α} :
--   0 ≤ G.edgeDensity s t := by positivity

/- ### Canonical orders -/

example {a : ℕ} : 0 ≤ a := by positivity
-- example {a : ℚ≥0} : 0 ≤ a := by positivity
example {a : ℝ≥0} : 0 ≤ a := by positivity
example {a : ℝ≥0∞} : 0 ≤ a := by positivity

/- ### Coercions -/

example {a : ℕ} : (0 : ℤ) ≤ a := by positivity
example {a : ℕ} : (0 : ℚ) ≤ a := by positivity
example {a : ℕ} (ha : 0 < a) : (0 : ℤ) < a := by positivity
example {a : ℕ} (ha : 0 < a) : (0 : ℚ) < a := by positivity
example {a : ℤ} (ha : a ≠ 0) : (a : ℚ) ≠ 0 := by positivity
example {a : ℤ} (ha : 0 ≤ a) : (0 : ℚ) ≤ a := by positivity
example {a : ℤ} (ha : 0 < a) : (0 : ℚ) < a := by positivity
example {a : ℚ} (ha : a ≠ 0) : (a : ℝ) ≠ 0 := by positivity
example {a : ℚ} (ha : 0 ≤ a) : (0 : ℝ) ≤ a := by positivity
example {a : ℚ} (ha : 0 < a) : (0 : ℝ) < a := by positivity
example {r : ℝ≥0} : (0 : ℝ) ≤ r := by positivity
example {r : ℝ≥0} (hr : 0 < r) : (0 : ℝ) < r := by positivity
-- example {r : ℝ≥0} (hr : 0 < r) : (0 : ℝ≥0∞) < r := by positivity
-- -- example {r : ℝ≥0} : (0 : ereal) ≤ r := by positivity -- TODO: Handle `coe_trans`
-- -- example {r : ℝ≥0} (hr : 0 < r) : (0 : ereal) < r := by positivity
-- example {r : ℝ} (hr : 0 ≤ r) : (0 : ereal) ≤ r := by positivity
-- example {r : ℝ} (hr : 0 < r) : (0 : ereal) < r := by positivity
-- example {r : ℝ} (hr : 0 ≤ r) : (0 : hyperreal) ≤ r := by positivity
-- example {r : ℝ} (hr : 0 < r) : (0 : hyperreal) < r := by positivity
-- example {r : ℝ≥0∞} : (0 : ereal) ≤ r := by positivity
-- example {r : ℝ≥0∞} (hr : 0 < r) : (0 : ereal) < r := by positivity

-- example {α : Type _} [OrderedRing α] {n : ℤ} : 0 ≤ ((n ^ 2 : ℤ) : α) := by positivity
-- example {r : ℝ≥0} : 0 ≤ ((r : ℝ) : ereal) := by positivity
-- example {r : ℝ≥0} : 0 < ((r + 1 : ℝ) : ereal) := by positivity

/- ## Other extensions -/

example [Zero β] [PartialOrder β] [FunLike F α β] [NonnegHomClass F α β]
    (f : F) (x : α) : 0 ≤ f x := by positivity

example [OrderedSemiring S] [Semiring R] (abv : R → S) [IsAbsoluteValue abv] (x : R) :
    0 ≤ abv x := by
  positivity

example : (0 : ℝ) < ↑(3 : ℝ≥0) := by positivity
example (x : ℝ≥0) : (0:ℝ) ≤ ↑x := by positivity

/- ## Tests that the tactic is agnostic on reversed inequalities -/

example {a : ℤ} (ha : a > 0) : 0 ≤ a := by positivity

example {a : ℤ} (ha : 0 < a) : a ≥ 0 := by positivity

example {a : ℤ} (ha : a > 0) : a ≥ 0 := by positivity

/-
## Test for meta-variable instantiation

Reported on
https://leanprover.zulipchat.com/#narrow/stream/239415-metaprogramming-.2F-tactics/topic/New.20tactic.3A.20.60positivity.60/near/300639970
-/

example : 0 ≤ 0 := by apply le_trans _ (le_refl _); positivity<|MERGE_RESOLUTION|>--- conflicted
+++ resolved
@@ -32,10 +32,6 @@
 example {a : ℤ} (ha : a ≠ 0) : a ≠ 0 := by positivity
 example {a : ℤ} (ha : a = 0) : 0 ≤ a := by positivity
 
-<<<<<<< HEAD
--- unsure why this is failing.
-example {V : Type*} [Zero V] [PartialOrder V] {x : V} (hx : 0 < x) : x ≠ 0 := by positivity
-=======
 section
 
 variable [Zero α] [PartialOrder α] {a : α}
@@ -48,7 +44,6 @@
 example (ha : a = 0) : 0 ≤ a := by positivity
 
 end
->>>>>>> c2748120
 
 /- ### Reversing hypotheses -/
 
