import Mathlib.Tactic.Eval
import Mathlib.Data.Finset.Powerset
import Mathlib.Data.Finset.Sort

#guard_expr eval% 2^10 =ₛ 1024

#guard_expr (eval% 2^10 : Int) =ₛ .ofNat 1024

-- https://leanprover.zulipchat.com/#narrow/stream/217875-Is-there-code-for-X.3F/topic/How.20to.20simplify.20this.20proof.20without.20using.20a.20have.20statement.3F/near/422294189
section from_zulip

/--
error: failed to synthesize
  Lean.ToExpr (Finset (Finset ℕ))
<<<<<<< HEAD
Additional diagnostic information may be available by using the `set_option diagnostics true` command.
=======
Additional diagnostic information may be available using the `set_option diagnostics true` command.
>>>>>>> 912fd07d
-/
#guard_msgs in
#check eval% Finset.powerset ({1, 2, 3} : Finset ℕ)

open Lean Qq

/-- `HasInstance (Foo X)` means than an `inst : Foo X` exists. -/
class HasInstance (α : Type u) where
  /-- The reflected version of `inst`. -/
  expr : Expr

-- this obviously doesn't scale, which is why this is only in the test file
instance : HasInstance (DecidableEq ℕ) :=
  ⟨q(inferInstanceAs <| DecidableEq ℕ)⟩
instance : HasInstance (DecidableEq (Finset ℕ)) :=
  ⟨q(inferInstanceAs <| DecidableEq (Finset ℕ))⟩
instance : HasInstance (DecidableEq (Finset (Finset ℕ))) :=
  ⟨q(inferInstanceAs <| DecidableEq (Finset (Finset ℕ)))⟩

open Qq Lean
/-- `Finset α` can be converted to an expr only if there is some way to find `DecidableEq α`. -/
unsafe nonrec instance Finset.toExpr
    {α : Type u} [ToLevel.{u}] [ToExpr α] [HasInstance (DecidableEq α)] : ToExpr (Finset α) :=
  have u' : Level := ToLevel.toLevel.{u}
  have α' : Q(Type u') := Lean.ToExpr.toTypeExpr α
  letI : Q(DecidableEq $α') := HasInstance.expr (DecidableEq α)
  { toTypeExpr := q(Finset $α')
    toExpr := fun x => show Q(Finset $α') from
      match show List Q($α') from x.val.unquot.reverse.map toExpr with
      | [] => q(∅)
      | x0 :: xs => List.foldl (fun s x => q(insert $x $s)) q({$x0}) xs }

#guard_expr
  (eval% Finset.powerset ({1, 2, 3} : Finset ℕ)) =
    {∅, {1}, {2}, {1, 2}, {3}, {1, 3}, {2, 3}, {1, 2, 3}}

end from_zulip<|MERGE_RESOLUTION|>--- conflicted
+++ resolved
@@ -12,11 +12,7 @@
 /--
 error: failed to synthesize
   Lean.ToExpr (Finset (Finset ℕ))
-<<<<<<< HEAD
-Additional diagnostic information may be available by using the `set_option diagnostics true` command.
-=======
 Additional diagnostic information may be available using the `set_option diagnostics true` command.
->>>>>>> 912fd07d
 -/
 #guard_msgs in
 #check eval% Finset.powerset ({1, 2, 3} : Finset ℕ)
