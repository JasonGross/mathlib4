--- conflicted
+++ resolved
@@ -11,12 +11,7 @@
 #guard_msgs in
 example {R : Type*} [Ring R] {p : Polynomial R} {a : R} :
     natDegree (p - C a) = natDegree p := by
-<<<<<<< HEAD
-  rw_search [-sub_eq_add_neg, -Polynomial.natDegree_sub_C]
-=======
   rw_search [-Polynomial.natDegree_sub_C, -sub_eq_neg_add]
->>>>>>> 64f31cfd
-
 
 -- This one works, but is very slow:
 
